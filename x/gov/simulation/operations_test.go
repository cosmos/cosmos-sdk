package simulation_test

import (
	"fmt"
	"math/rand"
	"testing"
	"time"

	"github.com/stretchr/testify/require"
	abci "github.com/tendermint/tendermint/abci/types"
	tmproto "github.com/tendermint/tendermint/proto/tendermint/types"

	"github.com/cosmos/cosmos-sdk/codec"
	"github.com/cosmos/cosmos-sdk/runtime"
	"github.com/cosmos/cosmos-sdk/testutil/configurator"
	simtestutil "github.com/cosmos/cosmos-sdk/testutil/sims"
	sdk "github.com/cosmos/cosmos-sdk/types"
	simtypes "github.com/cosmos/cosmos-sdk/types/simulation"
	_ "github.com/cosmos/cosmos-sdk/x/auth"
	authkeeper "github.com/cosmos/cosmos-sdk/x/auth/keeper"
	_ "github.com/cosmos/cosmos-sdk/x/auth/tx/config"
	_ "github.com/cosmos/cosmos-sdk/x/bank"
	bankkeeper "github.com/cosmos/cosmos-sdk/x/bank/keeper"
	"github.com/cosmos/cosmos-sdk/x/bank/testutil"
	_ "github.com/cosmos/cosmos-sdk/x/consensus"
	_ "github.com/cosmos/cosmos-sdk/x/distribution"
	dk "github.com/cosmos/cosmos-sdk/x/distribution/keeper"
	govcodec "github.com/cosmos/cosmos-sdk/x/gov/codec"
	"github.com/cosmos/cosmos-sdk/x/gov/keeper"
	"github.com/cosmos/cosmos-sdk/x/gov/simulation"
	"github.com/cosmos/cosmos-sdk/x/gov/types"
	v1 "github.com/cosmos/cosmos-sdk/x/gov/types/v1"
	"github.com/cosmos/cosmos-sdk/x/gov/types/v1beta1"
	_ "github.com/cosmos/cosmos-sdk/x/params"
	_ "github.com/cosmos/cosmos-sdk/x/staking"
	stakingkeeper "github.com/cosmos/cosmos-sdk/x/staking/keeper"
)

type MockWeightedProposalContent struct {
	n int
}

func (m MockWeightedProposalContent) AppParamsKey() string {
	return fmt.Sprintf("AppParamsKey-%d", m.n)
}

func (m MockWeightedProposalContent) DefaultWeight() int {
	return m.n
}

func (m MockWeightedProposalContent) ContentSimulatorFn() simtypes.ContentSimulatorFn {
	return func(r *rand.Rand, _ sdk.Context, _ []simtypes.Account) simtypes.Content {
		return v1beta1.NewTextProposal(
			fmt.Sprintf("title-%d: %s", m.n, simtypes.RandStringOfLength(r, 100)),
			fmt.Sprintf("description-%d: %s", m.n, simtypes.RandStringOfLength(r, 4000)),
		)
	}
}

// make sure the MockWeightedProposalContent satisfied the WeightedProposalContent interface
var _ simtypes.WeightedProposalContent = MockWeightedProposalContent{}

func mockWeightedProposalContent(n int) []simtypes.WeightedProposalContent {
	wpc := make([]simtypes.WeightedProposalContent, n)
	for i := 0; i < n; i++ {
		wpc[i] = MockWeightedProposalContent{i}
	}
	return wpc
}

// TestWeightedOperations tests the weights of the operations.
func TestWeightedOperations(t *testing.T) {
	suite, ctx := createTestSuite(t, false)
	app := suite.App
	ctx.WithChainID("test-chain")

	cdc := suite.cdc
	appParams := make(simtypes.AppParams)

	weightesOps := simulation.WeightedOperations(appParams, cdc, suite.AccountKeeper,
		suite.BankKeeper, suite.GovKeeper, mockWeightedProposalContent(3),
	)

	// setup 3 accounts
	s := rand.NewSource(1)
	r := rand.New(s)
	accs := getTestingAccounts(t, r, suite.AccountKeeper, suite.BankKeeper, suite.StakingKeeper, ctx, 3)

	expected := []struct {
		weight     int
		opMsgRoute string
		opMsgName  string
	}{
		{0, types.ModuleName, simulation.TypeMsgSubmitProposal},
		{1, types.ModuleName, simulation.TypeMsgSubmitProposal},
		{2, types.ModuleName, simulation.TypeMsgSubmitProposal},
		{simulation.DefaultWeightMsgDeposit, types.ModuleName, simulation.TypeMsgDeposit},
		{simulation.DefaultWeightMsgVote, types.ModuleName, simulation.TypeMsgVote},
		{simulation.DefaultWeightMsgVoteWeighted, types.ModuleName, simulation.TypeMsgVoteWeighted},
		{simulation.DefaultWeightMsgCancelProposal, types.ModuleName, simulation.TypeMsgCancelProposal},
	}

	for i, w := range weightesOps {
		operationMsg, _, _ := w.Op()(r, app.BaseApp, ctx, accs, ctx.ChainID())
		// require.NoError(t, err) // TODO check if it should be NoError

		// the following checks are very much dependent from the ordering of the output given
		// by WeightedOperations. if the ordering in WeightedOperations changes some tests
		// will fail
		require.Equal(t, expected[i].weight, w.Weight(), "weight should be the same")
		require.Equal(t, expected[i].opMsgRoute, operationMsg.Route, "route should be the same")
		require.Equal(t, expected[i].opMsgName, operationMsg.Name, "operation Msg name should be the same")
	}
}

// TestSimulateMsgSubmitProposal tests the normal scenario of a valid message of type TypeMsgSubmitProposal.
// Abnormal scenarios, where errors occur, are not tested here.
func TestSimulateMsgSubmitProposal(t *testing.T) {
	suite, ctx := createTestSuite(t, false)
	app := suite.App

	// setup 3 accounts
	s := rand.NewSource(1)
	r := rand.New(s)
	accounts := getTestingAccounts(t, r, suite.AccountKeeper, suite.BankKeeper, suite.StakingKeeper, ctx, 3)

	// begin a new block
	app.BeginBlock(abci.RequestBeginBlock{Header: tmproto.Header{Height: app.LastBlockHeight() + 1, AppHash: app.LastCommitID().Hash}})

	// execute operation
	op := simulation.SimulateMsgSubmitProposal(suite.AccountKeeper, suite.BankKeeper, suite.GovKeeper, MockWeightedProposalContent{3}.ContentSimulatorFn())
	operationMsg, _, err := op(r, app.BaseApp, ctx, accounts, "")
	require.NoError(t, err)

	var msg v1.MsgSubmitProposal
	err = govcodec.ModuleCdc.UnmarshalJSON(operationMsg.Msg, &msg)
	require.NoError(t, err)

	require.True(t, operationMsg.OK)
	require.Equal(t, "cosmos1p8wcgrjr4pjju90xg6u9cgq55dxwq8j7u4x9a0", msg.Proposer)
	require.NotEqual(t, len(msg.InitialDeposit), 0)
	require.Equal(t, "2686011stake", msg.InitialDeposit[0].String())
	require.Equal(t, "title-3: ZBSpYuLyYggwexjxusrBqDOTtGTOWeLrQKjLxzIivHSlcxgdXhhuTSkuxKGLwQvuyNhYFmBZHeAerqyNEUzXPFGkqEGqiQWIXnku", msg.Messages[0].GetCachedValue().(*v1.MsgExecLegacyContent).Content.GetCachedValue().(v1beta1.Content).GetTitle())
	require.Equal(t, "description-3: NJWzHdBNpAXKJPHWQdrGYcAHSctgVlqwqHoLfHsXUdStwfefwzqLuKEhmMyYLdbZrcPgYqjNHxPexsruwEGStAneKbWkQDDIlCWBLSiAASNhZqNFlPtfqPJoxKsgMdzjWqLWdqKQuJqWPMvwPQWZUtVMOTMYKJbfdlZsjdsomuScvDmbDkgRualsxDvRJuCAmPOXitIbcyWsKGSdrEunFAOdmXnsuyFVgJqEjbklvmwrUlsxjRSfKZxGcpayDdgoFcnVSutxjRgOSFzPwidAjubMncNweqpbxhXGchpZUxuFDOtpnhNUycJICRYqsPhPSCjPTWZFLkstHWJxvdPEAyEIxXgLwbNOjrgzmaujiBABBIXvcXpLrbcEWNNQsbjvgJFgJkflpRohHUutvnaUqoopuKjTDaemDeSdqbnOzcfJpcTuAQtZoiLZOoAIlboFDAeGmSNwkvObPRvRWQgWkGkxwtPauYgdkmypLjbqhlHJIQTntgWjXwZdOyYEdQRRLfMSdnxqppqUofqLbLQDUjwKVKfZJUJQPsWIPwIVaSTrmKskoAhvmZyJgeRpkaTfGgrJzAigcxtfshmiDCFkuiluqtMOkidknnTBtumyJYlIsWLnCQclqdVmikUoMOPdPWwYbJxXyqUVicNxFxyqJTenNblyyKSdlCbiXxUiYUiMwXZASYfvMDPFgxniSjWaZTjHkqlJvtBsXqwPpyVxnJVGFWhfSxgOcduoxkiopJvFjMmFabrGYeVtTXLhxVUEiGwYUvndjFGzDVntUvibiyZhfMQdMhgsiuysLMiePBNXifRLMsSmXPkwlPloUbJveCvUlaalhZHuvdkCnkSHbMbmOnrfEGPwQiACiPlnihiaOdbjPqPiTXaHDoJXjSlZmltGqNHHNrcKdlFSCdmVOuvDcBLdSklyGJmcLTbSFtALdGlPkqqecJrpLCXNPWefoTJNgEJlyMEPneVaxxduAAEqQpHWZodWyRkDAxzyMnFMcjSVqeRXLqsNyNtQBbuRvunZflWSbbvXXdkyLikYqutQhLPONXbvhcQZJPSWnOulqQaXmbfFxAkqfYeseSHOQidHwbcsOaMnSrrmGjjRmEMQNuknupMxJiIeVjmgZvbmjPIQTEhQFULQLBMPrxcFPvBinaOPYWGvYGRKxLZdwamfRQQFngcdSlvwjfaPbURasIsGJVHtcEAxnIIrhSriiXLOlbEBLXFElXJFGxHJczRBIxAuPKtBisjKBwfzZFagdNmjdwIRvwzLkFKWRTDPxJCmpzHUcrPiiXXHnOIlqNVoGSXZewdnCRhuxeYGPVTfrNTQNOxZmxInOazUYNTNDgzsxlgiVEHPKMfbesvPHUqpNkUqbzeuzfdrsuLDpKHMUbBMKczKKWOdYoIXoPYtEjfOnlQLoGnbQUCuERdEFaptwnsHzTJDsuZkKtzMpFaZobynZdzNydEeJJHDYaQcwUxcqvwfWwNUsCiLvkZQiSfzAHftYgAmVsXgtmcYgTqJIawstRYJrZdSxlfRiqTufgEQVambeZZmaAyRQbcmdjVUZZCgqDrSeltJGXPMgZnGDZqISrGDOClxXCxMjmKqEPwKHoOfOeyGmqWqihqjINXLqnyTesZePQRqaWDQNqpLgNrAUKulklmckTijUltQKuWQDwpLmDyxLppPVMwsmBIpOwQttYFMjgJQZLYFPmxWFLIeZihkRNnkzoypBICIxgEuYsVWGIGRbbxqVasYnstWomJnHwmtOhAFSpttRYYzBmyEtZXiCthvKvWszTXDbiJbGXMcrYpKAgvUVFtdKUfvdMfhAryctklUCEdjetjuGNfJjajZtvzdYaqInKtFPPLYmRaXPdQzxdSQfmZDEVHlHGEGNSPRFJuIfKLLfUmnHxHnRjmzQPNlqrXgifUdzAGKVabYqvcDeYoTYgPsBUqehrBhmQUgTvDnsdpuhUoxskDdppTsYMcnDIPSwKIqhXDCIxOuXrywahvVavvHkPuaenjLmEbMgrkrQLHEAwrhHkPRNvonNQKqprqOFVZKAtpRSpvQUxMoXCMZLSSbnLEFsjVfANdQNQVwTmGxqVjVqRuxREAhuaDrFgEZpYKhwWPEKBevBfsOIcaZKyykQafzmGPLRAKDtTcJxJVgiiuUkmyMYuDUNEUhBEdoBLJnamtLmMJQgmLiUELIhLpiEvpOXOvXCPUeldLFqkKOwfacqIaRcnnZvERKRMCKUkMABbDHytQqQblrvoxOZkwzosQfDKGtIdfcXRJNqlBNwOCWoQBcEWyqrMlYZIAXYJmLfnjoJepgSFvrgajaBAIksoyeHqgqbGvpAstMIGmIhRYGGNPRIfOQKsGoKgxtsidhTaAePRCBFqZgPDWCIkqOJezGVkjfYUCZTlInbxBXwUAVRsxHTQtJFnnpmMvXDYCVlEmnZBKhmmxQOIQzxFWpJQkQoSAYzTEiDWEOsVLNrbfzeHFRyeYATakQQWmFDLPbVMCJcWjFGJjfqCoVzlbNNEsqxdSmNPjTjHYOkuEMFLkXYGaoJlraLqayMeCsTjWNRDPBywBJLAPVkGQqTwApVVwYAetlwSbzsdHWsTwSIcctkyKDuRWYDQikRqsKTMJchrliONJeaZIzwPQrNbTwxsGdwuduvibtYndRwpdsvyCktRHFalvUuEKMqXbItfGcNGWsGzubdPMYayOUOINjpcFBeESdwpdlTYmrPsLsVDhpTzoMegKrytNVZkfJRPuDCUXxSlSthOohmsuxmIZUedzxKmowKOdXTMcEtdpHaPWgIsIjrViKrQOCONlSuazmLuCUjLltOGXeNgJKedTVrrVCpWYWHyVrdXpKgNaMJVjbXxnVMSChdWKuZdqpisvrkBJPoURDYxWOtpjzZoOpWzyUuYNhCzRoHsMjmmWDcXzQiHIyjwdhPNwiPqFxeUfMVFQGImhykFgMIlQEoZCaRoqSBXTSWAeDumdbsOGtATwEdZlLfoBKiTvodQBGOEcuATWXfiinSjPmJKcWgQrTVYVrwlyMWhxqNbCMpIQNoSMGTiWfPTCezUjYcdWppnsYJihLQCqbNLRGgqrwHuIvsazapTpoPZIyZyeeSueJuTIhpHMEJfJpScshJubJGfkusuVBgfTWQoywSSliQQSfbvaHKiLnyjdSbpMkdBgXepoSsHnCQaYuHQqZsoEOmJCiuQUpJkmfyfbIShzlZpHFmLCsbknEAkKXKfRTRnuwdBeuOGgFbJLbDksHVapaRayWzwoYBEpmrlAxrUxYMUekKbpjPNfjUCjhbdMAnJmYQVZBQZkFVweHDAlaqJjRqoQPoOMLhyvYCzqEuQsAFoxWrzRnTVjStPadhsESlERnKhpEPsfDxNvxqcOyIulaCkmPdambLHvGhTZzysvqFauEgkFRItPfvisehFmoBhQqmkfbHVsgfHXDPJVyhwPllQpuYLRYvGodxKjkarnSNgsXoKEMlaSKxKdcVgvOkuLcfLFfdtXGTclqfPOfeoVLbqcjcXCUEBgAGplrkgsmIEhWRZLlGPGCwKWRaCKMkBHTAcypUrYjWwCLtOPVygMwMANGoQwFnCqFrUGMCRZUGJKTZIGPyldsifauoMnJPLTcDHmilcmahlqOELaAUYDBuzsVywnDQfwRLGIWozYaOAilMBcObErwgTDNGWnwQMUgFFSKtPDMEoEQCTKVREqrXZSGLqwTMcxHfWotDllNkIJPMbXzjDVjPOOjCFuIvTyhXKLyhUScOXvYthRXpPfKwMhptXaxIxgqBoUqzrWbaoLTVpQoottZyPFfNOoMioXHRuFwMRYUiKvcWPkrayyTLOCFJlAyslDameIuqVAuxErqFPEWIScKpBORIuZqoXlZuTvAjEdlEWDODFRregDTqGNoFBIHxvimmIZwLfFyKUfEWAnNBdtdzDmTPXtpHRGdIbuucfTjOygZsTxPjfweXhSUkMhPjMaxKlMIJMOXcnQfyzeOcbWwNbeH", msg.Messages[0].GetCachedValue().(*v1.MsgExecLegacyContent).Content.GetCachedValue().(v1beta1.Content).GetDescription())
	require.Equal(t, simulation.TypeMsgSubmitProposal, sdk.MsgTypeURL(&msg))
}

// TestSimulateMsgCancelProposal tests the normal scenario of a valid message of type TypeMsgCancelProposal.
// Abnormal scenarios, where errors occur, are not tested here.
func TestSimulateMsgCancelProposal(t *testing.T) {
	suite, ctx := createTestSuite(t, false)
	app := suite.App
	blockTime := time.Now().UTC()
	ctx = ctx.WithBlockTime(blockTime)

	// setup 3 accounts
	s := rand.NewSource(1)
	r := rand.New(s)
	accounts := getTestingAccounts(t, r, suite.AccountKeeper, suite.BankKeeper, suite.StakingKeeper, ctx, 3)
	// setup a proposal
	proposer := accounts[0].Address
	content := v1beta1.NewTextProposal("Test", "description")
	contentMsg, err := v1.NewLegacyContent(content, suite.GovKeeper.GetGovernanceAccount(ctx).GetAddress().String())
	require.NoError(t, err)

	submitTime := ctx.BlockHeader().Time
	depositPeriod := suite.GovKeeper.GetParams(ctx).MaxDepositPeriod

	proposal, err := v1.NewProposal([]sdk.Msg{contentMsg}, 1, "", submitTime, submitTime.Add(*depositPeriod), "title", "summary", proposer)
	require.NoError(t, err)

	suite.GovKeeper.SetProposal(ctx, proposal)

	// begin a new block
	app.BeginBlock(abci.RequestBeginBlock{Header: tmproto.Header{Height: app.LastBlockHeight() + 1, AppHash: app.LastCommitID().Hash, Time: blockTime}})

	// execute operation
	op := simulation.SimulateMsgCancelProposal(suite.AccountKeeper, suite.BankKeeper, suite.GovKeeper)
	operationMsg, _, err := op(r, app.BaseApp, ctx, accounts, "")
	require.NoError(t, err)

	var msg *v1.MsgCancelProposal
	err = govcodec.ModuleCdc.UnmarshalJSON(operationMsg.Msg, msg)
	require.NoError(t, err)

	require.True(t, operationMsg.OK)
	require.Equal(t, uint64(1), msg.ProposalId)
	require.Equal(t, proposer.String(), msg.Proposer)
<<<<<<< HEAD
	require.Equal(t, simulation.TypeMsgCancelProposal, sdk.MsgTypeURL(msg))
=======
	require.Equal(t, simulation.TypeMsgCancelProposal, sdk.MsgTypeURL(&msg))
>>>>>>> 8dbdfea9
}

// TestSimulateMsgDeposit tests the normal scenario of a valid message of type TypeMsgDeposit.
// Abnormal scenarios, where errors occur, are not tested here.
func TestSimulateMsgDeposit(t *testing.T) {
	suite, ctx := createTestSuite(t, false)
	app := suite.App
	blockTime := time.Now().UTC()
	ctx = ctx.WithBlockTime(blockTime)

	// setup 3 accounts
	s := rand.NewSource(1)
	r := rand.New(s)
	accounts := getTestingAccounts(t, r, suite.AccountKeeper, suite.BankKeeper, suite.StakingKeeper, ctx, 3)

	// setup a proposal
	content := v1beta1.NewTextProposal("Test", "description")
	contentMsg, err := v1.NewLegacyContent(content, suite.GovKeeper.GetGovernanceAccount(ctx).GetAddress().String())
	require.NoError(t, err)

	submitTime := ctx.BlockHeader().Time
	depositPeriod := suite.GovKeeper.GetParams(ctx).MaxDepositPeriod

	proposal, err := v1.NewProposal([]sdk.Msg{contentMsg}, 1, "", submitTime, submitTime.Add(*depositPeriod), "text proposal", "description", sdk.AccAddress("cosmos1ghekyjucln7y67ntx7cf27m9dpuxxemn4c8g4r"))
	require.NoError(t, err)

	suite.GovKeeper.SetProposal(ctx, proposal)

	// begin a new block
	app.BeginBlock(abci.RequestBeginBlock{Header: tmproto.Header{Height: app.LastBlockHeight() + 1, AppHash: app.LastCommitID().Hash, Time: blockTime}})

	// execute operation
	op := simulation.SimulateMsgDeposit(suite.AccountKeeper, suite.BankKeeper, suite.GovKeeper)
	operationMsg, _, err := op(r, app.BaseApp, ctx, accounts, "")
	require.NoError(t, err)

	var msg *v1.MsgDeposit
	err = govcodec.ModuleCdc.UnmarshalJSON(operationMsg.Msg, msg)
	require.NoError(t, err)

	require.True(t, operationMsg.OK)
	require.Equal(t, uint64(1), msg.ProposalId)
	require.Equal(t, "cosmos1ghekyjucln7y67ntx7cf27m9dpuxxemn4c8g4r", msg.Depositor)
	require.NotEqual(t, len(msg.Amount), 0)
	require.Equal(t, "560969stake", msg.Amount[0].String())
<<<<<<< HEAD
	require.Equal(t, simulation.TypeMsgDeposit, sdk.MsgTypeURL(msg))
=======
	require.Equal(t, simulation.TypeMsgDeposit, sdk.MsgTypeURL(&msg))
>>>>>>> 8dbdfea9
}

// TestSimulateMsgVote tests the normal scenario of a valid message of type TypeMsgVote.
// Abnormal scenarios, where errors occur, are not tested here.
func TestSimulateMsgVote(t *testing.T) {
	suite, ctx := createTestSuite(t, false)
	app := suite.App
	blockTime := time.Now().UTC()
	ctx = ctx.WithBlockTime(blockTime)

	// setup 3 accounts
	s := rand.NewSource(1)
	r := rand.New(s)
	accounts := getTestingAccounts(t, r, suite.AccountKeeper, suite.BankKeeper, suite.StakingKeeper, ctx, 3)

	// setup a proposal
	govAcc := suite.GovKeeper.GetGovernanceAccount(ctx).GetAddress().String()
	contentMsg, err := v1.NewLegacyContent(v1beta1.NewTextProposal("Test", "description"), govAcc)
	require.NoError(t, err)

	submitTime := ctx.BlockHeader().Time
	depositPeriod := suite.GovKeeper.GetParams(ctx).MaxDepositPeriod

	proposal, err := v1.NewProposal([]sdk.Msg{contentMsg}, 1, "", submitTime, submitTime.Add(*depositPeriod), "text proposal", "description", sdk.AccAddress("cosmos1ghekyjucln7y67ntx7cf27m9dpuxxemn4c8g4r"))
	require.NoError(t, err)

	suite.GovKeeper.ActivateVotingPeriod(ctx, proposal)

	// begin a new block
	app.BeginBlock(abci.RequestBeginBlock{Header: tmproto.Header{Height: app.LastBlockHeight() + 1, AppHash: app.LastCommitID().Hash, Time: blockTime}})

	// execute operation
	op := simulation.SimulateMsgVote(suite.AccountKeeper, suite.BankKeeper, suite.GovKeeper)
	operationMsg, _, err := op(r, app.BaseApp, ctx, accounts, "")
	require.NoError(t, err)

	var msg *v1.MsgVote
	govcodec.ModuleCdc.UnmarshalJSON(operationMsg.Msg, msg)

	require.True(t, operationMsg.OK)
	require.Equal(t, uint64(1), msg.ProposalId)
	require.Equal(t, "cosmos1ghekyjucln7y67ntx7cf27m9dpuxxemn4c8g4r", msg.Voter)
	require.Equal(t, v1.OptionYes, msg.Option)
<<<<<<< HEAD
	require.Equal(t, simulation.TypeMsgVote, sdk.MsgTypeURL(msg))
=======
	require.Equal(t, simulation.TypeMsgVote, sdk.MsgTypeURL(&msg))
>>>>>>> 8dbdfea9
}

// TestSimulateMsgVoteWeighted tests the normal scenario of a valid message of type TypeMsgVoteWeighted.
// Abnormal scenarios, where errors occur, are not tested here.
func TestSimulateMsgVoteWeighted(t *testing.T) {
	suite, ctx := createTestSuite(t, false)
	app := suite.App
	blockTime := time.Now().UTC()
	ctx = ctx.WithBlockTime(blockTime)

	// setup 3 accounts
	s := rand.NewSource(1)
	r := rand.New(s)
	accounts := getTestingAccounts(t, r, suite.AccountKeeper, suite.BankKeeper, suite.StakingKeeper, ctx, 3)

	// setup a proposal
	govAcc := suite.GovKeeper.GetGovernanceAccount(ctx).GetAddress().String()
	contentMsg, err := v1.NewLegacyContent(v1beta1.NewTextProposal("Test", "description"), govAcc)
	require.NoError(t, err)
	submitTime := ctx.BlockHeader().Time
	depositPeriod := suite.GovKeeper.GetParams(ctx).MaxDepositPeriod

	proposal, err := v1.NewProposal([]sdk.Msg{contentMsg}, 1, "", submitTime, submitTime.Add(*depositPeriod), "text proposal", "test", sdk.AccAddress("cosmos1ghekyjucln7y67ntx7cf27m9dpuxxemn4c8g4r"))
	require.NoError(t, err)

	suite.GovKeeper.ActivateVotingPeriod(ctx, proposal)

	// begin a new block
	app.BeginBlock(abci.RequestBeginBlock{Header: tmproto.Header{Height: app.LastBlockHeight() + 1, AppHash: app.LastCommitID().Hash, Time: blockTime}})

	// execute operation
	op := simulation.SimulateMsgVoteWeighted(suite.AccountKeeper, suite.BankKeeper, suite.GovKeeper)
	operationMsg, _, err := op(r, app.BaseApp, ctx, accounts, "")
	require.NoError(t, err)

	var msg *v1.MsgVoteWeighted
	govcodec.ModuleCdc.UnmarshalJSON(operationMsg.Msg, msg)

	require.True(t, operationMsg.OK)
	require.Equal(t, uint64(1), msg.ProposalId)
	require.Equal(t, "cosmos1ghekyjucln7y67ntx7cf27m9dpuxxemn4c8g4r", msg.Voter)
	require.True(t, len(msg.Options) >= 1)
<<<<<<< HEAD
	require.Equal(t, simulation.TypeMsgVoteWeighted, sdk.MsgTypeURL(msg))
=======
	require.Equal(t, simulation.TypeMsgVoteWeighted, sdk.MsgTypeURL(&msg))
>>>>>>> 8dbdfea9
}

type suite struct {
	cdc                codec.Codec
	AccountKeeper      authkeeper.AccountKeeper
	BankKeeper         bankkeeper.Keeper
	GovKeeper          *keeper.Keeper
	StakingKeeper      *stakingkeeper.Keeper
	DistributionKeeper dk.Keeper
	App                *runtime.App
}

// returns context and an app with updated mint keeper
func createTestSuite(t *testing.T, isCheckTx bool) (suite, sdk.Context) {
	res := suite{}

	app, err := simtestutil.Setup(configurator.NewAppConfig(
		configurator.AuthModule(),
		configurator.TxModule(),
		configurator.ParamsModule(),
		configurator.BankModule(),
		configurator.StakingModule(),
		configurator.ConsensusModule(),
		configurator.DistributionModule(),
		configurator.GovModule(),
	), &res.AccountKeeper, &res.BankKeeper, &res.GovKeeper, &res.StakingKeeper, &res.DistributionKeeper, &res.cdc)
	require.NoError(t, err)

	ctx := app.BaseApp.NewContext(isCheckTx, tmproto.Header{})

	res.App = app
	return res, ctx
}

func getTestingAccounts(
	t *testing.T, r *rand.Rand,
	accountKeeper authkeeper.AccountKeeper, bankKeeper bankkeeper.Keeper, stakingKeeper *stakingkeeper.Keeper,
	ctx sdk.Context, n int,
) []simtypes.Account {
	accounts := simtypes.RandomAccounts(r, n)

	initAmt := stakingKeeper.TokensFromConsensusPower(ctx, 200)
	initCoins := sdk.NewCoins(sdk.NewCoin(sdk.DefaultBondDenom, initAmt))

	// add coins to the accounts
	for _, account := range accounts {
		acc := accountKeeper.NewAccountWithAddress(ctx, account.Address)
		accountKeeper.SetAccount(ctx, acc)
		require.NoError(t, testutil.FundAccount(bankKeeper, ctx, account.Address, initCoins))
	}

	return accounts
}<|MERGE_RESOLUTION|>--- conflicted
+++ resolved
@@ -179,18 +179,14 @@
 	operationMsg, _, err := op(r, app.BaseApp, ctx, accounts, "")
 	require.NoError(t, err)
 
-	var msg *v1.MsgCancelProposal
-	err = govcodec.ModuleCdc.UnmarshalJSON(operationMsg.Msg, msg)
+	var msg v1.MsgCancelProposal
+	err = govcodec.ModuleCdc.UnmarshalJSON(operationMsg.Msg, &msg)
 	require.NoError(t, err)
 
 	require.True(t, operationMsg.OK)
 	require.Equal(t, uint64(1), msg.ProposalId)
 	require.Equal(t, proposer.String(), msg.Proposer)
-<<<<<<< HEAD
-	require.Equal(t, simulation.TypeMsgCancelProposal, sdk.MsgTypeURL(msg))
-=======
 	require.Equal(t, simulation.TypeMsgCancelProposal, sdk.MsgTypeURL(&msg))
->>>>>>> 8dbdfea9
 }
 
 // TestSimulateMsgDeposit tests the normal scenario of a valid message of type TypeMsgDeposit.
@@ -227,8 +223,8 @@
 	operationMsg, _, err := op(r, app.BaseApp, ctx, accounts, "")
 	require.NoError(t, err)
 
-	var msg *v1.MsgDeposit
-	err = govcodec.ModuleCdc.UnmarshalJSON(operationMsg.Msg, msg)
+	var msg v1.MsgDeposit
+	err = govcodec.ModuleCdc.UnmarshalJSON(operationMsg.Msg, &msg)
 	require.NoError(t, err)
 
 	require.True(t, operationMsg.OK)
@@ -236,11 +232,7 @@
 	require.Equal(t, "cosmos1ghekyjucln7y67ntx7cf27m9dpuxxemn4c8g4r", msg.Depositor)
 	require.NotEqual(t, len(msg.Amount), 0)
 	require.Equal(t, "560969stake", msg.Amount[0].String())
-<<<<<<< HEAD
-	require.Equal(t, simulation.TypeMsgDeposit, sdk.MsgTypeURL(msg))
-=======
 	require.Equal(t, simulation.TypeMsgDeposit, sdk.MsgTypeURL(&msg))
->>>>>>> 8dbdfea9
 }
 
 // TestSimulateMsgVote tests the normal scenario of a valid message of type TypeMsgVote.
@@ -277,18 +269,14 @@
 	operationMsg, _, err := op(r, app.BaseApp, ctx, accounts, "")
 	require.NoError(t, err)
 
-	var msg *v1.MsgVote
-	govcodec.ModuleCdc.UnmarshalJSON(operationMsg.Msg, msg)
+	var msg v1.MsgVote
+	govcodec.ModuleCdc.UnmarshalJSON(operationMsg.Msg, &msg)
 
 	require.True(t, operationMsg.OK)
 	require.Equal(t, uint64(1), msg.ProposalId)
 	require.Equal(t, "cosmos1ghekyjucln7y67ntx7cf27m9dpuxxemn4c8g4r", msg.Voter)
 	require.Equal(t, v1.OptionYes, msg.Option)
-<<<<<<< HEAD
-	require.Equal(t, simulation.TypeMsgVote, sdk.MsgTypeURL(msg))
-=======
 	require.Equal(t, simulation.TypeMsgVote, sdk.MsgTypeURL(&msg))
->>>>>>> 8dbdfea9
 }
 
 // TestSimulateMsgVoteWeighted tests the normal scenario of a valid message of type TypeMsgVoteWeighted.
@@ -324,18 +312,14 @@
 	operationMsg, _, err := op(r, app.BaseApp, ctx, accounts, "")
 	require.NoError(t, err)
 
-	var msg *v1.MsgVoteWeighted
-	govcodec.ModuleCdc.UnmarshalJSON(operationMsg.Msg, msg)
+	var msg v1.MsgVoteWeighted
+	govcodec.ModuleCdc.UnmarshalJSON(operationMsg.Msg, &msg)
 
 	require.True(t, operationMsg.OK)
 	require.Equal(t, uint64(1), msg.ProposalId)
 	require.Equal(t, "cosmos1ghekyjucln7y67ntx7cf27m9dpuxxemn4c8g4r", msg.Voter)
 	require.True(t, len(msg.Options) >= 1)
-<<<<<<< HEAD
-	require.Equal(t, simulation.TypeMsgVoteWeighted, sdk.MsgTypeURL(msg))
-=======
 	require.Equal(t, simulation.TypeMsgVoteWeighted, sdk.MsgTypeURL(&msg))
->>>>>>> 8dbdfea9
 }
 
 type suite struct {
