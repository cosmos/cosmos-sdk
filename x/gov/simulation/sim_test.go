package simulation

import (
	"encoding/json"
	"math/rand"
	"testing"

	abci "github.com/tendermint/tendermint/abci/types"
	"github.com/tendermint/tendermint/crypto"

	sdk "github.com/cosmos/cosmos-sdk/types"
	"github.com/cosmos/cosmos-sdk/x/bank"
	"github.com/cosmos/cosmos-sdk/x/gov"
	"github.com/cosmos/cosmos-sdk/x/mock"
	"github.com/cosmos/cosmos-sdk/x/mock/simulation"
	"github.com/cosmos/cosmos-sdk/x/params"
	"github.com/cosmos/cosmos-sdk/x/stake"
)

// TestGovWithRandomMessages
func TestGovWithRandomMessages(t *testing.T) {
	mapp := mock.NewApp()

	bank.RegisterWire(mapp.Cdc)
	gov.RegisterWire(mapp.Cdc)
	mapper := mapp.AccountMapper
	coinKeeper := bank.NewKeeper(mapper)
	stakeKey := sdk.NewKVStoreKey("stake")
	stakeKeeper := stake.NewKeeper(mapp.Cdc, stakeKey, coinKeeper, stake.DefaultCodespace)
	paramKey := sdk.NewKVStoreKey("params")
	paramKeeper := params.NewKeeper(mapp.Cdc, paramKey)
	govKey := sdk.NewKVStoreKey("gov")
	govKeeper := gov.NewKeeper(mapp.Cdc, govKey, paramKeeper.Setter(), coinKeeper, stakeKeeper, gov.DefaultCodespace)
	mapp.Router().AddRoute("gov", gov.NewHandler(govKeeper))
	mapp.SetEndBlocker(func(ctx sdk.Context, req abci.RequestEndBlock) abci.ResponseEndBlock {
		gov.EndBlocker(ctx, govKeeper)
		return abci.ResponseEndBlock{}
	})

	err := mapp.CompleteSetup([]*sdk.KVStoreKey{stakeKey, paramKey, govKey})
	if err != nil {
		panic(err)
	}

	appStateFn := func(r *rand.Rand, keys []crypto.PrivKey, accs []sdk.AccAddress) json.RawMessage {
		mock.RandomSetGenesis(r, mapp, accs, []string{"stake"})
		return json.RawMessage("{}")
	}

	setup := func(r *rand.Rand, privKeys []crypto.PrivKey) {
		ctx := mapp.NewContext(false, abci.Header{})
		stake.InitGenesis(ctx, stakeKeeper, stake.DefaultGenesisState())
		gov.InitGenesis(ctx, govKeeper, gov.DefaultGenesisState())
	}

	simulation.Simulate(
		t, mapp.BaseApp, appStateFn,
		[]simulation.TestAndRunTx{
			SimulateMsgSubmitProposal(govKeeper, stakeKeeper),
			SimulateMsgDeposit(govKeeper, stakeKeeper),
			SimulateMsgVote(govKeeper, stakeKeeper),
		}, []simulation.RandSetup{
			setup,
		}, []simulation.Invariant{
			AllInvariants(),
<<<<<<< HEAD
		}, 10, 100, false,
=======
		}, 10, 100,
		false,
>>>>>>> 8bb79d12
	)
}<|MERGE_RESOLUTION|>--- conflicted
+++ resolved
@@ -63,11 +63,7 @@
 			setup,
 		}, []simulation.Invariant{
 			AllInvariants(),
-<<<<<<< HEAD
-		}, 10, 100, false,
-=======
 		}, 10, 100,
 		false,
->>>>>>> 8bb79d12
 	)
 }