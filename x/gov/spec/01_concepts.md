<!--
order: 1
-->

# Concepts

_Disclaimer: This is work in progress. Mechanisms are susceptible to change._

The governance process is divided in a few steps that are outlined below:

- **Proposal submission:** Proposal is submitted to the blockchain with a
  deposit.
- **Vote:** Once deposit reaches a certain value (`MinDeposit`), proposal is
  confirmed and vote opens. Bonded Atom holders can then send `TxGovVote`
  transactions to vote on the proposal.
- If the proposal involves a software upgrade:
    - **Signal:** Validators start signaling that they are ready to switch to the
    new version.
    - **Switch:** Once more than 75% of validators have signaled that they are
    ready to switch, their software automatically flips to the new version.

## Proposal submission

### Right to submit a proposal

Any Atom holder, whether bonded or unbonded, can submit proposals by sending a
`TxGovProposal` transaction. Once a proposal is submitted, it is identified by
its unique `proposalID`.

### Proposal types

In the initial version of the governance module, there are five types of
proposals:

- `TextProposal` All the proposals that do not involve a modification of
  the source code go under this type. For example, an opinion poll would use a
  proposal of type `TextProposal`.
- `SoftwareUpgradeProposal`. If accepted, validators are expected to update
  their software in accordance with the proposal. They must do so by following
  a 2-steps process described in the [Software Upgrade](#software-upgrade)
  section below. Software upgrade roadmap may be discussed and agreed on via
  `TextProposals`, but actual software upgrades must be performed via
  `SoftwareUpgradeProposals`.
- `CommunityPoolSpendProposal` details a proposal for use of community funds,
  together with how many coins are proposed to be spent, and to which recipient account.
- `ParameterChangeProposal` defines a proposal to change one or
  more parameters. If accepted, the requested parameter change is updated
  automatically by the proposal handler upon conclusion of the voting period.
- `CancelSoftwareUpgradeProposal` is a gov Content type for cancelling a software upgrade.

Other modules may expand upon the governance module by implementing their own
proposal types and handlers. These types are registered and processed through the
governance module (eg. `ParamChangeProposal`), which then execute the respective
module's proposal handler when a proposal passes. This custom handler may perform
arbitrary state changes.

## Deposit

To prevent spam, proposals must be submitted with a deposit in the coins defined in the `MinDeposit` param.

<<<<<<< HEAD
When a proposal is submitted, it has to be accompanied by a deposit that must be strictly positive, but can be inferior to `MinDeposit`. The submitter doesn't need to pay for the entire deposit on their own.
The newly created proposal is stored in an _inactive proposal queue_ and stays there until its deposit passes the `MinDeposit`. Other token holders can increase the proposal's deposit by sending a `Deposit` transaction.
If a proposal won't pass the `MinDeposit` before the deposit end time (the time when users can make deposits), it will be killed: removed from the state and the deposit will be burned (x/gov EndBlocker).
When a proposal has at least 2 deposits (so at least one more account must call `Depoist`) and passes the `MinDeposit` threshold before the deposit end time, it will be moved into the _active proposal queue_ and enters voting period.

The deposit is kept in an escrow in the governance `ModuleAccount` until the proposal is finalized (passed or rejected).
=======
When a proposal is submitted, it has to be accompanied with a deposit that must be strictly positive, but can be inferior to `MinDeposit`. The submitter doesn't need to pay for the entire deposit on their own.
The newly created proposal is stored in an _inactive proposal queue_ and stays there until its deposit passes the `MinDeposit`. Other token holders can increase the proposal's deposit by sending a `Deposit` transaction.
If a proposal doesn't pass the `MinDeposit` before the deposit end time (the time when deposits are no longer accepted), the proposal will be destroyed: the proposal will be removed from state and the deposit will be burned (see x/gov `EndBlocker`).
When a proposal deposit passes the `MinDeposit` threshold (even during the proposal submission) before the deposit end time, the proposal will be moved into the _active proposal queue_ and the voting period will begin.

The deposit is kept in escrow and held by the governance `ModuleAccount` until the proposal is finalized (passed or rejected).
>>>>>>> 7040387c

### Deposit refund and burn

When a the a proposal finalized, the coins from the deposit are either refunded or burned, according to the final tally of the proposal:

- If the proposal is approved or if it's rejected but _not_ vetoed, deposits will automatically be refunded to their respective depositor (transferred from the governance `ModuleAccount`).
- When the proposal is vetoed with a supermajority, deposits be burned from the governance `ModuleAccount`.

## Vote

### Participants

_Participants_ are users that have the right to vote on proposals. On the
Cosmos Hub, participants are bonded Atom holders. Unbonded Atom holders and
other users do not get the right to participate in governance. However, they
can submit and deposit on proposals.

Note that some _participants_ can be forbidden to vote on a proposal under a
certain validator if:

- _participant_ bonded or unbonded Atoms to said validator after proposal
  entered voting period.
- _participant_ became validator after proposal entered voting period.

This does not prevent _participant_ to vote with Atoms bonded to other
validators. For example, if a _participant_ bonded some Atoms to validator A
before a proposal entered voting period and other Atoms to validator B after
proposal entered voting period, only the vote under validator B will be
forbidden.

### Voting period

Once a proposal reaches `MinDeposit`, it immediately enters `Voting period`. We
define `Voting period` as the interval between the moment the vote opens and
the moment the vote closes. `Voting period` should always be shorter than
`Unbonding period` to prevent double voting. The initial value of
`Voting period` is 2 weeks.

### Option set

The option set of a proposal refers to the set of choices a participant can
choose from when casting its vote.

The initial option set includes the following options:

- `Yes`
- `No`
- `NoWithVeto`
- `Abstain`

`NoWithVeto` counts as `No` but also adds a `Veto` vote. `Abstain` option
allows voters to signal that they do not intend to vote in favor or against the
proposal but accept the result of the vote.

_Note: from the UI, for urgent proposals we should maybe add a ‘Not Urgent’
option that casts a `NoWithVeto` vote._

### Weighted Votes

[ADR-037](../../../docs/architecture/adr-037-gov-split-vote.md) introduces the weighted vote feature which allows a staker to split their votes into several voting options. For example, it could use 70% of its voting power to vote Yes and 30% of its voting power to vote No.

Often times the entity owning that address might not be a single individual. For example, a company might have different stakeholders who want to vote differently, and so it makes sense to allow them to split their voting power. Currently, it is not possible for them to do "passthrough voting" and giving their users voting rights over their tokens. However, with this system, exchanges can poll their users for voting preferences, and then vote on-chain proportionally to the results of the poll.

To represent weighted vote on chain, we use the following Protobuf message.

+++ https://github.com/cosmos/cosmos-sdk/blob/v0.43.0-alpha1/proto/cosmos/gov/v1beta1/gov.proto#L32-L40

+++ https://github.com/cosmos/cosmos-sdk/blob/v0.43.0-alpha1/proto/cosmos/gov/v1beta1/gov.proto#L126-L137

For a weighted vote to be valid, the `options` field must not contain duplicate vote options, and the sum of weights of all options must be equal to 1.

### Quorum

Quorum is defined as the minimum percentage of voting power that needs to be
casted on a proposal for the result to be valid.

### Threshold

Threshold is defined as the minimum proportion of `Yes` votes (excluding
`Abstain` votes) for the proposal to be accepted.

Initially, the threshold is set at 50% with a possibility to veto if more than
1/3rd of votes (excluding `Abstain` votes) are `NoWithVeto` votes. This means
that proposals are accepted if the proportion of `Yes` votes (excluding
`Abstain` votes) at the end of the voting period is superior to 50% and if the
proportion of `NoWithVeto` votes is inferior to 1/3 (excluding `Abstain`
votes).

### Inheritance

If a delegator does not vote, it will inherit its validator vote.

- If the delegator votes before its validator, it will not inherit from the
  validator's vote.
- If the delegator votes after its validator, it will override its validator
  vote with its own. If the proposal is urgent, it is possible
  that the vote will close before delegators have a chance to react and
  override their validator's vote. This is not a problem, as proposals require more than 2/3rd of the total voting power to pass before the end of the voting period. If more than 2/3rd of validators collude, they can censor the votes of delegators anyway.

### Validator’s punishment for non-voting

At present, validators are not punished for failing to vote.

### Governance address

Later, we may add permissioned keys that could only sign txs from certain modules. For the MVP, the `Governance address` will be the main validator address generated at account creation. This address corresponds to a different PrivKey than the Tendermint PrivKey which is responsible for signing consensus messages. Validators thus do not have to sign governance transactions with the sensitive Tendermint PrivKey.

## Software Upgrade

If proposals are of type `SoftwareUpgradeProposal`, then nodes need to upgrade
their software to the new version that was voted. This process is divided in
two steps.

### Signal

After a `SoftwareUpgradeProposal` is accepted, validators are expected to
download and install the new version of the software while continuing to run
the previous version. Once a validator has downloaded and installed the
upgrade, it will start signaling to the network that it is ready to switch by
including the proposal's `proposalID` in its _precommits_.(_Note: Confirmation
that we want it in the precommit?_)

Note: There is only one signal slot per _precommit_. If several
`SoftwareUpgradeProposals` are accepted in a short timeframe, a pipeline will
form and they will be implemented one after the other in the order that they
were accepted.

### Switch

Once a block contains more than 2/3rd _precommits_ where a common
`SoftwareUpgradeProposal` is signaled, all the nodes (including validator
nodes, non-validating full nodes and light-nodes) are expected to switch to the
new version of the software.

_Note: Not clear how the flip is handled programmatically_<|MERGE_RESOLUTION|>--- conflicted
+++ resolved
@@ -58,21 +58,12 @@
 
 To prevent spam, proposals must be submitted with a deposit in the coins defined in the `MinDeposit` param.
 
-<<<<<<< HEAD
-When a proposal is submitted, it has to be accompanied by a deposit that must be strictly positive, but can be inferior to `MinDeposit`. The submitter doesn't need to pay for the entire deposit on their own.
-The newly created proposal is stored in an _inactive proposal queue_ and stays there until its deposit passes the `MinDeposit`. Other token holders can increase the proposal's deposit by sending a `Deposit` transaction.
-If a proposal won't pass the `MinDeposit` before the deposit end time (the time when users can make deposits), it will be killed: removed from the state and the deposit will be burned (x/gov EndBlocker).
-When a proposal has at least 2 deposits (so at least one more account must call `Depoist`) and passes the `MinDeposit` threshold before the deposit end time, it will be moved into the _active proposal queue_ and enters voting period.
-
-The deposit is kept in an escrow in the governance `ModuleAccount` until the proposal is finalized (passed or rejected).
-=======
 When a proposal is submitted, it has to be accompanied with a deposit that must be strictly positive, but can be inferior to `MinDeposit`. The submitter doesn't need to pay for the entire deposit on their own.
 The newly created proposal is stored in an _inactive proposal queue_ and stays there until its deposit passes the `MinDeposit`. Other token holders can increase the proposal's deposit by sending a `Deposit` transaction.
 If a proposal doesn't pass the `MinDeposit` before the deposit end time (the time when deposits are no longer accepted), the proposal will be destroyed: the proposal will be removed from state and the deposit will be burned (see x/gov `EndBlocker`).
 When a proposal deposit passes the `MinDeposit` threshold (even during the proposal submission) before the deposit end time, the proposal will be moved into the _active proposal queue_ and the voting period will begin.
 
 The deposit is kept in escrow and held by the governance `ModuleAccount` until the proposal is finalized (passed or rejected).
->>>>>>> 7040387c
 
 ### Deposit refund and burn
 
