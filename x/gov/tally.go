--- conflicted
+++ resolved
@@ -69,11 +69,6 @@
 
 		keeper.deleteVote(ctx, vote.ProposalID, vote.Voter)
 	}
-<<<<<<< HEAD
-
-	votesIterator.Close()
-=======
->>>>>>> 17f234bf
 
 	// iterate over the validators again to tally their voting power and see
 	// who didn't vote
