package gov

import (
	"bytes"
	"log"
	"sort"
	"testing"

	"github.com/stretchr/testify/require"
	"github.com/tendermint/tendermint/crypto/ed25519"

	abci "github.com/tendermint/tendermint/abci/types"
	"github.com/tendermint/tendermint/crypto"

	sdk "github.com/cosmos/cosmos-sdk/types"
	"github.com/cosmos/cosmos-sdk/x/auth"
	"github.com/cosmos/cosmos-sdk/x/bank"
	"github.com/cosmos/cosmos-sdk/x/gov/types"
	"github.com/cosmos/cosmos-sdk/x/mock"
	"github.com/cosmos/cosmos-sdk/x/staking"
	"github.com/cosmos/cosmos-sdk/x/supply"
)

var (
	valTokens  = sdk.TokensFromTendermintPower(42)
	initTokens = sdk.TokensFromTendermintPower(100000)
	valCoins   = sdk.NewCoins(sdk.NewCoin(sdk.DefaultBondDenom, valTokens))
	initCoins  = sdk.NewCoins(sdk.NewCoin(sdk.DefaultBondDenom, initTokens))
)

type testInput struct {
	mApp     *mock.App
	keeper   Keeper
	router   Router
	sk       staking.Keeper
	addrs    []sdk.AccAddress
	pubKeys  []crypto.PubKey
	privKeys []crypto.PrivKey
}

func getMockApp(t *testing.T, numGenAccs int, genState GenesisState, genAccs []auth.Account) testInput {
	mApp := mock.NewApp()

	staking.RegisterCodec(mApp.Cdc)
	RegisterCodec(mApp.Cdc)

	keyStaking := sdk.NewKVStoreKey(staking.StoreKey)
	tKeyStaking := sdk.NewTransientStoreKey(staking.TStoreKey)
	keyGov := sdk.NewKVStoreKey(StoreKey)
	keySupply := sdk.NewKVStoreKey(supply.StoreKey)

	rtr := NewRouter().AddRoute(RouterKey, ProposalHandler)

	pk := mApp.ParamsKeeper
	ck := bank.NewBaseKeeper(mApp.AccountKeeper, mApp.ParamsKeeper.Subspace(bank.DefaultParamspace), bank.DefaultCodespace)
	supplyKeeper := supply.NewKeeper(mApp.Cdc, keySupply, mApp.AccountKeeper, supply.DefaultCodespace)
	sk := staking.NewKeeper(mApp.Cdc, keyStaking, tKeyStaking, ck, supplyKeeper, pk.Subspace(staking.DefaultParamspace), staking.DefaultCodespace)

	keeper := NewKeeper(mApp.Cdc, keyGov, pk, pk.Subspace("testgov"), ck, supplyKeeper, sk, DefaultCodespace, rtr)

	mApp.Router().AddRoute(RouterKey, NewHandler(keeper))
	mApp.QueryRouter().AddRoute(QuerierRoute, NewQuerier(keeper))

	mApp.SetEndBlocker(getEndBlocker(keeper))
<<<<<<< HEAD
	mApp.SetInitChainer(getInitChainer(mApp, keeper, sk, supplyKeeper, genState))
=======
	mApp.SetInitChainer(getInitChainer(mApp, keeper, sk, mApp.AccountKeeper, genState))
>>>>>>> 3fe58691

	require.NoError(t, mApp.CompleteSetup(keyStaking, tKeyStaking, keyGov))

	var (
		addrs    []sdk.AccAddress
		pubKeys  []crypto.PubKey
		privKeys []crypto.PrivKey
	)

	if genAccs == nil || len(genAccs) == 0 {
		genAccs, addrs, pubKeys, privKeys = mock.CreateGenAccounts(numGenAccs, valCoins)
	}

	mock.SetGenesis(mApp, genAccs)

	return testInput{mApp, keeper, rtr, sk, addrs, pubKeys, privKeys}
}

// gov and staking endblocker
func getEndBlocker(keeper Keeper) sdk.EndBlocker {
	return func(ctx sdk.Context, req abci.RequestEndBlock) abci.ResponseEndBlock {
		tags := EndBlocker(ctx, keeper)
		return abci.ResponseEndBlock{
			Tags: tags,
		}
	}
}

// gov and staking initchainer
<<<<<<< HEAD
func getInitChainer(mapp *mock.App, keeper Keeper, stakingKeeper staking.Keeper, supplyKeeper supply.Keeper, genState GenesisState) sdk.InitChainer {
=======
func getInitChainer(mapp *mock.App, keeper Keeper, stakingKeeper staking.Keeper,
	accountKeeper staking.AccountKeeper, genState GenesisState) sdk.InitChainer {

>>>>>>> 3fe58691
	return func(ctx sdk.Context, req abci.RequestInitChain) abci.ResponseInitChain {
		mapp.InitChainer(ctx, req)

		stakingGenesis := staking.DefaultGenesisState()

		// create pool accounts
		unbondPool := supply.NewPoolHolderAccount(staking.UnbondedTokensName)
		bondPool := supply.NewPoolHolderAccount(staking.BondedTokensName)
		govPool := supply.NewPoolHolderAccount(ModuleName)

		err := unbondPool.SetCoins(initCoins)
		if err != nil {
			panic(err)
		}

		supplyKeeper.SetPoolAccount(ctx, unbondPool)
		supplyKeeper.SetPoolAccount(ctx, bondPool)
		supplyKeeper.SetPoolAccount(ctx, govPool)

		validators := staking.InitGenesis(ctx, stakingKeeper, accountKeeper, stakingGenesis)
		if genState.IsEmpty() {
			InitGenesis(ctx, keeper, DefaultGenesisState())
		} else {
			InitGenesis(ctx, keeper, genState)
		}
		return abci.ResponseInitChain{
			Validators: validators,
		}
	}
}

// Sorts Addresses
func SortAddresses(addrs []sdk.AccAddress) {
	var byteAddrs [][]byte
	for _, addr := range addrs {
		byteAddrs = append(byteAddrs, addr.Bytes())
	}
	SortByteArrays(byteAddrs)
	for i, byteAddr := range byteAddrs {
		addrs[i] = byteAddr
	}
}

// implement `Interface` in sort package.
type sortByteArrays [][]byte

func (b sortByteArrays) Len() int {
	return len(b)
}

func (b sortByteArrays) Less(i, j int) bool {
	// bytes package already implements Comparable for []byte.
	switch bytes.Compare(b[i], b[j]) {
	case -1:
		return true
	case 0, 1:
		return false
	default:
		log.Panic("not fail-able with `bytes.Comparable` bounded [-1, 1].")
		return false
	}
}

func (b sortByteArrays) Swap(i, j int) {
	b[j], b[i] = b[i], b[j]
}

// Public
func SortByteArrays(src [][]byte) [][]byte {
	sorted := sortByteArrays(src)
	sort.Sort(sorted)
	return sorted
}

func testProposal() Content {
	return NewTextProposal("Test", "description")
}

// checks if two proposals are equal (note: slow, for tests only)
func ProposalEqual(proposalA Proposal, proposalB Proposal) bool {
	return bytes.Equal(types.ModuleCdc.MustMarshalBinaryBare(proposalA),
		types.ModuleCdc.MustMarshalBinaryBare(proposalB))
}

var (
	pubkeys = []crypto.PubKey{
		ed25519.GenPrivKey().PubKey(),
		ed25519.GenPrivKey().PubKey(),
		ed25519.GenPrivKey().PubKey(),
	}

	testDescription   = staking.NewDescription("T", "E", "S", "T")
	testCommissionMsg = staking.NewCommissionMsg(sdk.ZeroDec(), sdk.ZeroDec(), sdk.ZeroDec())
)

func createValidators(t *testing.T, stakingHandler sdk.Handler, ctx sdk.Context, addrs []sdk.ValAddress, powerAmt []int64) {
	require.True(t, len(addrs) <= len(pubkeys), "Not enough pubkeys specified at top of file.")

	for i := 0; i < len(addrs); i++ {

		valTokens := sdk.TokensFromTendermintPower(powerAmt[i])
		valCreateMsg := staking.NewMsgCreateValidator(
			addrs[i], pubkeys[i], sdk.NewCoin(sdk.DefaultBondDenom, valTokens),
			testDescription, testCommissionMsg, sdk.OneInt(),
		)

		res := stakingHandler(ctx, valCreateMsg)
		require.True(t, res.IsOK())
	}
}<|MERGE_RESOLUTION|>--- conflicted
+++ resolved
@@ -62,11 +62,7 @@
 	mApp.QueryRouter().AddRoute(QuerierRoute, NewQuerier(keeper))
 
 	mApp.SetEndBlocker(getEndBlocker(keeper))
-<<<<<<< HEAD
 	mApp.SetInitChainer(getInitChainer(mApp, keeper, sk, supplyKeeper, genState))
-=======
-	mApp.SetInitChainer(getInitChainer(mApp, keeper, sk, mApp.AccountKeeper, genState))
->>>>>>> 3fe58691
 
 	require.NoError(t, mApp.CompleteSetup(keyStaking, tKeyStaking, keyGov))
 
@@ -96,33 +92,13 @@
 }
 
 // gov and staking initchainer
-<<<<<<< HEAD
 func getInitChainer(mapp *mock.App, keeper Keeper, stakingKeeper staking.Keeper, supplyKeeper supply.Keeper, genState GenesisState) sdk.InitChainer {
-=======
-func getInitChainer(mapp *mock.App, keeper Keeper, stakingKeeper staking.Keeper,
-	accountKeeper staking.AccountKeeper, genState GenesisState) sdk.InitChainer {
-
->>>>>>> 3fe58691
 	return func(ctx sdk.Context, req abci.RequestInitChain) abci.ResponseInitChain {
 		mapp.InitChainer(ctx, req)
 
 		stakingGenesis := staking.DefaultGenesisState()
 
-		// create pool accounts
-		unbondPool := supply.NewPoolHolderAccount(staking.UnbondedTokensName)
-		bondPool := supply.NewPoolHolderAccount(staking.BondedTokensName)
-		govPool := supply.NewPoolHolderAccount(ModuleName)
-
-		err := unbondPool.SetCoins(initCoins)
-		if err != nil {
-			panic(err)
-		}
-
-		supplyKeeper.SetPoolAccount(ctx, unbondPool)
-		supplyKeeper.SetPoolAccount(ctx, bondPool)
-		supplyKeeper.SetPoolAccount(ctx, govPool)
-
-		validators := staking.InitGenesis(ctx, stakingKeeper, accountKeeper, stakingGenesis)
+		validators := staking.InitGenesis(ctx, stakingKeeper, mapp.AccountKeeper, stakingGenesis)
 		if genState.IsEmpty() {
 			InitGenesis(ctx, keeper, DefaultGenesisState())
 		} else {
