package types

import (
	"context"

	addresscodec "cosmossdk.io/core/address"
	"cosmossdk.io/math"

	sdk "github.com/cosmos/cosmos-sdk/types"
	stakingtypes "github.com/cosmos/cosmos-sdk/x/staking/types"
)

// ParamSubspace defines the expected Subspace interface for parameters (noalias)
type ParamSubspace interface {
	Get(ctx sdk.Context, key []byte, ptr any)
	Set(ctx sdk.Context, key []byte, param any)
}

// StakingKeeper expected staking keeper (Validator and Delegator sets) (noalias)
type StakingKeeper interface {
	ValidatorAddressCodec() addresscodec.Codec
	// iterate through bonded validators by operator address, execute func for each validator
	IterateBondedValidatorsByPower(
		context.Context, func(index int64, validator stakingtypes.ValidatorI) (stop bool),
	) error

<<<<<<< HEAD
	TotalValidatorPower(context.Context) (math.Int, error) // total bonded tokens within the validator set
=======
	TotalValidatorPower(context.Context) (math.Int, error) // total validator power within the validator set
>>>>>>> ca3241e2
	IterateDelegations(
		ctx context.Context, delegator sdk.AccAddress,
		fn func(index int64, delegation stakingtypes.DelegationI) (stop bool),
	) error
}

// DistributionKeeper defines the expected distribution keeper (noalias)
type DistributionKeeper interface {
	FundCommunityPool(ctx context.Context, amount sdk.Coins, sender sdk.AccAddress) error
}

// AccountKeeper defines the expected account keeper (noalias)
type AccountKeeper interface {
	AddressCodec() addresscodec.Codec

	GetAccount(ctx context.Context, addr sdk.AccAddress) sdk.AccountI

	GetModuleAddress(name string) sdk.AccAddress
	GetModuleAccount(ctx context.Context, name string) sdk.ModuleAccountI

	// TODO remove with genesis 2-phases refactor https://github.com/cosmos/cosmos-sdk/issues/2862
	SetModuleAccount(context.Context, sdk.ModuleAccountI)
}

// BankKeeper defines the expected interface needed to retrieve account balances.
type BankKeeper interface {
	GetAllBalances(ctx context.Context, addr sdk.AccAddress) sdk.Coins
	GetBalance(ctx context.Context, addr sdk.AccAddress, denom string) sdk.Coin
	LockedCoins(ctx context.Context, addr sdk.AccAddress) sdk.Coins
	SpendableCoins(ctx context.Context, addr sdk.AccAddress) sdk.Coins

	SendCoinsFromModuleToAccount(ctx context.Context, senderModule string, recipientAddr sdk.AccAddress, amt sdk.Coins) error
	SendCoinsFromAccountToModule(ctx context.Context, senderAddr sdk.AccAddress, recipientModule string, amt sdk.Coins) error
	BurnCoins(ctx context.Context, name string, amt sdk.Coins) error
}

// Event Hooks
// These can be utilized to communicate between a governance keeper and another
// keepers.

// GovHooks event hooks for governance proposal object (noalias)
type GovHooks interface {
	AfterProposalSubmission(ctx context.Context, proposalID uint64) error                            // Must be called after proposal is submitted
	AfterProposalDeposit(ctx context.Context, proposalID uint64, depositorAddr sdk.AccAddress) error // Must be called after a deposit is made
	AfterProposalVote(ctx context.Context, proposalID uint64, voterAddr sdk.AccAddress) error        // Must be called after a vote on a proposal is cast
	AfterProposalFailedMinDeposit(ctx context.Context, proposalID uint64) error                      // Must be called when proposal fails to reach min deposit
	AfterProposalVotingPeriodEnded(ctx context.Context, proposalID uint64) error                     // Must be called when proposal's finishes it's voting period
}

type GovHooksWrapper struct{ GovHooks }

// IsOnePerModuleType implements the depinject.OnePerModuleType interface.
func (GovHooksWrapper) IsOnePerModuleType() {}<|MERGE_RESOLUTION|>--- conflicted
+++ resolved
@@ -24,11 +24,7 @@
 		context.Context, func(index int64, validator stakingtypes.ValidatorI) (stop bool),
 	) error
 
-<<<<<<< HEAD
-	TotalValidatorPower(context.Context) (math.Int, error) // total bonded tokens within the validator set
-=======
 	TotalValidatorPower(context.Context) (math.Int, error) // total validator power within the validator set
->>>>>>> ca3241e2
 	IterateDelegations(
 		ctx context.Context, delegator sdk.AccAddress,
 		fn func(index int64, delegation stakingtypes.DelegationI) (stop bool),
