package types

import (
	"fmt"

<<<<<<< HEAD
	sdk "github.com/KiraCore/cosmos-sdk/types"
=======
	"github.com/cosmos/cosmos-sdk/codec/types"
	sdk "github.com/cosmos/cosmos-sdk/types"
>>>>>>> f59df68a
)

// GenesisState - all staking state that must be provided at genesis
type GenesisState struct {
	StartingProposalID uint64        `json:"starting_proposal_id" yaml:"starting_proposal_id"`
	Deposits           Deposits      `json:"deposits" yaml:"deposits"`
	Votes              Votes         `json:"votes" yaml:"votes"`
	Proposals          Proposals     `json:"proposals" yaml:"proposals"`
	DepositParams      DepositParams `json:"deposit_params" yaml:"deposit_params"`
	VotingParams       VotingParams  `json:"voting_params" yaml:"voting_params"`
	TallyParams        TallyParams   `json:"tally_params" yaml:"tally_params"`
}

// NewGenesisState creates a new genesis state for the governance module
func NewGenesisState(startingProposalID uint64, dp DepositParams, vp VotingParams, tp TallyParams) GenesisState {
	return GenesisState{
		StartingProposalID: startingProposalID,
		DepositParams:      dp,
		VotingParams:       vp,
		TallyParams:        tp,
	}
}

// DefaultGenesisState defines the default governance genesis state
func DefaultGenesisState() GenesisState {
	return NewGenesisState(
		DefaultStartingProposalID,
		DefaultDepositParams(),
		DefaultVotingParams(),
		DefaultTallyParams(),
	)
}

func (data GenesisState) Equal(other GenesisState) bool {
	return data.StartingProposalID == other.StartingProposalID &&
		data.Deposits.Equal(other.Deposits) &&
		data.Votes.Equal(other.Votes) &&
		data.Proposals.Equal(other.Proposals) &&
		data.DepositParams.Equal(other.DepositParams) &&
		data.TallyParams.Equal(other.TallyParams) &&
		data.VotingParams.Equal(other.VotingParams)
}

// Empty returns true if a GenesisState is empty
func (data GenesisState) Empty() bool {
	return data.Equal(GenesisState{})
}

// ValidateGenesis checks if parameters are within valid ranges
func ValidateGenesis(data GenesisState) error {
	threshold := data.TallyParams.Threshold
	if threshold.IsNegative() || threshold.GT(sdk.OneDec()) {
		return fmt.Errorf("governance vote threshold should be positive and less or equal to one, is %s",
			threshold.String())
	}

	veto := data.TallyParams.Veto
	if veto.IsNegative() || veto.GT(sdk.OneDec()) {
		return fmt.Errorf("governance vote veto threshold should be positive and less or equal to one, is %s",
			veto.String())
	}

	if !data.DepositParams.MinDeposit.IsValid() {
		return fmt.Errorf("governance deposit amount must be a valid sdk.Coins amount, is %s",
			data.DepositParams.MinDeposit.String())
	}

	return nil
}

var _ types.UnpackInterfacesMessage = GenesisState{}

// UnpackInterfaces implements UnpackInterfacesMessage.UnpackInterfaces
func (data GenesisState) UnpackInterfaces(unpacker types.AnyUnpacker) error {
	for _, p := range data.Proposals {
		err := p.UnpackInterfaces(unpacker)
		if err != nil {
			return err
		}
	}
	return nil
}<|MERGE_RESOLUTION|>--- conflicted
+++ resolved
@@ -3,12 +3,8 @@
 import (
 	"fmt"
 
-<<<<<<< HEAD
+	"github.com/KiraCore/cosmos-sdk/codec/types"
 	sdk "github.com/KiraCore/cosmos-sdk/types"
-=======
-	"github.com/cosmos/cosmos-sdk/codec/types"
-	sdk "github.com/cosmos/cosmos-sdk/types"
->>>>>>> f59df68a
 )
 
 // GenesisState - all staking state that must be provided at genesis
