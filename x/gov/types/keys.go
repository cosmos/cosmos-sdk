--- conflicted
+++ resolved
@@ -26,12 +26,9 @@
 	DefaultParamspace = ModuleName
 )
 
-<<<<<<< HEAD
 // ModuleAddress governance module account address
 var ModuleAddress = sdk.AccAddress(crypto.AddressHash([]byte(ModuleName)))
 
-=======
->>>>>>> d322e234
 // Keys for governance store
 // Items are stored with the following key: values
 //
@@ -50,11 +47,7 @@
 	ProposalsKeyPrefix          = []byte{0x00}
 	ActiveProposalQueuePrefix   = []byte{0x01}
 	InactiveProposalQueuePrefix = []byte{0x02}
-<<<<<<< HEAD
-	NextProposalIDKey           = []byte{0x03}
-=======
 	ProposalIDKey               = []byte{0x03}
->>>>>>> d322e234
 
 	DepositsKeyPrefix = []byte{0x10}
 
