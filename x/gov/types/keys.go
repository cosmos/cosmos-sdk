--- conflicted
+++ resolved
@@ -26,12 +26,9 @@
 	DefaultParamspace = ModuleName
 )
 
-<<<<<<< HEAD
 // ModuleAddress governance module account address
 var ModuleAddress = sdk.AccAddress(crypto.AddressHash([]byte(ModuleName)))
 
-// Key for getting a the next available proposalID from the store
-=======
 // Keys for governance store
 // Items are stored with the following key: values
 //
@@ -46,7 +43,6 @@
 // - 0x10<proposalID_Bytes><depositorAddr_Bytes>: Deposit
 //
 // - 0x20<proposalID_Bytes><voterAddr_Bytes>: Voter
->>>>>>> 0e649f01
 var (
 	ProposalsKeyPrefix          = []byte{0x00}
 	ActiveProposalQueuePrefix   = []byte{0x01}
