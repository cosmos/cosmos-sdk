package types

import (
	"fmt"

	"github.com/gogo/protobuf/proto"
	"gopkg.in/yaml.v2"

	types "github.com/cosmos/cosmos-sdk/codec/types"
	sdk "github.com/cosmos/cosmos-sdk/types"
	sdkerrors "github.com/cosmos/cosmos-sdk/types/errors"
)

// Governance message types and routes
const (
	TypeMsgDeposit        = "deposit"
	TypeMsgVote           = "vote"
	TypeMsgSubmitProposal = "submit_proposal"
)

var _, _, _ sdk.Msg = MsgSubmitProposal{}, MsgDeposit{}, MsgVote{}
var _ MsgSubmitProposalI = &MsgSubmitProposal{}
var _ types.UnpackInterfacesMessage = MsgSubmitProposal{}

// MsgSubmitProposalI defines the specific interface a concrete message must
// implement in order to process governance proposals. The concrete MsgSubmitProposalLegacy
// must be defined at the application-level.
type MsgSubmitProposalI interface {
	sdk.Msg

	GetContent() Content
	SetContent(Content) error

	GetInitialDeposit() sdk.Coins
	SetInitialDeposit(sdk.Coins)

	GetProposer() sdk.AccAddress
	SetProposer(sdk.AccAddress)
}

// NewMsgSubmitProposal creates a new MsgSubmitProposal.
func NewMsgSubmitProposal(content Content, initialDeposit sdk.Coins, proposer sdk.AccAddress) (*MsgSubmitProposal, error) {
	m := &MsgSubmitProposal{
		InitialDeposit: initialDeposit,
		Proposer:       proposer,
	}
	err := m.SetContent(content)
	if err != nil {
		return nil, err
	}
	return m, nil
}

func (msg *MsgSubmitProposal) GetInitialDeposit() sdk.Coins { return msg.InitialDeposit }

func (msg *MsgSubmitProposal) GetProposer() sdk.AccAddress { return msg.Proposer }

func (msg *MsgSubmitProposal) GetContent() Content {
	content, ok := msg.Content.GetCachedValue().(Content)
	if !ok {
		return nil
	}
	return content
}

func (msg *MsgSubmitProposal) SetInitialDeposit(coins sdk.Coins) {
	msg.InitialDeposit = coins
}

func (msg *MsgSubmitProposal) SetProposer(address sdk.AccAddress) {
	msg.Proposer = address
}

func (m *MsgSubmitProposal) SetContent(content Content) error {
	msg, ok := content.(proto.Message)
	if !ok {
		return fmt.Errorf("can't proto marshal %T", msg)
	}
	any, err := types.NewAnyWithValue(msg)
	if err != nil {
		return err
	}
	m.Content = any
	return nil
}

// Route implements Msg
func (msg MsgSubmitProposal) Route() string { return RouterKey }

// Type implements Msg
func (msg MsgSubmitProposal) Type() string { return TypeMsgSubmitProposal }

// ValidateBasic implements Msg
func (msg MsgSubmitProposal) ValidateBasic() error {
	if msg.Proposer.Empty() {
		return sdkerrors.Wrap(sdkerrors.ErrInvalidAddress, msg.Proposer.String())
	}
	if !msg.InitialDeposit.IsValid() {
		return sdkerrors.Wrap(sdkerrors.ErrInvalidCoins, msg.InitialDeposit.String())
	}
	if msg.InitialDeposit.IsAnyNegative() {
		return sdkerrors.Wrap(sdkerrors.ErrInvalidCoins, msg.InitialDeposit.String())
	}

	content := msg.GetContent()
	if content == nil {
		return sdkerrors.Wrap(ErrInvalidProposalContent, "missing content")
	}
	if !IsValidProposalType(content.ProposalType()) {
		return sdkerrors.Wrap(ErrInvalidProposalType, content.ProposalType())
	}
	if err := content.ValidateBasic(); err != nil {
		return err
	}

	return nil
}

// GetSignBytes implements Msg
func (msg MsgSubmitProposal) GetSignBytes() []byte {
	bz := ModuleCdc.MustMarshalJSON(msg)
	return sdk.MustSortJSON(bz)
}

// GetSigners implements Msg
func (msg MsgSubmitProposal) GetSigners() []sdk.AccAddress {
	return []sdk.AccAddress{msg.Proposer}
}

// String implements the Stringer interface
func (msg MsgSubmitProposal) String() string {
	out, _ := yaml.Marshal(msg)
	return string(out)
}

func (m MsgSubmitProposal) UnpackInterfaces(unpacker types.AnyUnpacker) error {
	var content Content
	return unpacker.UnpackAny(m.Content, &content)
}

// NewMsgDeposit creates a new MsgDeposit instance
func NewMsgDeposit(depositor sdk.AccAddress, proposalID uint64, amount sdk.Coins) MsgDeposit {
	return MsgDeposit{proposalID, depositor, amount}
}

// Route implements Msg
func (msg MsgDeposit) Route() string { return RouterKey }

// Type implements Msg
func (msg MsgDeposit) Type() string { return TypeMsgDeposit }

// ValidateBasic implements Msg
func (msg MsgDeposit) ValidateBasic() error {
	if msg.Depositor.Empty() {
		return sdkerrors.Wrap(sdkerrors.ErrInvalidAddress, msg.Depositor.String())
	}
	if !msg.Amount.IsValid() {
		return sdkerrors.Wrap(sdkerrors.ErrInvalidCoins, msg.Amount.String())
	}
	if msg.Amount.IsAnyNegative() {
		return sdkerrors.Wrap(sdkerrors.ErrInvalidCoins, msg.Amount.String())
	}

	return nil
}

// String implements the Stringer interface
func (msg MsgDeposit) String() string {
	out, _ := yaml.Marshal(msg)
	return string(out)
}

// GetSignBytes implements Msg
func (msg MsgDeposit) GetSignBytes() []byte {
	bz := ModuleCdc.MustMarshalJSON(msg)
	return sdk.MustSortJSON(bz)
}

// GetSigners implements Msg
func (msg MsgDeposit) GetSigners() []sdk.AccAddress {
	return []sdk.AccAddress{msg.Depositor}
}

// NewMsgVote creates a message to cast a vote on an active proposal
func NewMsgVote(voter sdk.AccAddress, proposalID uint64, option VoteOption) MsgVote {
	return MsgVote{proposalID, voter, option}
}

// Route implements Msg
func (msg MsgVote) Route() string { return RouterKey }

// Type implements Msg
func (msg MsgVote) Type() string { return TypeMsgVote }

// ValidateBasic implements Msg
func (msg MsgVote) ValidateBasic() error {
	if msg.Voter.Empty() {
		return sdkerrors.Wrap(sdkerrors.ErrInvalidAddress, msg.Voter.String())
	}
	if !ValidVoteOption(msg.Option) {
		return sdkerrors.Wrap(ErrInvalidVote, msg.Option.String())
	}

	return nil
}

// String implements the Stringer interface
func (msg MsgVote) String() string {
	out, _ := yaml.Marshal(msg)
	return string(out)
}

// GetSignBytes implements Msg
func (msg MsgVote) GetSignBytes() []byte {
	bz := ModuleCdc.MustMarshalJSON(msg)
	return sdk.MustSortJSON(bz)
}

// GetSigners implements Msg
func (msg MsgVote) GetSigners() []sdk.AccAddress {
	return []sdk.AccAddress{msg.Voter}
<<<<<<< HEAD
=======
}

// ---------------------------------------------------------------------------
// Deprecated
//
// TODO: Remove once client-side Protobuf migration has been completed.
// ---------------------------------------------------------------------------

// MsgSubmitProposal defines a (deprecated) message to create/submit a governance
// proposal.
//
// TODO: Remove once client-side Protobuf migration has been completed.
type MsgSubmitProposal struct {
	Content        Content        `json:"content" yaml:"content"`
	InitialDeposit sdk.Coins      `json:"initial_deposit" yaml:"initial_deposit"` //  Initial deposit paid by sender. Must be strictly positive
	Proposer       sdk.AccAddress `json:"proposer" yaml:"proposer"`               //  Address of the proposer
}

var _ MsgSubmitProposalI = &MsgSubmitProposal{}

// NewMsgSubmitProposal returns a (deprecated) MsgSubmitProposal message.
//
// TODO: Remove once client-side Protobuf migration has been completed.
func NewMsgSubmitProposal(content Content, initialDeposit sdk.Coins, proposer sdk.AccAddress) *MsgSubmitProposal {
	return &MsgSubmitProposal{content, initialDeposit, proposer}
}

// ValidateBasic implements Msg
func (msg MsgSubmitProposal) ValidateBasic() error {
	if msg.Content == nil {
		return sdkerrors.Wrap(ErrInvalidProposalContent, "missing content")
	}
	if msg.Proposer.Empty() {
		return sdkerrors.Wrap(sdkerrors.ErrInvalidAddress, msg.Proposer.String())
	}
	if !msg.InitialDeposit.IsValid() {
		return sdkerrors.Wrap(sdkerrors.ErrInvalidCoins, msg.InitialDeposit.String())
	}
	if msg.InitialDeposit.IsAnyNegative() {
		return sdkerrors.Wrap(sdkerrors.ErrInvalidCoins, msg.InitialDeposit.String())
	}
	if !IsValidProposalType(msg.Content.ProposalType()) {
		return sdkerrors.Wrap(ErrInvalidProposalType, msg.Content.ProposalType())
	}

	return msg.Content.ValidateBasic()
}

// GetSignBytes implements Msg
func (msg MsgSubmitProposal) GetSignBytes() []byte {
	bz := ModuleCdc.MustMarshalJSON(msg)
	return sdk.MustSortJSON(bz)
}

func (msg MsgSubmitProposal) GetSigners() []sdk.AccAddress { return []sdk.AccAddress{msg.Proposer} }
func (msg MsgSubmitProposal) Route() string                { return RouterKey }
func (msg MsgSubmitProposal) Type() string                 { return TypeMsgSubmitProposal }
func (msg MsgSubmitProposal) GetContent() Content          { return msg.Content }
func (msg MsgSubmitProposal) GetInitialDeposit() sdk.Coins { return msg.InitialDeposit }
func (msg MsgSubmitProposal) GetProposer() sdk.AccAddress  { return msg.Proposer }

func (msg *MsgSubmitProposal) SetContent(content Content) error {
	msg.Content = content
	return nil
}

func (msg *MsgSubmitProposal) SetInitialDeposit(deposit sdk.Coins) {
	msg.InitialDeposit = deposit
}

func (msg *MsgSubmitProposal) SetProposer(proposer sdk.AccAddress) {
	msg.Proposer = proposer
>>>>>>> bef36892
}<|MERGE_RESOLUTION|>--- conflicted
+++ resolved
@@ -219,8 +219,6 @@
 // GetSigners implements Msg
 func (msg MsgVote) GetSigners() []sdk.AccAddress {
 	return []sdk.AccAddress{msg.Voter}
-<<<<<<< HEAD
-=======
 }
 
 // ---------------------------------------------------------------------------
@@ -275,6 +273,7 @@
 	return sdk.MustSortJSON(bz)
 }
 
+// nolint
 func (msg MsgSubmitProposal) GetSigners() []sdk.AccAddress { return []sdk.AccAddress{msg.Proposer} }
 func (msg MsgSubmitProposal) Route() string                { return RouterKey }
 func (msg MsgSubmitProposal) Type() string                 { return TypeMsgSubmitProposal }
@@ -293,5 +292,4 @@
 
 func (msg *MsgSubmitProposal) SetProposer(proposer sdk.AccAddress) {
 	msg.Proposer = proposer
->>>>>>> bef36892
 }