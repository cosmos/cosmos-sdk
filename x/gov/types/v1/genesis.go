package v1

import (
	"errors"
	"fmt"

	"golang.org/x/sync/errgroup"

	"cosmossdk.io/core/address"
	"github.com/cosmos/cosmos-sdk/codec/types"
)

// NewGenesisState creates a new genesis state for the governance module
func NewGenesisState(startingProposalID uint64, params Params) *GenesisState {
	return &GenesisState{
		StartingProposalId: startingProposalID,
		Params:             &params,
	}
}

// DefaultGenesisState defines the default governance genesis state
func DefaultGenesisState() *GenesisState {
	return NewGenesisState(
		DefaultStartingProposalID,
		DefaultParams(),
	)
}

// Empty returns true if a GenesisState is empty
func (data GenesisState) Empty() bool {
	return data.StartingProposalId == 0 || data.Params == nil
}

<<<<<<< HEAD
// ValidateGenesis checks if parameters are within valid ranges
func ValidateGenesis(ac address.Codec, data *GenesisState) error {
=======
// ValidateGenesis checks if gov genesis state is valid ranges
// It checks if params are in valid ranges
// It also makes sure that the provided proposal IDs are unique and
// that there are no duplicate deposit or vote records and no vote or deposits for non-existent proposals
func ValidateGenesis(data *GenesisState) error {
>>>>>>> 570ab647
	if data.StartingProposalId == 0 {
		return errors.New("starting proposal id must be greater than 0")
	}

<<<<<<< HEAD
	return data.Params.ValidateBasic(ac)
=======
	var errGroup errgroup.Group

	// weed out duplicate proposals
	proposalIds := make(map[uint64]struct{})
	for _, p := range data.Proposals {
		if _, ok := proposalIds[p.Id]; ok {
			return fmt.Errorf("duplicate proposal id: %d", p.Id)
		}

		proposalIds[p.Id] = struct{}{}
	}

	// weed out duplicate deposits
	errGroup.Go(func() error {
		type depositKey struct {
			ProposalId uint64
			Depositor  string
		}
		depositIds := make(map[depositKey]struct{})
		for _, d := range data.Deposits {
			if _, ok := proposalIds[d.ProposalId]; !ok {
				return fmt.Errorf("deposit %v has non-existent proposal id: %d", d, d.ProposalId)
			}

			dk := depositKey{d.ProposalId, d.Depositor}
			if _, ok := depositIds[dk]; ok {
				return fmt.Errorf("duplicate deposit: %v", d)
			}

			depositIds[dk] = struct{}{}
		}

		return nil
	})

	// weed out duplicate votes
	errGroup.Go(func() error {
		type voteKey struct {
			ProposalId uint64
			Voter      string
		}
		voteIds := make(map[voteKey]struct{})
		for _, v := range data.Votes {
			if _, ok := proposalIds[v.ProposalId]; !ok {
				return fmt.Errorf("vote %v has non-existent proposal id: %d", v, v.ProposalId)
			}

			vk := voteKey{v.ProposalId, v.Voter}
			if _, ok := voteIds[vk]; ok {
				return fmt.Errorf("duplicate vote: %v", v)
			}

			voteIds[vk] = struct{}{}
		}

		return nil
	})

	// verify params
	errGroup.Go(func() error {
		return data.Params.ValidateBasic()
	})

	return errGroup.Wait()
>>>>>>> 570ab647
}

var _ types.UnpackInterfacesMessage = GenesisState{}

// UnpackInterfaces implements UnpackInterfacesMessage.UnpackInterfaces
func (data GenesisState) UnpackInterfaces(unpacker types.AnyUnpacker) error {
	for _, p := range data.Proposals {
		err := p.UnpackInterfaces(unpacker)
		if err != nil {
			return err
		}
	}
	return nil
}<|MERGE_RESOLUTION|>--- conflicted
+++ resolved
@@ -31,23 +31,15 @@
 	return data.StartingProposalId == 0 || data.Params == nil
 }
 
-<<<<<<< HEAD
-// ValidateGenesis checks if parameters are within valid ranges
-func ValidateGenesis(ac address.Codec, data *GenesisState) error {
-=======
 // ValidateGenesis checks if gov genesis state is valid ranges
 // It checks if params are in valid ranges
 // It also makes sure that the provided proposal IDs are unique and
 // that there are no duplicate deposit or vote records and no vote or deposits for non-existent proposals
-func ValidateGenesis(data *GenesisState) error {
->>>>>>> 570ab647
+func ValidateGenesis(ac address.Codec, data *GenesisState) error {
 	if data.StartingProposalId == 0 {
 		return errors.New("starting proposal id must be greater than 0")
 	}
 
-<<<<<<< HEAD
-	return data.Params.ValidateBasic(ac)
-=======
 	var errGroup errgroup.Group
 
 	// weed out duplicate proposals
@@ -108,11 +100,10 @@
 
 	// verify params
 	errGroup.Go(func() error {
-		return data.Params.ValidateBasic()
+		return data.Params.ValidateBasic(ac)
 	})
 
 	return errGroup.Wait()
->>>>>>> 570ab647
 }
 
 var _ types.UnpackInterfacesMessage = GenesisState{}
