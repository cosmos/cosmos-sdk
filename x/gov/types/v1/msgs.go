package v1

import (
	"fmt"

	"cosmossdk.io/math"

	codectypes "github.com/cosmos/cosmos-sdk/codec/types"
	sdk "github.com/cosmos/cosmos-sdk/types"
	sdkerrors "github.com/cosmos/cosmos-sdk/types/errors"
	sdktx "github.com/cosmos/cosmos-sdk/types/tx"
	"github.com/cosmos/cosmos-sdk/x/gov/codec"
	"github.com/cosmos/cosmos-sdk/x/gov/types"
	"github.com/cosmos/cosmos-sdk/x/gov/types/v1beta1"
)

var (
	_, _, _, _, _, _ sdk.Msg                            = &MsgSubmitProposal{}, &MsgDeposit{}, &MsgVote{}, &MsgVoteWeighted{}, &MsgExecLegacyContent{}, &MsgUpdateParams{}
	_, _             codectypes.UnpackInterfacesMessage = &MsgSubmitProposal{}, &MsgExecLegacyContent{}
)

// NewMsgSubmitProposal creates a new MsgSubmitProposal.
//
//nolint:interfacer
func NewMsgSubmitProposal(messages []sdk.Msg, initialDeposit sdk.Coins, proposer, metadata, title, summary string) (*MsgSubmitProposal, error) {
	m := &MsgSubmitProposal{
		InitialDeposit: initialDeposit,
		Proposer:       proposer,
		Metadata:       metadata,
		Title:          title,
		Summary:        summary,
	}

	anys, err := sdktx.SetMsgs(messages)
	if err != nil {
		return nil, err
	}

	m.Messages = anys

	return m, nil
}

// GetMsgs unpacks m.Messages Any's into sdk.Msg's
func (m *MsgSubmitProposal) GetMsgs() ([]sdk.Msg, error) {
	return sdktx.GetMsgs(m.Messages, "sdk.MsgProposal")
}

// SetMsgs packs sdk.Msg's into m.Messages Any's
// NOTE: this will overwrite any existing messages
func (m *MsgSubmitProposal) SetMsgs(msgs []sdk.Msg) error {
	anys, err := sdktx.SetMsgs(msgs)
	if err != nil {
		return err
	}

	m.Messages = anys
	return nil
}

<<<<<<< HEAD
// Route implements Msg
=======
// Route implements the sdk.Msg interface.
>>>>>>> f008f84e
func (m MsgSubmitProposal) Route() string { return types.RouterKey }

// Type implements the sdk.Msg interface.
func (m MsgSubmitProposal) Type() string { return sdk.MsgTypeURL(&m) }

// ValidateBasic implements the sdk.Msg interface.
func (m MsgSubmitProposal) ValidateBasic() error {
	if m.Title == "" {
		return sdkerrors.Wrap(sdkerrors.ErrInvalidRequest, "proposal title cannot be empty")
	}
	if m.Summary == "" {
		return sdkerrors.Wrap(sdkerrors.ErrInvalidRequest, "proposal summary cannot be empty")
	}

	if _, err := sdk.AccAddressFromBech32(m.Proposer); err != nil {
		return sdkerrors.ErrInvalidAddress.Wrapf("invalid proposer address: %s", err)
	}

	deposit := sdk.NewCoins(m.InitialDeposit...)
	if !deposit.IsValid() {
		return sdkerrors.Wrap(sdkerrors.ErrInvalidCoins, deposit.String())
	}

	if deposit.IsAnyNegative() {
		return sdkerrors.Wrap(sdkerrors.ErrInvalidCoins, deposit.String())
	}

	// Check that either metadata or Msgs length is non nil.
	if len(m.Messages) == 0 && len(m.Metadata) == 0 {
		return sdkerrors.Wrap(types.ErrNoProposalMsgs, "either metadata or Msgs length must be non-nil")
	}

	msgs, err := m.GetMsgs()
	if err != nil {
		return err
	}

	for idx, msg := range msgs {
		if err := msg.ValidateBasic(); err != nil {
			return sdkerrors.Wrap(types.ErrInvalidProposalMsg,
				fmt.Sprintf("msg: %d, err: %s", idx, err.Error()))
		}
	}

	return nil
}

// GetSignBytes returns the message bytes to sign over.
func (m MsgSubmitProposal) GetSignBytes() []byte {
	bz := codec.ModuleCdc.MustMarshalJSON(&m)
	return sdk.MustSortJSON(bz)
}

// GetSigners returns the expected signers for a MsgSubmitProposal.
func (m MsgSubmitProposal) GetSigners() []sdk.AccAddress {
	proposer, _ := sdk.AccAddressFromBech32(m.Proposer)
	return []sdk.AccAddress{proposer}
}

// UnpackInterfaces implements UnpackInterfacesMessage.UnpackInterfaces
func (m MsgSubmitProposal) UnpackInterfaces(unpacker codectypes.AnyUnpacker) error {
	return sdktx.UnpackInterfaces(unpacker, m.Messages)
}

// NewMsgDeposit creates a new MsgDeposit instance
//
//nolint:interfacer
func NewMsgDeposit(depositor sdk.AccAddress, proposalID uint64, amount sdk.Coins) *MsgDeposit {
	return &MsgDeposit{proposalID, depositor.String(), amount}
}

// Route implements the sdk.Msg interface.
func (msg MsgDeposit) Route() string { return types.RouterKey }

// Type implements the sdk.Msg interface.
func (msg MsgDeposit) Type() string { return sdk.MsgTypeURL(&msg) }

// ValidateBasic implements the sdk.Msg interface.
func (msg MsgDeposit) ValidateBasic() error {
	if _, err := sdk.AccAddressFromBech32(msg.Depositor); err != nil {
		return sdkerrors.ErrInvalidAddress.Wrapf("invalid depositor address: %s", err)
	}
	amount := sdk.NewCoins(msg.Amount...)
	if !amount.IsValid() {
		return sdkerrors.Wrap(sdkerrors.ErrInvalidCoins, amount.String())
	}
	if amount.IsAnyNegative() {
		return sdkerrors.Wrap(sdkerrors.ErrInvalidCoins, amount.String())
	}

	return nil
}

// GetSignBytes returns the message bytes to sign over.
func (msg MsgDeposit) GetSignBytes() []byte {
	bz := codec.ModuleCdc.MustMarshalJSON(&msg)
	return sdk.MustSortJSON(bz)
}

// GetSigners returns the expected signers for a MsgDeposit.
func (msg MsgDeposit) GetSigners() []sdk.AccAddress {
	depositor, _ := sdk.AccAddressFromBech32(msg.Depositor)
	return []sdk.AccAddress{depositor}
}

// NewMsgVote creates a message to cast a vote on an active proposal
//
//nolint:interfacer
func NewMsgVote(voter sdk.AccAddress, proposalID uint64, option VoteOption, metadata string) *MsgVote {
	return &MsgVote{proposalID, voter.String(), option, metadata}
}

// Route implements the sdk.Msg interface.
func (msg MsgVote) Route() string { return types.RouterKey }

// Type implements the sdk.Msg interface.
func (msg MsgVote) Type() string { return sdk.MsgTypeURL(&msg) }

// ValidateBasic implements the sdk.Msg interface.
func (msg MsgVote) ValidateBasic() error {
	if _, err := sdk.AccAddressFromBech32(msg.Voter); err != nil {
		return sdkerrors.ErrInvalidAddress.Wrapf("invalid voter address: %s", err)
	}
	if !ValidVoteOption(msg.Option) {
		return sdkerrors.Wrap(types.ErrInvalidVote, msg.Option.String())
	}

	return nil
}

// GetSignBytes returns the message bytes to sign over.
func (msg MsgVote) GetSignBytes() []byte {
	bz := codec.ModuleCdc.MustMarshalJSON(&msg)
	return sdk.MustSortJSON(bz)
}

// GetSigners returns the expected signers for a MsgVote.
func (msg MsgVote) GetSigners() []sdk.AccAddress {
	voter, _ := sdk.AccAddressFromBech32(msg.Voter)
	return []sdk.AccAddress{voter}
}

// NewMsgVoteWeighted creates a message to cast a vote on an active proposal
//
//nolint:interfacer
func NewMsgVoteWeighted(voter sdk.AccAddress, proposalID uint64, options WeightedVoteOptions, metadata string) *MsgVoteWeighted {
	return &MsgVoteWeighted{proposalID, voter.String(), options, metadata}
}

// Route implements the sdk.Msg interface.
func (msg MsgVoteWeighted) Route() string { return types.RouterKey }

// Type implements the sdk.Msg interface.
func (msg MsgVoteWeighted) Type() string { return sdk.MsgTypeURL(&msg) }

// ValidateBasic implements the sdk.Msg interface.
func (msg MsgVoteWeighted) ValidateBasic() error {
	if _, err := sdk.AccAddressFromBech32(msg.Voter); err != nil {
		return sdkerrors.ErrInvalidAddress.Wrapf("invalid voter address: %s", err)
	}
	if len(msg.Options) == 0 {
		return sdkerrors.Wrap(sdkerrors.ErrInvalidRequest, WeightedVoteOptions(msg.Options).String())
	}

	totalWeight := math.LegacyNewDec(0)
	usedOptions := make(map[VoteOption]bool)
	for _, option := range msg.Options {
		if !option.IsValid() {
			return sdkerrors.Wrap(types.ErrInvalidVote, option.String())
		}
		weight, err := sdk.NewDecFromStr(option.Weight)
		if err != nil {
			return sdkerrors.Wrapf(types.ErrInvalidVote, "Invalid weight: %s", err)
		}
		totalWeight = totalWeight.Add(weight)
		if usedOptions[option.Option] {
			return sdkerrors.Wrap(types.ErrInvalidVote, "Duplicated vote option")
		}
		usedOptions[option.Option] = true
	}

	if totalWeight.GT(math.LegacyNewDec(1)) {
		return sdkerrors.Wrap(types.ErrInvalidVote, "Total weight overflow 1.00")
	}

	if totalWeight.LT(math.LegacyNewDec(1)) {
		return sdkerrors.Wrap(types.ErrInvalidVote, "Total weight lower than 1.00")
	}

	return nil
}

// GetSignBytes returns the message bytes to sign over.
func (msg MsgVoteWeighted) GetSignBytes() []byte {
	bz := codec.ModuleCdc.MustMarshalJSON(&msg)
	return sdk.MustSortJSON(bz)
}

// GetSigners returns the expected signers for a MsgVoteWeighted.
func (msg MsgVoteWeighted) GetSigners() []sdk.AccAddress {
	voter, _ := sdk.AccAddressFromBech32(msg.Voter)
	return []sdk.AccAddress{voter}
}

// NewMsgExecLegacyContent creates a new MsgExecLegacyContent instance
//
//nolint:interfacer
func NewMsgExecLegacyContent(content *codectypes.Any, authority string) *MsgExecLegacyContent {
	return &MsgExecLegacyContent{
		Content:   content,
		Authority: authority,
	}
}

// GetSigners returns the expected signers for a MsgExecLegacyContent.
func (c MsgExecLegacyContent) GetSigners() []sdk.AccAddress {
	authority, _ := sdk.AccAddressFromBech32(c.Authority)
	return []sdk.AccAddress{authority}
}

// ValidateBasic implements the sdk.Msg interface.
func (c MsgExecLegacyContent) ValidateBasic() error {
	_, err := sdk.AccAddressFromBech32(c.Authority)
	if err != nil {
		return err
	}

	return nil
}

// UnpackInterfaces implements UnpackInterfacesMessage.UnpackInterfaces
func (c MsgExecLegacyContent) UnpackInterfaces(unpacker codectypes.AnyUnpacker) error {
	var content v1beta1.Content
	return unpacker.UnpackAny(c.Content, &content)
}

// Route implements the sdk.Msg interface.
func (msg MsgUpdateParams) Route() string { return types.RouterKey }

// Type implements the sdk.Msg interface.
func (msg MsgUpdateParams) Type() string { return sdk.MsgTypeURL(&msg) }

// ValidateBasic implements the sdk.Msg interface.
func (msg MsgUpdateParams) ValidateBasic() error {
	if _, err := sdk.AccAddressFromBech32(msg.Authority); err != nil {
		return sdkerrors.ErrInvalidAddress.Wrapf("invalid authority address: %s", err)
	}

	return msg.Params.ValidateBasic()
}

// GetSignBytes returns the message bytes to sign over.
func (msg MsgUpdateParams) GetSignBytes() []byte {
	bz := codec.ModuleCdc.MustMarshalJSON(&msg)
	return sdk.MustSortJSON(bz)
}

// GetSigners returns the expected signers for a MsgUpdateParams.
func (msg MsgUpdateParams) GetSigners() []sdk.AccAddress {
	authority, _ := sdk.AccAddressFromBech32(msg.Authority)
	return []sdk.AccAddress{authority}
}<|MERGE_RESOLUTION|>--- conflicted
+++ resolved
@@ -58,11 +58,7 @@
 	return nil
 }
 
-<<<<<<< HEAD
-// Route implements Msg
-=======
-// Route implements the sdk.Msg interface.
->>>>>>> f008f84e
+// Route implements the sdk.Msg interface.
 func (m MsgSubmitProposal) Route() string { return types.RouterKey }
 
 // Type implements the sdk.Msg interface.
