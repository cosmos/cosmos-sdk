package v1

import (
	"fmt"
	"time"

	sdk "github.com/cosmos/cosmos-sdk/types"
)

// Default period for deposits & voting
const (
	DefaultPeriod time.Duration = time.Hour * 24 * 2 // 2 days
)

// Default governance params
var (
	DefaultMinDepositTokens = sdk.NewInt(10000000)
	DefaultQuorum           = sdk.NewDecWithPrec(334, 3)
	DefaultThreshold        = sdk.NewDecWithPrec(5, 1)
	DefaultVetoThreshold    = sdk.NewDecWithPrec(334, 3)
)

// Deprecated: NewDepositParams creates a new DepositParams object
func NewDepositParams(minDeposit sdk.Coins, maxDepositPeriod *time.Duration) DepositParams {
	return DepositParams{
		MinDeposit:       minDeposit,
		MaxDepositPeriod: maxDepositPeriod,
	}
}

// Deprecated: NewTallyParams creates a new TallyParams object
func NewTallyParams(quorum, threshold, vetoThreshold string) TallyParams {
	return TallyParams{
		Quorum:        quorum,
		Threshold:     threshold,
		VetoThreshold: vetoThreshold,
	}
}

<<<<<<< HEAD
// NewDepositParams creates a new DepositParams object
func NewDepositParams(minDeposit sdk.Coins, maxDepositPeriod time.Duration) DepositParams {
	return DepositParams{
		MinDeposit:             minDeposit,
		MaxDepositPeriod:       &maxDepositPeriod,
		MinInitialDepositRatio: sdk.ZeroDec().String(),
	}
}

// WithMinInitialDepositRatio sets the minimum initial deposit ratio on the DepositParams.
func (dp DepositParams) WithMinInitialDepositRatio(ratio sdk.Dec) DepositParams {
	dp.MinInitialDepositRatio = ratio.String()
	return dp
}

// DefaultDepositParams default parameters for deposits
func DefaultDepositParams() DepositParams {
	return NewDepositParams(
=======
// Deprecated: NewVotingParams creates a new VotingParams object
func NewVotingParams(votingPeriod *time.Duration) VotingParams {
	return VotingParams{
		VotingPeriod: votingPeriod,
	}
}

func NewParams(
	minDeposit sdk.Coins, maxDepositPeriod time.Duration, votingPeriod time.Duration,
	quorum string, threshold string, vetoThreshold string,
) Params {
	return Params{
		MinDeposit:       minDeposit,
		MaxDepositPeriod: &maxDepositPeriod,
		VotingPeriod:     &votingPeriod,
		Quorum:           quorum,
		Threshold:        threshold,
		VetoThreshold:    vetoThreshold,
	}
}

// DefaultParams default governance params
func DefaultParams() Params {
	return NewParams(
>>>>>>> cc5fe49c
		sdk.NewCoins(sdk.NewCoin(sdk.DefaultBondDenom, DefaultMinDepositTokens)),
		DefaultPeriod,
		DefaultPeriod,
		DefaultQuorum.String(),
		DefaultThreshold.String(),
		DefaultVetoThreshold.String(),
	)
}

func (p Params) ValidateBasic() error {

	if minDeposit := sdk.Coins(p.MinDeposit); minDeposit.Empty() || !minDeposit.IsValid() {
		return fmt.Errorf("invalid minimum deposit: %s", minDeposit)
	}

	if p.MaxDepositPeriod == nil {
		return fmt.Errorf("maximum deposit period must not be nil: %d", p.MaxDepositPeriod)
	}

	if p.MaxDepositPeriod.Seconds() <= 0 {
		return fmt.Errorf("maximum deposit period must be positive: %d", p.MaxDepositPeriod)
	}

	quorum, err := sdk.NewDecFromStr(p.Quorum)
	if err != nil {
		return fmt.Errorf("invalid quorum string: %w", err)
	}
	if quorum.IsNegative() {
		return fmt.Errorf("quorom cannot be negative: %s", quorum)
	}
	if quorum.GT(sdk.OneDec()) {
		return fmt.Errorf("quorom too large: %s", p.Quorum)
	}

	threshold, err := sdk.NewDecFromStr(p.Threshold)
	if err != nil {
		return fmt.Errorf("invalid threshold string: %w", err)
	}
	if !threshold.IsPositive() {
		return fmt.Errorf("vote threshold must be positive: %s", threshold)
	}
	if threshold.GT(sdk.OneDec()) {
		return fmt.Errorf("vote threshold too large: %s", threshold)
	}

	vetoThreshold, err := sdk.NewDecFromStr(p.VetoThreshold)
	if err != nil {
		return fmt.Errorf("invalid vetoThreshold string: %w", err)
	}
	if !vetoThreshold.IsPositive() {
		return fmt.Errorf("veto threshold must be positive: %s", vetoThreshold)
	}
	if vetoThreshold.GT(sdk.OneDec()) {
		return fmt.Errorf("veto threshold too large: %s", vetoThreshold)
	}

	if p.VotingPeriod == nil {
		return fmt.Errorf("voting period must not be nil: %d", p.VotingPeriod)
	}

	if p.VotingPeriod.Seconds() <= 0 {
		return fmt.Errorf("voting period must be positive: %s", p.VotingPeriod)
	}

	return nil
}<|MERGE_RESOLUTION|>--- conflicted
+++ resolved
@@ -14,10 +14,11 @@
 
 // Default governance params
 var (
-	DefaultMinDepositTokens = sdk.NewInt(10000000)
-	DefaultQuorum           = sdk.NewDecWithPrec(334, 3)
-	DefaultThreshold        = sdk.NewDecWithPrec(5, 1)
-	DefaultVetoThreshold    = sdk.NewDecWithPrec(334, 3)
+	DefaultMinDepositTokens       = sdk.NewInt(10000000)
+	DefaultQuorum                 = sdk.NewDecWithPrec(334, 3)
+	DefaultThreshold              = sdk.NewDecWithPrec(5, 1)
+	DefaultVetoThreshold          = sdk.NewDecWithPrec(334, 3)
+	DefaultMinInitialDepositRatio = sdk.ZeroDec()
 )
 
 // Deprecated: NewDepositParams creates a new DepositParams object
@@ -37,26 +38,6 @@
 	}
 }
 
-<<<<<<< HEAD
-// NewDepositParams creates a new DepositParams object
-func NewDepositParams(minDeposit sdk.Coins, maxDepositPeriod time.Duration) DepositParams {
-	return DepositParams{
-		MinDeposit:             minDeposit,
-		MaxDepositPeriod:       &maxDepositPeriod,
-		MinInitialDepositRatio: sdk.ZeroDec().String(),
-	}
-}
-
-// WithMinInitialDepositRatio sets the minimum initial deposit ratio on the DepositParams.
-func (dp DepositParams) WithMinInitialDepositRatio(ratio sdk.Dec) DepositParams {
-	dp.MinInitialDepositRatio = ratio.String()
-	return dp
-}
-
-// DefaultDepositParams default parameters for deposits
-func DefaultDepositParams() DepositParams {
-	return NewDepositParams(
-=======
 // Deprecated: NewVotingParams creates a new VotingParams object
 func NewVotingParams(votingPeriod *time.Duration) VotingParams {
 	return VotingParams{
@@ -66,7 +47,7 @@
 
 func NewParams(
 	minDeposit sdk.Coins, maxDepositPeriod time.Duration, votingPeriod time.Duration,
-	quorum string, threshold string, vetoThreshold string,
+	quorum string, threshold string, vetoThreshold string, minInitialDepositRation string,
 ) Params {
 	return Params{
 		MinDeposit:       minDeposit,
@@ -81,13 +62,13 @@
 // DefaultParams default governance params
 func DefaultParams() Params {
 	return NewParams(
->>>>>>> cc5fe49c
 		sdk.NewCoins(sdk.NewCoin(sdk.DefaultBondDenom, DefaultMinDepositTokens)),
 		DefaultPeriod,
 		DefaultPeriod,
 		DefaultQuorum.String(),
 		DefaultThreshold.String(),
 		DefaultVetoThreshold.String(),
+		DefaultMinInitialDepositRatio.String(),
 	)
 }
 
