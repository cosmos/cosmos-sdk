--- conflicted
+++ resolved
@@ -9,13 +9,8 @@
 type ValidatorGovInfo struct {
 	Address             sdk.ValAddress      // address of the validator operator
 	BondedTokens        math.Int            // Power of a Validator
-<<<<<<< HEAD
-	DelegatorShares     sdk.Dec             // Total outstanding delegator shares
-	DelegatorDeductions sdk.Dec             // Delegator deductions from validator's delegators voting independently
-=======
 	DelegatorShares     math.LegacyDec      // Total outstanding delegator shares
 	DelegatorDeductions math.LegacyDec      // Delegator deductions from validator's delegators voting independently
->>>>>>> f008f84e
 	Vote                WeightedVoteOptions // Vote of the validator
 }
 
