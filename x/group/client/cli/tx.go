package cli

import (
	"errors"
	"fmt"
	"strconv"

	"github.com/spf13/cobra"

	"github.com/cosmos/cosmos-sdk/client"
	"github.com/cosmos/cosmos-sdk/client/flags"
	"github.com/cosmos/cosmos-sdk/client/tx"
	sdk "github.com/cosmos/cosmos-sdk/types"
	"github.com/cosmos/cosmos-sdk/version"
	"github.com/cosmos/cosmos-sdk/x/group"
)

const (
	FlagExec               = "exec"
	ExecTry                = "try"
	FlagGroupPolicyAsAdmin = "group-policy-as-admin"
)

// TxCmd returns a root CLI command handler for all x/group transaction commands.
func TxCmd(name string) *cobra.Command {
	txCmd := &cobra.Command{
		Use:                        name,
		Short:                      "Group transaction subcommands",
		DisableFlagParsing:         true,
		SuggestionsMinimumDistance: 2,
		RunE:                       client.ValidateCmd,
	}

	txCmd.AddCommand(
		MsgCreateGroupCmd(),
		MsgUpdateGroupAdminCmd(),
		MsgUpdateGroupMetadataCmd(),
		MsgUpdateGroupMembersCmd(),
		MsgCreateGroupWithPolicyCmd(),
		MsgCreateGroupPolicyCmd(),
		MsgUpdateGroupPolicyAdminCmd(),
		MsgUpdateGroupPolicyDecisionPolicyCmd(),
		MsgUpdateGroupPolicyMetadataCmd(),
		MsgWithdrawProposalCmd(),
		MsgSubmitProposalCmd(),
		MsgVoteCmd(),
		MsgExecCmd(),
		MsgLeaveGroupCmd(),
		NewCmdDraftProposal(),
	)

	return txCmd
}

// MsgCreateGroupCmd creates a CLI command for Msg/CreateGroup.
func MsgCreateGroupCmd() *cobra.Command {
	cmd := &cobra.Command{
		Use:   "create-group [admin] [metadata] [members-json-file]",
		Short: "Create a group which is an aggregation of member accounts with associated weights and an administrator account.",
		Long: `Create a group which is an aggregation of member accounts with associated weights and an administrator account.
Note, the '--from' flag is ignored as it is implied from [admin]. Members accounts can be given through a members JSON file that contains an array of members.`,
		Example: fmt.Sprintf(`
%s tx group create-group [admin] [metadata] [members-json-file]

Where members.json contains:

{
	"members": [
		{
			"address": "addr1",
			"weight": "1",
			"metadata": "some metadata"
		},
		{
			"address": "addr2",
			"weight": "1",
			"metadata": "some metadata"
		}
	]
}`, version.AppName),
		Args: cobra.ExactArgs(3),
		RunE: func(cmd *cobra.Command, args []string) error {
			err := cmd.Flags().Set(flags.FlagFrom, args[0])
			if err != nil {
				return err
			}

			clientCtx, err := client.GetClientTxContext(cmd)
			if err != nil {
				return err
			}

			members, err := parseMembers(args[2])
			if err != nil {
				return err
			}

			msg := &group.MsgCreateGroup{
				Admin:    clientCtx.GetFromAddress().String(),
				Members:  members,
				Metadata: args[1],
			}
			if err = msg.ValidateBasic(); err != nil {
				return fmt.Errorf("message validation failed: %w", err)
			}

			return tx.GenerateOrBroadcastTxCLI(clientCtx, cmd.Flags(), msg)
		},
	}

	flags.AddTxFlagsToCmd(cmd)

	return cmd
}

// MsgUpdateGroupMembersCmd creates a CLI command for Msg/UpdateGroupMembers.
func MsgUpdateGroupMembersCmd() *cobra.Command {
	cmd := &cobra.Command{
		Use:   "update-group-members [admin] [group-id] [members-json-file]",
		Short: "Update a group's members. Set a member's weight to \"0\" to delete it.",
		Example: fmt.Sprintf(`
%s tx group update-group-members [admin] [group-id] [members-json-file]

Where members.json contains:

{
	"members": [
		{
			"address": "addr1",
			"weight": "1",
			"metadata": "some new metadata"
		},
		{
			"address": "addr2",
			"weight": "0",
			"metadata": "some metadata"
		}
	]
}

Set a member's weight to "0" to delete it.
`, version.AppName),
		Args: cobra.ExactArgs(3),
		RunE: func(cmd *cobra.Command, args []string) error {
			err := cmd.Flags().Set(flags.FlagFrom, args[0])
			if err != nil {
				return err
			}

			clientCtx, err := client.GetClientTxContext(cmd)
			if err != nil {
				return err
			}

			members, err := parseMembers(args[2])
			if err != nil {
				return err
			}

			groupID, err := strconv.ParseUint(args[1], 10, 64)
			if err != nil {
				return err
			}

			msg := &group.MsgUpdateGroupMembers{
				Admin:         clientCtx.GetFromAddress().String(),
				MemberUpdates: members,
				GroupId:       groupID,
			}
			if err = msg.ValidateBasic(); err != nil {
				return fmt.Errorf("message validation failed: %w", err)
			}

			return tx.GenerateOrBroadcastTxCLI(clientCtx, cmd.Flags(), msg)
		},
	}

	flags.AddTxFlagsToCmd(cmd)

	return cmd
}

// MsgUpdateGroupAdminCmd creates a CLI command for Msg/UpdateGroupAdmin.
func MsgUpdateGroupAdminCmd() *cobra.Command {
	cmd := &cobra.Command{
		Use:   "update-group-admin [admin] [group-id] [new-admin]",
		Short: "Update a group's admin",
		Args:  cobra.ExactArgs(3),
		RunE: func(cmd *cobra.Command, args []string) error {
			err := cmd.Flags().Set(flags.FlagFrom, args[0])
			if err != nil {
				return err
			}

			clientCtx, err := client.GetClientTxContext(cmd)
			if err != nil {
				return err
			}

			groupID, err := strconv.ParseUint(args[1], 10, 64)
			if err != nil {
				return err
			}

			msg := &group.MsgUpdateGroupAdmin{
				Admin:    clientCtx.GetFromAddress().String(),
				NewAdmin: args[2],
				GroupId:  groupID,
			}
			if err = msg.ValidateBasic(); err != nil {
				return fmt.Errorf("message validation failed: %w", err)
			}

			return tx.GenerateOrBroadcastTxCLI(clientCtx, cmd.Flags(), msg)
		},
	}

	flags.AddTxFlagsToCmd(cmd)

	return cmd
}

// MsgUpdateGroupMetadataCmd creates a CLI command for Msg/UpdateGroupMetadata.
func MsgUpdateGroupMetadataCmd() *cobra.Command {
	cmd := &cobra.Command{
		Use:   "update-group-metadata [admin] [group-id] [metadata]",
		Short: "Update a group's metadata",
		Args:  cobra.ExactArgs(3),
		RunE: func(cmd *cobra.Command, args []string) error {
			err := cmd.Flags().Set(flags.FlagFrom, args[0])
			if err != nil {
				return err
			}

			clientCtx, err := client.GetClientTxContext(cmd)
			if err != nil {
				return err
			}

			groupID, err := strconv.ParseUint(args[1], 10, 64)
			if err != nil {
				return err
			}

			msg := &group.MsgUpdateGroupMetadata{
				Admin:    clientCtx.GetFromAddress().String(),
				Metadata: args[2],
				GroupId:  groupID,
			}
			if err = msg.ValidateBasic(); err != nil {
				return fmt.Errorf("message validation failed: %w", err)
			}

			return tx.GenerateOrBroadcastTxCLI(clientCtx, cmd.Flags(), msg)
		},
	}

	flags.AddTxFlagsToCmd(cmd)

	return cmd
}

// MsgCreateGroupWithPolicyCmd creates a CLI command for Msg/CreateGroupWithPolicy.
func MsgCreateGroupWithPolicyCmd() *cobra.Command {
	cmd := &cobra.Command{
		Use:   "create-group-with-policy [admin] [group-metadata] [group-policy-metadata] [members-json-file] [decision-policy-json-file]",
		Short: "Create a group with policy which is an aggregation of member accounts with associated weights, an administrator account and decision policy.",
		Long: `Create a group with policy which is an aggregation of member accounts with associated weights,
an administrator account and decision policy. Note, the '--from' flag is ignored as it is implied from [admin].
Members accounts can be given through a members JSON file that contains an array of members.
If group-policy-as-admin flag is set to true, the admin of the newly created group and group policy is set with the group policy address itself.`,
		Example: fmt.Sprintf(`
%s tx group create-group-with-policy [admin] [group-metadata] [group-policy-metadata] members.json policy.json

where members.json contains:

{
	"members": [
		{
			"address": "addr1",
			"weight": "1",
			"metadata": "some metadata"
		},
		{
			"address": "addr2",
			"weight": "1",
			"metadata": "some metadata"
		}
	]
}

and policy.json contains:

{
    "@type": "/cosmos.group.v1.ThresholdDecisionPolicy",
    "threshold": "1",
    "windows": {
        "voting_period": "120h",
        "min_execution_period": "0s"
    }
}
`, version.AppName),
		Args: cobra.MinimumNArgs(5),
		RunE: func(cmd *cobra.Command, args []string) error {
			err := cmd.Flags().Set(flags.FlagFrom, args[0])
			if err != nil {
				return err
			}

			clientCtx, err := client.GetClientTxContext(cmd)
			if err != nil {
				return err
			}

			groupPolicyAsAdmin, err := cmd.Flags().GetBool(FlagGroupPolicyAsAdmin)
			if err != nil {
				return err
			}

			members, err := parseMembers(args[3])
			if err != nil {
				return err
			}

			policy, err := parseDecisionPolicy(clientCtx.Codec, args[4])
			if err != nil {
				return err
			}

			msg, err := group.NewMsgCreateGroupWithPolicy(
				clientCtx.GetFromAddress().String(),
				members,
				args[1],
				args[2],
				groupPolicyAsAdmin,
				policy,
			)
			if err != nil {
				return err
			}

			if err = msg.ValidateBasic(); err != nil {
				return fmt.Errorf("message validation failed: %w", err)
			}

			return tx.GenerateOrBroadcastTxCLI(clientCtx, cmd.Flags(), msg)
		},
	}
	cmd.Flags().Bool(FlagGroupPolicyAsAdmin, false, "Sets admin of the newly created group and group policy with group policy address itself when true")
	flags.AddTxFlagsToCmd(cmd)

	return cmd
}

// MsgCreateGroupPolicyCmd creates a CLI command for Msg/CreateGroupPolicy.
func MsgCreateGroupPolicyCmd() *cobra.Command {
	cmd := &cobra.Command{
		Use:   "create-group-policy [admin] [group-id] [metadata] [decision-policy-json-file]",
		Short: `Create a group policy which is an account associated with a group and a decision policy. Note, the '--from' flag is ignored as it is implied from [admin].`,
		Example: fmt.Sprintf(`
%s tx group create-group-policy [admin] [group-id] [metadata] policy.json

where policy.json contains:

{
    "@type": "/cosmos.group.v1.ThresholdDecisionPolicy",
    "threshold": "1",
    "windows": {
        "voting_period": "120h",
        "min_execution_period": "0s"
    }
}

Here, we can use percentage decision policy when needed, where 0 < percentage <= 1:

{
    "@type": "/cosmos.group.v1.PercentageDecisionPolicy",
    "percentage": "0.5",
    "windows": {
        "voting_period": "120h",
        "min_execution_period": "0s"
    }
}`, version.AppName),
		Args: cobra.ExactArgs(4),
		RunE: func(cmd *cobra.Command, args []string) error {
			err := cmd.Flags().Set(flags.FlagFrom, args[0])
			if err != nil {
				return err
			}

			clientCtx, err := client.GetClientTxContext(cmd)
			if err != nil {
				return err
			}

			groupID, err := strconv.ParseUint(args[1], 10, 64)
			if err != nil {
				return err
			}

			policy, err := parseDecisionPolicy(clientCtx.Codec, args[3])
			if err != nil {
				return err
			}

			msg, err := group.NewMsgCreateGroupPolicy(
				clientCtx.GetFromAddress(),
				groupID,
				args[2],
				policy,
			)
			if err != nil {
				return err
			}
			if err = msg.ValidateBasic(); err != nil {
				return fmt.Errorf("message validation failed: %w", err)
			}

			return tx.GenerateOrBroadcastTxCLI(clientCtx, cmd.Flags(), msg)
		},
	}

	flags.AddTxFlagsToCmd(cmd)

	return cmd
}

// MsgUpdateGroupPolicyAdminCmd creates a CLI command for Msg/UpdateGroupPolicyAdmin.
func MsgUpdateGroupPolicyAdminCmd() *cobra.Command {
	cmd := &cobra.Command{
		Use:   "update-group-policy-admin [admin] [group-policy-account] [new-admin]",
		Short: "Update a group policy admin",
		Args:  cobra.ExactArgs(3),
		RunE: func(cmd *cobra.Command, args []string) error {
			err := cmd.Flags().Set(flags.FlagFrom, args[0])
			if err != nil {
				return err
			}

			clientCtx, err := client.GetClientTxContext(cmd)
			if err != nil {
				return err
			}

			msg := &group.MsgUpdateGroupPolicyAdmin{
				Admin:              clientCtx.GetFromAddress().String(),
				GroupPolicyAddress: args[1],
				NewAdmin:           args[2],
			}
			if err = msg.ValidateBasic(); err != nil {
				return fmt.Errorf("message validation failed: %w", err)
			}

			return tx.GenerateOrBroadcastTxCLI(clientCtx, cmd.Flags(), msg)
		},
	}

	flags.AddTxFlagsToCmd(cmd)

	return cmd
}

// MsgUpdateGroupPolicyDecisionPolicyCmd creates a CLI command for Msg/UpdateGroupPolicyDecisionPolicy.
func MsgUpdateGroupPolicyDecisionPolicyCmd() *cobra.Command {
	cmd := &cobra.Command{
		Use:   "update-group-policy-decision-policy [admin] [group-policy-account] [decision-policy-json-file]",
		Short: "Update a group policy's decision policy",
		Args:  cobra.ExactArgs(3),
		RunE: func(cmd *cobra.Command, args []string) error {
			err := cmd.Flags().Set(flags.FlagFrom, args[0])
			if err != nil {
				return err
			}

			clientCtx, err := client.GetClientTxContext(cmd)
			if err != nil {
				return err
			}

			policy, err := parseDecisionPolicy(clientCtx.Codec, args[2])
			if err != nil {
				return err
			}

			accountAddress, err := sdk.AccAddressFromBech32(args[1])
			if err != nil {
				return err
			}

			msg, err := group.NewMsgUpdateGroupPolicyDecisionPolicy(
				clientCtx.GetFromAddress(),
				accountAddress,
				policy,
			)
			if err != nil {
				return err
			}

			if err = msg.ValidateBasic(); err != nil {
				return fmt.Errorf("message validation failed: %w", err)
			}

			return tx.GenerateOrBroadcastTxCLI(clientCtx, cmd.Flags(), msg)
		},
	}

	flags.AddTxFlagsToCmd(cmd)

	return cmd
}

// MsgUpdateGroupPolicyMetadataCmd creates a CLI command for Msg/UpdateGroupPolicyMetadata.
func MsgUpdateGroupPolicyMetadataCmd() *cobra.Command {
	cmd := &cobra.Command{
		Use:   "update-group-policy-metadata [admin] [group-policy-account] [new-metadata]",
		Short: "Update a group policy metadata",
		Args:  cobra.ExactArgs(3),
		RunE: func(cmd *cobra.Command, args []string) error {
			err := cmd.Flags().Set(flags.FlagFrom, args[0])
			if err != nil {
				return err
			}

			clientCtx, err := client.GetClientTxContext(cmd)
			if err != nil {
				return err
			}

			msg := &group.MsgUpdateGroupPolicyMetadata{
				Admin:              clientCtx.GetFromAddress().String(),
				GroupPolicyAddress: args[1],
				Metadata:           args[2],
			}
			if err = msg.ValidateBasic(); err != nil {
				return fmt.Errorf("message validation failed: %w", err)
			}

			return tx.GenerateOrBroadcastTxCLI(clientCtx, cmd.Flags(), msg)
		},
	}

	flags.AddTxFlagsToCmd(cmd)

	return cmd
}

// MsgSubmitProposalCmd creates a CLI command for Msg/SubmitProposal.
func MsgSubmitProposalCmd() *cobra.Command {
	cmd := &cobra.Command{
		Use:   "submit-proposal [proposal_json_file]",
		Short: "Submit a new proposal",
		Long: `Submit a new proposal.
Parameters:
			msg_tx_json_file: path to json file with messages that will be executed if the proposal is accepted.`,
		Example: fmt.Sprintf(`
%s tx group submit-proposal path/to/proposal.json
	
	Where proposal.json contains:

{
	"group_policy_address": "cosmos1...",
	// array of proto-JSON-encoded sdk.Msgs
	"messages": [
	{
		"@type": "/cosmos.bank.v1beta1.MsgSend",
		"from_address": "cosmos1...",
		"to_address": "cosmos1...",
		"amount":[{"denom": "stake","amount": "10"}]
	}
	],
<<<<<<< HEAD
	"metadata": "4pIMOgIGx1vZGU=", // base64-encoded metadata
=======
	// metadata can be any of base64 encoded, raw text, stringified json, IPFS link to json
	// see below for example metadata
	"metadata": "4pIMOgIGx1vZGU=", // base64-encoded metadata
	"title": "My proposal",
	"summary": "This is a proposal to send 10 stake to cosmos1...",
>>>>>>> f008f84e
	"proposers": ["cosmos1...", "cosmos1..."],
}

metadata example: 
{
	"title": "",
	"authors": [""],
	"summary": "",
	"details": "", 
	"proposal_forum_url": "",
	"vote_option_context": "",
} 
`, version.AppName),
		Args: cobra.ExactArgs(1),
		RunE: func(cmd *cobra.Command, args []string) error {
			prop, err := getCLIProposal(args[0])
			if err != nil {
				return err
			}

			// Since the --from flag is not required on this CLI command, we
			// ignore it, and just use the 1st proposer in the JSON file.
			if prop.Proposers == nil || len(prop.Proposers) == 0 {
				return errors.New("no proposers specified in proposal")
			}
			cmd.Flags().Set(flags.FlagFrom, prop.Proposers[0])

			clientCtx, err := client.GetClientTxContext(cmd)
			if err != nil {
				return err
			}

			msgs, err := parseMsgs(clientCtx.Codec, prop)
			if err != nil {
				return err
			}

			execStr, _ := cmd.Flags().GetString(FlagExec)

			msg, err := group.NewMsgSubmitProposal(
				prop.GroupPolicyAddress,
				prop.Proposers,
				msgs,
				prop.Metadata,
				execFromString(execStr),
				prop.Title,
				prop.Summary,
			)
			if err != nil {
				return err
			}

			if err = msg.ValidateBasic(); err != nil {
				return fmt.Errorf("message validation failed: %w", err)
			}

			return tx.GenerateOrBroadcastTxCLI(clientCtx, cmd.Flags(), msg)
		},
	}

	cmd.Flags().String(FlagExec, "", "Set to 1 to try to execute proposal immediately after creation (proposers signatures are considered as Yes votes)")
	flags.AddTxFlagsToCmd(cmd)

	return cmd
}

// MsgWithdrawProposalCmd creates a CLI command for Msg/WithdrawProposal.
func MsgWithdrawProposalCmd() *cobra.Command {
	cmd := &cobra.Command{
		Use:   "withdraw-proposal [proposal-id] [group-policy-admin-or-proposer]",
		Short: "Withdraw a submitted proposal",
		Long: `Withdraw a submitted proposal.

Parameters:
			proposal-id: unique ID of the proposal.
			group-policy-admin-or-proposer: either admin of the group policy or one the proposer of the proposal.
			Note: --from flag will be ignored here.
`,
		Args: cobra.ExactArgs(2),
		RunE: func(cmd *cobra.Command, args []string) error {
			err := cmd.Flags().Set(flags.FlagFrom, args[1])
			if err != nil {
				return err
			}

			clientCtx, err := client.GetClientTxContext(cmd)
			if err != nil {
				return err
			}

			proposalID, err := strconv.ParseUint(args[0], 10, 64)
			if err != nil {
				return err
			}

			msg := &group.MsgWithdrawProposal{
				ProposalId: proposalID,
				Address:    clientCtx.GetFromAddress().String(),
			}

			if err != nil {
				return err
			}

			if err = msg.ValidateBasic(); err != nil {
				return fmt.Errorf("message validation failed: %w", err)
			}

			return tx.GenerateOrBroadcastTxCLI(clientCtx, cmd.Flags(), msg)
		},
	}

	flags.AddTxFlagsToCmd(cmd)

	return cmd
}

// MsgVoteCmd creates a CLI command for Msg/Vote.
func MsgVoteCmd() *cobra.Command {
	cmd := &cobra.Command{
		Use:   "vote [proposal-id] [voter] [vote-option] [metadata]",
		Short: "Vote on a proposal",
		Long: `Vote on a proposal.

Parameters:
			proposal-id: unique ID of the proposal
			voter: voter account addresses.
			vote-option: choice of the voter(s)
				VOTE_OPTION_UNSPECIFIED: no-op
				VOTE_OPTION_NO: no
				VOTE_OPTION_YES: yes
				VOTE_OPTION_ABSTAIN: abstain
				VOTE_OPTION_NO_WITH_VETO: no-with-veto
			Metadata: metadata for the vote
`,
		Args: cobra.ExactArgs(4),
		RunE: func(cmd *cobra.Command, args []string) error {
			err := cmd.Flags().Set(flags.FlagFrom, args[1])
			if err != nil {
				return err
			}

			clientCtx, err := client.GetClientTxContext(cmd)
			if err != nil {
				return err
			}

			proposalID, err := strconv.ParseUint(args[0], 10, 64)
			if err != nil {
				return err
			}

			voteOption, err := group.VoteOptionFromString(args[2])
			if err != nil {
				return err
			}

			execStr, _ := cmd.Flags().GetString(FlagExec)

			msg := &group.MsgVote{
				ProposalId: proposalID,
				Voter:      args[1],
				Option:     voteOption,
				Metadata:   args[3],
				Exec:       execFromString(execStr),
			}
			if err != nil {
				return err
			}

			if err = msg.ValidateBasic(); err != nil {
				return fmt.Errorf("message validation failed: %w", err)
			}

			return tx.GenerateOrBroadcastTxCLI(clientCtx, cmd.Flags(), msg)
		},
	}

	cmd.Flags().String(FlagExec, "", "Set to 1 to try to execute proposal immediately after voting")
	flags.AddTxFlagsToCmd(cmd)

	return cmd
}

// MsgExecCmd creates a CLI command for Msg/Exec.
func MsgExecCmd() *cobra.Command {
	cmd := &cobra.Command{
		Use:   "exec [proposal-id]",
		Short: "Execute a proposal",
		Args:  cobra.ExactArgs(1),
		RunE: func(cmd *cobra.Command, args []string) error {
			clientCtx, err := client.GetClientTxContext(cmd)
			if err != nil {
				return err
			}

			proposalID, err := strconv.ParseUint(args[0], 10, 64)
			if err != nil {
				return err
			}

			msg := &group.MsgExec{
				ProposalId: proposalID,
				Executor:   clientCtx.GetFromAddress().String(),
			}
			if err != nil {
				return err
			}

			if err = msg.ValidateBasic(); err != nil {
				return fmt.Errorf("message validation failed: %w", err)
			}

			return tx.GenerateOrBroadcastTxCLI(clientCtx, cmd.Flags(), msg)
		},
	}

	flags.AddTxFlagsToCmd(cmd)

	return cmd
}

// MsgLeaveGroupCmd creates a CLI command for Msg/LeaveGroup.
func MsgLeaveGroupCmd() *cobra.Command {
	cmd := &cobra.Command{
		Use:   "leave-group [member-address] [group-id]",
		Short: "Remove member from the group",
		Long: `Remove member from the group

Parameters:
		   group-id: unique id of the group
		   member-address: account address of the group member
		   Note, the '--from' flag is ignored as it is implied from [member-address]
		`,
		Args: cobra.ExactArgs(2),
		RunE: func(cmd *cobra.Command, args []string) error {
			cmd.Flags().Set(flags.FlagFrom, args[0])
			clientCtx, err := client.GetClientTxContext(cmd)
			if err != nil {
				return err
			}

			groupID, err := strconv.ParseUint(args[1], 10, 64)
			if err != nil {
				return err
			}

			msg := &group.MsgLeaveGroup{
				Address: clientCtx.GetFromAddress().String(),
				GroupId: groupID,
			}
			if err = msg.ValidateBasic(); err != nil {
				return fmt.Errorf("message validation failed: %w", err)
			}

			return tx.GenerateOrBroadcastTxCLI(clientCtx, cmd.Flags(), msg)
		},
	}

	flags.AddTxFlagsToCmd(cmd)

	return cmd
}<|MERGE_RESOLUTION|>--- conflicted
+++ resolved
@@ -568,15 +568,11 @@
 		"amount":[{"denom": "stake","amount": "10"}]
 	}
 	],
-<<<<<<< HEAD
-	"metadata": "4pIMOgIGx1vZGU=", // base64-encoded metadata
-=======
 	// metadata can be any of base64 encoded, raw text, stringified json, IPFS link to json
 	// see below for example metadata
 	"metadata": "4pIMOgIGx1vZGU=", // base64-encoded metadata
 	"title": "My proposal",
 	"summary": "This is a proposal to send 10 stake to cosmos1...",
->>>>>>> f008f84e
 	"proposers": ["cosmos1...", "cosmos1..."],
 }
 
