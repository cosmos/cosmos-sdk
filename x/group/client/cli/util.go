package cli

import (
	"encoding/json"
	"io/ioutil"
	"os"

	"github.com/cosmos/cosmos-sdk/codec"
	sdk "github.com/cosmos/cosmos-sdk/types"
	"github.com/cosmos/cosmos-sdk/x/group"
)

func parseMembers(membersFile string) ([]group.MemberRequest, error) {
	members := group.MemberRequests{}

	if membersFile == "" {
		return members.Members, nil
	}

	contents, err := ioutil.ReadFile(membersFile)
	if err != nil {
		return nil, err
	}

	err = json.Unmarshal(contents, &members)
	if err != nil {
		return nil, err
	}

	return members.Members, nil
}

func execFromString(execStr string) group.Exec {
	exec := group.Exec_EXEC_UNSPECIFIED
<<<<<<< HEAD
	if exec == group.Exec_EXEC_TRY {
		return group.Exec_EXEC_TRY
=======
	if execStr == ExecTry {
		exec = group.Exec_EXEC_TRY
>>>>>>> 165e6127
	}

	return exec
}

// CLIProposal defines a Msg-based group proposal for CLI purposes.
type Proposal struct {
	GroupPolicyAddress string `json:"group_policy_address"`
	// Messages defines an array of sdk.Msgs proto-JSON-encoded as Anys.
	Messages  []json.RawMessage `json:"messages"`
	Metadata  string            `json:"metadata"`
	Proposers []string          `json:"proposers"`
}

func getCLIProposal(path string) (Proposal, error) {
	contents, err := os.ReadFile(path)
	if err != nil {
		return Proposal{}, err
	}

	return parseCLIProposal(contents)
}

func parseCLIProposal(contents []byte) (Proposal, error) {
	var p Proposal
	if err := json.Unmarshal(contents, &p); err != nil {
		return Proposal{}, err
	}

	return p, nil
}

func parseMsgs(cdc codec.Codec, p Proposal) ([]sdk.Msg, error) {
	msgs := make([]sdk.Msg, len(p.Messages))
	for i, anyJSON := range p.Messages {
		var msg sdk.Msg
		err := cdc.UnmarshalInterfaceJSON(anyJSON, &msg)
		if err != nil {
			return nil, err
		}

		msgs[i] = msg
	}

	return msgs, nil
}<|MERGE_RESOLUTION|>--- conflicted
+++ resolved
@@ -32,13 +32,8 @@
 
 func execFromString(execStr string) group.Exec {
 	exec := group.Exec_EXEC_UNSPECIFIED
-<<<<<<< HEAD
-	if exec == group.Exec_EXEC_TRY {
-		return group.Exec_EXEC_TRY
-=======
 	if execStr == ExecTry {
 		exec = group.Exec_EXEC_TRY
->>>>>>> 165e6127
 	}
 
 	return exec
