--- conflicted
+++ resolved
@@ -83,15 +83,6 @@
 	)
 	s.Require().NoError(err)
 
-<<<<<<< HEAD
-	commonFlags := []string{
-		fmt.Sprintf("--%s=true", flags.FlagSkipConfirmation),
-		fmt.Sprintf("--%s=%s", flags.FlagBroadcastMode, flags.BroadcastBlock),
-		fmt.Sprintf("--%s=%s", flags.FlagFees, sdk.NewCoins(sdk.NewCoin(s.cfg.BondDenom, sdk.NewInt(10))).String()),
-	}
-
-=======
->>>>>>> bc2d553f
 	memberWeight := "3"
 	// create a group
 	validMembers := fmt.Sprintf(`
@@ -222,15 +213,7 @@
 	val := s.network.Validators[0]
 	clientCtx := val.ClientCtx
 
-<<<<<<< HEAD
-	commonFlags := []string{
-		fmt.Sprintf("--%s=true", flags.FlagSkipConfirmation),
-		fmt.Sprintf("--%s=%s", flags.FlagBroadcastMode, flags.BroadcastBlock),
-		fmt.Sprintf("--%s=%s", flags.FlagFees, sdk.NewCoins(sdk.NewCoin(s.cfg.BondDenom, sdk.NewInt(10))).String()),
-	}
-
-=======
->>>>>>> bc2d553f
+
 	validMembers := fmt.Sprintf(`{"members": [{
 	  "address": "%s",
 		"weight": "1",
@@ -383,15 +366,7 @@
 	clientCtx := val.ClientCtx
 	require := s.Require()
 
-<<<<<<< HEAD
-	commonFlags := []string{
-		fmt.Sprintf("--%s=true", flags.FlagSkipConfirmation),
-		fmt.Sprintf("--%s=%s", flags.FlagBroadcastMode, flags.BroadcastBlock),
-		fmt.Sprintf("--%s=%s", flags.FlagFees, sdk.NewCoins(sdk.NewCoin(s.cfg.BondDenom, sdk.NewInt(10))).String()),
-	}
-
-=======
->>>>>>> bc2d553f
+
 	groupIDs := make([]string, 2)
 	for i := 0; i < 2; i++ {
 		validMembers := fmt.Sprintf(`{"members": [{
@@ -512,15 +487,7 @@
 	val := s.network.Validators[0]
 	clientCtx := val.ClientCtx
 
-<<<<<<< HEAD
-	commonFlags := []string{
-		fmt.Sprintf("--%s=true", flags.FlagSkipConfirmation),
-		fmt.Sprintf("--%s=%s", flags.FlagBroadcastMode, flags.BroadcastBlock),
-		fmt.Sprintf("--%s=%s", flags.FlagFees, sdk.NewCoins(sdk.NewCoin(s.cfg.BondDenom, sdk.NewInt(10))).String()),
-	}
-
-=======
->>>>>>> bc2d553f
+
 	testCases := []struct {
 		name         string
 		args         []string
@@ -601,19 +568,12 @@
 	val := s.network.Validators[0]
 	clientCtx := val.ClientCtx
 
-<<<<<<< HEAD
-	commonFlags := []string{
-		fmt.Sprintf("--%s=true", flags.FlagSkipConfirmation),
-		fmt.Sprintf("--%s=%s", flags.FlagBroadcastMode, flags.BroadcastBlock),
-		fmt.Sprintf("--%s=%s", flags.FlagFees, sdk.NewCoins(sdk.NewCoin(s.cfg.BondDenom, sdk.NewInt(10))).String()),
-	}
-=======
+
 	weights := []string{"1", "1", "1"}
 	accounts := s.createAccounts(3)
 
 	groupID := s.createGroupWithMembers(weights, accounts)
 	groupPolicyAddress := s.createGroupThresholdPolicyWithBalance(accounts[0], groupID, 3, 100)
->>>>>>> bc2d553f
 
 	validUpdatedMembersFileName := testutil.WriteToNewTempFile(s.T(), fmt.Sprintf(`{"members": [{
 		"address": "%s",
@@ -731,15 +691,9 @@
 	val := s.network.Validators[0]
 	clientCtx := val.ClientCtx
 
-<<<<<<< HEAD
-	commonFlags := []string{
-		fmt.Sprintf("--%s=true", flags.FlagSkipConfirmation),
-		fmt.Sprintf("--%s=%s", flags.FlagBroadcastMode, flags.BroadcastBlock),
-		fmt.Sprintf("--%s=%s", flags.FlagFees, sdk.NewCoins(sdk.NewCoin(s.cfg.BondDenom, sdk.NewInt(10))).String()),
-	}
-
-=======
->>>>>>> bc2d553f
+
+
+
 	validMembers := fmt.Sprintf(`{"members": [{
 		"address": "%s",
 		  "weight": "1",
@@ -945,15 +899,7 @@
 	wrongAdmin := s.network.Validators[1].Address
 	clientCtx := val.ClientCtx
 
-<<<<<<< HEAD
-	commonFlags := []string{
-		fmt.Sprintf("--%s=true", flags.FlagSkipConfirmation),
-		fmt.Sprintf("--%s=%s", flags.FlagBroadcastMode, flags.BroadcastBlock),
-		fmt.Sprintf("--%s=%s", flags.FlagFees, sdk.NewCoins(sdk.NewCoin(s.cfg.BondDenom, sdk.NewInt(10))).String()),
-	}
-
-=======
->>>>>>> bc2d553f
+
 	groupID := s.group.Id
 
 	testCases := []struct {
@@ -1121,17 +1067,9 @@
 	clientCtx := val.ClientCtx
 	groupPolicy := s.groupPolicies[3]
 
-<<<<<<< HEAD
-	commonFlags := []string{
-		fmt.Sprintf("--%s=true", flags.FlagSkipConfirmation),
-		fmt.Sprintf("--%s=%s", flags.FlagBroadcastMode, flags.BroadcastBlock),
-		fmt.Sprintf("--%s=%s", flags.FlagFees, sdk.NewCoins(sdk.NewCoin(s.cfg.BondDenom, sdk.NewInt(10))).String()),
-		fmt.Sprintf("--%s=%d", flags.FlagGas, 300000),
-	}
-=======
+
 	commonFlags := s.commonFlags
 	commonFlags = append(commonFlags, fmt.Sprintf("--%s=%d", flags.FlagGas, 300000))
->>>>>>> bc2d553f
 
 	testCases := []struct {
 		name         string
@@ -1230,17 +1168,9 @@
 	clientCtx := val.ClientCtx
 	groupPolicy := s.groupPolicies[2]
 
-<<<<<<< HEAD
-	commonFlags := []string{
-		fmt.Sprintf("--%s=true", flags.FlagSkipConfirmation),
-		fmt.Sprintf("--%s=%s", flags.FlagBroadcastMode, flags.BroadcastBlock),
-		fmt.Sprintf("--%s=%s", flags.FlagFees, sdk.NewCoins(sdk.NewCoin(s.cfg.BondDenom, sdk.NewInt(10))).String()),
-		fmt.Sprintf("--%s=%d", flags.FlagGas, 300000),
-	}
-=======
+
 	commonFlags := s.commonFlags
 	commonFlags = append(commonFlags, fmt.Sprintf("--%s=%d", flags.FlagGas, 300000))
->>>>>>> bc2d553f
 
 	testCases := []struct {
 		name         string
@@ -1384,17 +1314,9 @@
 	clientCtx := val.ClientCtx
 	groupPolicy := s.groupPolicies[2]
 
-<<<<<<< HEAD
-	commonFlags := []string{
-		fmt.Sprintf("--%s=true", flags.FlagSkipConfirmation),
-		fmt.Sprintf("--%s=%s", flags.FlagBroadcastMode, flags.BroadcastBlock),
-		fmt.Sprintf("--%s=%s", flags.FlagFees, sdk.NewCoins(sdk.NewCoin(s.cfg.BondDenom, sdk.NewInt(10))).String()),
-		fmt.Sprintf("--%s=%d", flags.FlagGas, 300000),
-	}
-=======
+
 	commonFlags := s.commonFlags
 	commonFlags = append(commonFlags, fmt.Sprintf("--%s=%d", flags.FlagGas, 300000))
->>>>>>> bc2d553f
 
 	testCases := []struct {
 		name         string
@@ -1506,15 +1428,7 @@
 	val := s.network.Validators[0]
 	clientCtx := val.ClientCtx
 
-<<<<<<< HEAD
-	commonFlags := []string{
-		fmt.Sprintf("--%s=true", flags.FlagSkipConfirmation),
-		fmt.Sprintf("--%s=%s", flags.FlagBroadcastMode, flags.BroadcastBlock),
-		fmt.Sprintf("--%s=%s", flags.FlagFees, sdk.NewCoins(sdk.NewCoin(s.cfg.BondDenom, sdk.NewInt(10))).String()),
-	}
-
-=======
->>>>>>> bc2d553f
+
 	testCases := []struct {
 		name         string
 		args         []string
@@ -1703,15 +1617,7 @@
 	val := s.network.Validators[0]
 	clientCtx := val.ClientCtx
 
-<<<<<<< HEAD
-	commonFlags := []string{
-		fmt.Sprintf("--%s=true", flags.FlagSkipConfirmation),
-		fmt.Sprintf("--%s=%s", flags.FlagBroadcastMode, flags.BroadcastBlock),
-		fmt.Sprintf("--%s=%s", flags.FlagFees, sdk.NewCoins(sdk.NewCoin(s.cfg.BondDenom, sdk.NewInt(10))).String()),
-	}
-
-=======
->>>>>>> bc2d553f
+
 	ids := make([]string, 4)
 	weights := []string{"1", "1", "1"}
 	accounts := s.createAccounts(3)
@@ -1905,15 +1811,7 @@
 	val := s.network.Validators[0]
 	clientCtx := val.ClientCtx
 
-<<<<<<< HEAD
-	commonFlags := []string{
-		fmt.Sprintf("--%s=true", flags.FlagSkipConfirmation),
-		fmt.Sprintf("--%s=%s", flags.FlagBroadcastMode, flags.BroadcastBlock),
-		fmt.Sprintf("--%s=%s", flags.FlagFees, sdk.NewCoins(sdk.NewCoin(s.cfg.BondDenom, sdk.NewInt(10))).String()),
-	}
-
-=======
->>>>>>> bc2d553f
+
 	ids := make([]string, 2)
 
 	for i := 0; i < 2; i++ {
@@ -2056,15 +1954,7 @@
 	clientCtx := val.ClientCtx
 	require := s.Require()
 
-<<<<<<< HEAD
-	commonFlags := []string{
-		fmt.Sprintf("--%s=true", flags.FlagSkipConfirmation),
-		fmt.Sprintf("--%s=%s", flags.FlagBroadcastMode, flags.BroadcastBlock),
-		fmt.Sprintf("--%s=%s", flags.FlagFees, sdk.NewCoins(sdk.NewCoin(s.cfg.BondDenom, sdk.NewInt(10))).String()),
-	}
-
-=======
->>>>>>> bc2d553f
+
 	var proposalIDs []string
 	// create proposals and vote
 	for i := 0; i < 2; i++ {
