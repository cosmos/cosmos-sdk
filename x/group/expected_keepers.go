package group

import (
	sdk "github.com/cosmos/cosmos-sdk/types"
)

type AccountKeeper interface {
<<<<<<< HEAD
	// Return a new account with the next account number. Does not save the new account to the store.
	NewAccount(sdk.Context, sdk.AccountI) sdk.AccountI

	// Retrieve an account from the store.
	GetAccount(sdk.Context, sdk.AccAddress) sdk.AccountI

	// Set an account in the store.
	SetAccount(sdk.Context, sdk.AccountI)
=======
	// NewAccount returns a new account with the next account number. Does not save the new account to the store.
	NewAccount(sdk.Context, authtypes.AccountI) authtypes.AccountI

	// GetAccount retrieves an account from the store.
	GetAccount(sdk.Context, sdk.AccAddress) authtypes.AccountI

	// SetAccount sets an account in the store.
	SetAccount(sdk.Context, authtypes.AccountI)

	// RemoveAccount Remove an account in the store.
	RemoveAccount(ctx sdk.Context, acc authtypes.AccountI)
>>>>>>> 24c952a7
}

// BankKeeper defines the expected interface needed to retrieve account balances.
type BankKeeper interface {
	SpendableCoins(ctx sdk.Context, addr sdk.AccAddress) sdk.Coins
}<|MERGE_RESOLUTION|>--- conflicted
+++ resolved
@@ -5,28 +5,17 @@
 )
 
 type AccountKeeper interface {
-<<<<<<< HEAD
-	// Return a new account with the next account number. Does not save the new account to the store.
+	// NewAccount returns a new account with the next account number. Does not save the new account to the store.
 	NewAccount(sdk.Context, sdk.AccountI) sdk.AccountI
 
-	// Retrieve an account from the store.
+	// GetAccount retrieves an account from the store.
 	GetAccount(sdk.Context, sdk.AccAddress) sdk.AccountI
 
-	// Set an account in the store.
+	// SetAccount sets an account in the store.
 	SetAccount(sdk.Context, sdk.AccountI)
-=======
-	// NewAccount returns a new account with the next account number. Does not save the new account to the store.
-	NewAccount(sdk.Context, authtypes.AccountI) authtypes.AccountI
-
-	// GetAccount retrieves an account from the store.
-	GetAccount(sdk.Context, sdk.AccAddress) authtypes.AccountI
-
-	// SetAccount sets an account in the store.
-	SetAccount(sdk.Context, authtypes.AccountI)
 
 	// RemoveAccount Remove an account in the store.
-	RemoveAccount(ctx sdk.Context, acc authtypes.AccountI)
->>>>>>> 24c952a7
+	RemoveAccount(ctx sdk.Context, acc sdk.AccountI)
 }
 
 // BankKeeper defines the expected interface needed to retrieve account balances.
