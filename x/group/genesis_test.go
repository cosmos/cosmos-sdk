package group

import (
	"testing"
	"time"

	"github.com/cosmos/cosmos-sdk/crypto/keys/secp256k1"
	sdk "github.com/cosmos/cosmos-sdk/types"
	banktypes "github.com/cosmos/cosmos-sdk/x/bank/types"
	"github.com/stretchr/testify/require"
)

var (
	memberPub  = secp256k1.GenPrivKey().PubKey()
	accPub     = secp256k1.GenPrivKey().PubKey()
	accAddr    = sdk.AccAddress(accPub.Address())
	memberAddr = sdk.AccAddress(memberPub.Address())
)

func TestGenesisStateValidate(t *testing.T) {

	submittedAt := time.Now().UTC()
	timeout := submittedAt.Add(time.Second * 1).UTC()

	groupPolicy := &GroupPolicyInfo{
		Address:  accAddr.String(),
		GroupId:  1,
		Admin:    accAddr.String(),
		Version:  1,
		Metadata: []byte("policy metadata"),
	}
	err := groupPolicy.SetDecisionPolicy(&ThresholdDecisionPolicy{
		Threshold: "1",
		Timeout:   time.Second,
	})
	require.NoError(t, err)

	// create another group policy to set invalid decision policy for testing
	groupPolicy2 := &GroupPolicyInfo{
		Address:  accAddr.String(),
		GroupId:  1,
		Admin:    accAddr.String(),
		Version:  1,
		Metadata: []byte("policy metadata"),
	}
	err = groupPolicy2.SetDecisionPolicy(&ThresholdDecisionPolicy{
		Threshold: "1",
		Timeout:   0,
	})
	require.NoError(t, err)

	proposal := &Proposal{
		Id:                 1,
		Address:            accAddr.String(),
		Metadata:           []byte("proposal metadata"),
		GroupVersion:       1,
		GroupPolicyVersion: 1,
		Proposers: []string{
			memberAddr.String(),
		},
		SubmitTime: submittedAt,
		Status:     PROPOSAL_STATUS_CLOSED,
		Result:     PROPOSAL_RESULT_ACCEPTED,
		FinalTallyResult: TallyResult{
			YesCount:        "1",
			NoCount:         "0",
			AbstainCount:    "0",
			NoWithVetoCount: "0",
		},
		Timeout:        timeout,
		ExecutorResult: PROPOSAL_EXECUTOR_RESULT_SUCCESS,
	}
	err = proposal.SetMsgs([]sdk.Msg{&banktypes.MsgSend{
		FromAddress: accAddr.String(),
		ToAddress:   memberAddr.String(),
		Amount:      sdk.Coins{sdk.NewInt64Coin("test", 100)},
	}})
	require.NoError(t, err)

	testCases := []struct {
		name         string
		genesisState GenesisState
		expErr       bool
	}{
		{
			"valid genesisState",
			GenesisState{
				GroupSeq:       2,
<<<<<<< HEAD
				Groups:         []*GroupInfo{{GroupId: 1, Admin: accAddr.String(), Metadata: []byte("1"), Version: 1, TotalWeight: "1"}, {GroupId: 2, Admin: accAddr.String(), Metadata: []byte("2"), Version: 2, TotalWeight: "2"}},
=======
				Groups:         []*GroupInfo{{Id: 1, Admin: accAddr.String(), Metadata: []byte("1"), Version: 1, TotalWeight: "1"}, {Id: 2, Admin: accAddr.String(), Metadata: []byte("2"), Version: 2, TotalWeight: "2"}},
>>>>>>> df874590
				GroupMembers:   []*GroupMember{{GroupId: 1, Member: &Member{Address: memberAddr.String(), Weight: "1", Metadata: []byte("member metadata")}}, {GroupId: 2, Member: &Member{Address: memberAddr.String(), Weight: "2", Metadata: []byte("member metadata")}}},
				GroupPolicySeq: 1,
				GroupPolicies:  []*GroupPolicyInfo{groupPolicy},
				ProposalSeq:    1,
				Proposals:      []*Proposal{proposal},
<<<<<<< HEAD
				Votes:          []*Vote{{ProposalId: proposal.ProposalId, Voter: memberAddr.String(), SubmittedAt: submittedAt, Choices: NewNonSplitVoteOption(Choice_CHOICE_YES)}},
=======
				Votes:          []*Vote{{ProposalId: proposal.Id, Voter: memberAddr.String(), SubmitTime: submittedAt, Option: VOTE_OPTION_YES}},
>>>>>>> df874590
			},
			false,
		},
		{
			"empty genesisState",
			GenesisState{},
			false,
		},
		{
			"empty group id",
			GenesisState{
				Groups: []*GroupInfo{
					{
						Id:          0,
						Admin:       accAddr.String(),
						Metadata:    []byte("1"),
						Version:     1,
						TotalWeight: "1",
					},
				},
			},
			true,
		},
		{
			"invalid group admin",
			GenesisState{
				Groups: []*GroupInfo{
					{
						Id:          1,
						Admin:       "invalid admin",
						Metadata:    []byte("1"),
						Version:     1,
						TotalWeight: "1",
					},
				},
			},
			true,
		},
		{
			"invalid group version",
			GenesisState{
				Groups: []*GroupInfo{
					{
						Id:          1,
						Admin:       accAddr.String(),
						Metadata:    []byte("1"),
						Version:     0,
						TotalWeight: "1",
					},
				},
			},
			true,
		},
		{
			"invalid group TotalWeight",
			GenesisState{
				Groups: []*GroupInfo{
					{
						Id:          1,
						Admin:       accAddr.String(),
						Metadata:    []byte("1"),
						Version:     1,
						TotalWeight: "-1",
					},
				},
			},
			true,
		},
		{
			"invalid group policy address",
			GenesisState{
				Groups: []*GroupInfo{
					{
						Id:          1,
						Admin:       accAddr.String(),
						Metadata:    []byte("1"),
						Version:     1,
						TotalWeight: "1",
					},
				},
				GroupPolicies: []*GroupPolicyInfo{
					{
						Address:  "invalid address",
						GroupId:  1,
						Admin:    accAddr.String(),
						Version:  1,
						Metadata: []byte("policy metadata"),
					},
				},
			},
			true,
		},
		{
			"invalid group policy admin",
			GenesisState{
				Groups: []*GroupInfo{
					{
						Id:          1,
						Admin:       accAddr.String(),
						Metadata:    []byte("1"),
						Version:     1,
						TotalWeight: "1",
					},
				},
				GroupPolicies: []*GroupPolicyInfo{
					{
						Address:  accAddr.String(),
						GroupId:  1,
						Admin:    "invalid admin",
						Version:  1,
						Metadata: []byte("policy metadata"),
					},
				},
			},
			true,
		},
		{
			"invalid group policy's group id",
			GenesisState{
				Groups: []*GroupInfo{
					{
						Id:          1,
						Admin:       accAddr.String(),
						Metadata:    []byte("1"),
						Version:     1,
						TotalWeight: "1",
					},
				},
				GroupPolicies: []*GroupPolicyInfo{
					{
						Address:  accAddr.String(),
						GroupId:  0,
						Admin:    accAddr.String(),
						Version:  1,
						Metadata: []byte("policy metadata"),
					},
				},
			},
			true,
		},
		{
			"invalid group policy version",
			GenesisState{
				Groups: []*GroupInfo{
					{
						Id:          1,
						Admin:       accAddr.String(),
						Metadata:    []byte("1"),
						Version:     1,
						TotalWeight: "1",
					},
				},
				GroupPolicies: []*GroupPolicyInfo{
					{
						Address:  accAddr.String(),
						GroupId:  1,
						Admin:    accAddr.String(),
						Version:  0,
						Metadata: []byte("policy metadata"),
					},
				},
			},
			true,
		},
		{
			"invalid group policy's decision policy",
			GenesisState{
				Groups: []*GroupInfo{
					{
						Id:          1,
						Admin:       accAddr.String(),
						Metadata:    []byte("1"),
						Version:     1,
						TotalWeight: "1",
					},
				},
				GroupPolicies: []*GroupPolicyInfo{
					{
						Address:        accAddr.String(),
						GroupId:        1,
						Admin:          accAddr.String(),
						Version:        1,
						Metadata:       []byte("policy metadata"),
						DecisionPolicy: groupPolicy2.DecisionPolicy,
					},
				},
			},
			true,
		},
		{
			"invalid group member's group id",
			GenesisState{
				Groups: []*GroupInfo{
					{
						Id:          1,
						Admin:       accAddr.String(),
						Metadata:    []byte("1"),
						Version:     1,
						TotalWeight: "1",
					},
				},
				GroupMembers: []*GroupMember{
					{
						GroupId: 0,
						Member: &Member{
							Address: memberAddr.String(),
							Weight:  "1", Metadata: []byte("member metadata"),
						},
					},
				},
			},
			true,
		},
		{
			"invalid group member address",
			GenesisState{
				Groups: []*GroupInfo{
					{
						Id:          1,
						Admin:       accAddr.String(),
						Metadata:    []byte("1"),
						Version:     1,
						TotalWeight: "1",
					},
				},
				GroupMembers: []*GroupMember{
					{
						GroupId: 1,
						Member: &Member{
							Address: "invalid address",
							Weight:  "1", Metadata: []byte("member metadata"),
						},
					},
				},
			},
			true,
		},
		{
			"invalid group member weight",
			GenesisState{
				Groups: []*GroupInfo{
					{
						Id:          1,
						Admin:       accAddr.String(),
						Metadata:    []byte("1"),
						Version:     1,
						TotalWeight: "1",
					},
				},
				GroupMembers: []*GroupMember{
					{
						GroupId: 1,
						Member: &Member{
							Address: memberAddr.String(),
							Weight:  "-1", Metadata: []byte("member metadata"),
						},
					},
				},
			},
			true,
		},
		{
			"invalid proposal id",
			GenesisState{
				Groups: []*GroupInfo{
					{
						Id:          1,
						Admin:       accAddr.String(),
						Metadata:    []byte("1"),
						Version:     1,
						TotalWeight: "1",
					},
				},
				GroupPolicies: []*GroupPolicyInfo{
					groupPolicy,
				},
				Proposals: []*Proposal{
					{
						Id:                 0,
						Address:            accAddr.String(),
						Metadata:           []byte("proposal metadata"),
						GroupVersion:       1,
						GroupPolicyVersion: 1,
					},
				},
			},
			true,
		},
		{
			"invalid group policy address of proposal",
			GenesisState{
				Groups: []*GroupInfo{
					{
						Id:          1,
						Admin:       accAddr.String(),
						Metadata:    []byte("1"),
						Version:     1,
						TotalWeight: "1",
					},
				},
				GroupPolicies: []*GroupPolicyInfo{
					groupPolicy,
				},
				Proposals: []*Proposal{
					{
						Id:                 1,
						Address:            "invalid address",
						Metadata:           []byte("proposal metadata"),
						GroupVersion:       1,
						GroupPolicyVersion: 1,
					},
				},
			},
			true,
		},
		{
			"invalid group version of proposal",
			GenesisState{
				Groups: []*GroupInfo{
					{
						Id:          1,
						Admin:       accAddr.String(),
						Metadata:    []byte("1"),
						Version:     1,
						TotalWeight: "1",
					},
				},
				GroupPolicies: []*GroupPolicyInfo{
					groupPolicy,
				},
				Proposals: []*Proposal{
					{
						Id:                 1,
						Address:            accAddr.String(),
						Metadata:           []byte("proposal metadata"),
						GroupVersion:       0,
						GroupPolicyVersion: 1,
					},
				},
			},
			true,
		},
		{
			"invalid group policy version",
			GenesisState{
				Groups: []*GroupInfo{
					{
						Id:          1,
						Admin:       accAddr.String(),
						Metadata:    []byte("1"),
						Version:     1,
						TotalWeight: "1",
					},
				},
				GroupPolicies: []*GroupPolicyInfo{
					groupPolicy,
				},
				Proposals: []*Proposal{
					{
						Id:                 1,
						Address:            accAddr.String(),
						Metadata:           []byte("proposal metadata"),
						GroupVersion:       1,
						GroupPolicyVersion: 0,
					},
				},
			},
			true,
		},
		{
			"invalid FinalTallyResult with negative YesCount",
			GenesisState{
				Groups: []*GroupInfo{
					{
						Id:          1,
						Admin:       accAddr.String(),
						Metadata:    []byte("1"),
						Version:     1,
						TotalWeight: "1",
					},
				},
				GroupPolicies: []*GroupPolicyInfo{
					groupPolicy,
				},
				Proposals: []*Proposal{
					{
						Id:                 1,
						Address:            accAddr.String(),
						Metadata:           []byte("proposal metadata"),
						GroupVersion:       1,
						GroupPolicyVersion: 1,
						Proposers: []string{
							memberAddr.String(),
						},
						SubmitTime: submittedAt,
						Status:     PROPOSAL_STATUS_CLOSED,
						Result:     PROPOSAL_RESULT_ACCEPTED,
						FinalTallyResult: TallyResult{
							YesCount:        "-1",
							NoCount:         "0",
							AbstainCount:    "0",
							NoWithVetoCount: "0",
						},
					},
				},
			},
			true,
		},
		{
			"invalid FinalTallyResult with negative NoCount",
			GenesisState{
				Groups: []*GroupInfo{
					{
						Id:          1,
						Admin:       accAddr.String(),
						Metadata:    []byte("1"),
						Version:     1,
						TotalWeight: "1",
					},
				},
				GroupPolicies: []*GroupPolicyInfo{
					groupPolicy,
				},
				Proposals: []*Proposal{
					{
						Id:                 1,
						Address:            accAddr.String(),
						Metadata:           []byte("proposal metadata"),
						GroupVersion:       1,
						GroupPolicyVersion: 1,
						Proposers: []string{
							memberAddr.String(),
						},
						SubmitTime: submittedAt,
						Status:     PROPOSAL_STATUS_CLOSED,
						Result:     PROPOSAL_RESULT_ACCEPTED,
						FinalTallyResult: TallyResult{
							YesCount:        "0",
							NoCount:         "-1",
							AbstainCount:    "0",
							NoWithVetoCount: "0",
						},
					},
				},
			},
			true,
		},
		{
			"invalid FinalTallyResult with negative AbstainCount",
			GenesisState{
				Groups: []*GroupInfo{
					{
						Id:          1,
						Admin:       accAddr.String(),
						Metadata:    []byte("1"),
						Version:     1,
						TotalWeight: "1",
					},
				},
				GroupPolicies: []*GroupPolicyInfo{
					groupPolicy,
				},
				Proposals: []*Proposal{
					{
						Id:                 1,
						Address:            accAddr.String(),
						Metadata:           []byte("proposal metadata"),
						GroupVersion:       1,
						GroupPolicyVersion: 1,
						Proposers: []string{
							memberAddr.String(),
						},
						SubmitTime: submittedAt,
						Status:     PROPOSAL_STATUS_CLOSED,
						Result:     PROPOSAL_RESULT_ACCEPTED,
						FinalTallyResult: TallyResult{
							YesCount:        "0",
							NoCount:         "0",
							AbstainCount:    "-1",
							NoWithVetoCount: "0",
						},
					},
				},
			},
			true,
		},
		{
			"invalid FinalTallyResult with negative VetoCount",
			GenesisState{
				Groups: []*GroupInfo{
					{
						Id:          1,
						Admin:       accAddr.String(),
						Metadata:    []byte("1"),
						Version:     1,
						TotalWeight: "1",
					},
				},
				GroupPolicies: []*GroupPolicyInfo{
					groupPolicy,
				},
				Proposals: []*Proposal{
					{
						Id:                 1,
						Address:            accAddr.String(),
						Metadata:           []byte("proposal metadata"),
						GroupVersion:       1,
						GroupPolicyVersion: 1,
						Proposers: []string{
							memberAddr.String(),
						},
						SubmitTime: submittedAt,
						Status:     PROPOSAL_STATUS_CLOSED,
						Result:     PROPOSAL_RESULT_ACCEPTED,
						FinalTallyResult: TallyResult{
							YesCount:        "0",
							NoCount:         "0",
							AbstainCount:    "0",
							NoWithVetoCount: "-1",
						},
					},
				},
			},
			true,
		},
		{
			"invalid voter",
			GenesisState{
				Groups: []*GroupInfo{
					{
						Id:          1,
						Admin:       accAddr.String(),
						Metadata:    []byte("1"),
						Version:     1,
						TotalWeight: "1",
					},
				},
				GroupPolicies: []*GroupPolicyInfo{
					groupPolicy,
				},
				Proposals: []*Proposal{
					proposal,
				},
				Votes: []*Vote{
					{
<<<<<<< HEAD
						ProposalId:  proposal.ProposalId,
						Voter:       "invalid voter",
						SubmittedAt: submittedAt,
						Choices:     NewNonSplitVoteOption(Choice_CHOICE_YES),
=======
						ProposalId: proposal.Id,
						Voter:      "invalid voter",
						SubmitTime: submittedAt,
						Option:     VOTE_OPTION_YES,
>>>>>>> df874590
					},
				},
			},
			true,
		},
		{
			"invalid proposal id",
			GenesisState{
				Groups: []*GroupInfo{
					{
						Id:          1,
						Admin:       accAddr.String(),
						Metadata:    []byte("1"),
						Version:     1,
						TotalWeight: "1",
					},
				},
				GroupPolicies: []*GroupPolicyInfo{
					groupPolicy,
				},
				Proposals: []*Proposal{
					proposal,
				},
				Votes: []*Vote{
					{
<<<<<<< HEAD
						ProposalId:  0,
						Voter:       memberAddr.String(),
						SubmittedAt: submittedAt,
						Choices:     NewNonSplitVoteOption(Choice_CHOICE_YES),
=======
						ProposalId: 0,
						Voter:      memberAddr.String(),
						SubmitTime: submittedAt,
						Option:     VOTE_OPTION_YES,
>>>>>>> df874590
					},
				},
			},
			true,
		},
		{
			"vote on proposal that doesn't exist",
			GenesisState{
				Groups: []*GroupInfo{
					{
						Id:          1,
						Admin:       accAddr.String(),
						Metadata:    []byte("1"),
						Version:     1,
						TotalWeight: "1",
					},
				},
				GroupPolicies: []*GroupPolicyInfo{
					groupPolicy,
				},
				Proposals: []*Proposal{
					proposal,
				},
				Votes: []*Vote{
					{
<<<<<<< HEAD
						ProposalId:  2,
						Voter:       memberAddr.String(),
						SubmittedAt: submittedAt,
						Choices:     NewNonSplitVoteOption(Choice_CHOICE_YES),
=======
						ProposalId: 2,
						Voter:      memberAddr.String(),
						SubmitTime: submittedAt,
						Option:     VOTE_OPTION_YES,
>>>>>>> df874590
					},
				},
			},
			true,
		},
		{
			"invalid vote option",
			GenesisState{
				Groups: []*GroupInfo{
					{
						Id:          1,
						Admin:       accAddr.String(),
						Metadata:    []byte("1"),
						Version:     1,
						TotalWeight: "1",
					},
				},
				GroupPolicies: []*GroupPolicyInfo{
					groupPolicy,
				},
				Proposals: []*Proposal{
					proposal,
				},
				Votes: []*Vote{
					{
<<<<<<< HEAD
						ProposalId:  proposal.ProposalId,
						Voter:       memberAddr.String(),
						SubmittedAt: submittedAt,
						Choices:     NewNonSplitVoteOption(Choice_CHOICE_UNSPECIFIED),
=======
						ProposalId: proposal.Id,
						Voter:      memberAddr.String(),
						SubmitTime: submittedAt,
						Option:     VOTE_OPTION_UNSPECIFIED,
>>>>>>> df874590
					},
				},
			},
			true,
		},
	}
	for _, tc := range testCases {
		tc := tc
		t.Run(tc.name, func(t *testing.T) {

			err := tc.genesisState.Validate()
			if tc.expErr {
				require.Error(t, err)
			} else {
				require.NoError(t, err)
			}
		})
	}
}<|MERGE_RESOLUTION|>--- conflicted
+++ resolved
@@ -86,21 +86,13 @@
 			"valid genesisState",
 			GenesisState{
 				GroupSeq:       2,
-<<<<<<< HEAD
-				Groups:         []*GroupInfo{{GroupId: 1, Admin: accAddr.String(), Metadata: []byte("1"), Version: 1, TotalWeight: "1"}, {GroupId: 2, Admin: accAddr.String(), Metadata: []byte("2"), Version: 2, TotalWeight: "2"}},
-=======
 				Groups:         []*GroupInfo{{Id: 1, Admin: accAddr.String(), Metadata: []byte("1"), Version: 1, TotalWeight: "1"}, {Id: 2, Admin: accAddr.String(), Metadata: []byte("2"), Version: 2, TotalWeight: "2"}},
->>>>>>> df874590
 				GroupMembers:   []*GroupMember{{GroupId: 1, Member: &Member{Address: memberAddr.String(), Weight: "1", Metadata: []byte("member metadata")}}, {GroupId: 2, Member: &Member{Address: memberAddr.String(), Weight: "2", Metadata: []byte("member metadata")}}},
 				GroupPolicySeq: 1,
 				GroupPolicies:  []*GroupPolicyInfo{groupPolicy},
 				ProposalSeq:    1,
 				Proposals:      []*Proposal{proposal},
-<<<<<<< HEAD
-				Votes:          []*Vote{{ProposalId: proposal.ProposalId, Voter: memberAddr.String(), SubmittedAt: submittedAt, Choices: NewNonSplitVoteOption(Choice_CHOICE_YES)}},
-=======
 				Votes:          []*Vote{{ProposalId: proposal.Id, Voter: memberAddr.String(), SubmitTime: submittedAt, Option: VOTE_OPTION_YES}},
->>>>>>> df874590
 			},
 			false,
 		},
@@ -646,17 +638,10 @@
 				},
 				Votes: []*Vote{
 					{
-<<<<<<< HEAD
-						ProposalId:  proposal.ProposalId,
-						Voter:       "invalid voter",
-						SubmittedAt: submittedAt,
-						Choices:     NewNonSplitVoteOption(Choice_CHOICE_YES),
-=======
 						ProposalId: proposal.Id,
 						Voter:      "invalid voter",
 						SubmitTime: submittedAt,
 						Option:     VOTE_OPTION_YES,
->>>>>>> df874590
 					},
 				},
 			},
@@ -682,17 +667,10 @@
 				},
 				Votes: []*Vote{
 					{
-<<<<<<< HEAD
-						ProposalId:  0,
-						Voter:       memberAddr.String(),
-						SubmittedAt: submittedAt,
-						Choices:     NewNonSplitVoteOption(Choice_CHOICE_YES),
-=======
 						ProposalId: 0,
 						Voter:      memberAddr.String(),
 						SubmitTime: submittedAt,
 						Option:     VOTE_OPTION_YES,
->>>>>>> df874590
 					},
 				},
 			},
@@ -718,17 +696,10 @@
 				},
 				Votes: []*Vote{
 					{
-<<<<<<< HEAD
-						ProposalId:  2,
-						Voter:       memberAddr.String(),
-						SubmittedAt: submittedAt,
-						Choices:     NewNonSplitVoteOption(Choice_CHOICE_YES),
-=======
 						ProposalId: 2,
 						Voter:      memberAddr.String(),
 						SubmitTime: submittedAt,
 						Option:     VOTE_OPTION_YES,
->>>>>>> df874590
 					},
 				},
 			},
@@ -754,17 +725,10 @@
 				},
 				Votes: []*Vote{
 					{
-<<<<<<< HEAD
-						ProposalId:  proposal.ProposalId,
-						Voter:       memberAddr.String(),
-						SubmittedAt: submittedAt,
-						Choices:     NewNonSplitVoteOption(Choice_CHOICE_UNSPECIFIED),
-=======
 						ProposalId: proposal.Id,
 						Voter:      memberAddr.String(),
 						SubmitTime: submittedAt,
 						Option:     VOTE_OPTION_UNSPECIFIED,
->>>>>>> df874590
 					},
 				},
 			},
