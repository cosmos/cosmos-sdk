--- conflicted
+++ resolved
@@ -46,11 +46,7 @@
 				// index, one greater at overflow and 0 from
 				// then on
 				for i, b := range start {
-<<<<<<< HEAD
-					if i < overflowIndex { 
-=======
 					if i < overflowIndex {
->>>>>>> 30b3f591
 						require.Equal(t, b, end[i])
 					} else if i == overflowIndex {
 						require.Equal(t, b+1, end[i])
