--- conflicted
+++ resolved
@@ -7,54 +7,6 @@
 	"pgregory.net/rapid"
 
 	storetypes "cosmossdk.io/store/types"
-<<<<<<< HEAD
-
-	"github.com/cosmos/cosmos-sdk/runtime"
-	"github.com/cosmos/cosmos-sdk/testutil"
-)
-
-func TestSequence(t *testing.T) {
-	rapid.Check(t, func(rt *rapid.T) {
-		// Init sets up the real Sequence, including choosing a random initial value,
-		// and initializes the model state
-		key := storetypes.NewKVStoreKey("test")
-		testCtx := testutil.DefaultContextWithDB(t, key, storetypes.NewTransientStoreKey("transient_test"))
-		store := runtime.NewKVStoreService(key).OpenKVStore(testCtx.Ctx)
-
-		// Create primary key table
-		seq := NewSequence(0x1)
-
-		// Choose initial sequence value
-		initSeqVal := rapid.Uint64().Draw(rt, "initSeqVal")
-		err := seq.InitVal(store, initSeqVal)
-		require.NoError(t, err)
-
-		// Create model state
-		state := initSeqVal
-
-		rt.Repeat(map[string]func(*rapid.T){
-			// NextVal is one of the model commands. It checks that the next value of the
-			// sequence matches the model and increments the model state.
-			"NextVal": func(t *rapid.T) {
-				// Check that the next value in the sequence matches the model
-				require.Equal(t, state+1, seq.NextVal(store))
-				// Increment the model state
-				state++
-			},
-			// CurVal is one of the model commands. It checks that the current value of the
-			// sequence matches the model.
-			"CurVal": func(t *rapid.T) {
-				// Check the current value matches the model
-				require.Equal(t, state, seq.CurVal(store))
-			},
-			// PeekNextVal is one of the model commands. It checks that the next value of
-			// the sequence matches the model without modifying the state.
-			"PeekNextVal": func(t *rapid.T) {
-				// Check that the next value in the sequence matches the model
-				require.Equal(t, state+1, seq.PeekNextVal(store))
-			},
-		})
-=======
 )
 
 func TestSequence(t *testing.T) {
@@ -99,6 +51,5 @@
 			// Check that the next value in the sequence matches the model
 			require.Equal(t, state+1, seq.PeekNextVal(store))
 		},
->>>>>>> 4f445ed9
 	})
 }