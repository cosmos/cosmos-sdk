package keeper_test

import (
	"context"

	"encoding/json"
	"testing"
	"time"

	"github.com/stretchr/testify/suite"
	"github.com/tendermint/tendermint/libs/log"
	tmproto "github.com/tendermint/tendermint/proto/tendermint/types"
	dbm "github.com/tendermint/tm-db"

	"github.com/cosmos/cosmos-sdk/codec"
	"github.com/cosmos/cosmos-sdk/crypto/keys/secp256k1"
	"github.com/cosmos/cosmos-sdk/simapp"
	sdk "github.com/cosmos/cosmos-sdk/types"

	banktypes "github.com/cosmos/cosmos-sdk/x/bank/types"
	"github.com/cosmos/cosmos-sdk/x/group"
	"github.com/cosmos/cosmos-sdk/x/group/keeper"
)

type GenesisTestSuite struct {
	suite.Suite

	app    *simapp.SimApp
	ctx    context.Context
	sdkCtx sdk.Context
	keeper keeper.Keeper
	cdc    *codec.ProtoCodec
}

func TestGenesisTestSuite(t *testing.T) {
	suite.Run(t, new(GenesisTestSuite))
}

var (
	memberPub  = secp256k1.GenPrivKey().PubKey()
	accPub     = secp256k1.GenPrivKey().PubKey()
	accAddr    = sdk.AccAddress(accPub.Address())
	memberAddr = sdk.AccAddress(memberPub.Address())
)

func (s *GenesisTestSuite) SetupSuite() {
	checkTx := false
	db := dbm.NewMemDB()
	encCdc := simapp.MakeTestEncodingConfig()
	app := simapp.NewSimApp(log.NewNopLogger(), db, nil, true, map[int64]bool{}, simapp.DefaultNodeHome, 5, encCdc, simapp.EmptyAppOptions{})

	s.app = app
	s.sdkCtx = app.BaseApp.NewUncachedContext(checkTx, tmproto.Header{})
	s.keeper = app.GroupKeeper
	s.cdc = codec.NewProtoCodec(app.InterfaceRegistry())
	s.ctx = sdk.WrapSDKContext(s.sdkCtx)
}

func (s *GenesisTestSuite) TestInitExportGenesis() {
	sdkCtx := s.sdkCtx
	ctx := s.ctx
	cdc := s.cdc

	submittedAt := time.Now().UTC()
	timeout := submittedAt.Add(time.Second * 1).UTC()

	groupPolicy := &group.GroupPolicyInfo{
		Address:  accAddr.String(),
		GroupId:  1,
		Admin:    accAddr.String(),
		Version:  1,
		Metadata: []byte("policy metadata"),
	}
	err := groupPolicy.SetDecisionPolicy(&group.ThresholdDecisionPolicy{
		Threshold: "1",
		Timeout:   time.Second,
	})
	s.Require().NoError(err)

	proposal := &group.Proposal{
		Id:                 1,
		Address:            accAddr.String(),
		Metadata:           []byte("proposal metadata"),
		GroupVersion:       1,
		GroupPolicyVersion: 1,
		Proposers: []string{
			memberAddr.String(),
		},
		SubmitTime: submittedAt,
		Status:     group.PROPOSAL_STATUS_CLOSED,
		Result:     group.PROPOSAL_RESULT_ACCEPTED,
		FinalTallyResult: group.TallyResult{
			YesCount:        "1",
			NoCount:         "0",
			AbstainCount:    "0",
			NoWithVetoCount: "0",
		},
		Timeout:        timeout,
		ExecutorResult: group.PROPOSAL_EXECUTOR_RESULT_SUCCESS,
	}
	err = proposal.SetMsgs([]sdk.Msg{&banktypes.MsgSend{
		FromAddress: accAddr.String(),
		ToAddress:   memberAddr.String(),
		Amount:      sdk.Coins{sdk.NewInt64Coin("test", 100)},
	}})
	s.Require().NoError(err)

	genesisState := &group.GenesisState{
		GroupSeq:       2,
<<<<<<< HEAD
		Groups:         []*group.GroupInfo{{GroupId: 1, Admin: accAddr.String(), Metadata: []byte("1"), Version: 1, TotalWeight: "1"}, {GroupId: 2, Admin: accAddr.String(), Metadata: []byte("2"), Version: 2, TotalWeight: "2"}},
=======
		Groups:         []*group.GroupInfo{{Id: 1, Admin: accAddr.String(), Metadata: []byte("1"), Version: 1, TotalWeight: "1"}, {Id: 2, Admin: accAddr.String(), Metadata: []byte("2"), Version: 2, TotalWeight: "2"}},
>>>>>>> df874590
		GroupMembers:   []*group.GroupMember{{GroupId: 1, Member: &group.Member{Address: memberAddr.String(), Weight: "1", Metadata: []byte("member metadata")}}, {GroupId: 2, Member: &group.Member{Address: memberAddr.String(), Weight: "2", Metadata: []byte("member metadata")}}},
		GroupPolicySeq: 1,
		GroupPolicies:  []*group.GroupPolicyInfo{groupPolicy},
		ProposalSeq:    1,
		Proposals:      []*group.Proposal{proposal},
<<<<<<< HEAD
		Votes:          []*group.Vote{{ProposalId: proposal.ProposalId, Voter: memberAddr.String(), SubmittedAt: submittedAt, Choices: group.NewNonSplitVoteOption(group.Choice_CHOICE_YES)}},
=======
		Votes:          []*group.Vote{{ProposalId: proposal.Id, Voter: memberAddr.String(), SubmitTime: submittedAt, Option: group.VOTE_OPTION_YES}},
>>>>>>> df874590
	}
	genesisBytes, err := cdc.MarshalJSON(genesisState)
	s.Require().NoError(err)

	genesisData := map[string]json.RawMessage{
		group.ModuleName: genesisBytes,
	}

	s.keeper.InitGenesis(sdkCtx, cdc, genesisData[group.ModuleName])

	for i, g := range genesisState.Groups {
		res, err := s.keeper.GroupInfo(ctx, &group.QueryGroupInfoRequest{
			GroupId: g.Id,
		})
		s.Require().NoError(err)
		s.Require().Equal(g, res.Info)

		membersRes, err := s.keeper.GroupMembers(ctx, &group.QueryGroupMembersRequest{
			GroupId: g.Id,
		})
		s.Require().NoError(err)
		s.Require().Equal(len(membersRes.Members), 1)
		s.Require().Equal(membersRes.Members[0], genesisState.GroupMembers[i])
	}

	for _, g := range genesisState.GroupPolicies {
		res, err := s.keeper.GroupPolicyInfo(ctx, &group.QueryGroupPolicyInfoRequest{
			Address: g.Address,
		})
		s.Require().NoError(err)
		s.assertGroupPoliciesEqual(g, res.Info)
	}

	for _, g := range genesisState.Proposals {
		res, err := s.keeper.Proposal(ctx, &group.QueryProposalRequest{
			ProposalId: g.Id,
		})
		s.Require().NoError(err)
		s.assertProposalsEqual(g, res.Proposal)

		votesRes, err := s.keeper.VotesByProposal(ctx, &group.QueryVotesByProposalRequest{
			ProposalId: g.Id,
		})
		s.Require().NoError(err)
		s.Require().Equal(len(votesRes.Votes), 1)
		s.Require().Equal(votesRes.Votes[0], genesisState.Votes[0])
	}

	exported := s.keeper.ExportGenesis(sdkCtx, cdc)
	bz, err := cdc.MarshalJSON(exported)
	s.Require().NoError(err)

	var exportedGenesisState group.GenesisState
	err = cdc.UnmarshalJSON(bz, &exportedGenesisState)
	s.Require().NoError(err)

	s.Require().Equal(genesisState.Groups, exportedGenesisState.Groups)
	s.Require().Equal(genesisState.GroupMembers, exportedGenesisState.GroupMembers)

	s.Require().Equal(len(genesisState.GroupPolicies), len(exportedGenesisState.GroupPolicies))
	for i, g := range genesisState.GroupPolicies {
		res := exportedGenesisState.GroupPolicies[i]
		s.Require().NoError(err)
		s.assertGroupPoliciesEqual(g, res)
	}

	s.Require().Equal(len(genesisState.Proposals), len(exportedGenesisState.Proposals))
	for i, g := range genesisState.Proposals {
		res := exportedGenesisState.Proposals[i]
		s.Require().NoError(err)
		s.assertProposalsEqual(g, res)
	}
	s.Require().Equal(genesisState.Votes, exportedGenesisState.Votes)

	s.Require().Equal(genesisState.GroupSeq, exportedGenesisState.GroupSeq)
	s.Require().Equal(genesisState.GroupPolicySeq, exportedGenesisState.GroupPolicySeq)
	s.Require().Equal(genesisState.ProposalSeq, exportedGenesisState.ProposalSeq)

}

func (s *GenesisTestSuite) assertGroupPoliciesEqual(g *group.GroupPolicyInfo, other *group.GroupPolicyInfo) {
	require := s.Require()
	require.Equal(g.Address, other.Address)
	require.Equal(g.GroupId, other.GroupId)
	require.Equal(g.Admin, other.Admin)
	require.Equal(g.Metadata, other.Metadata)
	require.Equal(g.Version, other.Version)
	require.Equal(g.GetDecisionPolicy(), other.GetDecisionPolicy())
}

func (s *GenesisTestSuite) assertProposalsEqual(g *group.Proposal, other *group.Proposal) {
	require := s.Require()
	require.Equal(g.Id, other.Id)
	require.Equal(g.Address, other.Address)
	require.Equal(g.Metadata, other.Metadata)
	require.Equal(g.Proposers, other.Proposers)
	require.Equal(g.SubmitTime, other.SubmitTime)
	require.Equal(g.GroupVersion, other.GroupVersion)
	require.Equal(g.GroupPolicyVersion, other.GroupPolicyVersion)
	require.Equal(g.Status, other.Status)
	require.Equal(g.Result, other.Result)
	require.Equal(g.FinalTallyResult, other.FinalTallyResult)
	require.Equal(g.Timeout, other.Timeout)
	require.Equal(g.ExecutorResult, other.ExecutorResult)
	require.Equal(g.GetMsgs(), other.GetMsgs())
}<|MERGE_RESOLUTION|>--- conflicted
+++ resolved
@@ -107,21 +107,13 @@
 
 	genesisState := &group.GenesisState{
 		GroupSeq:       2,
-<<<<<<< HEAD
-		Groups:         []*group.GroupInfo{{GroupId: 1, Admin: accAddr.String(), Metadata: []byte("1"), Version: 1, TotalWeight: "1"}, {GroupId: 2, Admin: accAddr.String(), Metadata: []byte("2"), Version: 2, TotalWeight: "2"}},
-=======
 		Groups:         []*group.GroupInfo{{Id: 1, Admin: accAddr.String(), Metadata: []byte("1"), Version: 1, TotalWeight: "1"}, {Id: 2, Admin: accAddr.String(), Metadata: []byte("2"), Version: 2, TotalWeight: "2"}},
->>>>>>> df874590
 		GroupMembers:   []*group.GroupMember{{GroupId: 1, Member: &group.Member{Address: memberAddr.String(), Weight: "1", Metadata: []byte("member metadata")}}, {GroupId: 2, Member: &group.Member{Address: memberAddr.String(), Weight: "2", Metadata: []byte("member metadata")}}},
 		GroupPolicySeq: 1,
 		GroupPolicies:  []*group.GroupPolicyInfo{groupPolicy},
 		ProposalSeq:    1,
 		Proposals:      []*group.Proposal{proposal},
-<<<<<<< HEAD
-		Votes:          []*group.Vote{{ProposalId: proposal.ProposalId, Voter: memberAddr.String(), SubmittedAt: submittedAt, Choices: group.NewNonSplitVoteOption(group.Choice_CHOICE_YES)}},
-=======
 		Votes:          []*group.Vote{{ProposalId: proposal.Id, Voter: memberAddr.String(), SubmitTime: submittedAt, Option: group.VOTE_OPTION_YES}},
->>>>>>> df874590
 	}
 	genesisBytes, err := cdc.MarshalJSON(genesisState)
 	s.Require().NoError(err)
