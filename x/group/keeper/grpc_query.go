--- conflicted
+++ resolved
@@ -8,18 +8,19 @@
 	"google.golang.org/grpc/status"
 
 	errorsmod "cosmossdk.io/errors"
-	"cosmossdk.io/x/group"
-	"cosmossdk.io/x/group/errors"
-	"cosmossdk.io/x/group/internal/orm"
 
 	sdk "github.com/cosmos/cosmos-sdk/types"
 	"github.com/cosmos/cosmos-sdk/types/query"
+	"github.com/cosmos/cosmos-sdk/x/group"
+	"github.com/cosmos/cosmos-sdk/x/group/errors"
+	"github.com/cosmos/cosmos-sdk/x/group/internal/orm"
 )
 
 var _ group.QueryServer = Keeper{}
 
 // GroupInfo queries info about a group.
-func (k Keeper) GroupInfo(ctx context.Context, request *group.QueryGroupInfoRequest) (*group.QueryGroupInfoResponse, error) {
+func (k Keeper) GroupInfo(goCtx context.Context, request *group.QueryGroupInfoRequest) (*group.QueryGroupInfoResponse, error) {
+	ctx := sdk.UnwrapSDKContext(goCtx)
 	groupID := request.GroupId
 	groupInfo, err := k.getGroupInfo(ctx, groupID)
 	if err != nil {
@@ -30,27 +31,20 @@
 }
 
 // getGroupInfo gets the group info of the given group id.
-func (k Keeper) getGroupInfo(ctx context.Context, id uint64) (group.GroupInfo, error) {
+func (k Keeper) getGroupInfo(ctx sdk.Context, id uint64) (group.GroupInfo, error) {
 	var obj group.GroupInfo
-	_, err := k.groupTable.GetOne(k.KVStoreService.OpenKVStore(ctx), id, &obj)
+	_, err := k.groupTable.GetOne(ctx.KVStore(k.key), id, &obj)
 	return obj, err
 }
 
 // GroupPolicyInfo queries info about a group policy.
-<<<<<<< HEAD
-func (k Keeper) GroupPolicyInfo(ctx context.Context, request *group.QueryGroupPolicyInfoRequest) (*group.QueryGroupPolicyInfoResponse, error) {
-=======
 func (k Keeper) GroupPolicyInfo(goCtx context.Context, request *group.QueryGroupPolicyInfoRequest) (*group.QueryGroupPolicyInfoResponse, error) {
->>>>>>> 4f445ed9
 	_, err := k.accKeeper.AddressCodec().StringToBytes(request.Address)
 	if err != nil {
 		return nil, err
 	}
 
-<<<<<<< HEAD
-=======
-	ctx := sdk.UnwrapSDKContext(goCtx)
->>>>>>> 4f445ed9
+	ctx := sdk.UnwrapSDKContext(goCtx)
 	groupPolicyInfo, err := k.getGroupPolicyInfo(ctx, request.Address)
 	if err != nil {
 		return nil, errorsmod.Wrap(err, "group policy")
@@ -60,13 +54,14 @@
 }
 
 // getGroupPolicyInfo gets the group policy info of the given account address.
-func (k Keeper) getGroupPolicyInfo(ctx context.Context, accountAddress string) (group.GroupPolicyInfo, error) {
+func (k Keeper) getGroupPolicyInfo(ctx sdk.Context, accountAddress string) (group.GroupPolicyInfo, error) {
 	var obj group.GroupPolicyInfo
-	return obj, k.groupPolicyTable.GetOne(k.KVStoreService.OpenKVStore(ctx), orm.PrimaryKey(&group.GroupPolicyInfo{Address: accountAddress}, k.accKeeper.AddressCodec()), &obj)
+	return obj, k.groupPolicyTable.GetOne(ctx.KVStore(k.key), orm.PrimaryKey(&group.GroupPolicyInfo{Address: accountAddress}), &obj)
 }
 
 // GroupMembers queries all members of a group.
-func (k Keeper) GroupMembers(ctx context.Context, request *group.QueryGroupMembersRequest) (*group.QueryGroupMembersResponse, error) {
+func (k Keeper) GroupMembers(goCtx context.Context, request *group.QueryGroupMembersRequest) (*group.QueryGroupMembersResponse, error) {
+	ctx := sdk.UnwrapSDKContext(goCtx)
 	groupID := request.GroupId
 	it, err := k.getGroupMembers(ctx, groupID, request.Pagination)
 	if err != nil {
@@ -86,12 +81,13 @@
 }
 
 // getGroupMembers returns an iterator for the given group id and page request.
-func (k Keeper) getGroupMembers(ctx context.Context, id uint64, pageRequest *query.PageRequest) (orm.Iterator, error) {
-	return k.groupMemberByGroupIndex.GetPaginated(k.KVStoreService.OpenKVStore(ctx), id, pageRequest)
+func (k Keeper) getGroupMembers(ctx sdk.Context, id uint64, pageRequest *query.PageRequest) (orm.Iterator, error) {
+	return k.groupMemberByGroupIndex.GetPaginated(ctx.KVStore(k.key), id, pageRequest)
 }
 
 // GroupsByAdmin queries all groups where a given address is admin.
-func (k Keeper) GroupsByAdmin(ctx context.Context, request *group.QueryGroupsByAdminRequest) (*group.QueryGroupsByAdminResponse, error) {
+func (k Keeper) GroupsByAdmin(goCtx context.Context, request *group.QueryGroupsByAdminRequest) (*group.QueryGroupsByAdminResponse, error) {
+	ctx := sdk.UnwrapSDKContext(goCtx)
 	addr, err := k.accKeeper.AddressCodec().StringToBytes(request.Admin)
 	if err != nil {
 		return nil, err
@@ -114,12 +110,13 @@
 }
 
 // getGroupsByAdmin returns an iterator for the given admin account address and page request.
-func (k Keeper) getGroupsByAdmin(ctx context.Context, admin sdk.AccAddress, pageRequest *query.PageRequest) (orm.Iterator, error) {
-	return k.groupByAdminIndex.GetPaginated(k.KVStoreService.OpenKVStore(ctx), admin.Bytes(), pageRequest)
+func (k Keeper) getGroupsByAdmin(ctx sdk.Context, admin sdk.AccAddress, pageRequest *query.PageRequest) (orm.Iterator, error) {
+	return k.groupByAdminIndex.GetPaginated(ctx.KVStore(k.key), admin.Bytes(), pageRequest)
 }
 
 // GroupPoliciesByGroup queries all groups policies of a given group.
-func (k Keeper) GroupPoliciesByGroup(ctx context.Context, request *group.QueryGroupPoliciesByGroupRequest) (*group.QueryGroupPoliciesByGroupResponse, error) {
+func (k Keeper) GroupPoliciesByGroup(goCtx context.Context, request *group.QueryGroupPoliciesByGroupRequest) (*group.QueryGroupPoliciesByGroupResponse, error) {
+	ctx := sdk.UnwrapSDKContext(goCtx)
 	groupID := request.GroupId
 	it, err := k.getGroupPoliciesByGroup(ctx, groupID, request.Pagination)
 	if err != nil {
@@ -139,13 +136,14 @@
 }
 
 // getGroupPoliciesByGroup returns an iterator for the given group id and page request.
-func (k Keeper) getGroupPoliciesByGroup(ctx context.Context, id uint64, pageRequest *query.PageRequest) (orm.Iterator, error) {
-	return k.groupPolicyByGroupIndex.GetPaginated(k.KVStoreService.OpenKVStore(ctx), id, pageRequest)
+func (k Keeper) getGroupPoliciesByGroup(ctx sdk.Context, id uint64, pageRequest *query.PageRequest) (orm.Iterator, error) {
+	return k.groupPolicyByGroupIndex.GetPaginated(ctx.KVStore(k.key), id, pageRequest)
 }
 
 // GroupPoliciesByAdmin queries all groups policies where a given address is
 // admin.
-func (k Keeper) GroupPoliciesByAdmin(ctx context.Context, request *group.QueryGroupPoliciesByAdminRequest) (*group.QueryGroupPoliciesByAdminResponse, error) {
+func (k Keeper) GroupPoliciesByAdmin(goCtx context.Context, request *group.QueryGroupPoliciesByAdminRequest) (*group.QueryGroupPoliciesByAdminResponse, error) {
+	ctx := sdk.UnwrapSDKContext(goCtx)
 	addr, err := k.accKeeper.AddressCodec().StringToBytes(request.Admin)
 	if err != nil {
 		return nil, err
@@ -168,12 +166,13 @@
 }
 
 // getGroupPoliciesByAdmin returns an iterator for the given admin account address and page request.
-func (k Keeper) getGroupPoliciesByAdmin(ctx context.Context, admin sdk.AccAddress, pageRequest *query.PageRequest) (orm.Iterator, error) {
-	return k.groupPolicyByAdminIndex.GetPaginated(k.KVStoreService.OpenKVStore(ctx), admin.Bytes(), pageRequest)
+func (k Keeper) getGroupPoliciesByAdmin(ctx sdk.Context, admin sdk.AccAddress, pageRequest *query.PageRequest) (orm.Iterator, error) {
+	return k.groupPolicyByAdminIndex.GetPaginated(ctx.KVStore(k.key), admin.Bytes(), pageRequest)
 }
 
 // Proposal queries a proposal.
-func (k Keeper) Proposal(ctx context.Context, request *group.QueryProposalRequest) (*group.QueryProposalResponse, error) {
+func (k Keeper) Proposal(goCtx context.Context, request *group.QueryProposalRequest) (*group.QueryProposalResponse, error) {
+	ctx := sdk.UnwrapSDKContext(goCtx)
 	proposalID := request.ProposalId
 	proposal, err := k.getProposal(ctx, proposalID)
 	if err != nil {
@@ -184,7 +183,8 @@
 }
 
 // ProposalsByGroupPolicy queries all proposals of a group policy.
-func (k Keeper) ProposalsByGroupPolicy(ctx context.Context, request *group.QueryProposalsByGroupPolicyRequest) (*group.QueryProposalsByGroupPolicyResponse, error) {
+func (k Keeper) ProposalsByGroupPolicy(goCtx context.Context, request *group.QueryProposalsByGroupPolicyRequest) (*group.QueryProposalsByGroupPolicyResponse, error) {
+	ctx := sdk.UnwrapSDKContext(goCtx)
 	addr, err := k.accKeeper.AddressCodec().StringToBytes(request.Address)
 	if err != nil {
 		return nil, err
@@ -207,27 +207,28 @@
 }
 
 // getProposalsByGroupPolicy returns an iterator for the given account address and page request.
-func (k Keeper) getProposalsByGroupPolicy(ctx context.Context, account sdk.AccAddress, pageRequest *query.PageRequest) (orm.Iterator, error) {
-	return k.proposalByGroupPolicyIndex.GetPaginated(k.KVStoreService.OpenKVStore(ctx), account.Bytes(), pageRequest)
+func (k Keeper) getProposalsByGroupPolicy(ctx sdk.Context, account sdk.AccAddress, pageRequest *query.PageRequest) (orm.Iterator, error) {
+	return k.proposalByGroupPolicyIndex.GetPaginated(ctx.KVStore(k.key), account.Bytes(), pageRequest)
 }
 
 // getProposal gets the proposal info of the given proposal id.
-func (k Keeper) getProposal(ctx context.Context, proposalID uint64) (group.Proposal, error) {
+func (k Keeper) getProposal(ctx sdk.Context, proposalID uint64) (group.Proposal, error) {
 	var p group.Proposal
-	if _, err := k.proposalTable.GetOne(k.KVStoreService.OpenKVStore(ctx), proposalID, &p); err != nil {
+	if _, err := k.proposalTable.GetOne(ctx.KVStore(k.key), proposalID, &p); err != nil {
 		return group.Proposal{}, errorsmod.Wrap(err, "load proposal")
 	}
 	return p, nil
 }
 
 // VoteByProposalVoter queries a vote given a voter and a proposal ID.
-func (k Keeper) VoteByProposalVoter(ctx context.Context, request *group.QueryVoteByProposalVoterRequest) (*group.QueryVoteByProposalVoterResponse, error) {
-	_, err := k.accKeeper.AddressCodec().StringToBytes(request.Voter)
+func (k Keeper) VoteByProposalVoter(goCtx context.Context, request *group.QueryVoteByProposalVoterRequest) (*group.QueryVoteByProposalVoterResponse, error) {
+	ctx := sdk.UnwrapSDKContext(goCtx)
+	addr, err := k.accKeeper.AddressCodec().StringToBytes(request.Voter)
 	if err != nil {
 		return nil, err
 	}
 	proposalID := request.ProposalId
-	vote, err := k.getVote(ctx, proposalID, request.Voter)
+	vote, err := k.getVote(ctx, proposalID, addr)
 	if err != nil {
 		return nil, err
 	}
@@ -237,7 +238,8 @@
 }
 
 // VotesByProposal queries all votes on a proposal.
-func (k Keeper) VotesByProposal(ctx context.Context, request *group.QueryVotesByProposalRequest) (*group.QueryVotesByProposalResponse, error) {
+func (k Keeper) VotesByProposal(goCtx context.Context, request *group.QueryVotesByProposalRequest) (*group.QueryVotesByProposalResponse, error) {
+	ctx := sdk.UnwrapSDKContext(goCtx)
 	proposalID := request.ProposalId
 	it, err := k.getVotesByProposal(ctx, proposalID, request.Pagination)
 	if err != nil {
@@ -257,7 +259,8 @@
 }
 
 // VotesByVoter queries all votes of a voter.
-func (k Keeper) VotesByVoter(ctx context.Context, request *group.QueryVotesByVoterRequest) (*group.QueryVotesByVoterResponse, error) {
+func (k Keeper) VotesByVoter(goCtx context.Context, request *group.QueryVotesByVoterRequest) (*group.QueryVotesByVoterResponse, error) {
+	ctx := sdk.UnwrapSDKContext(goCtx)
 	addr, err := k.accKeeper.AddressCodec().StringToBytes(request.Voter)
 	if err != nil {
 		return nil, err
@@ -280,17 +283,18 @@
 }
 
 // GroupsByMember queries all groups where the given address is a member of.
-func (k Keeper) GroupsByMember(ctx context.Context, request *group.QueryGroupsByMemberRequest) (*group.QueryGroupsByMemberResponse, error) {
+func (k Keeper) GroupsByMember(goCtx context.Context, request *group.QueryGroupsByMemberRequest) (*group.QueryGroupsByMemberResponse, error) {
 	if request == nil {
 		return nil, status.Errorf(codes.InvalidArgument, "empty request")
 	}
 
+	ctx := sdk.UnwrapSDKContext(goCtx)
 	member, err := k.accKeeper.AddressCodec().StringToBytes(request.Address)
 	if err != nil {
 		return nil, err
 	}
 
-	iter, err := k.groupMemberByMemberIndex.GetPaginated(k.KVStoreService.OpenKVStore(ctx), member, request.Pagination)
+	iter, err := k.groupMemberByMemberIndex.GetPaginated(ctx.KVStore(k.key), member, request.Pagination)
 	if err != nil {
 		return nil, err
 	}
@@ -317,23 +321,24 @@
 }
 
 // getVote gets the vote info for the given proposal id and voter address.
-func (k Keeper) getVote(ctx context.Context, proposalID uint64, voter string) (group.Vote, error) {
+func (k Keeper) getVote(ctx sdk.Context, proposalID uint64, voter sdk.AccAddress) (group.Vote, error) {
 	var v group.Vote
-	return v, k.voteTable.GetOne(k.KVStoreService.OpenKVStore(ctx), orm.PrimaryKey(&group.Vote{ProposalId: proposalID, Voter: voter}, k.accKeeper.AddressCodec()), &v)
+	return v, k.voteTable.GetOne(ctx.KVStore(k.key), orm.PrimaryKey(&group.Vote{ProposalId: proposalID, Voter: voter.String()}), &v)
 }
 
 // getVotesByProposal returns an iterator for the given proposal id and page request.
-func (k Keeper) getVotesByProposal(ctx context.Context, proposalID uint64, pageRequest *query.PageRequest) (orm.Iterator, error) {
-	return k.voteByProposalIndex.GetPaginated(k.KVStoreService.OpenKVStore(ctx), proposalID, pageRequest)
+func (k Keeper) getVotesByProposal(ctx sdk.Context, proposalID uint64, pageRequest *query.PageRequest) (orm.Iterator, error) {
+	return k.voteByProposalIndex.GetPaginated(ctx.KVStore(k.key), proposalID, pageRequest)
 }
 
 // getVotesByVoter returns an iterator for the given voter address and page request.
-func (k Keeper) getVotesByVoter(ctx context.Context, voter sdk.AccAddress, pageRequest *query.PageRequest) (orm.Iterator, error) {
-	return k.voteByVoterIndex.GetPaginated(k.KVStoreService.OpenKVStore(ctx), voter.Bytes(), pageRequest)
+func (k Keeper) getVotesByVoter(ctx sdk.Context, voter sdk.AccAddress, pageRequest *query.PageRequest) (orm.Iterator, error) {
+	return k.voteByVoterIndex.GetPaginated(ctx.KVStore(k.key), voter.Bytes(), pageRequest)
 }
 
 // TallyResult computes the live tally result of a proposal.
-func (k Keeper) TallyResult(ctx context.Context, request *group.QueryTallyResultRequest) (*group.QueryTallyResultResponse, error) {
+func (k Keeper) TallyResult(goCtx context.Context, request *group.QueryTallyResultRequest) (*group.QueryTallyResultResponse, error) {
+	ctx := sdk.UnwrapSDKContext(goCtx)
 	proposalID := request.ProposalId
 
 	proposal, err := k.getProposal(ctx, proposalID)
@@ -361,8 +366,10 @@
 }
 
 // Groups returns all the groups present in the state.
-func (k Keeper) Groups(ctx context.Context, request *group.QueryGroupsRequest) (*group.QueryGroupsResponse, error) {
-	it, err := k.groupTable.PrefixScan(k.KVStoreService.OpenKVStore(ctx), 1, math.MaxUint64)
+func (k Keeper) Groups(goCtx context.Context, request *group.QueryGroupsRequest) (*group.QueryGroupsResponse, error) {
+	ctx := sdk.UnwrapSDKContext(goCtx)
+
+	it, err := k.groupTable.PrefixScan(ctx.KVStore(k.key), 1, math.MaxUint64)
 	if err != nil {
 		return nil, err
 	}
