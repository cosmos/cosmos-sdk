--- conflicted
+++ resolved
@@ -4,14 +4,8 @@
 	"fmt"
 	"time"
 
-<<<<<<< HEAD
 	groupv1 "cosmossdk.io/api/cosmos/group/v1"
 	"google.golang.org/protobuf/types/known/timestamppb"
-=======
-	"cosmossdk.io/log"
-
-	storetypes "cosmossdk.io/store/types"
->>>>>>> 0360c3d8
 
 	"cosmossdk.io/core/appmodule"
 	"cosmossdk.io/core/store"
@@ -27,7 +21,6 @@
 
 type Keeper struct {
 	accKeeper group.AccountKeeper
-<<<<<<< HEAD
 	state     groupv1.StateStore
 	router    baseapp.MessageRouter
 	config    group.Config
@@ -41,111 +34,6 @@
 // NewKeeper creates a new group keeper.
 func NewKeeper(storeService store.KVStoreService, cdc codec.Codec, router baseapp.MessageRouter, accKeeper group.AccountKeeper, config group.Config) Keeper {
 	modDb, err := ormdb.NewModuleDB(group.ORMSchema, ormdb.ModuleDBOptions{KVStoreService: storeService})
-=======
-
-	// Group Table
-	groupTable        orm.AutoUInt64Table
-	groupByAdminIndex orm.Index
-
-	// Group Member Table
-	groupMemberTable         orm.PrimaryKeyTable
-	groupMemberByGroupIndex  orm.Index
-	groupMemberByMemberIndex orm.Index
-
-	// Group Policy Table
-	groupPolicySeq          orm.Sequence
-	groupPolicyTable        orm.PrimaryKeyTable
-	groupPolicyByGroupIndex orm.Index
-	groupPolicyByAdminIndex orm.Index
-
-	// Proposal Table
-	proposalTable              orm.AutoUInt64Table
-	proposalByGroupPolicyIndex orm.Index
-	proposalsByVotingPeriodEnd orm.Index
-
-	// Vote Table
-	voteTable           orm.PrimaryKeyTable
-	voteByProposalIndex orm.Index
-	voteByVoterIndex    orm.Index
-
-	router baseapp.MessageRouter
-
-	config group.Config
-
-	cdc codec.Codec
-}
-
-// NewKeeper creates a new group keeper.
-func NewKeeper(storeKey storetypes.StoreKey, cdc codec.Codec, router baseapp.MessageRouter, accKeeper group.AccountKeeper, config group.Config) Keeper {
-	k := Keeper{
-		key:       storeKey,
-		router:    router,
-		accKeeper: accKeeper,
-		cdc:       cdc,
-	}
-
-	groupTable, err := orm.NewAutoUInt64Table([2]byte{GroupTablePrefix}, GroupTableSeqPrefix, &group.GroupInfo{}, cdc)
-	if err != nil {
-		panic(err.Error())
-	}
-	k.groupByAdminIndex, err = orm.NewIndex(groupTable, GroupByAdminIndexPrefix, func(val interface{}) ([]interface{}, error) {
-		addr, err := accKeeper.AddressCodec().StringToBytes(val.(*group.GroupInfo).Admin)
-		if err != nil {
-			return nil, err
-		}
-		return []interface{}{addr}, nil
-	}, []byte{})
-	if err != nil {
-		panic(err.Error())
-	}
-	k.groupTable = *groupTable
-
-	// Group Member Table
-	groupMemberTable, err := orm.NewPrimaryKeyTable([2]byte{GroupMemberTablePrefix}, &group.GroupMember{}, cdc)
-	if err != nil {
-		panic(err.Error())
-	}
-	k.groupMemberByGroupIndex, err = orm.NewIndex(groupMemberTable, GroupMemberByGroupIndexPrefix, func(val interface{}) ([]interface{}, error) {
-		group := val.(*group.GroupMember).GroupId
-		return []interface{}{group}, nil
-	}, group.GroupMember{}.GroupId)
-	if err != nil {
-		panic(err.Error())
-	}
-	k.groupMemberByMemberIndex, err = orm.NewIndex(groupMemberTable, GroupMemberByMemberIndexPrefix, func(val interface{}) ([]interface{}, error) {
-		memberAddr := val.(*group.GroupMember).Member.Address
-		addr, err := accKeeper.AddressCodec().StringToBytes(memberAddr)
-		if err != nil {
-			return nil, err
-		}
-		return []interface{}{addr}, nil
-	}, []byte{})
-	if err != nil {
-		panic(err.Error())
-	}
-	k.groupMemberTable = *groupMemberTable
-
-	// Group Policy Table
-	k.groupPolicySeq = orm.NewSequence(GroupPolicyTableSeqPrefix)
-	groupPolicyTable, err := orm.NewPrimaryKeyTable([2]byte{GroupPolicyTablePrefix}, &group.GroupPolicyInfo{}, cdc)
-	if err != nil {
-		panic(err.Error())
-	}
-	k.groupPolicyByGroupIndex, err = orm.NewIndex(groupPolicyTable, GroupPolicyByGroupIndexPrefix, func(value interface{}) ([]interface{}, error) {
-		return []interface{}{value.(*group.GroupPolicyInfo).GroupId}, nil
-	}, group.GroupPolicyInfo{}.GroupId)
-	if err != nil {
-		panic(err.Error())
-	}
-	k.groupPolicyByAdminIndex, err = orm.NewIndex(groupPolicyTable, GroupPolicyByAdminIndexPrefix, func(value interface{}) ([]interface{}, error) {
-		admin := value.(*group.GroupPolicyInfo).Admin
-		addr, err := accKeeper.AddressCodec().StringToBytes(admin)
-		if err != nil {
-			return nil, err
-		}
-		return []interface{}{addr}, nil
-	}, []byte{})
->>>>>>> 0360c3d8
 	if err != nil {
 		panic(err)
 	}
@@ -154,51 +42,6 @@
 	if err != nil {
 		panic(err)
 	}
-<<<<<<< HEAD
-=======
-	k.proposalByGroupPolicyIndex, err = orm.NewIndex(proposalTable, ProposalByGroupPolicyIndexPrefix, func(value interface{}) ([]interface{}, error) {
-		account := value.(*group.Proposal).GroupPolicyAddress
-		addr, err := accKeeper.AddressCodec().StringToBytes(account)
-		if err != nil {
-			return nil, err
-		}
-		return []interface{}{addr}, nil
-	}, []byte{})
-	if err != nil {
-		panic(err.Error())
-	}
-	k.proposalsByVotingPeriodEnd, err = orm.NewIndex(proposalTable, ProposalsByVotingPeriodEndPrefix, func(value interface{}) ([]interface{}, error) {
-		votingPeriodEnd := value.(*group.Proposal).VotingPeriodEnd
-		return []interface{}{sdk.FormatTimeBytes(votingPeriodEnd)}, nil
-	}, []byte{})
-	if err != nil {
-		panic(err.Error())
-	}
-	k.proposalTable = *proposalTable
-
-	// Vote Table
-	voteTable, err := orm.NewPrimaryKeyTable([2]byte{VoteTablePrefix}, &group.Vote{}, cdc)
-	if err != nil {
-		panic(err.Error())
-	}
-	k.voteByProposalIndex, err = orm.NewIndex(voteTable, VoteByProposalIndexPrefix, func(value interface{}) ([]interface{}, error) {
-		return []interface{}{value.(*group.Vote).ProposalId}, nil
-	}, group.Vote{}.ProposalId)
-	if err != nil {
-		panic(err.Error())
-	}
-	k.voteByVoterIndex, err = orm.NewIndex(voteTable, VoteByVoterIndexPrefix, func(value interface{}) ([]interface{}, error) {
-		addr, err := accKeeper.AddressCodec().StringToBytes(value.(*group.Vote).Voter)
-		if err != nil {
-			return nil, err
-		}
-		return []interface{}{addr}, nil
-	}, []byte{})
-	if err != nil {
-		panic(err.Error())
-	}
-	k.voteTable = *voteTable
->>>>>>> 0360c3d8
 
 	if config.MaxMetadataLen == 0 {
 		config.MaxMetadataLen = group.DefaultConfig().MaxMetadataLen
