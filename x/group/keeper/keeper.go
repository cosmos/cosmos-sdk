package keeper

import (
	"fmt"
	"time"

	"github.com/tendermint/tendermint/libs/log"

	"github.com/cosmos/cosmos-sdk/codec"
	storetypes "github.com/cosmos/cosmos-sdk/store/types"
	sdk "github.com/cosmos/cosmos-sdk/types"
	authmiddleware "github.com/cosmos/cosmos-sdk/x/auth/middleware"
	"github.com/cosmos/cosmos-sdk/x/group"
	"github.com/cosmos/cosmos-sdk/x/group/errors"
	"github.com/cosmos/cosmos-sdk/x/group/internal/orm"
)

const (
	// Group Table
	GroupTablePrefix        byte = 0x0
	GroupTableSeqPrefix     byte = 0x1
	GroupByAdminIndexPrefix byte = 0x2

	// Group Member Table
	GroupMemberTablePrefix         byte = 0x10
	GroupMemberByGroupIndexPrefix  byte = 0x11
	GroupMemberByMemberIndexPrefix byte = 0x12

	// Group Policy Table
	GroupPolicyTablePrefix        byte = 0x20
	GroupPolicyTableSeqPrefix     byte = 0x21
	GroupPolicyByGroupIndexPrefix byte = 0x22
	GroupPolicyByAdminIndexPrefix byte = 0x23

	// Proposal Table
	ProposalTablePrefix              byte = 0x30
	ProposalTableSeqPrefix           byte = 0x31
	ProposalByGroupPolicyIndexPrefix byte = 0x32
	ProposalByProposerIndexPrefix    byte = 0x33
	ProposalsByVotingPeriodEndPrefix byte = 0x34

	// Vote Table
	VoteTablePrefix           byte = 0x40
	VoteByProposalIndexPrefix byte = 0x41
	VoteByVoterIndexPrefix    byte = 0x42
)

type Keeper struct {
	key storetypes.StoreKey

	accKeeper group.AccountKeeper

	// Group Table
	groupTable        orm.AutoUInt64Table
	groupByAdminIndex orm.Index

	// Group Member Table
	groupMemberTable         orm.PrimaryKeyTable
	groupMemberByGroupIndex  orm.Index
	groupMemberByMemberIndex orm.Index

	// Group Policy Table
	groupPolicySeq          orm.Sequence
	groupPolicyTable        orm.PrimaryKeyTable
	groupPolicyByGroupIndex orm.Index
	groupPolicyByAdminIndex orm.Index

	// Proposal Table
	proposalTable              orm.AutoUInt64Table
	proposalByGroupPolicyIndex orm.Index
	proposalByProposerIndex    orm.Index
<<<<<<< HEAD
	ProposalsByVotingPeriodEnd orm.Index
=======
	proposalsByVotingPeriodEnd orm.Index
>>>>>>> 1715693c

	// Vote Table
	voteTable           orm.PrimaryKeyTable
	voteByProposalIndex orm.Index
	voteByVoterIndex    orm.Index

	router *authmiddleware.MsgServiceRouter

	config group.Config
}

func NewKeeper(storeKey storetypes.StoreKey, cdc codec.Codec, router *authmiddleware.MsgServiceRouter, accKeeper group.AccountKeeper, config group.Config) Keeper {
	k := Keeper{
		key:       storeKey,
		router:    router,
		accKeeper: accKeeper,
	}

	groupTable, err := orm.NewAutoUInt64Table([2]byte{GroupTablePrefix}, GroupTableSeqPrefix, &group.GroupInfo{}, cdc)
	if err != nil {
		panic(err.Error())
	}
	k.groupByAdminIndex, err = orm.NewIndex(groupTable, GroupByAdminIndexPrefix, func(val interface{}) ([]interface{}, error) {
		addr, err := sdk.AccAddressFromBech32(val.(*group.GroupInfo).Admin)
		if err != nil {
			return nil, err
		}
		return []interface{}{addr.Bytes()}, nil
	}, []byte{})
	if err != nil {
		panic(err.Error())
	}
	k.groupTable = *groupTable

	// Group Member Table
	groupMemberTable, err := orm.NewPrimaryKeyTable([2]byte{GroupMemberTablePrefix}, &group.GroupMember{}, cdc)
	if err != nil {
		panic(err.Error())
	}
	k.groupMemberByGroupIndex, err = orm.NewIndex(groupMemberTable, GroupMemberByGroupIndexPrefix, func(val interface{}) ([]interface{}, error) {
		group := val.(*group.GroupMember).GroupId
		return []interface{}{group}, nil
	}, group.GroupMember{}.GroupId)
	if err != nil {
		panic(err.Error())
	}
	k.groupMemberByMemberIndex, err = orm.NewIndex(groupMemberTable, GroupMemberByMemberIndexPrefix, func(val interface{}) ([]interface{}, error) {
		memberAddr := val.(*group.GroupMember).Member.Address
		addr, err := sdk.AccAddressFromBech32(memberAddr)
		if err != nil {
			return nil, err
		}
		return []interface{}{addr.Bytes()}, nil
	}, []byte{})
	if err != nil {
		panic(err.Error())
	}
	k.groupMemberTable = *groupMemberTable

	// Group Policy Table
	k.groupPolicySeq = orm.NewSequence(GroupPolicyTableSeqPrefix)
	groupPolicyTable, err := orm.NewPrimaryKeyTable([2]byte{GroupPolicyTablePrefix}, &group.GroupPolicyInfo{}, cdc)
	if err != nil {
		panic(err.Error())
	}
	k.groupPolicyByGroupIndex, err = orm.NewIndex(groupPolicyTable, GroupPolicyByGroupIndexPrefix, func(value interface{}) ([]interface{}, error) {
		return []interface{}{value.(*group.GroupPolicyInfo).GroupId}, nil
	}, group.GroupPolicyInfo{}.GroupId)
	if err != nil {
		panic(err.Error())
	}
	k.groupPolicyByAdminIndex, err = orm.NewIndex(groupPolicyTable, GroupPolicyByAdminIndexPrefix, func(value interface{}) ([]interface{}, error) {
		admin := value.(*group.GroupPolicyInfo).Admin
		addr, err := sdk.AccAddressFromBech32(admin)
		if err != nil {
			return nil, err
		}
		return []interface{}{addr.Bytes()}, nil
	}, []byte{})
	if err != nil {
		panic(err.Error())
	}
	k.groupPolicyTable = *groupPolicyTable

	// Proposal Table
	proposalTable, err := orm.NewAutoUInt64Table([2]byte{ProposalTablePrefix}, ProposalTableSeqPrefix, &group.Proposal{}, cdc)
	if err != nil {
		panic(err.Error())
	}
	k.proposalByGroupPolicyIndex, err = orm.NewIndex(proposalTable, ProposalByGroupPolicyIndexPrefix, func(value interface{}) ([]interface{}, error) {
		account := value.(*group.Proposal).Address
		addr, err := sdk.AccAddressFromBech32(account)
		if err != nil {
			return nil, err
		}
		return []interface{}{addr.Bytes()}, nil
	}, []byte{})
	if err != nil {
		panic(err.Error())
	}
	k.proposalByProposerIndex, err = orm.NewIndex(proposalTable, ProposalByProposerIndexPrefix, func(value interface{}) ([]interface{}, error) {
		proposers := value.(*group.Proposal).Proposers
		r := make([]interface{}, len(proposers))
		for i := range proposers {
			addr, err := sdk.AccAddressFromBech32(proposers[i])
			if err != nil {
				return nil, err
			}
			r[i] = addr.Bytes()
		}
		return r, nil
	}, []byte{})
	if err != nil {
		panic(err.Error())
	}
<<<<<<< HEAD
	k.ProposalsByVotingPeriodEnd, err = orm.NewIndex(proposalTable, ProposalsByVotingPeriodEndPrefix, func(value interface{}) ([]interface{}, error) {
=======
	k.proposalsByVotingPeriodEnd, err = orm.NewIndex(proposalTable, ProposalsByVotingPeriodEndPrefix, func(value interface{}) ([]interface{}, error) {
>>>>>>> 1715693c
		votingPeriodEnd := value.(*group.Proposal).VotingPeriodEnd
		return []interface{}{sdk.FormatTimeBytes(votingPeriodEnd)}, nil
	}, []byte{})
	if err != nil {
		panic(err.Error())
	}
	k.proposalTable = *proposalTable

	// Vote Table
	voteTable, err := orm.NewPrimaryKeyTable([2]byte{VoteTablePrefix}, &group.Vote{}, cdc)
	if err != nil {
		panic(err.Error())
	}
	k.voteByProposalIndex, err = orm.NewIndex(voteTable, VoteByProposalIndexPrefix, func(value interface{}) ([]interface{}, error) {
		return []interface{}{value.(*group.Vote).ProposalId}, nil
	}, group.Vote{}.ProposalId)
	if err != nil {
		panic(err.Error())
	}
	k.voteByVoterIndex, err = orm.NewIndex(voteTable, VoteByVoterIndexPrefix, func(value interface{}) ([]interface{}, error) {
		addr, err := sdk.AccAddressFromBech32(value.(*group.Vote).Voter)
		if err != nil {
			return nil, err
		}
		return []interface{}{addr.Bytes()}, nil
	}, []byte{})
	if err != nil {
		panic(err.Error())
	}
	k.voteTable = *voteTable

	if config.MaxMetadataLen == 0 {
		config.MaxMetadataLen = group.DefaultConfig().MaxMetadataLen
	}
	if config.MaxExecutionPeriod == 0 {
		config.MaxExecutionPeriod = group.DefaultConfig().MaxExecutionPeriod
	}
	k.config = config

	return k

}

// Logger returns a module-specific logger.
func (k Keeper) Logger(ctx sdk.Context) log.Logger {
	return ctx.Logger().With("module", fmt.Sprintf("x/%s", group.ModuleName))
}

// GetGroupSequence returns the current value of the group table sequence
func (k Keeper) GetGroupSequence(ctx sdk.Context) uint64 {
	return k.groupTable.Sequence().CurVal(ctx.KVStore(k.key))
}

<<<<<<< HEAD
// TODO merge with https://github.com/cosmos/cosmos-sdk/pull/11310
func (k Keeper) iterateVPEndProposals(ctx sdk.Context, before time.Time, cb func(proposal group.Proposal) (bool, error)) error {
	it, _ := k.ProposalsByVotingPeriodEnd.Get(ctx.KVStore(k.key), sdk.PrefixEndBytes(sdk.FormatTimeBytes(before)))
	var proposal group.Proposal
	defer it.Close()

=======
func (k Keeper) iterateProposalsByVPEnd(ctx sdk.Context, cb func(proposal group.Proposal) (bool, error)) error {
	timeBytes := sdk.FormatTimeBytes(ctx.BlockTime())
	it, err := k.proposalsByVotingPeriodEnd.PrefixScan(ctx.KVStore(k.key), nil, timeBytes)

	if err != nil {
		return err
	}
	defer it.Close()

	var proposal group.Proposal
>>>>>>> 1715693c
	for {
		_, err := it.LoadNext(&proposal)
		if errors.ErrORMIteratorDone.Is(err) {
			break
		}
		if err != nil {
			return err
		}

		stop, err := cb(proposal)
		if err != nil {
			return err
		}
		if stop {
			break
		}
	}

	return nil
}

<<<<<<< HEAD
// pruneProposal deletes a proposal from state.
func (k Keeper) pruneProposal(ctx sdk.Context, proposalID uint64) error {
	store := ctx.KVStore(k.key)

	err := k.proposalTable.Delete(store, proposalID)
	if err != nil {
		return err
	}

	k.Logger(ctx).Debug(fmt.Sprintf("Pruned proposal %d", proposalID))
	return nil
}

// pruneVotes prunes all votes for a proposal from state.
func (k Keeper) pruneVotes(ctx sdk.Context, proposalID uint64) error {
	store := ctx.KVStore(k.key)
	it, err := k.voteByProposalIndex.Get(store, proposalID)
	if err != nil {
		return err
	}
	defer it.Close()

	var vote group.Vote
	for {
		_, err = it.LoadNext(&vote)
		if errors.ErrORMIteratorDone.Is(err) {
			break
		}
		if err != nil {
			return err
		}

		err = k.voteTable.Delete(store, &vote)
		if err != nil {
			return err
		}
	}

	return nil
}

// PruneProposals prunes all proposals that are expired, i.e. whose
// `voting_period + max_execution_period` is greater than the current block
// time.
func (k Keeper) PruneProposals(ctx sdk.Context) error {
	k.iterateVPEndProposals(ctx, ctx.BlockTime().Add(-k.config.MaxExecutionPeriod), func(proposal group.Proposal) (bool, error) {
		err := k.pruneProposal(ctx, proposal.Id)
=======
func (k Keeper) UpdateTallyOfVPEndProposals(ctx sdk.Context) error {
	k.iterateProposalsByVPEnd(ctx, func(proposal group.Proposal) (bool, error) {

		policyInfo, err := k.getGroupPolicyInfo(ctx, proposal.Address)
		if err != nil {
			return true, err
		}

		electorate, err := k.getGroupInfo(ctx, policyInfo.GroupId)
		if err != nil {
			return true, err
		}

		err = k.doTallyAndUpdate(ctx, &proposal, electorate, policyInfo)
>>>>>>> 1715693c
		if err != nil {
			return true, err
		}

<<<<<<< HEAD
=======
		if err := k.proposalTable.Update(ctx.KVStore(k.key), proposal.Id, &proposal); err != nil {
			return true, err
		}

>>>>>>> 1715693c
		return false, nil
	})

	return nil
}<|MERGE_RESOLUTION|>--- conflicted
+++ resolved
@@ -69,11 +69,7 @@
 	proposalTable              orm.AutoUInt64Table
 	proposalByGroupPolicyIndex orm.Index
 	proposalByProposerIndex    orm.Index
-<<<<<<< HEAD
-	ProposalsByVotingPeriodEnd orm.Index
-=======
 	proposalsByVotingPeriodEnd orm.Index
->>>>>>> 1715693c
 
 	// Vote Table
 	voteTable           orm.PrimaryKeyTable
@@ -189,11 +185,7 @@
 	if err != nil {
 		panic(err.Error())
 	}
-<<<<<<< HEAD
-	k.ProposalsByVotingPeriodEnd, err = orm.NewIndex(proposalTable, ProposalsByVotingPeriodEndPrefix, func(value interface{}) ([]interface{}, error) {
-=======
 	k.proposalsByVotingPeriodEnd, err = orm.NewIndex(proposalTable, ProposalsByVotingPeriodEndPrefix, func(value interface{}) ([]interface{}, error) {
->>>>>>> 1715693c
 		votingPeriodEnd := value.(*group.Proposal).VotingPeriodEnd
 		return []interface{}{sdk.FormatTimeBytes(votingPeriodEnd)}, nil
 	}, []byte{})
@@ -247,14 +239,32 @@
 	return k.groupTable.Sequence().CurVal(ctx.KVStore(k.key))
 }
 
-<<<<<<< HEAD
-// TODO merge with https://github.com/cosmos/cosmos-sdk/pull/11310
 func (k Keeper) iterateVPEndProposals(ctx sdk.Context, before time.Time, cb func(proposal group.Proposal) (bool, error)) error {
-	it, _ := k.ProposalsByVotingPeriodEnd.Get(ctx.KVStore(k.key), sdk.PrefixEndBytes(sdk.FormatTimeBytes(before)))
+	it, _ := k.proposalsByVotingPeriodEnd.Get(ctx.KVStore(k.key), sdk.PrefixEndBytes(sdk.FormatTimeBytes(before)))
 	var proposal group.Proposal
 	defer it.Close()
 
-=======
+	for {
+		_, err := it.LoadNext(&proposal)
+		if errors.ErrORMIteratorDone.Is(err) {
+			break
+		}
+		if err != nil {
+			return err
+		}
+
+		stop, err := cb(proposal)
+		if err != nil {
+			return err
+		}
+		if stop {
+			break
+		}
+	}
+
+	return nil
+}
+
 func (k Keeper) iterateProposalsByVPEnd(ctx sdk.Context, cb func(proposal group.Proposal) (bool, error)) error {
 	timeBytes := sdk.FormatTimeBytes(ctx.BlockTime())
 	it, err := k.proposalsByVotingPeriodEnd.PrefixScan(ctx.KVStore(k.key), nil, timeBytes)
@@ -265,7 +275,6 @@
 	defer it.Close()
 
 	var proposal group.Proposal
->>>>>>> 1715693c
 	for {
 		_, err := it.LoadNext(&proposal)
 		if errors.ErrORMIteratorDone.Is(err) {
@@ -287,7 +296,6 @@
 	return nil
 }
 
-<<<<<<< HEAD
 // pruneProposal deletes a proposal from state.
 func (k Keeper) pruneProposal(ctx sdk.Context, proposalID uint64) error {
 	store := ctx.KVStore(k.key)
@@ -335,7 +343,16 @@
 func (k Keeper) PruneProposals(ctx sdk.Context) error {
 	k.iterateVPEndProposals(ctx, ctx.BlockTime().Add(-k.config.MaxExecutionPeriod), func(proposal group.Proposal) (bool, error) {
 		err := k.pruneProposal(ctx, proposal.Id)
-=======
+		if err != nil {
+			return true, err
+		}
+
+		return false, nil
+	})
+
+	return nil
+}
+
 func (k Keeper) UpdateTallyOfVPEndProposals(ctx sdk.Context) error {
 	k.iterateProposalsByVPEnd(ctx, func(proposal group.Proposal) (bool, error) {
 
@@ -350,18 +367,14 @@
 		}
 
 		err = k.doTallyAndUpdate(ctx, &proposal, electorate, policyInfo)
->>>>>>> 1715693c
-		if err != nil {
-			return true, err
-		}
-
-<<<<<<< HEAD
-=======
+		if err != nil {
+			return true, err
+		}
+
 		if err := k.proposalTable.Update(ctx.KVStore(k.key), proposal.Id, &proposal); err != nil {
 			return true, err
 		}
 
->>>>>>> 1715693c
 		return false, nil
 	})
 
