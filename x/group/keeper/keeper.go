--- conflicted
+++ resolved
@@ -69,11 +69,7 @@
 	proposalTable              orm.AutoUInt64Table
 	proposalByGroupPolicyIndex orm.Index
 	proposalByProposerIndex    orm.Index
-<<<<<<< HEAD
-	ProposalsByVotingPeriodEnd orm.Index
-=======
 	proposalsByVotingPeriodEnd orm.Index
->>>>>>> e78b25c5
 
 	// Vote Table
 	voteTable           orm.PrimaryKeyTable
@@ -189,11 +185,7 @@
 	if err != nil {
 		panic(err.Error())
 	}
-<<<<<<< HEAD
-	k.ProposalsByVotingPeriodEnd, err = orm.NewIndex(proposalTable, ProposalsByVotingPeriodEndPrefix, func(value interface{}) ([]interface{}, error) {
-=======
 	k.proposalsByVotingPeriodEnd, err = orm.NewIndex(proposalTable, ProposalsByVotingPeriodEndPrefix, func(value interface{}) ([]interface{}, error) {
->>>>>>> e78b25c5
 		votingPeriodEnd := value.(*group.Proposal).VotingPeriodEnd
 		return []interface{}{sdk.FormatTimeBytes(votingPeriodEnd)}, nil
 	}, []byte{})
@@ -247,14 +239,8 @@
 	return k.groupTable.Sequence().CurVal(ctx.KVStore(k.key))
 }
 
-<<<<<<< HEAD
-// TODO merge with https://github.com/cosmos/cosmos-sdk/pull/11310
-func (k Keeper) iterateVPEndProposals(ctx sdk.Context, before time.Time, cb func(proposal group.Proposal) (bool, error)) error {
-	it, _ := k.ProposalsByVotingPeriodEnd.Get(ctx.KVStore(k.key), sdk.PrefixEndBytes(sdk.FormatTimeBytes(before)))
-=======
 func (k Keeper) iterateVPEndProposals(ctx sdk.Context, before time.Time, cb func(proposal group.Proposal) (bool, error)) error {
 	it, _ := k.proposalsByVotingPeriodEnd.Get(ctx.KVStore(k.key), sdk.PrefixEndBytes(sdk.FormatTimeBytes(before)))
->>>>>>> e78b25c5
 	var proposal group.Proposal
 	defer it.Close()
 
@@ -279,13 +265,6 @@
 	return nil
 }
 
-<<<<<<< HEAD
-// pruneProposal deletes a proposal from state.
-func (k Keeper) pruneProposal(ctx sdk.Context, p group.Proposal) error {
-	store := ctx.KVStore(k.key)
-
-	err := k.proposalTable.Delete(store, p.Id)
-=======
 func (k Keeper) iterateProposalsByVPEnd(ctx sdk.Context, cb func(proposal group.Proposal) (bool, error)) error {
 	timeBytes := sdk.FormatTimeBytes(ctx.BlockTime())
 	it, err := k.proposalsByVotingPeriodEnd.PrefixScan(ctx.KVStore(k.key), nil, timeBytes)
@@ -322,16 +301,11 @@
 	store := ctx.KVStore(k.key)
 
 	err := k.proposalTable.Delete(store, proposalID)
->>>>>>> e78b25c5
 	if err != nil {
 		return err
 	}
 
-<<<<<<< HEAD
-	k.Logger(ctx).Debug(fmt.Sprintf("Pruned proposal %d", p.Id))
-=======
 	k.Logger(ctx).Debug(fmt.Sprintf("Pruned proposal %d", proposalID))
->>>>>>> e78b25c5
 	return nil
 }
 
@@ -363,20 +337,12 @@
 	return nil
 }
 
-<<<<<<< HEAD
-// PruneProposals prunes all proposals and votes that are expired, i.e. whose
-=======
 // PruneProposals prunes all proposals that are expired, i.e. whose
->>>>>>> e78b25c5
 // `voting_period + max_execution_period` is greater than the current block
 // time.
 func (k Keeper) PruneProposals(ctx sdk.Context) error {
 	k.iterateVPEndProposals(ctx, ctx.BlockTime().Add(-k.config.MaxExecutionPeriod), func(proposal group.Proposal) (bool, error) {
-<<<<<<< HEAD
-		err := k.pruneProposal(ctx, proposal)
-=======
 		err := k.pruneProposal(ctx, proposal.Id)
->>>>>>> e78b25c5
 		if err != nil {
 			return true, err
 		}
@@ -385,8 +351,6 @@
 	})
 
 	return nil
-<<<<<<< HEAD
-=======
 }
 
 func (k Keeper) UpdateTallyOfVPEndProposals(ctx sdk.Context) error {
@@ -415,5 +379,4 @@
 	})
 
 	return nil
->>>>>>> e78b25c5
 }