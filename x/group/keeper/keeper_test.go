package keeper_test

import (
	"bytes"
	"context"
	"sort"
	"strings"
	"testing"
	"time"

	"github.com/stretchr/testify/suite"
	tmtime "github.com/tendermint/tendermint/libs/time"
	tmproto "github.com/tendermint/tendermint/proto/tendermint/types"

	"github.com/cosmos/cosmos-sdk/simapp"
	"github.com/cosmos/cosmos-sdk/testutil/testdata"
	sdk "github.com/cosmos/cosmos-sdk/types"
	"github.com/cosmos/cosmos-sdk/x/bank/testutil"
	banktypes "github.com/cosmos/cosmos-sdk/x/bank/types"
	"github.com/cosmos/cosmos-sdk/x/group"
	"github.com/cosmos/cosmos-sdk/x/group/internal/math"
	"github.com/cosmos/cosmos-sdk/x/group/keeper"
	"github.com/cosmos/cosmos-sdk/x/group/module"
)

type TestSuite struct {
	suite.Suite

	app             *simapp.SimApp
	sdkCtx          sdk.Context
	ctx             context.Context
	addrs           []sdk.AccAddress
	groupID         uint64
	groupPolicyAddr sdk.AccAddress
	policy          group.DecisionPolicy
	keeper          keeper.Keeper
	blockTime       time.Time
}

func (s *TestSuite) SetupTest() {
	app := simapp.Setup(s.T(), false)
	ctx := app.BaseApp.NewContext(false, tmproto.Header{})

	s.blockTime = tmtime.Now()
	ctx = ctx.WithBlockHeader(tmproto.Header{Time: s.blockTime})

	s.app = app
	s.sdkCtx = ctx
	s.ctx = sdk.WrapSDKContext(ctx)
	s.keeper = s.app.GroupKeeper
	s.addrs = simapp.AddTestAddrsIncremental(app, ctx, 6, sdk.NewInt(30000000))

	// Initial group, group policy and balance setup
	members := []group.MemberRequest{
		{Address: s.addrs[4].String(), Weight: "1"}, {Address: s.addrs[1].String(), Weight: "2"},
	}
	groupRes, err := s.keeper.CreateGroup(s.ctx, &group.MsgCreateGroup{
		Admin:   s.addrs[0].String(),
		Members: members,
	})
	s.Require().NoError(err)
	s.groupID = groupRes.GroupId

	policy := group.NewThresholdDecisionPolicy(
		"2",
		time.Second,
		0,
	)
	policyReq := &group.MsgCreateGroupPolicy{
		Admin:   s.addrs[0].String(),
		GroupId: s.groupID,
	}
	err = policyReq.SetDecisionPolicy(policy)
	s.Require().NoError(err)
	policyRes, err := s.keeper.CreateGroupPolicy(s.ctx, policyReq)
	s.Require().NoError(err)
	s.policy = policy
	addr, err := sdk.AccAddressFromBech32(policyRes.Address)
	s.Require().NoError(err)
	s.groupPolicyAddr = addr
	s.Require().NoError(testutil.FundAccount(s.app.BankKeeper, s.sdkCtx, s.groupPolicyAddr, sdk.Coins{sdk.NewInt64Coin("test", 10000)}))
}

func TestKeeperTestSuite(t *testing.T) {
	suite.Run(t, new(TestSuite))
}

func (s *TestSuite) TestCreateGroup() {
	addrs := s.addrs
	addr1 := addrs[0]
	addr3 := addrs[2]
	addr5 := addrs[4]
	addr6 := addrs[5]

	members := []group.MemberRequest{{
		Address: addr5.String(),
		Weight:  "1",
	}, {
		Address: addr6.String(),
		Weight:  "2",
	}}

	expGroups := []*group.GroupInfo{
		{
			Id:          s.groupID,
			Version:     1,
			Admin:       addr1.String(),
			TotalWeight: "3",
			CreatedAt:   s.blockTime,
		},
		{
			Id:          2,
			Version:     1,
			Admin:       addr1.String(),
			TotalWeight: "3",
			CreatedAt:   s.blockTime,
		},
	}

	specs := map[string]struct {
		req       *group.MsgCreateGroup
		expErr    bool
		expGroups []*group.GroupInfo
	}{
		"all good": {
			req: &group.MsgCreateGroup{
				Admin:   addr1.String(),
				Members: members,
			},
			expGroups: expGroups,
		},
		"group metadata too long": {
			req: &group.MsgCreateGroup{
				Admin:    addr1.String(),
				Members:  members,
				Metadata: strings.Repeat("a", 256),
			},
			expErr: true,
		},
		"member metadata too long": {
			req: &group.MsgCreateGroup{
				Admin: addr1.String(),
				Members: []group.MemberRequest{{
					Address:  addr3.String(),
					Weight:   "1",
					Metadata: strings.Repeat("a", 256),
				}},
			},
			expErr: true,
		},
		"zero member weight": {
			req: &group.MsgCreateGroup{
				Admin: addr1.String(),
				Members: []group.MemberRequest{{
					Address: addr3.String(),
					Weight:  "0",
				}},
			},
			expErr: true,
		},
	}

	var seq uint32 = 1
	for msg, spec := range specs {
		spec := spec
		s.Run(msg, func() {
			blockTime := sdk.UnwrapSDKContext(s.ctx).BlockTime()
			res, err := s.keeper.CreateGroup(s.ctx, spec.req)
			if spec.expErr {
				s.Require().Error(err)
				_, err := s.keeper.GroupInfo(s.ctx, &group.QueryGroupInfoRequest{GroupId: uint64(seq + 1)})
				s.Require().Error(err)
				return
			}
			s.Require().NoError(err)
			id := res.GroupId

			seq++
			s.Assert().Equal(uint64(seq), id)

			// then all data persisted
			loadedGroupRes, err := s.keeper.GroupInfo(s.ctx, &group.QueryGroupInfoRequest{GroupId: id})
			s.Require().NoError(err)
			s.Assert().Equal(spec.req.Admin, loadedGroupRes.Info.Admin)
			s.Assert().Equal(spec.req.Metadata, loadedGroupRes.Info.Metadata)
			s.Assert().Equal(id, loadedGroupRes.Info.Id)
			s.Assert().Equal(uint64(1), loadedGroupRes.Info.Version)

			// and members are stored as well
			membersRes, err := s.keeper.GroupMembers(s.ctx, &group.QueryGroupMembersRequest{GroupId: id})
			s.Require().NoError(err)
			loadedMembers := membersRes.Members
			s.Require().Equal(len(members), len(loadedMembers))
			// we reorder members by address to be able to compare them
			sort.Slice(members, func(i, j int) bool {
				addri, err := sdk.AccAddressFromBech32(members[i].Address)
				s.Require().NoError(err)
				addrj, err := sdk.AccAddressFromBech32(members[j].Address)
				s.Require().NoError(err)
				return bytes.Compare(addri, addrj) < 0
			})
			for i := range loadedMembers {
				s.Assert().Equal(members[i].Metadata, loadedMembers[i].Member.Metadata)
				s.Assert().Equal(members[i].Address, loadedMembers[i].Member.Address)
				s.Assert().Equal(members[i].Weight, loadedMembers[i].Member.Weight)
				s.Assert().Equal(blockTime, loadedMembers[i].Member.AddedAt)
				s.Assert().Equal(id, loadedMembers[i].GroupId)
			}

			// query groups by admin
			groupsRes, err := s.keeper.GroupsByAdmin(s.ctx, &group.QueryGroupsByAdminRequest{Admin: addr1.String()})
			s.Require().NoError(err)
			loadedGroups := groupsRes.Groups
			s.Require().Equal(len(spec.expGroups), len(loadedGroups))
			for i := range loadedGroups {
				s.Assert().Equal(spec.expGroups[i].Metadata, loadedGroups[i].Metadata)
				s.Assert().Equal(spec.expGroups[i].Admin, loadedGroups[i].Admin)
				s.Assert().Equal(spec.expGroups[i].TotalWeight, loadedGroups[i].TotalWeight)
				s.Assert().Equal(spec.expGroups[i].Id, loadedGroups[i].Id)
				s.Assert().Equal(spec.expGroups[i].Version, loadedGroups[i].Version)
				s.Assert().Equal(spec.expGroups[i].CreatedAt, loadedGroups[i].CreatedAt)
			}
		})
	}
}

func (s *TestSuite) TestUpdateGroupAdmin() {
	addrs := s.addrs
	addr1 := addrs[0]
	addr2 := addrs[1]
	addr3 := addrs[2]
	addr4 := addrs[3]

	members := []group.MemberRequest{{
		Address: addr1.String(),
		Weight:  "1",
	}}
	oldAdmin := addr2.String()
	newAdmin := addr3.String()
	groupRes, err := s.keeper.CreateGroup(s.ctx, &group.MsgCreateGroup{
		Admin:   oldAdmin,
		Members: members,
	})
	s.Require().NoError(err)
	groupID := groupRes.GroupId
	specs := map[string]struct {
		req       *group.MsgUpdateGroupAdmin
		expStored *group.GroupInfo
		expErr    bool
	}{
		"with correct admin": {
			req: &group.MsgUpdateGroupAdmin{
				GroupId:  groupID,
				Admin:    oldAdmin,
				NewAdmin: newAdmin,
			},
			expStored: &group.GroupInfo{
				Id:          groupID,
				Admin:       newAdmin,
				TotalWeight: "1",
				Version:     2,
				CreatedAt:   s.blockTime,
			},
		},
		"with wrong admin": {
			req: &group.MsgUpdateGroupAdmin{
				GroupId:  groupID,
				Admin:    addr4.String(),
				NewAdmin: newAdmin,
			},
			expErr: true,
			expStored: &group.GroupInfo{
				Id:          groupID,
				Admin:       oldAdmin,
				TotalWeight: "1",
				Version:     1,
				CreatedAt:   s.blockTime,
			},
		},
		"with unknown groupID": {
			req: &group.MsgUpdateGroupAdmin{
				GroupId:  999,
				Admin:    oldAdmin,
				NewAdmin: newAdmin,
			},
			expErr: true,
			expStored: &group.GroupInfo{
				Id:          groupID,
				Admin:       oldAdmin,
				TotalWeight: "1",
				Version:     1,
				CreatedAt:   s.blockTime,
			},
		},
	}
	for msg, spec := range specs {
		spec := spec
		s.Run(msg, func() {
			_, err := s.keeper.UpdateGroupAdmin(s.ctx, spec.req)
			if spec.expErr {
				s.Require().Error(err)
				return
			}
			s.Require().NoError(err)

			// then
			res, err := s.keeper.GroupInfo(s.ctx, &group.QueryGroupInfoRequest{GroupId: groupID})
			s.Require().NoError(err)
			s.Assert().Equal(spec.expStored, res.Info)
		})
	}
}

func (s *TestSuite) TestUpdateGroupMetadata() {
	addrs := s.addrs
	addr1 := addrs[0]
	addr3 := addrs[2]

	oldAdmin := addr1.String()
	groupID := s.groupID

	specs := map[string]struct {
		req       *group.MsgUpdateGroupMetadata
		expErr    bool
		expStored *group.GroupInfo
	}{
		"with correct admin": {
			req: &group.MsgUpdateGroupMetadata{
				GroupId: groupID,
				Admin:   oldAdmin,
			},
			expStored: &group.GroupInfo{
				Id:          groupID,
				Admin:       oldAdmin,
				TotalWeight: "3",
				Version:     2,
				CreatedAt:   s.blockTime,
			},
		},
		"with wrong admin": {
			req: &group.MsgUpdateGroupMetadata{
				GroupId: groupID,
				Admin:   addr3.String(),
			},
			expErr: true,
			expStored: &group.GroupInfo{
				Id:          groupID,
				Admin:       oldAdmin,
				TotalWeight: "1",
				Version:     1,
				CreatedAt:   s.blockTime,
			},
		},
		"with unknown groupid": {
			req: &group.MsgUpdateGroupMetadata{
				GroupId: 999,
				Admin:   oldAdmin,
			},
			expErr: true,
			expStored: &group.GroupInfo{
				Id:          groupID,
				Admin:       oldAdmin,
				TotalWeight: "1",
				Version:     1,
				CreatedAt:   s.blockTime,
			},
		},
	}
	for msg, spec := range specs {
		spec := spec
		s.Run(msg, func() {
			sdkCtx, _ := s.sdkCtx.CacheContext()
			ctx := sdk.WrapSDKContext(sdkCtx)
			_, err := s.keeper.UpdateGroupMetadata(ctx, spec.req)
			if spec.expErr {
				s.Require().Error(err)
				return
			}
			s.Require().NoError(err)

			// then
			res, err := s.keeper.GroupInfo(ctx, &group.QueryGroupInfoRequest{GroupId: groupID})
			s.Require().NoError(err)
			s.Assert().Equal(spec.expStored, res.Info)
		})
	}
}

func (s *TestSuite) TestUpdateGroupMembers() {
	addrs := s.addrs
	addr3 := addrs[2]
	addr4 := addrs[3]
	addr5 := addrs[4]
	addr6 := addrs[5]

	member1 := addr5.String()
	member2 := addr6.String()
	members := []group.MemberRequest{{
		Address: member1,
		Weight:  "1",
	}}

	myAdmin := addr4.String()
	groupRes, err := s.keeper.CreateGroup(s.ctx, &group.MsgCreateGroup{
		Admin:   myAdmin,
		Members: members,
	})
	s.Require().NoError(err)
	groupID := groupRes.GroupId

	specs := map[string]struct {
		req        *group.MsgUpdateGroupMembers
		expErr     bool
		expGroup   *group.GroupInfo
		expMembers []*group.GroupMember
	}{
		"add new member": {
			req: &group.MsgUpdateGroupMembers{
				GroupId: groupID,
				Admin:   myAdmin,
				MemberUpdates: []group.MemberRequest{{
					Address: member2,
					Weight:  "2",
				}},
			},
			expGroup: &group.GroupInfo{
				Id:          groupID,
				Admin:       myAdmin,
				TotalWeight: "3",
				Version:     2,
				CreatedAt:   s.blockTime,
			},
			expMembers: []*group.GroupMember{
				{
					Member: &group.Member{
						Address: member2,
						Weight:  "2",
						AddedAt: s.sdkCtx.BlockTime(),
					},
					GroupId: groupID,
				},
				{
					Member: &group.Member{
						Address: member1,
						Weight:  "1",
						AddedAt: s.blockTime,
					},
					GroupId: groupID,
				},
			},
		},
		"update member": {
			req: &group.MsgUpdateGroupMembers{
				GroupId: groupID,
				Admin:   myAdmin,
				MemberUpdates: []group.MemberRequest{{
					Address: member1,
					Weight:  "2",
				}},
			},
			expGroup: &group.GroupInfo{
				Id:          groupID,
				Admin:       myAdmin,
				TotalWeight: "2",
				Version:     2,
				CreatedAt:   s.blockTime,
			},
			expMembers: []*group.GroupMember{
				{
					GroupId: groupID,
					Member: &group.Member{
						Address: member1,
						Weight:  "2",
						AddedAt: s.blockTime,
					},
				},
			},
		},
		"update member with same data": {
			req: &group.MsgUpdateGroupMembers{
				GroupId: groupID,
				Admin:   myAdmin,
				MemberUpdates: []group.MemberRequest{{
					Address: member1,
					Weight:  "1",
				}},
			},
			expGroup: &group.GroupInfo{
				Id:          groupID,
				Admin:       myAdmin,
				TotalWeight: "1",
				Version:     2,
				CreatedAt:   s.blockTime,
			},
			expMembers: []*group.GroupMember{
				{
					GroupId: groupID,
					Member: &group.Member{
						Address: member1,
						Weight:  "1",
						AddedAt: s.blockTime,
					},
				},
			},
		},
		"replace member": {
			req: &group.MsgUpdateGroupMembers{
				GroupId: groupID,
				Admin:   myAdmin,
				MemberUpdates: []group.MemberRequest{
					{
						Address: member1,
						Weight:  "0",
					},
					{
						Address: member2,
						Weight:  "1",
					},
				},
			},
			expGroup: &group.GroupInfo{
				Id:          groupID,
				Admin:       myAdmin,
				TotalWeight: "1",
				Version:     2,
				CreatedAt:   s.blockTime,
			},
			expMembers: []*group.GroupMember{{
				GroupId: groupID,
				Member: &group.Member{
					Address: member2,
					Weight:  "1",
					AddedAt: s.sdkCtx.BlockTime(),
				},
			}},
		},
		"remove existing member": {
			req: &group.MsgUpdateGroupMembers{
				GroupId: groupID,
				Admin:   myAdmin,
				MemberUpdates: []group.MemberRequest{{
					Address: member1,
					Weight:  "0",
				}},
			},
			expGroup: &group.GroupInfo{
				Id:          groupID,
				Admin:       myAdmin,
				TotalWeight: "0",
				Version:     2,
				CreatedAt:   s.blockTime,
			},
			expMembers: []*group.GroupMember{},
		},
		"remove unknown member": {
			req: &group.MsgUpdateGroupMembers{
				GroupId: groupID,
				Admin:   myAdmin,
				MemberUpdates: []group.MemberRequest{{
					Address: addr4.String(),
					Weight:  "0",
				}},
			},
			expErr: true,
			expGroup: &group.GroupInfo{
				Id:          groupID,
				Admin:       myAdmin,
				TotalWeight: "1",
				Version:     1,
				CreatedAt:   s.blockTime,
			},
			expMembers: []*group.GroupMember{{
				GroupId: groupID,
				Member: &group.Member{
					Address: member1,
					Weight:  "1",
				},
			}},
		},
		"with wrong admin": {
			req: &group.MsgUpdateGroupMembers{
				GroupId: groupID,
				Admin:   addr3.String(),
				MemberUpdates: []group.MemberRequest{{
					Address: member1,
					Weight:  "2",
				}},
			},
			expErr: true,
			expGroup: &group.GroupInfo{
				Id:          groupID,
				Admin:       myAdmin,
				TotalWeight: "1",
				Version:     1,
				CreatedAt:   s.blockTime,
			},
			expMembers: []*group.GroupMember{{
				GroupId: groupID,
				Member: &group.Member{
					Address: member1,
					Weight:  "1",
				},
			}},
		},
		"with unknown groupID": {
			req: &group.MsgUpdateGroupMembers{
				GroupId: 999,
				Admin:   myAdmin,
				MemberUpdates: []group.MemberRequest{{
					Address: member1,
					Weight:  "2",
				}},
			},
			expErr: true,
			expGroup: &group.GroupInfo{
				Id:          groupID,
				Admin:       myAdmin,
				TotalWeight: "1",
				Version:     1,
				CreatedAt:   s.blockTime,
			},
			expMembers: []*group.GroupMember{{
				GroupId: groupID,
				Member: &group.Member{
					Address: member1,
					Weight:  "1",
				},
			}},
		},
	}
	for msg, spec := range specs {
		spec := spec
		s.Run(msg, func() {
			sdkCtx, _ := s.sdkCtx.CacheContext()
			ctx := sdk.WrapSDKContext(sdkCtx)
			_, err := s.keeper.UpdateGroupMembers(ctx, spec.req)
			if spec.expErr {
				s.Require().Error(err)
				return
			}
			s.Require().NoError(err)

			// then
			res, err := s.keeper.GroupInfo(ctx, &group.QueryGroupInfoRequest{GroupId: groupID})
			s.Require().NoError(err)
			s.Assert().Equal(spec.expGroup, res.Info)

			// and members persisted
			membersRes, err := s.keeper.GroupMembers(ctx, &group.QueryGroupMembersRequest{GroupId: groupID})
			s.Require().NoError(err)
			loadedMembers := membersRes.Members
			s.Require().Equal(len(spec.expMembers), len(loadedMembers))
			// we reorder group members by address to be able to compare them
			sort.Slice(spec.expMembers, func(i, j int) bool {
				addri, err := sdk.AccAddressFromBech32(spec.expMembers[i].Member.Address)
				s.Require().NoError(err)
				addrj, err := sdk.AccAddressFromBech32(spec.expMembers[j].Member.Address)
				s.Require().NoError(err)
				return bytes.Compare(addri, addrj) < 0
			})
			for i := range loadedMembers {
				s.Assert().Equal(spec.expMembers[i].Member.Metadata, loadedMembers[i].Member.Metadata)
				s.Assert().Equal(spec.expMembers[i].Member.Address, loadedMembers[i].Member.Address)
				s.Assert().Equal(spec.expMembers[i].Member.Weight, loadedMembers[i].Member.Weight)
				s.Assert().Equal(spec.expMembers[i].Member.AddedAt, loadedMembers[i].Member.AddedAt)
				s.Assert().Equal(spec.expMembers[i].GroupId, loadedMembers[i].GroupId)
			}
		})
	}
}

func (s *TestSuite) TestCreateGroupWithPolicy() {
	addrs := s.addrs
	addr1 := addrs[0]
	addr3 := addrs[2]
	addr5 := addrs[4]
	addr6 := addrs[5]

	members := []group.MemberRequest{{
		Address: addr5.String(),
		Weight:  "1",
	}, {
		Address: addr6.String(),
		Weight:  "2",
	}}

	specs := map[string]struct {
		req       *group.MsgCreateGroupWithPolicy
		policy    group.DecisionPolicy
		expErr    bool
		expErrMsg string
	}{
		"all good": {
			req: &group.MsgCreateGroupWithPolicy{
				Admin:              addr1.String(),
				Members:            members,
				GroupPolicyAsAdmin: false,
			},
			policy: group.NewThresholdDecisionPolicy(
				"1",
				time.Second,
				0,
			),
		},
		"group policy as admin is true": {
			req: &group.MsgCreateGroupWithPolicy{
				Admin:              addr1.String(),
				Members:            members,
				GroupPolicyAsAdmin: true,
			},
			policy: group.NewThresholdDecisionPolicy(
				"1",
				time.Second,
				0,
			),
		},
		"group metadata too long": {
			req: &group.MsgCreateGroupWithPolicy{
				Admin:              addr1.String(),
				Members:            members,
				GroupPolicyAsAdmin: false,
				GroupMetadata:      strings.Repeat("a", 256),
			},
			policy: group.NewThresholdDecisionPolicy(
				"1",
				time.Second,
				0,
			),
			expErr:    true,
			expErrMsg: "limit exceeded",
		},
		"group policy metadata too long": {
			req: &group.MsgCreateGroupWithPolicy{
				Admin:               addr1.String(),
				Members:             members,
				GroupPolicyAsAdmin:  false,
				GroupPolicyMetadata: strings.Repeat("a", 256),
			},
			policy: group.NewThresholdDecisionPolicy(
				"1",
				time.Second,
				0,
			),
			expErr:    true,
			expErrMsg: "limit exceeded",
		},
		"member metadata too long": {
			req: &group.MsgCreateGroupWithPolicy{
				Admin: addr1.String(),
				Members: []group.MemberRequest{{
					Address:  addr3.String(),
					Weight:   "1",
					Metadata: strings.Repeat("a", 256),
				}},
				GroupPolicyAsAdmin: false,
			},
			policy: group.NewThresholdDecisionPolicy(
				"1",
				time.Second,
				0,
			),
			expErr:    true,
			expErrMsg: "limit exceeded",
		},
		"zero member weight": {
			req: &group.MsgCreateGroupWithPolicy{
				Admin: addr1.String(),
				Members: []group.MemberRequest{{
					Address: addr3.String(),
					Weight:  "0",
				}},
				GroupPolicyAsAdmin: false,
			},
			policy: group.NewThresholdDecisionPolicy(
				"1",
				time.Second,
				0,
			),
			expErr:    true,
			expErrMsg: "expected a positive decimal",
		},
		"decision policy threshold > total group weight": {
			req: &group.MsgCreateGroupWithPolicy{
				Admin:              addr1.String(),
				Members:            members,
				GroupPolicyAsAdmin: false,
			},
			policy: group.NewThresholdDecisionPolicy(
				"10",
				time.Second,
				0,
			),
			expErr: false,
		},
	}

	for msg, spec := range specs {
		spec := spec
		s.Run(msg, func() {
			err := spec.req.SetDecisionPolicy(spec.policy)
			s.Require().NoError(err)

			blockTime := sdk.UnwrapSDKContext(s.ctx).BlockTime()
			res, err := s.keeper.CreateGroupWithPolicy(s.ctx, spec.req)
			if spec.expErr {
				s.Require().Error(err)
				s.Require().Contains(err.Error(), spec.expErrMsg)
				return
			}
			s.Require().NoError(err)
			id := res.GroupId
			groupPolicyAddr := res.GroupPolicyAddress

			// then all data persisted in group
			loadedGroupRes, err := s.keeper.GroupInfo(s.ctx, &group.QueryGroupInfoRequest{GroupId: id})
			s.Require().NoError(err)
			s.Assert().Equal(spec.req.GroupMetadata, loadedGroupRes.Info.Metadata)
			s.Assert().Equal(id, loadedGroupRes.Info.Id)
			if spec.req.GroupPolicyAsAdmin {
				s.Assert().NotEqual(spec.req.Admin, loadedGroupRes.Info.Admin)
				s.Assert().Equal(groupPolicyAddr, loadedGroupRes.Info.Admin)
			} else {
				s.Assert().Equal(spec.req.Admin, loadedGroupRes.Info.Admin)
			}

			// and members are stored as well
			membersRes, err := s.keeper.GroupMembers(s.ctx, &group.QueryGroupMembersRequest{GroupId: id})
			s.Require().NoError(err)
			loadedMembers := membersRes.Members
			s.Require().Equal(len(members), len(loadedMembers))
			// we reorder members by address to be able to compare them
			sort.Slice(members, func(i, j int) bool {
				addri, err := sdk.AccAddressFromBech32(members[i].Address)
				s.Require().NoError(err)
				addrj, err := sdk.AccAddressFromBech32(members[j].Address)
				s.Require().NoError(err)
				return bytes.Compare(addri, addrj) < 0
			})
			for i := range loadedMembers {
				s.Assert().Equal(members[i].Metadata, loadedMembers[i].Member.Metadata)
				s.Assert().Equal(members[i].Address, loadedMembers[i].Member.Address)
				s.Assert().Equal(members[i].Weight, loadedMembers[i].Member.Weight)
				s.Assert().Equal(blockTime, loadedMembers[i].Member.AddedAt)
				s.Assert().Equal(id, loadedMembers[i].GroupId)
			}

			// then all data persisted in group policy
			groupPolicyRes, err := s.keeper.GroupPolicyInfo(s.ctx, &group.QueryGroupPolicyInfoRequest{Address: groupPolicyAddr})
			s.Require().NoError(err)

			groupPolicy := groupPolicyRes.Info
			s.Assert().Equal(groupPolicyAddr, groupPolicy.Address)
			s.Assert().Equal(id, groupPolicy.GroupId)
			s.Assert().Equal(spec.req.GroupPolicyMetadata, groupPolicy.Metadata)
			dp, err := groupPolicy.GetDecisionPolicy()
			s.Assert().NoError(err)
			s.Assert().Equal(spec.policy.(*group.ThresholdDecisionPolicy), dp)
			if spec.req.GroupPolicyAsAdmin {
				s.Assert().NotEqual(spec.req.Admin, groupPolicy.Admin)
				s.Assert().Equal(groupPolicyAddr, groupPolicy.Admin)
			} else {
				s.Assert().Equal(spec.req.Admin, groupPolicy.Admin)
			}
		})
	}
}

func (s *TestSuite) TestCreateGroupPolicy() {
	addrs := s.addrs
	addr1 := addrs[0]
	addr4 := addrs[3]

	groupRes, err := s.keeper.CreateGroup(s.ctx, &group.MsgCreateGroup{
		Admin:   addr1.String(),
		Members: nil,
	})
	s.Require().NoError(err)
	myGroupID := groupRes.GroupId

	specs := map[string]struct {
		req       *group.MsgCreateGroupPolicy
		policy    group.DecisionPolicy
		expErr    bool
		expErrMsg string
	}{
		"all good": {
			req: &group.MsgCreateGroupPolicy{
				Admin:   addr1.String(),
				GroupId: myGroupID,
			},
			policy: group.NewThresholdDecisionPolicy(
				"1",
				time.Second,
				0,
			),
		},
		"all good with percentage decision policy": {
			req: &group.MsgCreateGroupPolicy{
				Admin:   addr1.String(),
				GroupId: myGroupID,
			},
			policy: group.NewPercentageDecisionPolicy(
				"0.5",
				time.Second,
				0,
			),
		},
		"decision policy threshold > total group weight": {
			req: &group.MsgCreateGroupPolicy{
				Admin:   addr1.String(),
				GroupId: myGroupID,
			},
			policy: group.NewThresholdDecisionPolicy(
				"10",
				time.Second,
				0,
			),
		},
		"group id does not exists": {
			req: &group.MsgCreateGroupPolicy{
				Admin:   addr1.String(),
				GroupId: 9999,
			},
			policy: group.NewThresholdDecisionPolicy(
				"1",
				time.Second,
				0,
			),
			expErr:    true,
			expErrMsg: "not found",
		},
		"admin not group admin": {
			req: &group.MsgCreateGroupPolicy{
				Admin:   addr4.String(),
				GroupId: myGroupID,
			},
			policy: group.NewThresholdDecisionPolicy(
				"1",
				time.Second,
				0,
			),
			expErr:    true,
			expErrMsg: "not group admin",
		},
		"metadata too long": {
			req: &group.MsgCreateGroupPolicy{
				Admin:    addr1.String(),
				GroupId:  myGroupID,
				Metadata: strings.Repeat("a", 256),
			},
			policy: group.NewThresholdDecisionPolicy(
				"1",
				time.Second,
				0,
			),
			expErr:    true,
			expErrMsg: "limit exceeded",
		},
		"percentage decision policy with negative value": {
			req: &group.MsgCreateGroupPolicy{
				Admin:   addr1.String(),
				GroupId: myGroupID,
			},
			policy: group.NewPercentageDecisionPolicy(
				"-0.5",
				time.Second,
				0,
			),
			expErr:    true,
			expErrMsg: "expected a positive decimal",
		},
		"percentage decision policy with value greater than 1": {
			req: &group.MsgCreateGroupPolicy{
				Admin:   addr1.String(),
				GroupId: myGroupID,
			},
			policy: group.NewPercentageDecisionPolicy(
				"2",
				time.Second,
				0,
			),
			expErr:    true,
			expErrMsg: "percentage must be > 0 and <= 1",
		},
	}
	for msg, spec := range specs {
		spec := spec
		s.Run(msg, func() {
			err := spec.req.SetDecisionPolicy(spec.policy)
			s.Require().NoError(err)

			res, err := s.keeper.CreateGroupPolicy(s.ctx, spec.req)
			if spec.expErr {
				s.Require().Error(err)
				s.Require().Contains(err.Error(), spec.expErrMsg)
				return
			}
			s.Require().NoError(err)
			addr := res.Address

			// then all data persisted
			groupPolicyRes, err := s.keeper.GroupPolicyInfo(s.ctx, &group.QueryGroupPolicyInfoRequest{Address: addr})
			s.Require().NoError(err)

			groupPolicy := groupPolicyRes.Info
			s.Assert().Equal(addr, groupPolicy.Address)
			s.Assert().Equal(myGroupID, groupPolicy.GroupId)
			s.Assert().Equal(spec.req.Admin, groupPolicy.Admin)
			s.Assert().Equal(spec.req.Metadata, groupPolicy.Metadata)
			s.Assert().Equal(uint64(1), groupPolicy.Version)
			percentageDecisionPolicy, ok := spec.policy.(*group.PercentageDecisionPolicy)
			if ok {
				dp, err := groupPolicy.GetDecisionPolicy()
				s.Assert().NoError(err)
				s.Assert().Equal(percentageDecisionPolicy, dp)
			} else {
				dp, err := groupPolicy.GetDecisionPolicy()
				s.Assert().NoError(err)
				s.Assert().Equal(spec.policy.(*group.ThresholdDecisionPolicy), dp)
			}
		})
	}
}

func (s *TestSuite) TestUpdateGroupPolicyAdmin() {
	addrs := s.addrs
	addr1 := addrs[0]
	addr2 := addrs[1]
	addr5 := addrs[4]

	admin, newAdmin := addr1, addr2
	policy := group.NewThresholdDecisionPolicy(
		"1",
		time.Second,
		0,
	)
	groupPolicyAddr, myGroupID := s.createGroupAndGroupPolicy(admin, nil, policy)

	specs := map[string]struct {
		req            *group.MsgUpdateGroupPolicyAdmin
		expGroupPolicy *group.GroupPolicyInfo
		expErr         bool
	}{
		"with wrong admin": {
			req: &group.MsgUpdateGroupPolicyAdmin{
				Admin:              addr5.String(),
				GroupPolicyAddress: groupPolicyAddr,
				NewAdmin:           newAdmin.String(),
			},
			expGroupPolicy: &group.GroupPolicyInfo{
				Admin:          admin.String(),
				Address:        groupPolicyAddr,
				GroupId:        myGroupID,
				Version:        2,
				DecisionPolicy: nil,
				CreatedAt:      s.blockTime,
			},
			expErr: true,
		},
		"with wrong group policy": {
			req: &group.MsgUpdateGroupPolicyAdmin{
				Admin:              admin.String(),
				GroupPolicyAddress: addr5.String(),
				NewAdmin:           newAdmin.String(),
			},
			expGroupPolicy: &group.GroupPolicyInfo{
				Admin:          admin.String(),
				Address:        groupPolicyAddr,
				GroupId:        myGroupID,
				Version:        2,
				DecisionPolicy: nil,
				CreatedAt:      s.blockTime,
			},
			expErr: true,
		},
		"correct data": {
			req: &group.MsgUpdateGroupPolicyAdmin{
				Admin:              admin.String(),
				GroupPolicyAddress: groupPolicyAddr,
				NewAdmin:           newAdmin.String(),
			},
			expGroupPolicy: &group.GroupPolicyInfo{
				Admin:          newAdmin.String(),
				Address:        groupPolicyAddr,
				GroupId:        myGroupID,
				Version:        2,
				DecisionPolicy: nil,
				CreatedAt:      s.blockTime,
			},
			expErr: false,
		},
	}
	for msg, spec := range specs {
		spec := spec
		err := spec.expGroupPolicy.SetDecisionPolicy(policy)
		s.Require().NoError(err)

		s.Run(msg, func() {
			_, err := s.keeper.UpdateGroupPolicyAdmin(s.ctx, spec.req)
			if spec.expErr {
				s.Require().Error(err)
				return
			}
			s.Require().NoError(err)
			res, err := s.keeper.GroupPolicyInfo(s.ctx, &group.QueryGroupPolicyInfoRequest{
				Address: groupPolicyAddr,
			})
			s.Require().NoError(err)
			s.Assert().Equal(spec.expGroupPolicy, res.Info)
		})
	}
}

func (s *TestSuite) TestUpdateGroupPolicyMetadata() {
	addrs := s.addrs
	addr1 := addrs[0]
	addr5 := addrs[4]

	admin := addr1
	policy := group.NewThresholdDecisionPolicy(
		"1",
		time.Second,
		0,
	)
	groupPolicyAddr, myGroupID := s.createGroupAndGroupPolicy(admin, nil, policy)

	specs := map[string]struct {
		req            *group.MsgUpdateGroupPolicyMetadata
		expGroupPolicy *group.GroupPolicyInfo
		expErr         bool
	}{
		"with wrong admin": {
			req: &group.MsgUpdateGroupPolicyMetadata{
				Admin:              addr5.String(),
				GroupPolicyAddress: groupPolicyAddr,
			},
			expGroupPolicy: &group.GroupPolicyInfo{},
			expErr:         true,
		},
		"with wrong group policy": {
			req: &group.MsgUpdateGroupPolicyMetadata{
				Admin:              admin.String(),
				GroupPolicyAddress: addr5.String(),
			},
			expGroupPolicy: &group.GroupPolicyInfo{},
			expErr:         true,
		},
		"with comment too long": {
			req: &group.MsgUpdateGroupPolicyMetadata{
				Admin:              admin.String(),
				GroupPolicyAddress: addr5.String(),
			},
			expGroupPolicy: &group.GroupPolicyInfo{},
			expErr:         true,
		},
		"correct data": {
			req: &group.MsgUpdateGroupPolicyMetadata{
				Admin:              admin.String(),
				GroupPolicyAddress: groupPolicyAddr,
			},
			expGroupPolicy: &group.GroupPolicyInfo{
				Admin:          admin.String(),
				Address:        groupPolicyAddr,
				GroupId:        myGroupID,
				Version:        2,
				DecisionPolicy: nil,
				CreatedAt:      s.blockTime,
			},
			expErr: false,
		},
	}
	for msg, spec := range specs {
		spec := spec
		err := spec.expGroupPolicy.SetDecisionPolicy(policy)
		s.Require().NoError(err)

		s.Run(msg, func() {
			_, err := s.keeper.UpdateGroupPolicyMetadata(s.ctx, spec.req)
			if spec.expErr {
				s.Require().Error(err)
				return
			}
			s.Require().NoError(err)
			res, err := s.keeper.GroupPolicyInfo(s.ctx, &group.QueryGroupPolicyInfoRequest{
				Address: groupPolicyAddr,
			})
			s.Require().NoError(err)
			s.Assert().Equal(spec.expGroupPolicy, res.Info)
		})
	}
}

func (s *TestSuite) TestUpdateGroupPolicyDecisionPolicy() {
	addrs := s.addrs
	addr1 := addrs[0]
	addr5 := addrs[4]

	admin := addr1
	policy := group.NewThresholdDecisionPolicy(
		"1",
		time.Second,
		0,
	)
	groupPolicyAddr, myGroupID := s.createGroupAndGroupPolicy(admin, nil, policy)

	specs := map[string]struct {
		preRun         func(admin sdk.AccAddress) (policyAddr string, groupId uint64)
		req            *group.MsgUpdateGroupPolicyDecisionPolicy
		policy         group.DecisionPolicy
		expGroupPolicy *group.GroupPolicyInfo
		expErr         bool
	}{
		"with wrong admin": {
			req: &group.MsgUpdateGroupPolicyDecisionPolicy{
				Admin:              addr5.String(),
				GroupPolicyAddress: groupPolicyAddr,
			},
			policy:         policy,
			expGroupPolicy: &group.GroupPolicyInfo{},
			expErr:         true,
		},
		"with wrong group policy": {
			req: &group.MsgUpdateGroupPolicyDecisionPolicy{
				Admin:              admin.String(),
				GroupPolicyAddress: addr5.String(),
			},
			policy:         policy,
			expGroupPolicy: &group.GroupPolicyInfo{},
			expErr:         true,
		},
		"correct data": {
			req: &group.MsgUpdateGroupPolicyDecisionPolicy{
				Admin:              admin.String(),
				GroupPolicyAddress: groupPolicyAddr,
			},
			policy: group.NewThresholdDecisionPolicy(
				"2",
				time.Duration(2)*time.Second,
				0,
			),
			expGroupPolicy: &group.GroupPolicyInfo{
				Admin:          admin.String(),
				Address:        groupPolicyAddr,
				GroupId:        myGroupID,
				Version:        2,
				DecisionPolicy: nil,
				CreatedAt:      s.blockTime,
			},
			expErr: false,
		},
		"correct data with percentage decision policy": {
			preRun: func(admin sdk.AccAddress) (string, uint64) {
				return s.createGroupAndGroupPolicy(admin, nil, policy)
			},
			req: &group.MsgUpdateGroupPolicyDecisionPolicy{
				Admin:              admin.String(),
				GroupPolicyAddress: groupPolicyAddr,
			},
			policy: group.NewPercentageDecisionPolicy(
				"0.5",
				time.Duration(2)*time.Second,
				0,
			),
			expGroupPolicy: &group.GroupPolicyInfo{
				Admin:          admin.String(),
				DecisionPolicy: nil,
				Version:        2,
				CreatedAt:      s.blockTime,
			},
			expErr: false,
		},
	}
	for msg, spec := range specs {
		spec := spec
		policyAddr := groupPolicyAddr
		err := spec.expGroupPolicy.SetDecisionPolicy(spec.policy)
		s.Require().NoError(err)
		if spec.preRun != nil {
			policyAddr1, groupId := spec.preRun(admin)
			policyAddr = policyAddr1

			// update the expected info with new group policy details
			spec.expGroupPolicy.Address = policyAddr1
			spec.expGroupPolicy.GroupId = groupId

			// update req with new group policy addr
			spec.req.GroupPolicyAddress = policyAddr1
		}

		err = spec.req.SetDecisionPolicy(spec.policy)
		s.Require().NoError(err)

		s.Run(msg, func() {
			_, err := s.keeper.UpdateGroupPolicyDecisionPolicy(s.ctx, spec.req)
			if spec.expErr {
				s.Require().Error(err)
				return
			}
			s.Require().NoError(err)
			res, err := s.keeper.GroupPolicyInfo(s.ctx, &group.QueryGroupPolicyInfoRequest{
				Address: policyAddr,
			})
			s.Require().NoError(err)
			s.Assert().Equal(spec.expGroupPolicy, res.Info)
		})
	}
}

func (s *TestSuite) TestGroupPoliciesByAdminOrGroup() {
	addrs := s.addrs
	addr2 := addrs[1]

	admin := addr2
	groupRes, err := s.keeper.CreateGroup(s.ctx, &group.MsgCreateGroup{
		Admin:   admin.String(),
		Members: nil,
	})
	s.Require().NoError(err)
	myGroupID := groupRes.GroupId

	policies := []group.DecisionPolicy{
		group.NewThresholdDecisionPolicy(
			"1",
			time.Second,
			0,
		),
		group.NewThresholdDecisionPolicy(
			"10",
			time.Second,
			0,
		),
		group.NewPercentageDecisionPolicy(
			"0.5",
			time.Second,
			0,
		),
	}

	count := 3
	expectAccs := make([]*group.GroupPolicyInfo, count)
	for i := range expectAccs {
		req := &group.MsgCreateGroupPolicy{
			Admin:   admin.String(),
			GroupId: myGroupID,
		}
		err := req.SetDecisionPolicy(policies[i])
		s.Require().NoError(err)
		res, err := s.keeper.CreateGroupPolicy(s.ctx, req)
		s.Require().NoError(err)

		expectAcc := &group.GroupPolicyInfo{
			Address:   res.Address,
			Admin:     admin.String(),
			GroupId:   myGroupID,
			Version:   uint64(1),
			CreatedAt: s.blockTime,
		}
		err = expectAcc.SetDecisionPolicy(policies[i])
		s.Require().NoError(err)
		expectAccs[i] = expectAcc
	}
	sort.Slice(expectAccs, func(i, j int) bool { return expectAccs[i].Address < expectAccs[j].Address })

	// query group policy by group
	policiesByGroupRes, err := s.keeper.GroupPoliciesByGroup(s.ctx, &group.QueryGroupPoliciesByGroupRequest{
		GroupId: myGroupID,
	})
	s.Require().NoError(err)
	policyAccs := policiesByGroupRes.GroupPolicies
	s.Require().Equal(len(policyAccs), count)
	// we reorder policyAccs by address to be able to compare them
	sort.Slice(policyAccs, func(i, j int) bool { return policyAccs[i].Address < policyAccs[j].Address })
	for i := range policyAccs {
		s.Assert().Equal(policyAccs[i].Address, expectAccs[i].Address)
		s.Assert().Equal(policyAccs[i].GroupId, expectAccs[i].GroupId)
		s.Assert().Equal(policyAccs[i].Admin, expectAccs[i].Admin)
		s.Assert().Equal(policyAccs[i].Metadata, expectAccs[i].Metadata)
		s.Assert().Equal(policyAccs[i].Version, expectAccs[i].Version)
		s.Assert().Equal(policyAccs[i].CreatedAt, expectAccs[i].CreatedAt)
		dp1, err := policyAccs[i].GetDecisionPolicy()
		s.Assert().NoError(err)
		dp2, err := expectAccs[i].GetDecisionPolicy()
		s.Assert().NoError(err)
		s.Assert().Equal(dp1, dp2)
	}

	// query group policy by admin
	policiesByAdminRes, err := s.keeper.GroupPoliciesByAdmin(s.ctx, &group.QueryGroupPoliciesByAdminRequest{
		Admin: admin.String(),
	})
	s.Require().NoError(err)
	policyAccs = policiesByAdminRes.GroupPolicies
	s.Require().Equal(len(policyAccs), count)
	// we reorder policyAccs by address to be able to compare them
	sort.Slice(policyAccs, func(i, j int) bool { return policyAccs[i].Address < policyAccs[j].Address })
	for i := range policyAccs {
		s.Assert().Equal(policyAccs[i].Address, expectAccs[i].Address)
		s.Assert().Equal(policyAccs[i].GroupId, expectAccs[i].GroupId)
		s.Assert().Equal(policyAccs[i].Admin, expectAccs[i].Admin)
		s.Assert().Equal(policyAccs[i].Metadata, expectAccs[i].Metadata)
		s.Assert().Equal(policyAccs[i].Version, expectAccs[i].Version)
		s.Assert().Equal(policyAccs[i].CreatedAt, expectAccs[i].CreatedAt)
		dp1, err := policyAccs[i].GetDecisionPolicy()
		s.Assert().NoError(err)
		dp2, err := expectAccs[i].GetDecisionPolicy()
		s.Assert().NoError(err)
		s.Assert().Equal(dp1, dp2)
	}
}

func (s *TestSuite) TestSubmitProposal() {
	addrs := s.addrs
	addr1 := addrs[0]
	addr2 := addrs[1]
	addr4 := addrs[3]
	addr5 := addrs[4]

	myGroupID := s.groupID
	accountAddr := s.groupPolicyAddr

	msgSend := &banktypes.MsgSend{
		FromAddress: s.groupPolicyAddr.String(),
		ToAddress:   addr2.String(),
		Amount:      sdk.Coins{sdk.NewInt64Coin("test", 100)},
	}

	policyReq := &group.MsgCreateGroupPolicy{
		Admin:   addr1.String(),
		GroupId: myGroupID,
	}
	policy := group.NewThresholdDecisionPolicy(
		"100",
		time.Second,
		0,
	)
	err := policyReq.SetDecisionPolicy(policy)
	s.Require().NoError(err)
	bigThresholdRes, err := s.keeper.CreateGroupPolicy(s.ctx, policyReq)
	s.Require().NoError(err)
	bigThresholdAddr := bigThresholdRes.Address

	defaultProposal := group.Proposal{
		GroupPolicyAddress: accountAddr.String(),
		Status:             group.PROPOSAL_STATUS_SUBMITTED,
		FinalTallyResult: group.TallyResult{
			YesCount:        "0",
			NoCount:         "0",
			AbstainCount:    "0",
			NoWithVetoCount: "0",
		},
		ExecutorResult: group.PROPOSAL_EXECUTOR_RESULT_NOT_RUN,
	}
	specs := map[string]struct {
		req         *group.MsgSubmitProposal
		msgs        []sdk.Msg
		expProposal group.Proposal
		expErr      bool
		postRun     func(sdkCtx sdk.Context)
	}{
		"all good with minimal fields set": {
			req: &group.MsgSubmitProposal{
				GroupPolicyAddress: accountAddr.String(),
				Proposers:          []string{addr2.String()},
			},
			expProposal: defaultProposal,
			postRun:     func(sdkCtx sdk.Context) {},
		},
		"all good with good msg payload": {
			req: &group.MsgSubmitProposal{
				GroupPolicyAddress: accountAddr.String(),
				Proposers:          []string{addr2.String()},
			},
			msgs: []sdk.Msg{&banktypes.MsgSend{
				FromAddress: accountAddr.String(),
				ToAddress:   addr2.String(),
				Amount:      sdk.Coins{sdk.NewInt64Coin("token", 100)},
			}},
			expProposal: defaultProposal,
			postRun:     func(sdkCtx sdk.Context) {},
		},
		"metadata too long": {
			req: &group.MsgSubmitProposal{
				GroupPolicyAddress: accountAddr.String(),
				Proposers:          []string{addr2.String()},
				Metadata:           strings.Repeat("a", 256),
			},
			expErr:  true,
			postRun: func(sdkCtx sdk.Context) {},
		},
		"group policy required": {
			req: &group.MsgSubmitProposal{
				Proposers: []string{addr2.String()},
			},
			expErr:  true,
			postRun: func(sdkCtx sdk.Context) {},
		},
		"existing group policy required": {
			req: &group.MsgSubmitProposal{
				GroupPolicyAddress: addr1.String(),
				Proposers:          []string{addr2.String()},
			},
			expErr:  true,
			postRun: func(sdkCtx sdk.Context) {},
		},
		"decision policy threshold > total group weight": {
			req: &group.MsgSubmitProposal{
				GroupPolicyAddress: bigThresholdAddr,
				Proposers:          []string{addr2.String()},
			},
			expErr: false,
			expProposal: group.Proposal{
				GroupPolicyAddress: bigThresholdAddr,
				Status:             group.PROPOSAL_STATUS_SUBMITTED,
				FinalTallyResult:   group.DefaultTallyResult(),
				ExecutorResult:     group.PROPOSAL_EXECUTOR_RESULT_NOT_RUN,
			},
			postRun: func(sdkCtx sdk.Context) {},
		},
		"only group members can create a proposal": {
			req: &group.MsgSubmitProposal{
				GroupPolicyAddress: accountAddr.String(),
				Proposers:          []string{addr4.String()},
			},
			expErr:  true,
			postRun: func(sdkCtx sdk.Context) {},
		},
		"all proposers must be in group": {
			req: &group.MsgSubmitProposal{
				GroupPolicyAddress: accountAddr.String(),
				Proposers:          []string{addr2.String(), addr4.String()},
			},
			expErr:  true,
			postRun: func(sdkCtx sdk.Context) {},
		},
		"admin that is not a group member can not create proposal": {
			req: &group.MsgSubmitProposal{
				GroupPolicyAddress: accountAddr.String(),
				Proposers:          []string{addr1.String()},
			},
			expErr:  true,
			postRun: func(sdkCtx sdk.Context) {},
		},
		"reject msgs that are not authz by group policy": {
			req: &group.MsgSubmitProposal{
				GroupPolicyAddress: accountAddr.String(),
				Proposers:          []string{addr2.String()},
			},
			msgs:    []sdk.Msg{&testdata.TestMsg{Signers: []string{addr1.String()}}},
			expErr:  true,
			postRun: func(sdkCtx sdk.Context) {},
		},
		"with try exec": {
			req: &group.MsgSubmitProposal{
				GroupPolicyAddress: accountAddr.String(),
				Proposers:          []string{addr2.String()},
				Exec:               group.Exec_EXEC_TRY,
			},
			msgs: []sdk.Msg{msgSend},
			expProposal: group.Proposal{
				GroupPolicyAddress: accountAddr.String(),
				Status:             group.PROPOSAL_STATUS_ACCEPTED,
				FinalTallyResult: group.TallyResult{
					YesCount:        "2",
					NoCount:         "0",
					AbstainCount:    "0",
					NoWithVetoCount: "0",
				},
				ExecutorResult: group.PROPOSAL_EXECUTOR_RESULT_SUCCESS,
			},
			postRun: func(sdkCtx sdk.Context) {
				fromBalances := s.app.BankKeeper.GetAllBalances(sdkCtx, accountAddr)
				s.Require().Contains(fromBalances, sdk.NewInt64Coin("test", 9900))
				toBalances := s.app.BankKeeper.GetAllBalances(sdkCtx, addr2)
				s.Require().Contains(toBalances, sdk.NewInt64Coin("test", 100))
			},
		},
		"with try exec, not enough yes votes for proposal to pass": {
			req: &group.MsgSubmitProposal{
				GroupPolicyAddress: accountAddr.String(),
				Proposers:          []string{addr5.String()},
				Exec:               group.Exec_EXEC_TRY,
			},
			msgs: []sdk.Msg{msgSend},
			expProposal: group.Proposal{
				GroupPolicyAddress: accountAddr.String(),
				Status:             group.PROPOSAL_STATUS_SUBMITTED,
				FinalTallyResult: group.TallyResult{
					YesCount:        "0", // Since tally doesn't pass Allow(), we consider the proposal not final
					NoCount:         "0",
					AbstainCount:    "0",
					NoWithVetoCount: "0",
				},
				ExecutorResult: group.PROPOSAL_EXECUTOR_RESULT_NOT_RUN,
			},
			postRun: func(sdkCtx sdk.Context) {},
		},
	}
	for msg, spec := range specs {
		spec := spec
		s.Run(msg, func() {
			err := spec.req.SetMsgs(spec.msgs)
			s.Require().NoError(err)

			res, err := s.keeper.SubmitProposal(s.ctx, spec.req)
			if spec.expErr {
				s.Require().Error(err)
				return
			}
			s.Require().NoError(err)
			id := res.ProposalId

			if !(spec.expProposal.ExecutorResult == group.PROPOSAL_EXECUTOR_RESULT_SUCCESS) {
				// then all data persisted
				proposalRes, err := s.keeper.Proposal(s.ctx, &group.QueryProposalRequest{ProposalId: id})
				s.Require().NoError(err)
				proposal := proposalRes.Proposal

				s.Assert().Equal(spec.expProposal.GroupPolicyAddress, proposal.GroupPolicyAddress)
				s.Assert().Equal(spec.req.Metadata, proposal.Metadata)
				s.Assert().Equal(spec.req.Proposers, proposal.Proposers)
				s.Assert().Equal(s.blockTime, proposal.SubmitTime)
				s.Assert().Equal(uint64(1), proposal.GroupVersion)
				s.Assert().Equal(uint64(1), proposal.GroupPolicyVersion)
				s.Assert().Equal(spec.expProposal.Status, proposal.Status)
				s.Assert().Equal(spec.expProposal.FinalTallyResult, proposal.FinalTallyResult)
				s.Assert().Equal(spec.expProposal.ExecutorResult, proposal.ExecutorResult)
				s.Assert().Equal(s.blockTime.Add(time.Second), proposal.VotingPeriodEnd)

				msgs, err := proposal.GetMsgs()
				s.Assert().NoError(err)
				if spec.msgs == nil { // then empty list is ok
					s.Assert().Len(msgs, 0)
				} else {
					s.Assert().Equal(spec.msgs, msgs)
				}
			}

			spec.postRun(s.sdkCtx)
		})
	}
}

func (s *TestSuite) TestWithdrawProposal() {
	addrs := s.addrs
	addr2 := addrs[1]
	addr5 := addrs[4]

	msgSend := &banktypes.MsgSend{
		FromAddress: s.groupPolicyAddr.String(),
		ToAddress:   addr2.String(),
		Amount:      sdk.Coins{sdk.NewInt64Coin("test", 100)},
	}

	proposers := []string{addr2.String()}
	proposalID := submitProposal(s.ctx, s, []sdk.Msg{msgSend}, proposers)

	specs := map[string]struct {
		preRun     func(sdkCtx sdk.Context) uint64
		proposalId uint64
		admin      string
		expErrMsg  string
	}{
		"wrong admin": {
			preRun: func(sdkCtx sdk.Context) uint64 {
				return submitProposal(s.ctx, s, []sdk.Msg{msgSend}, proposers)
			},
			admin:     addr5.String(),
			expErrMsg: "unauthorized",
		},
		"wrong proposalId": {
			preRun: func(sdkCtx sdk.Context) uint64 {
				return 1111
			},
			admin:     proposers[0],
			expErrMsg: "not found",
		},
		"happy case with proposer": {
			preRun: func(sdkCtx sdk.Context) uint64 {
				return submitProposal(s.ctx, s, []sdk.Msg{msgSend}, proposers)
			},
			proposalId: proposalID,
			admin:      proposers[0],
		},
		"already closed proposal": {
			preRun: func(sdkCtx sdk.Context) uint64 {
				pId := submitProposal(s.ctx, s, []sdk.Msg{msgSend}, proposers)
				_, err := s.keeper.WithdrawProposal(s.ctx, &group.MsgWithdrawProposal{
					ProposalId: pId,
					Address:    proposers[0],
				})
				s.Require().NoError(err)
				return pId
			},
			proposalId: proposalID,
			admin:      proposers[0],
			expErrMsg:  "cannot withdraw a proposal with the status of PROPOSAL_STATUS_WITHDRAWN",
		},
		"happy case with group admin address": {
			preRun: func(sdkCtx sdk.Context) uint64 {
				return submitProposal(s.ctx, s, []sdk.Msg{msgSend}, proposers)
			},
			proposalId: proposalID,
			admin:      proposers[0],
		},
	}
	for msg, spec := range specs {
		spec := spec
		s.Run(msg, func() {
			pId := spec.preRun(s.sdkCtx)

			_, err := s.keeper.WithdrawProposal(s.ctx, &group.MsgWithdrawProposal{
				ProposalId: pId,
				Address:    spec.admin,
			})

			if spec.expErrMsg != "" {
				s.Require().Error(err)
				s.Require().Contains(err.Error(), spec.expErrMsg)
				return
			}

			s.Require().NoError(err)
			resp, err := s.keeper.Proposal(s.ctx, &group.QueryProposalRequest{ProposalId: pId})
			s.Require().NoError(err)
			s.Require().Equal(resp.GetProposal().Status, group.PROPOSAL_STATUS_WITHDRAWN)
		})
	}
}

func (s *TestSuite) TestVote() {
	addrs := s.addrs
	addr1 := addrs[0]
	addr2 := addrs[1]
	addr3 := addrs[2]
	addr4 := addrs[3]
	addr5 := addrs[4]
	members := []group.MemberRequest{
		{Address: addr4.String(), Weight: "1"},
		{Address: addr3.String(), Weight: "2"},
	}
	groupRes, err := s.keeper.CreateGroup(s.ctx, &group.MsgCreateGroup{
		Admin:   addr1.String(),
		Members: members,
	})
	s.Require().NoError(err)
	myGroupID := groupRes.GroupId

	policy := group.NewThresholdDecisionPolicy(
		"2",
		time.Duration(2),
		0,
	)
	policyReq := &group.MsgCreateGroupPolicy{
		Admin:   addr1.String(),
		GroupId: myGroupID,
	}
	err = policyReq.SetDecisionPolicy(policy)
	s.Require().NoError(err)
	policyRes, err := s.keeper.CreateGroupPolicy(s.ctx, policyReq)
	s.Require().NoError(err)
	accountAddr := policyRes.Address
	groupPolicy, err := sdk.AccAddressFromBech32(accountAddr)
	s.Require().NoError(err)
	s.Require().NotNil(groupPolicy)

	s.Require().NoError(testutil.FundAccount(s.app.BankKeeper, s.sdkCtx, groupPolicy, sdk.Coins{sdk.NewInt64Coin("test", 10000)}))

	req := &group.MsgSubmitProposal{
		GroupPolicyAddress: accountAddr,
		Proposers:          []string{addr4.String()},
		Messages:           nil,
	}
	err = req.SetMsgs([]sdk.Msg{&banktypes.MsgSend{
		FromAddress: accountAddr,
		ToAddress:   addr5.String(),
		Amount:      sdk.Coins{sdk.NewInt64Coin("test", 100)},
	}})
	s.Require().NoError(err)

	proposalRes, err := s.keeper.SubmitProposal(s.ctx, req)
	s.Require().NoError(err)
	myProposalID := proposalRes.ProposalId

	// proposals by group policy
	proposalsRes, err := s.keeper.ProposalsByGroupPolicy(s.ctx, &group.QueryProposalsByGroupPolicyRequest{
		Address: accountAddr,
	})
	s.Require().NoError(err)
	proposals := proposalsRes.Proposals
	s.Require().Equal(len(proposals), 1)
	s.Assert().Equal(req.GroupPolicyAddress, proposals[0].GroupPolicyAddress)
	s.Assert().Equal(req.Metadata, proposals[0].Metadata)
	s.Assert().Equal(req.Proposers, proposals[0].Proposers)
	s.Assert().Equal(s.blockTime, proposals[0].SubmitTime)
	s.Assert().Equal(uint64(1), proposals[0].GroupVersion)
	s.Assert().Equal(uint64(1), proposals[0].GroupPolicyVersion)
	s.Assert().Equal(group.PROPOSAL_STATUS_SUBMITTED, proposals[0].Status)
	s.Assert().Equal(group.DefaultTallyResult(), proposals[0].FinalTallyResult)

	specs := map[string]struct {
		srcCtx            sdk.Context
		expTallyResult    group.TallyResult // expected after tallying
		isFinal           bool              // is the tally result final?
		req               *group.MsgVote
		doBefore          func(ctx context.Context)
		postRun           func(sdkCtx sdk.Context)
		expProposalStatus group.ProposalStatus         // expected after tallying
		expExecutorResult group.ProposalExecutorResult // expected after tallying
		expErr            bool
	}{
		"vote yes": {
			req: &group.MsgVote{
				ProposalId: myProposalID,
				Voter:      addr4.String(),
				Option:     group.VOTE_OPTION_YES,
			},
			expTallyResult: group.TallyResult{
				YesCount:        "1",
				NoCount:         "0",
				AbstainCount:    "0",
				NoWithVetoCount: "0",
			},
			expProposalStatus: group.PROPOSAL_STATUS_SUBMITTED,
			expExecutorResult: group.PROPOSAL_EXECUTOR_RESULT_NOT_RUN,
			postRun:           func(sdkCtx sdk.Context) {},
		},
		"with try exec": {
			req: &group.MsgVote{
				ProposalId: myProposalID,
				Voter:      addr3.String(),
				Option:     group.VOTE_OPTION_YES,
				Exec:       group.Exec_EXEC_TRY,
			},
			expTallyResult: group.TallyResult{
				YesCount:        "2",
				NoCount:         "0",
				AbstainCount:    "0",
				NoWithVetoCount: "0",
			},
			isFinal:           true,
			expProposalStatus: group.PROPOSAL_STATUS_ACCEPTED,
			expExecutorResult: group.PROPOSAL_EXECUTOR_RESULT_SUCCESS,
			postRun: func(sdkCtx sdk.Context) {
				fromBalances := s.app.BankKeeper.GetAllBalances(sdkCtx, groupPolicy)
				s.Require().Contains(fromBalances, sdk.NewInt64Coin("test", 9900))
				toBalances := s.app.BankKeeper.GetAllBalances(sdkCtx, addr5)
				s.Require().Contains(toBalances, sdk.NewInt64Coin("test", 100))
			},
		},
		"with try exec, not enough yes votes for proposal to pass": {
			req: &group.MsgVote{
				ProposalId: myProposalID,
				Voter:      addr4.String(),
				Option:     group.VOTE_OPTION_YES,
				Exec:       group.Exec_EXEC_TRY,
			},
			expTallyResult: group.TallyResult{
				YesCount:        "1",
				NoCount:         "0",
				AbstainCount:    "0",
				NoWithVetoCount: "0",
			},
			expProposalStatus: group.PROPOSAL_STATUS_SUBMITTED,
			expExecutorResult: group.PROPOSAL_EXECUTOR_RESULT_NOT_RUN,
			postRun:           func(sdkCtx sdk.Context) {},
		},
		"vote no": {
			req: &group.MsgVote{
				ProposalId: myProposalID,
				Voter:      addr4.String(),
				Option:     group.VOTE_OPTION_NO,
			},
			expTallyResult: group.TallyResult{
				YesCount:        "0",
				NoCount:         "1",
				AbstainCount:    "0",
				NoWithVetoCount: "0",
			},
			expProposalStatus: group.PROPOSAL_STATUS_SUBMITTED,
			expExecutorResult: group.PROPOSAL_EXECUTOR_RESULT_NOT_RUN,
			postRun:           func(sdkCtx sdk.Context) {},
		},
		"vote abstain": {
			req: &group.MsgVote{
				ProposalId: myProposalID,
				Voter:      addr4.String(),
				Option:     group.VOTE_OPTION_ABSTAIN,
			},
			expTallyResult: group.TallyResult{
				YesCount:        "0",
				NoCount:         "0",
				AbstainCount:    "1",
				NoWithVetoCount: "0",
			},
			expProposalStatus: group.PROPOSAL_STATUS_SUBMITTED,
			expExecutorResult: group.PROPOSAL_EXECUTOR_RESULT_NOT_RUN,
			postRun:           func(sdkCtx sdk.Context) {},
		},
		"vote veto": {
			req: &group.MsgVote{
				ProposalId: myProposalID,
				Voter:      addr4.String(),
				Option:     group.VOTE_OPTION_NO_WITH_VETO,
			},
			expTallyResult: group.TallyResult{
				YesCount:        "0",
				NoCount:         "0",
				AbstainCount:    "0",
				NoWithVetoCount: "1",
			},
			expProposalStatus: group.PROPOSAL_STATUS_SUBMITTED,
			expExecutorResult: group.PROPOSAL_EXECUTOR_RESULT_NOT_RUN,
			postRun:           func(sdkCtx sdk.Context) {},
		},
		"apply decision policy early": {
			req: &group.MsgVote{
				ProposalId: myProposalID,
				Voter:      addr3.String(),
				Option:     group.VOTE_OPTION_YES,
			},
			expTallyResult: group.TallyResult{
				YesCount:        "2",
				NoCount:         "0",
				AbstainCount:    "0",
				NoWithVetoCount: "0",
			},
			expProposalStatus: group.PROPOSAL_STATUS_ACCEPTED,
			expExecutorResult: group.PROPOSAL_EXECUTOR_RESULT_NOT_RUN,
			postRun:           func(sdkCtx sdk.Context) {},
		},
		"reject new votes when final decision is made already": {
			req: &group.MsgVote{
				ProposalId: myProposalID,
				Voter:      addr4.String(),
				Option:     group.VOTE_OPTION_YES,
			},
			doBefore: func(ctx context.Context) {
				_, err := s.keeper.Vote(ctx, &group.MsgVote{
					ProposalId: myProposalID,
					Voter:      addr3.String(),
					Option:     group.VOTE_OPTION_NO_WITH_VETO,
					Exec:       1, // Execute the proposal so that its status is final
				})
				s.Require().NoError(err)
			},
			expErr:  true,
			postRun: func(sdkCtx sdk.Context) {},
		},
		"metadata too long": {
			req: &group.MsgVote{
				ProposalId: myProposalID,
				Voter:      addr4.String(),
				Option:     group.VOTE_OPTION_NO,
				Metadata:   strings.Repeat("a", 256),
			},
			expErr:  true,
			postRun: func(sdkCtx sdk.Context) {},
		},
		"existing proposal required": {
			req: &group.MsgVote{
				ProposalId: 999,
				Voter:      addr4.String(),
				Option:     group.VOTE_OPTION_NO,
			},
			expErr:  true,
			postRun: func(sdkCtx sdk.Context) {},
		},
		"empty vote option": {
			req: &group.MsgVote{
				ProposalId: myProposalID,
				Voter:      addr4.String(),
			},
			expErr:  true,
			postRun: func(sdkCtx sdk.Context) {},
		},
		"invalid vote option": {
			req: &group.MsgVote{
				ProposalId: myProposalID,
				Voter:      addr4.String(),
				Option:     5,
			},
			expErr:  true,
			postRun: func(sdkCtx sdk.Context) {},
		},
		"voter must be in group": {
			req: &group.MsgVote{
				ProposalId: myProposalID,
				Voter:      addr2.String(),
				Option:     group.VOTE_OPTION_NO,
			},
			expErr:  true,
			postRun: func(sdkCtx sdk.Context) {},
		},
		"admin that is not a group member can not vote": {
			req: &group.MsgVote{
				ProposalId: myProposalID,
				Voter:      addr1.String(),
				Option:     group.VOTE_OPTION_NO,
			},
			expErr:  true,
			postRun: func(sdkCtx sdk.Context) {},
		},
		"on voting period end": {
			req: &group.MsgVote{
				ProposalId: myProposalID,
				Voter:      addr4.String(),
				Option:     group.VOTE_OPTION_NO,
			},
			srcCtx:  s.sdkCtx.WithBlockTime(s.blockTime.Add(time.Second)),
			expErr:  true,
			postRun: func(sdkCtx sdk.Context) {},
		},
		"closed already": {
			req: &group.MsgVote{
				ProposalId: myProposalID,
				Voter:      addr4.String(),
				Option:     group.VOTE_OPTION_NO,
			},
			doBefore: func(ctx context.Context) {
				_, err := s.keeper.Vote(ctx, &group.MsgVote{
					ProposalId: myProposalID,
					Voter:      addr3.String(),
					Option:     group.VOTE_OPTION_YES,
					Exec:       1, // Execute to close the proposal.
				})
				s.Require().NoError(err)
			},
			expErr:  true,
			postRun: func(sdkCtx sdk.Context) {},
		},
		"voted already": {
			req: &group.MsgVote{
				ProposalId: myProposalID,
				Voter:      addr4.String(),
				Option:     group.VOTE_OPTION_NO,
			},
			doBefore: func(ctx context.Context) {
				_, err := s.keeper.Vote(ctx, &group.MsgVote{
					ProposalId: myProposalID,
					Voter:      addr4.String(),
					Option:     group.VOTE_OPTION_YES,
				})
				s.Require().NoError(err)
			},
			expErr:  true,
			postRun: func(sdkCtx sdk.Context) {},
		},
	}
	for msg, spec := range specs {
		spec := spec
		s.Run(msg, func() {
			sdkCtx := s.sdkCtx
			if !spec.srcCtx.IsZero() {
				sdkCtx = spec.srcCtx
			}
			sdkCtx, _ = sdkCtx.CacheContext()
			ctx := sdk.WrapSDKContext(sdkCtx)

			if spec.doBefore != nil {
				spec.doBefore(ctx)
			}
			_, err := s.keeper.Vote(ctx, spec.req)
			if spec.expErr {
				s.Require().Error(err)
				return
			}
			s.Require().NoError(err)

			s.Require().NoError(err)

			if !(spec.expExecutorResult == group.PROPOSAL_EXECUTOR_RESULT_SUCCESS) {
				// vote is stored and all data persisted
				res, err := s.keeper.VoteByProposalVoter(ctx, &group.QueryVoteByProposalVoterRequest{
					ProposalId: spec.req.ProposalId,
					Voter:      spec.req.Voter,
				})
				s.Require().NoError(err)
				loaded := res.Vote
				s.Assert().Equal(spec.req.ProposalId, loaded.ProposalId)
				s.Assert().Equal(spec.req.Voter, loaded.Voter)
				s.Assert().Equal(spec.req.Option, loaded.Option)
				s.Assert().Equal(spec.req.Metadata, loaded.Metadata)
				s.Assert().Equal(s.blockTime, loaded.SubmitTime)

				// query votes by proposal
				votesByProposalRes, err := s.keeper.VotesByProposal(ctx, &group.QueryVotesByProposalRequest{
					ProposalId: spec.req.ProposalId,
				})
				s.Require().NoError(err)
				votesByProposal := votesByProposalRes.Votes
				s.Require().Equal(1, len(votesByProposal))
				vote := votesByProposal[0]
				s.Assert().Equal(spec.req.ProposalId, vote.ProposalId)
				s.Assert().Equal(spec.req.Voter, vote.Voter)
				s.Assert().Equal(spec.req.Option, vote.Option)
				s.Assert().Equal(spec.req.Metadata, vote.Metadata)
				s.Assert().Equal(s.blockTime, vote.SubmitTime)

				// query votes by voter
				voter := spec.req.Voter
				votesByVoterRes, err := s.keeper.VotesByVoter(ctx, &group.QueryVotesByVoterRequest{
					Voter: voter,
				})
				s.Require().NoError(err)
				votesByVoter := votesByVoterRes.Votes
				s.Require().Equal(1, len(votesByVoter))
				s.Assert().Equal(spec.req.ProposalId, votesByVoter[0].ProposalId)
				s.Assert().Equal(voter, votesByVoter[0].Voter)
				s.Assert().Equal(spec.req.Option, votesByVoter[0].Option)
				s.Assert().Equal(spec.req.Metadata, votesByVoter[0].Metadata)
				s.Assert().Equal(s.blockTime, votesByVoter[0].SubmitTime)

				proposalRes, err := s.keeper.Proposal(ctx, &group.QueryProposalRequest{
					ProposalId: spec.req.ProposalId,
				})
				s.Require().NoError(err)

				proposal := proposalRes.Proposal
				if spec.isFinal {
					s.Assert().Equal(spec.expTallyResult, proposal.FinalTallyResult)
					s.Assert().Equal(spec.expProposalStatus, proposal.Status)
					s.Assert().Equal(spec.expExecutorResult, proposal.ExecutorResult)
				} else {
					s.Assert().Equal(group.DefaultTallyResult(), proposal.FinalTallyResult) // Make sure proposal isn't mutated.

					// do a round of tallying
					tallyResult, err := s.keeper.Tally(sdkCtx, *proposal, myGroupID)
					s.Require().NoError(err)

					s.Assert().Equal(spec.expTallyResult, tallyResult)
				}
			}

			spec.postRun(sdkCtx)
		})
	}

	s.T().Log("test tally result should not take into account the member who left the group")
	require := s.Require()
	members = []group.MemberRequest{
		{Address: addr2.String(), Weight: "3"},
		{Address: addr3.String(), Weight: "2"},
		{Address: addr4.String(), Weight: "1"},
	}
	reqCreate := &group.MsgCreateGroupWithPolicy{
		Admin:         addr1.String(),
		Members:       members,
		GroupMetadata: "metadata",
	}

	policy = group.NewThresholdDecisionPolicy(
		"4",
		time.Duration(10),
		0,
	)
	require.NoError(reqCreate.SetDecisionPolicy(policy))
	result, err := s.keeper.CreateGroupWithPolicy(s.ctx, reqCreate)
	require.NoError(err)
	require.NotNil(result)

	policyAddr := result.GroupPolicyAddress
	groupID := result.GroupId
	reqProposal := &group.MsgSubmitProposal{
		GroupPolicyAddress: policyAddr,
		Proposers:          []string{addr4.String()},
	}
	require.NoError(reqProposal.SetMsgs([]sdk.Msg{&banktypes.MsgSend{
		FromAddress: policyAddr,
		ToAddress:   addr5.String(),
		Amount:      sdk.Coins{sdk.NewInt64Coin("test", 100)},
	}}))

	resSubmitProposal, err := s.keeper.SubmitProposal(s.ctx, reqProposal)
	require.NoError(err)
	require.NotNil(resSubmitProposal)
	proposalID := resSubmitProposal.ProposalId

	for _, voter := range []string{addr4.String(), addr3.String(), addr2.String()} {
		_, err := s.keeper.Vote(s.ctx,
			&group.MsgVote{ProposalId: proposalID, Voter: voter, Option: group.VOTE_OPTION_YES},
		)
		require.NoError(err)
	}

	qProposals, err := s.keeper.Proposal(s.ctx, &group.QueryProposalRequest{
		ProposalId: proposalID,
	})
	require.NoError(err)

	tallyResult, err := s.keeper.Tally(s.sdkCtx, *qProposals.Proposal, groupID)
	require.NoError(err)

	_, err = s.keeper.LeaveGroup(s.ctx, &group.MsgLeaveGroup{Address: addr4.String(), GroupId: groupID})
	require.NoError(err)

	tallyResult1, err := s.keeper.Tally(s.sdkCtx, *qProposals.Proposal, groupID)
	require.NoError(err)
	require.NotEqual(tallyResult.String(), tallyResult1.String())
}

func (s *TestSuite) TestExecProposal() {
	addrs := s.addrs
	addr1 := addrs[0]
	addr2 := addrs[1]

	msgSend1 := &banktypes.MsgSend{
		FromAddress: s.groupPolicyAddr.String(),
		ToAddress:   addr2.String(),
		Amount:      sdk.Coins{sdk.NewInt64Coin("test", 100)},
	}
	msgSend2 := &banktypes.MsgSend{
		FromAddress: s.groupPolicyAddr.String(),
		ToAddress:   addr2.String(),
		Amount:      sdk.Coins{sdk.NewInt64Coin("test", 10001)},
	}
	proposers := []string{addr2.String()}

	specs := map[string]struct {
		srcBlockTime      time.Time
		setupProposal     func(ctx context.Context) uint64
		expErr            bool
		expProposalStatus group.ProposalStatus
		expExecutorResult group.ProposalExecutorResult
		expBalance        bool
		expFromBalances   sdk.Coin
		expToBalances     sdk.Coin
	}{
		"proposal executed when accepted": {
			setupProposal: func(ctx context.Context) uint64 {
				msgs := []sdk.Msg{msgSend1}
				return submitProposalAndVote(ctx, s, msgs, proposers, group.VOTE_OPTION_YES)
			},
			expProposalStatus: group.PROPOSAL_STATUS_ACCEPTED,
			expExecutorResult: group.PROPOSAL_EXECUTOR_RESULT_SUCCESS,
			expBalance:        true,
			expFromBalances:   sdk.NewInt64Coin("test", 9900),
			expToBalances:     sdk.NewInt64Coin("test", 100),
		},
		"proposal with multiple messages executed when accepted": {
			setupProposal: func(ctx context.Context) uint64 {
				msgs := []sdk.Msg{msgSend1, msgSend1}
				return submitProposalAndVote(ctx, s, msgs, proposers, group.VOTE_OPTION_YES)
			},
			expProposalStatus: group.PROPOSAL_STATUS_ACCEPTED,
			expExecutorResult: group.PROPOSAL_EXECUTOR_RESULT_SUCCESS,
			expBalance:        true,
			expFromBalances:   sdk.NewInt64Coin("test", 9800),
			expToBalances:     sdk.NewInt64Coin("test", 200),
		},
		"proposal not executed when rejected": {
			setupProposal: func(ctx context.Context) uint64 {
				msgs := []sdk.Msg{msgSend1}
				return submitProposalAndVote(ctx, s, msgs, proposers, group.VOTE_OPTION_NO)
			},
			expProposalStatus: group.PROPOSAL_STATUS_REJECTED,
			expExecutorResult: group.PROPOSAL_EXECUTOR_RESULT_NOT_RUN,
		},
		"open proposal must not fail": {
			setupProposal: func(ctx context.Context) uint64 {
				return submitProposal(ctx, s, []sdk.Msg{msgSend1}, proposers)
			},
			expProposalStatus: group.PROPOSAL_STATUS_SUBMITTED,
			expExecutorResult: group.PROPOSAL_EXECUTOR_RESULT_NOT_RUN,
		},
		"existing proposal required": {
			setupProposal: func(ctx context.Context) uint64 {
				return 9999
			},
			expErr: true,
		},
		"Decision policy also applied on timeout": {
			setupProposal: func(ctx context.Context) uint64 {
				msgs := []sdk.Msg{msgSend1}
				return submitProposalAndVote(ctx, s, msgs, proposers, group.VOTE_OPTION_NO)
			},
			srcBlockTime:      s.blockTime.Add(time.Second),
			expProposalStatus: group.PROPOSAL_STATUS_REJECTED,
			expExecutorResult: group.PROPOSAL_EXECUTOR_RESULT_NOT_RUN,
		},
		"Decision policy also applied after timeout": {
			setupProposal: func(ctx context.Context) uint64 {
				msgs := []sdk.Msg{msgSend1}
				return submitProposalAndVote(ctx, s, msgs, proposers, group.VOTE_OPTION_NO)
			},
			srcBlockTime:      s.blockTime.Add(time.Second).Add(time.Millisecond),
			expProposalStatus: group.PROPOSAL_STATUS_REJECTED,
			expExecutorResult: group.PROPOSAL_EXECUTOR_RESULT_NOT_RUN,
		},
		"prevent double execution when successful": {
			setupProposal: func(ctx context.Context) uint64 {
				myProposalID := submitProposalAndVote(ctx, s, []sdk.Msg{msgSend1}, proposers, group.VOTE_OPTION_YES)

				_, err := s.keeper.Exec(ctx, &group.MsgExec{Executor: addr1.String(), ProposalId: myProposalID})
				s.Require().NoError(err)
				return myProposalID
			},
			expErr:            true, // since proposal is pruned after a successful MsgExec
			expProposalStatus: group.PROPOSAL_STATUS_ACCEPTED,
			expExecutorResult: group.PROPOSAL_EXECUTOR_RESULT_SUCCESS,
			expBalance:        true,
			expFromBalances:   sdk.NewInt64Coin("test", 9900),
			expToBalances:     sdk.NewInt64Coin("test", 100),
		},
		"rollback all msg updates on failure": {
			setupProposal: func(ctx context.Context) uint64 {
				msgs := []sdk.Msg{msgSend1, msgSend2}
				return submitProposalAndVote(ctx, s, msgs, proposers, group.VOTE_OPTION_YES)
			},
			expProposalStatus: group.PROPOSAL_STATUS_ACCEPTED,
			expExecutorResult: group.PROPOSAL_EXECUTOR_RESULT_FAILURE,
		},
		"executable when failed before": {
			setupProposal: func(ctx context.Context) uint64 {
				msgs := []sdk.Msg{msgSend2}
				myProposalID := submitProposalAndVote(ctx, s, msgs, proposers, group.VOTE_OPTION_YES)

				_, err := s.keeper.Exec(ctx, &group.MsgExec{Executor: addr1.String(), ProposalId: myProposalID})
				s.Require().NoError(err)
				sdkCtx := sdk.UnwrapSDKContext(ctx)
				s.Require().NoError(testutil.FundAccount(s.app.BankKeeper, sdkCtx, s.groupPolicyAddr, sdk.Coins{sdk.NewInt64Coin("test", 10002)}))

				return myProposalID
			},
			expProposalStatus: group.PROPOSAL_STATUS_ACCEPTED,
			expExecutorResult: group.PROPOSAL_EXECUTOR_RESULT_SUCCESS,
		},
	}
	for msg, spec := range specs {
		spec := spec
		s.Run(msg, func() {
			sdkCtx, _ := s.sdkCtx.CacheContext()
			ctx := sdk.WrapSDKContext(sdkCtx)
			proposalID := spec.setupProposal(ctx)

			if !spec.srcBlockTime.IsZero() {
				sdkCtx = sdkCtx.WithBlockTime(spec.srcBlockTime)
			}

			ctx = sdk.WrapSDKContext(sdkCtx)
			_, err := s.keeper.Exec(ctx, &group.MsgExec{Executor: addr1.String(), ProposalId: proposalID})
			if spec.expErr {
				s.Require().Error(err)
				return
			}
			s.Require().NoError(err)

			if !(spec.expExecutorResult == group.PROPOSAL_EXECUTOR_RESULT_SUCCESS) {

				// and proposal is updated
				res, err := s.keeper.Proposal(ctx, &group.QueryProposalRequest{ProposalId: proposalID})
				s.Require().NoError(err)
				proposal := res.Proposal

				exp := group.ProposalStatus_name[int32(spec.expProposalStatus)]
				got := group.ProposalStatus_name[int32(proposal.Status)]
				s.Assert().Equal(exp, got)

				exp = group.ProposalExecutorResult_name[int32(spec.expExecutorResult)]
				got = group.ProposalExecutorResult_name[int32(proposal.ExecutorResult)]
				s.Assert().Equal(exp, got)
			}

			if spec.expBalance {
				fromBalances := s.app.BankKeeper.GetAllBalances(sdkCtx, s.groupPolicyAddr)
				s.Require().Contains(fromBalances, spec.expFromBalances)
				toBalances := s.app.BankKeeper.GetAllBalances(sdkCtx, addr2)
				s.Require().Contains(toBalances, spec.expToBalances)
			}
		})
	}
}

func (s *TestSuite) TestExecPrunedProposalsAndVotes() {
	addrs := s.addrs
	addr1 := addrs[0]
	addr2 := addrs[1]

	msgSend1 := &banktypes.MsgSend{
		FromAddress: s.groupPolicyAddr.String(),
		ToAddress:   addr2.String(),
		Amount:      sdk.Coins{sdk.NewInt64Coin("test", 100)},
	}
	msgSend2 := &banktypes.MsgSend{
		FromAddress: s.groupPolicyAddr.String(),
		ToAddress:   addr2.String(),
		Amount:      sdk.Coins{sdk.NewInt64Coin("test", 10001)},
	}
	proposers := []string{addr2.String()}
	specs := map[string]struct {
		srcBlockTime      time.Time
		setupProposal     func(ctx context.Context) uint64
		expErr            bool
		expErrMsg         string
		expExecutorResult group.ProposalExecutorResult
	}{
		"proposal pruned after executor result success": {
			setupProposal: func(ctx context.Context) uint64 {
				msgs := []sdk.Msg{msgSend1}
				return submitProposalAndVote(ctx, s, msgs, proposers, group.VOTE_OPTION_YES)
			},
			expErrMsg:         "load proposal: not found",
			expExecutorResult: group.PROPOSAL_EXECUTOR_RESULT_SUCCESS,
		},
		"proposal with multiple messages pruned when executed with result success": {
			setupProposal: func(ctx context.Context) uint64 {
				msgs := []sdk.Msg{msgSend1, msgSend1}
				return submitProposalAndVote(ctx, s, msgs, proposers, group.VOTE_OPTION_YES)
			},
			expErrMsg:         "load proposal: not found",
			expExecutorResult: group.PROPOSAL_EXECUTOR_RESULT_SUCCESS,
		},
		"proposal not pruned when not executed and rejected": {
			setupProposal: func(ctx context.Context) uint64 {
				msgs := []sdk.Msg{msgSend1}
				return submitProposalAndVote(ctx, s, msgs, proposers, group.VOTE_OPTION_NO)
			},
			expExecutorResult: group.PROPOSAL_EXECUTOR_RESULT_NOT_RUN,
		},
		"open proposal is not pruned which must not fail ": {
			setupProposal: func(ctx context.Context) uint64 {
				return submitProposal(ctx, s, []sdk.Msg{msgSend1}, proposers)
			},
			expExecutorResult: group.PROPOSAL_EXECUTOR_RESULT_NOT_RUN,
		},
		"proposal not pruned with group modified before tally": {
			setupProposal: func(ctx context.Context) uint64 {
				myProposalID := submitProposal(ctx, s, []sdk.Msg{msgSend1}, proposers)

				// then modify group
				_, err := s.keeper.UpdateGroupMetadata(ctx, &group.MsgUpdateGroupMetadata{
					Admin:   addr1.String(),
					GroupId: s.groupID,
				})
				s.Require().NoError(err)
				return myProposalID
			},
			expExecutorResult: group.PROPOSAL_EXECUTOR_RESULT_NOT_RUN,
		},
		"proposal not pruned with group policy modified before tally": {
			setupProposal: func(ctx context.Context) uint64 {
				myProposalID := submitProposal(ctx, s, []sdk.Msg{msgSend1}, proposers)
				_, err := s.keeper.UpdateGroupPolicyMetadata(ctx, &group.MsgUpdateGroupPolicyMetadata{
					Admin:              addr1.String(),
					GroupPolicyAddress: s.groupPolicyAddr.String(),
				})
				s.Require().NoError(err)
				return myProposalID
			},
			expErr:            true, // since proposal status will be `aborted` when group policy is modified
			expErrMsg:         "not possible to exec with proposal status",
			expExecutorResult: group.PROPOSAL_EXECUTOR_RESULT_NOT_RUN,
		},
		"proposal exists when rollback all msg updates on failure": {
			setupProposal: func(ctx context.Context) uint64 {
				msgs := []sdk.Msg{msgSend1, msgSend2}
				return submitProposalAndVote(ctx, s, msgs, proposers, group.VOTE_OPTION_YES)
			},
			expExecutorResult: group.PROPOSAL_EXECUTOR_RESULT_FAILURE,
		},
		"pruned when proposal is executable when failed before": {
			setupProposal: func(ctx context.Context) uint64 {
				msgs := []sdk.Msg{msgSend2}
				myProposalID := submitProposalAndVote(ctx, s, msgs, proposers, group.VOTE_OPTION_YES)

				_, err := s.keeper.Exec(ctx, &group.MsgExec{Executor: addr1.String(), ProposalId: myProposalID})
				s.Require().NoError(err)
				sdkCtx := sdk.UnwrapSDKContext(ctx)
				s.Require().NoError(testutil.FundAccount(s.app.BankKeeper, sdkCtx, s.groupPolicyAddr, sdk.Coins{sdk.NewInt64Coin("test", 10002)}))

				return myProposalID
			},
			expErrMsg:         "load proposal: not found",
			expExecutorResult: group.PROPOSAL_EXECUTOR_RESULT_SUCCESS,
		},
	}
	for msg, spec := range specs {
		spec := spec
		s.Run(msg, func() {
			sdkCtx, _ := s.sdkCtx.CacheContext()
			ctx := sdk.WrapSDKContext(sdkCtx)
			proposalID := spec.setupProposal(ctx)

			if !spec.srcBlockTime.IsZero() {
				sdkCtx = sdkCtx.WithBlockTime(spec.srcBlockTime)
			}

			ctx = sdk.WrapSDKContext(sdkCtx)
			_, err := s.keeper.Exec(ctx, &group.MsgExec{Executor: addr1.String(), ProposalId: proposalID})
			if spec.expErr {
				s.Require().Error(err)
				s.Require().Contains(err.Error(), spec.expErrMsg)
				return
			}
			s.Require().NoError(err)

			if spec.expExecutorResult == group.PROPOSAL_EXECUTOR_RESULT_SUCCESS {
				// Make sure proposal is deleted from state
				_, err := s.keeper.Proposal(ctx, &group.QueryProposalRequest{ProposalId: proposalID})
				s.Require().Contains(err.Error(), spec.expErrMsg)
				res, err := s.keeper.VotesByProposal(ctx, &group.QueryVotesByProposalRequest{ProposalId: proposalID})
				s.Require().NoError(err)
				s.Require().Empty(res.GetVotes())

			} else {
				// Check that proposal and votes exists
				res, err := s.keeper.Proposal(ctx, &group.QueryProposalRequest{ProposalId: proposalID})
				s.Require().NoError(err)
				_, err = s.keeper.VotesByProposal(ctx, &group.QueryVotesByProposalRequest{ProposalId: res.Proposal.Id})
				s.Require().NoError(err)
				s.Require().Equal("", spec.expErrMsg)

				exp := group.ProposalExecutorResult_name[int32(spec.expExecutorResult)]
				got := group.ProposalExecutorResult_name[int32(res.Proposal.ExecutorResult)]
				s.Assert().Equal(exp, got)
			}
		})
	}
}

func (s *TestSuite) TestProposalsByVPEnd() {
	addrs := s.addrs
	addr2 := addrs[1]

	votingPeriod := s.policy.GetVotingPeriod()
	ctx := s.sdkCtx
	now := time.Now()

	msgSend := &banktypes.MsgSend{
		FromAddress: s.groupPolicyAddr.String(),
		ToAddress:   addr2.String(),
		Amount:      sdk.Coins{sdk.NewInt64Coin("test", 100)},
	}

	proposers := []string{addr2.String()}

	specs := map[string]struct {
		preRun     func(sdkCtx sdk.Context) uint64
		proposalId uint64
		admin      string
		expErrMsg  string
		newCtx     sdk.Context
		tallyRes   group.TallyResult
		expStatus  group.ProposalStatus
	}{
		"tally updated after voting period end": {
			preRun: func(sdkCtx sdk.Context) uint64 {
				return submitProposal(sdkCtx, s, []sdk.Msg{msgSend}, proposers)
			},
			admin:     proposers[0],
			newCtx:    ctx.WithBlockTime(now.Add(votingPeriod).Add(time.Hour)),
			tallyRes:  group.DefaultTallyResult(),
			expStatus: group.PROPOSAL_STATUS_REJECTED,
		},
		"tally within voting period": {
			preRun: func(sdkCtx sdk.Context) uint64 {
				return submitProposal(s.ctx, s, []sdk.Msg{msgSend}, proposers)
			},
			admin:     proposers[0],
			newCtx:    ctx,
			tallyRes:  group.DefaultTallyResult(),
			expStatus: group.PROPOSAL_STATUS_SUBMITTED,
		},
		"tally within voting period (with votes)": {
			preRun: func(sdkCtx sdk.Context) uint64 {
				return submitProposalAndVote(s.ctx, s, []sdk.Msg{msgSend}, proposers, group.VOTE_OPTION_YES)
			},
			admin:     proposers[0],
			newCtx:    ctx,
			tallyRes:  group.DefaultTallyResult(),
			expStatus: group.PROPOSAL_STATUS_SUBMITTED,
		},
		"tally after voting period (with votes)": {
			preRun: func(sdkCtx sdk.Context) uint64 {
				return submitProposalAndVote(s.ctx, s, []sdk.Msg{msgSend}, proposers, group.VOTE_OPTION_YES)
			},
			admin:  proposers[0],
			newCtx: ctx.WithBlockTime(now.Add(votingPeriod).Add(time.Hour)),
			tallyRes: group.TallyResult{
				YesCount:        "2",
				NoCount:         "0",
				NoWithVetoCount: "0",
				AbstainCount:    "0",
			},
			expStatus: group.PROPOSAL_STATUS_ACCEPTED,
		},
		"tally after voting period (not passing)": {
			preRun: func(sdkCtx sdk.Context) uint64 {
				// `s.addrs[4]` has weight 1
				return submitProposalAndVote(s.ctx, s, []sdk.Msg{msgSend}, []string{s.addrs[4].String()}, group.VOTE_OPTION_YES)
			},
			admin:  proposers[0],
			newCtx: ctx.WithBlockTime(now.Add(votingPeriod).Add(time.Hour)),
			tallyRes: group.TallyResult{
				YesCount:        "1",
				NoCount:         "0",
				NoWithVetoCount: "0",
				AbstainCount:    "0",
			},
			expStatus: group.PROPOSAL_STATUS_REJECTED,
		},
		"tally of withdrawn proposal": {
			preRun: func(sdkCtx sdk.Context) uint64 {
				pId := submitProposal(s.ctx, s, []sdk.Msg{msgSend}, proposers)
				_, err := s.keeper.WithdrawProposal(s.ctx, &group.MsgWithdrawProposal{
					ProposalId: pId,
					Address:    proposers[0],
				})

				s.Require().NoError(err)
				return pId
			},
			admin:     proposers[0],
			newCtx:    ctx,
			tallyRes:  group.DefaultTallyResult(),
			expStatus: group.PROPOSAL_STATUS_WITHDRAWN,
		},
		"tally of withdrawn proposal (with votes)": {
			preRun: func(sdkCtx sdk.Context) uint64 {
				pId := submitProposalAndVote(s.ctx, s, []sdk.Msg{msgSend}, proposers, group.VOTE_OPTION_YES)
				_, err := s.keeper.WithdrawProposal(s.ctx, &group.MsgWithdrawProposal{
					ProposalId: pId,
					Address:    proposers[0],
				})

				s.Require().NoError(err)
				return pId
			},
			admin:     proposers[0],
			newCtx:    ctx,
			tallyRes:  group.DefaultTallyResult(),
			expStatus: group.PROPOSAL_STATUS_WITHDRAWN,
		},
	}

	for msg, spec := range specs {
		spec := spec
		s.Run(msg, func() {
			pId := spec.preRun(s.sdkCtx)

			module.EndBlocker(spec.newCtx, s.keeper)
			resp, err := s.keeper.Proposal(spec.newCtx, &group.QueryProposalRequest{
				ProposalId: pId,
			})

			if spec.expErrMsg != "" {
				s.Require().Error(err)
				s.Require().Contains(err.Error(), spec.expErrMsg)
				return
			}

			s.Require().NoError(err)
			s.Require().Equal(resp.GetProposal().FinalTallyResult, spec.tallyRes)
			s.Require().Equal(resp.GetProposal().Status, spec.expStatus)
		})
	}
}

func (s *TestSuite) TestLeaveGroup() {
	addrs := simapp.AddTestAddrsIncremental(s.app, s.sdkCtx, 7, sdk.NewInt(3000000))
	admin1 := addrs[0]
	member1 := addrs[1]
	member2 := addrs[2]
	member3 := addrs[3]
	member4 := addrs[4]
	admin2 := addrs[5]
	admin3 := addrs[6]
	require := s.Require()

	members := []group.MemberRequest{
		{
			Address:  member1.String(),
			Weight:   "1",
			Metadata: "metadata",
		},
		{
			Address:  member2.String(),
			Weight:   "2",
			Metadata: "metadata",
		},
		{
			Address:  member3.String(),
			Weight:   "3",
			Metadata: "metadata",
		},
	}
	policy := group.NewThresholdDecisionPolicy(
		"3",
		time.Hour,
		time.Hour,
	)
	_, groupID1 := s.createGroupAndGroupPolicy(admin1, members, policy)

	members = []group.MemberRequest{
		{
			Address:  member1.String(),
			Weight:   "1",
			Metadata: "metadata",
		},
	}
	_, groupID2 := s.createGroupAndGroupPolicy(admin2, members, nil)

	members = []group.MemberRequest{
		{
			Address:  member1.String(),
			Weight:   "1",
			Metadata: "metadata",
		},
		{
			Address:  member2.String(),
			Weight:   "2",
			Metadata: "metadata",
		},
	}
	policy = &group.PercentageDecisionPolicy{
		Percentage: "0.5",
		Windows:    &group.DecisionPolicyWindows{VotingPeriod: time.Hour},
	}

	_, groupID3 := s.createGroupAndGroupPolicy(admin3, members, policy)
	testCases := []struct {
		name           string
		req            *group.MsgLeaveGroup
		expErr         bool
		errMsg         string
		expMembersSize int
		memberWeight   math.Dec
	}{
		{
			"expect error: group not found",
			&group.MsgLeaveGroup{
				GroupId: 100000,
				Address: member1.String(),
			},
			true,
			"group: not found",
			0,
			math.NewDecFromInt64(0),
		},
		{
			"expect error: member not part of group",
			&group.MsgLeaveGroup{
				GroupId: groupID1,
				Address: member4.String(),
			},
			true,
			"not part of group",
			0,
			math.NewDecFromInt64(0),
		},
		{
			"valid testcase: decision policy is not present (and group total weight can be 0)",
			&group.MsgLeaveGroup{
				GroupId: groupID2,
				Address: member1.String(),
			},
			false,
			"",
			0,
			math.NewDecFromInt64(1),
		},
		{
			"valid testcase: threshold decision policy",
			&group.MsgLeaveGroup{
				GroupId: groupID1,
				Address: member3.String(),
			},
			false,
			"",
			2,
			math.NewDecFromInt64(3),
		},
		{
			"valid request: can leave group policy threshold more than group weight",
			&group.MsgLeaveGroup{
				GroupId: groupID1,
				Address: member2.String(),
			},
			false,
			"",
			1,
			math.NewDecFromInt64(2),
		},
		{
			"valid request: can leave group (percentage decision policy)",
			&group.MsgLeaveGroup{
				GroupId: groupID3,
				Address: member2.String(),
			},
			false,
			"",
			1,
			math.NewDecFromInt64(2),
		},
	}

	for _, tc := range testCases {
		s.Run(tc.name, func() {
			var groupWeight1 math.Dec
			if !tc.expErr {
				groupRes, err := s.keeper.GroupInfo(s.ctx, &group.QueryGroupInfoRequest{GroupId: tc.req.GroupId})
				require.NoError(err)
				groupWeight1, err = math.NewNonNegativeDecFromString(groupRes.Info.TotalWeight)
				require.NoError(err)
			}

			res, err := s.keeper.LeaveGroup(s.ctx, tc.req)
			if tc.expErr {
				require.Error(err)
				require.Contains(err.Error(), tc.errMsg)
			} else {
				require.NoError(err)
				require.NotNil(res)
				res, err := s.keeper.GroupMembers(s.ctx, &group.QueryGroupMembersRequest{
					GroupId: tc.req.GroupId,
				})
				require.NoError(err)
				require.Len(res.Members, tc.expMembersSize)

				groupRes, err := s.keeper.GroupInfo(s.ctx, &group.QueryGroupInfoRequest{GroupId: tc.req.GroupId})
				require.NoError(err)
				groupWeight2, err := math.NewNonNegativeDecFromString(groupRes.Info.TotalWeight)
				require.NoError(err)

				rWeight, err := groupWeight1.Sub(tc.memberWeight)
				require.NoError(err)
				require.Equal(rWeight.Cmp(groupWeight2), 0)
			}
		})
	}
}

<<<<<<< HEAD
func submitProposal(ctx context.Context, s *TestSuite, msgs []sdk.Msg, proposers []string) uint64 {
=======
func (s *TestSuite) TestPruneProposals() {
	addrs := s.addrs
	expirationTime := time.Hour * 24 * 15 // 15 days
	groupID := s.groupID
	accountAddr := s.groupPolicyAddr

	msgSend := &banktypes.MsgSend{
		FromAddress: s.groupPolicyAddr.String(),
		ToAddress:   addrs[0].String(),
		Amount:      sdk.Coins{sdk.NewInt64Coin("test", 100)},
	}

	policyReq := &group.MsgCreateGroupPolicy{
		Admin:   addrs[0].String(),
		GroupId: groupID,
	}

	policy := group.NewThresholdDecisionPolicy("100", time.Microsecond, time.Microsecond)
	err := policyReq.SetDecisionPolicy(policy)
	s.Require().NoError(err)
	_, err = s.keeper.CreateGroupPolicy(s.ctx, policyReq)
	s.Require().NoError(err)

	req := &group.MsgSubmitProposal{
		GroupPolicyAddress: accountAddr.String(),
		Proposers:          []string{addrs[1].String()},
	}
	err = req.SetMsgs([]sdk.Msg{msgSend})
	s.Require().NoError(err)
	submittedProposal, err := s.keeper.SubmitProposal(s.ctx, req)
	s.Require().NoError(err)
	queryProposal := group.QueryProposalRequest{ProposalId: submittedProposal.ProposalId}
	prePrune, err := s.keeper.Proposal(s.ctx, &queryProposal)
	s.Require().NoError(err)
	s.Require().Equal(prePrune.Proposal.Id, submittedProposal.ProposalId)
	// Move Forward in time for 15 days, after voting period end + max_execution_period
	s.sdkCtx = s.sdkCtx.WithBlockTime(s.sdkCtx.BlockTime().Add(expirationTime))

	// Prune Expired Proposals
	err = s.keeper.PruneProposals(s.sdkCtx)
	s.Require().NoError(err)
	postPrune, err := s.keeper.Proposal(s.ctx, &queryProposal)
	s.Require().Nil(postPrune)
	s.Require().Error(err)
	s.Require().Contains(err.Error(), "load proposal: not found")
}

func submitProposal(
	ctx context.Context, s *TestSuite, msgs []sdk.Msg,
	proposers []string,
) uint64 {
>>>>>>> 3f465afe
	proposalReq := &group.MsgSubmitProposal{
		GroupPolicyAddress: s.groupPolicyAddr.String(),
		Proposers:          proposers,
	}
	err := proposalReq.SetMsgs(msgs)
	s.Require().NoError(err)

	proposalRes, err := s.keeper.SubmitProposal(ctx, proposalReq)
	s.Require().NoError(err)
	return proposalRes.ProposalId
}

func submitProposalAndVote(
	ctx context.Context, s *TestSuite, msgs []sdk.Msg,
	proposers []string, voteOption group.VoteOption,
) uint64 {
	s.Require().Greater(len(proposers), 0)
	myProposalID := submitProposal(ctx, s, msgs, proposers)

	_, err := s.keeper.Vote(ctx, &group.MsgVote{
		ProposalId: myProposalID,
		Voter:      proposers[0],
		Option:     voteOption,
	})
	s.Require().NoError(err)
	return myProposalID
}

func (s *TestSuite) createGroupAndGroupPolicy(
	admin sdk.AccAddress,
	members []group.MemberRequest,
	policy group.DecisionPolicy,
) (policyAddr string, groupID uint64) {
	groupRes, err := s.keeper.CreateGroup(s.ctx, &group.MsgCreateGroup{
		Admin:   admin.String(),
		Members: members,
	})
	s.Require().NoError(err)

	groupID = groupRes.GroupId
	groupPolicy := &group.MsgCreateGroupPolicy{
		Admin:   admin.String(),
		GroupId: groupID,
	}

	if policy != nil {
		err = groupPolicy.SetDecisionPolicy(policy)
		s.Require().NoError(err)

		groupPolicyRes, err := s.keeper.CreateGroupPolicy(s.ctx, groupPolicy)
		s.Require().NoError(err)
		policyAddr = groupPolicyRes.Address
	}

	return policyAddr, groupID
}<|MERGE_RESOLUTION|>--- conflicted
+++ resolved
@@ -2829,9 +2829,7 @@
 	}
 }
 
-<<<<<<< HEAD
-func submitProposal(ctx context.Context, s *TestSuite, msgs []sdk.Msg, proposers []string) uint64 {
-=======
+
 func (s *TestSuite) TestPruneProposals() {
 	addrs := s.addrs
 	expirationTime := time.Hour * 24 * 15 // 15 days
@@ -2883,7 +2881,6 @@
 	ctx context.Context, s *TestSuite, msgs []sdk.Msg,
 	proposers []string,
 ) uint64 {
->>>>>>> 3f465afe
 	proposalReq := &group.MsgSubmitProposal{
 		GroupPolicyAddress: s.groupPolicyAddr.String(),
 		Proposers:          proposers,
