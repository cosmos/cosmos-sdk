package keeper_test

import (
	"bytes"
	"context"
	"sort"
	"strings"
	"testing"
	"time"

	"github.com/stretchr/testify/suite"
	tmtime "github.com/tendermint/tendermint/libs/time"
	tmproto "github.com/tendermint/tendermint/proto/tendermint/types"

	"github.com/cosmos/cosmos-sdk/simapp"
	"github.com/cosmos/cosmos-sdk/testutil/testdata"
	sdk "github.com/cosmos/cosmos-sdk/types"
	"github.com/cosmos/cosmos-sdk/x/bank/testutil"
	banktypes "github.com/cosmos/cosmos-sdk/x/bank/types"
	"github.com/cosmos/cosmos-sdk/x/group"
	"github.com/cosmos/cosmos-sdk/x/group/keeper"
)

type TestSuite struct {
	suite.Suite

	app             *simapp.SimApp
	sdkCtx          sdk.Context
	ctx             context.Context
	addrs           []sdk.AccAddress
	groupID         uint64
	groupPolicyAddr sdk.AccAddress
	keeper          keeper.Keeper
	blockTime       time.Time
}

func (s *TestSuite) SetupTest() {
	app := simapp.Setup(s.T(), false)
	ctx := app.BaseApp.NewContext(false, tmproto.Header{})

	s.blockTime = tmtime.Now()
	ctx = ctx.WithBlockHeader(tmproto.Header{Time: s.blockTime})

	s.app = app
	s.sdkCtx = ctx
	s.ctx = sdk.WrapSDKContext(ctx)
	s.keeper = s.app.GroupKeeper
	s.addrs = simapp.AddTestAddrsIncremental(app, ctx, 6, sdk.NewInt(30000000))

	// Initial group, group policy and balance setup
	members := []group.Member{
		{Address: s.addrs[4].String(), Weight: "1"}, {Address: s.addrs[1].String(), Weight: "2"},
	}
	groupRes, err := s.keeper.CreateGroup(s.ctx, &group.MsgCreateGroup{
		Admin:    s.addrs[0].String(),
		Members:  members,
		Metadata: nil,
	})
	s.Require().NoError(err)
	s.groupID = groupRes.GroupId

	policy := group.NewThresholdDecisionPolicy(
		"2",
		time.Second,
	)
	policyReq := &group.MsgCreateGroupPolicy{
		Admin:    s.addrs[0].String(),
		GroupId:  s.groupID,
		Metadata: nil,
	}
	err = policyReq.SetDecisionPolicy(policy)
	s.Require().NoError(err)
	policyRes, err := s.keeper.CreateGroupPolicy(s.ctx, policyReq)
	s.Require().NoError(err)
	addr, err := sdk.AccAddressFromBech32(policyRes.Address)
	s.Require().NoError(err)
	s.groupPolicyAddr = addr
	s.Require().NoError(testutil.FundAccount(s.app.BankKeeper, s.sdkCtx, s.groupPolicyAddr, sdk.Coins{sdk.NewInt64Coin("test", 10000)}))
}

func TestKeeperTestSuite(t *testing.T) {
	suite.Run(t, new(TestSuite))
}

func (s *TestSuite) TestCreateGroup() {
	addrs := s.addrs
	addr1 := addrs[0]
	addr3 := addrs[2]
	addr5 := addrs[4]
	addr6 := addrs[5]

	members := []group.Member{{
		Address:  addr5.String(),
		Weight:   "1",
		Metadata: nil,
		AddedAt:  s.blockTime,
	}, {
		Address:  addr6.String(),
		Weight:   "2",
		Metadata: nil,
		AddedAt:  s.blockTime,
	}}

	expGroups := []*group.GroupInfo{
		{
			Id:          s.groupID,
			Version:     1,
			Admin:       addr1.String(),
			TotalWeight: "3",
			Metadata:    nil,
			CreatedAt:   s.blockTime,
		},
		{
			Id:          2,
			Version:     1,
			Admin:       addr1.String(),
			TotalWeight: "3",
			Metadata:    nil,
			CreatedAt:   s.blockTime,
		},
	}

	specs := map[string]struct {
		req       *group.MsgCreateGroup
		expErr    bool
		expGroups []*group.GroupInfo
	}{
		"all good": {
			req: &group.MsgCreateGroup{
				Admin:    addr1.String(),
				Members:  members,
				Metadata: nil,
			},
			expGroups: expGroups,
		},
		"group metadata too long": {
			req: &group.MsgCreateGroup{
				Admin:    addr1.String(),
				Members:  members,
				Metadata: bytes.Repeat([]byte{1}, 256),
			},
			expErr: true,
		},
		"member metadata too long": {
			req: &group.MsgCreateGroup{
				Admin: addr1.String(),
				Members: []group.Member{{
					Address:  addr3.String(),
					Weight:   "1",
					Metadata: bytes.Repeat([]byte{1}, 256),
				}},
				Metadata: nil,
			},
			expErr: true,
		},
		"zero member weight": {
			req: &group.MsgCreateGroup{
				Admin: addr1.String(),
				Members: []group.Member{{
					Address:  addr3.String(),
					Weight:   "0",
					Metadata: nil,
				}},
				Metadata: nil,
			},
			expErr: true,
		},
	}

	var seq uint32 = 1
	for msg, spec := range specs {
		spec := spec
		s.Run(msg, func() {
			res, err := s.keeper.CreateGroup(s.ctx, spec.req)
			if spec.expErr {
				s.Require().Error(err)
				_, err := s.keeper.GroupInfo(s.ctx, &group.QueryGroupInfoRequest{GroupId: uint64(seq + 1)})
				s.Require().Error(err)
				return
			}
			s.Require().NoError(err)
			id := res.GroupId

			seq++
			s.Assert().Equal(uint64(seq), id)

			// then all data persisted
			loadedGroupRes, err := s.keeper.GroupInfo(s.ctx, &group.QueryGroupInfoRequest{GroupId: id})
			s.Require().NoError(err)
			s.Assert().Equal(spec.req.Admin, loadedGroupRes.Info.Admin)
			s.Assert().Equal(spec.req.Metadata, loadedGroupRes.Info.Metadata)
			s.Assert().Equal(id, loadedGroupRes.Info.Id)
			s.Assert().Equal(uint64(1), loadedGroupRes.Info.Version)

			// and members are stored as well
			membersRes, err := s.keeper.GroupMembers(s.ctx, &group.QueryGroupMembersRequest{GroupId: id})
			s.Require().NoError(err)
			loadedMembers := membersRes.Members
			s.Require().Equal(len(members), len(loadedMembers))
			// we reorder members by address to be able to compare them
			sort.Slice(members, func(i, j int) bool {
				addri, err := sdk.AccAddressFromBech32(members[i].Address)
				s.Require().NoError(err)
				addrj, err := sdk.AccAddressFromBech32(members[j].Address)
				s.Require().NoError(err)
				return bytes.Compare(addri, addrj) < 0
			})
			for i := range loadedMembers {
				s.Assert().Equal(members[i].Metadata, loadedMembers[i].Member.Metadata)
				s.Assert().Equal(members[i].Address, loadedMembers[i].Member.Address)
				s.Assert().Equal(members[i].Weight, loadedMembers[i].Member.Weight)
				s.Assert().Equal(members[i].AddedAt, loadedMembers[i].Member.AddedAt)
				s.Assert().Equal(id, loadedMembers[i].GroupId)
			}

			// query groups by admin
			groupsRes, err := s.keeper.GroupsByAdmin(s.ctx, &group.QueryGroupsByAdminRequest{Admin: addr1.String()})
			s.Require().NoError(err)
			loadedGroups := groupsRes.Groups
			s.Require().Equal(len(spec.expGroups), len(loadedGroups))
			for i := range loadedGroups {
				s.Assert().Equal(spec.expGroups[i].Metadata, loadedGroups[i].Metadata)
				s.Assert().Equal(spec.expGroups[i].Admin, loadedGroups[i].Admin)
				s.Assert().Equal(spec.expGroups[i].TotalWeight, loadedGroups[i].TotalWeight)
				s.Assert().Equal(spec.expGroups[i].Id, loadedGroups[i].Id)
				s.Assert().Equal(spec.expGroups[i].Version, loadedGroups[i].Version)
				s.Assert().Equal(spec.expGroups[i].CreatedAt, loadedGroups[i].CreatedAt)
			}
		})
	}

}

func (s *TestSuite) TestUpdateGroupAdmin() {
	addrs := s.addrs
	addr1 := addrs[0]
	addr2 := addrs[1]
	addr3 := addrs[2]
	addr4 := addrs[3]

	members := []group.Member{{
		Address:  addr1.String(),
		Weight:   "1",
		Metadata: nil,
		AddedAt:  s.blockTime,
	}}
	oldAdmin := addr2.String()
	newAdmin := addr3.String()
	groupRes, err := s.keeper.CreateGroup(s.ctx, &group.MsgCreateGroup{
		Admin:    oldAdmin,
		Members:  members,
		Metadata: nil,
	})
	s.Require().NoError(err)
	groupID := groupRes.GroupId
	specs := map[string]struct {
		req       *group.MsgUpdateGroupAdmin
		expStored *group.GroupInfo
		expErr    bool
	}{
		"with correct admin": {
			req: &group.MsgUpdateGroupAdmin{
				GroupId:  groupID,
				Admin:    oldAdmin,
				NewAdmin: newAdmin,
			},
			expStored: &group.GroupInfo{
				Id:          groupID,
				Admin:       newAdmin,
				Metadata:    nil,
				TotalWeight: "1",
				Version:     2,
				CreatedAt:   s.blockTime,
			},
		},
		"with wrong admin": {
			req: &group.MsgUpdateGroupAdmin{
				GroupId:  groupID,
				Admin:    addr4.String(),
				NewAdmin: newAdmin,
			},
			expErr: true,
			expStored: &group.GroupInfo{
				Id:          groupID,
				Admin:       oldAdmin,
				Metadata:    nil,
				TotalWeight: "1",
				Version:     1,
				CreatedAt:   s.blockTime,
			},
		},
		"with unknown groupID": {
			req: &group.MsgUpdateGroupAdmin{
				GroupId:  999,
				Admin:    oldAdmin,
				NewAdmin: newAdmin,
			},
			expErr: true,
			expStored: &group.GroupInfo{
				Id:          groupID,
				Admin:       oldAdmin,
				Metadata:    nil,
				TotalWeight: "1",
				Version:     1,
				CreatedAt:   s.blockTime,
			},
		},
	}
	for msg, spec := range specs {
		spec := spec
		s.Run(msg, func() {
			_, err := s.keeper.UpdateGroupAdmin(s.ctx, spec.req)
			if spec.expErr {
				s.Require().Error(err)
				return
			}
			s.Require().NoError(err)

			// then
			res, err := s.keeper.GroupInfo(s.ctx, &group.QueryGroupInfoRequest{GroupId: groupID})
			s.Require().NoError(err)
			s.Assert().Equal(spec.expStored, res.Info)
		})
	}
}

func (s *TestSuite) TestUpdateGroupMetadata() {
	addrs := s.addrs
	addr1 := addrs[0]
	addr3 := addrs[2]

	oldAdmin := addr1.String()
	groupID := s.groupID

	specs := map[string]struct {
		req       *group.MsgUpdateGroupMetadata
		expErr    bool
		expStored *group.GroupInfo
	}{
		"with correct admin": {
			req: &group.MsgUpdateGroupMetadata{
				GroupId:  groupID,
				Admin:    oldAdmin,
				Metadata: []byte{1, 2, 3},
			},
			expStored: &group.GroupInfo{
				Id:          groupID,
				Admin:       oldAdmin,
				Metadata:    []byte{1, 2, 3},
				TotalWeight: "3",
				Version:     2,
				CreatedAt:   s.blockTime,
			},
		},
		"with wrong admin": {
			req: &group.MsgUpdateGroupMetadata{
				GroupId:  groupID,
				Admin:    addr3.String(),
				Metadata: []byte{1, 2, 3},
			},
			expErr: true,
			expStored: &group.GroupInfo{
				Id:          groupID,
				Admin:       oldAdmin,
				Metadata:    nil,
				TotalWeight: "1",
				Version:     1,
				CreatedAt:   s.blockTime,
			},
		},
		"with unknown groupid": {
			req: &group.MsgUpdateGroupMetadata{
				GroupId:  999,
				Admin:    oldAdmin,
				Metadata: []byte{1, 2, 3},
			},
			expErr: true,
			expStored: &group.GroupInfo{
				Id:          groupID,
				Admin:       oldAdmin,
				Metadata:    nil,
				TotalWeight: "1",
				Version:     1,
				CreatedAt:   s.blockTime,
			},
		},
	}
	for msg, spec := range specs {
		spec := spec
		s.Run(msg, func() {
			sdkCtx, _ := s.sdkCtx.CacheContext()
			ctx := sdk.WrapSDKContext(sdkCtx)
			_, err := s.keeper.UpdateGroupMetadata(ctx, spec.req)
			if spec.expErr {
				s.Require().Error(err)
				return
			}
			s.Require().NoError(err)

			// then
			res, err := s.keeper.GroupInfo(ctx, &group.QueryGroupInfoRequest{GroupId: groupID})
			s.Require().NoError(err)
			s.Assert().Equal(spec.expStored, res.Info)
		})
	}
}

func (s *TestSuite) TestUpdateGroupMembers() {
	addrs := s.addrs
	addr3 := addrs[2]
	addr4 := addrs[3]
	addr5 := addrs[4]
	addr6 := addrs[5]

	member1 := addr5.String()
	member2 := addr6.String()
	members := []group.Member{{
		Address:  member1,
		Weight:   "1",
		Metadata: nil,
	}}

	myAdmin := addr4.String()
	groupRes, err := s.keeper.CreateGroup(s.ctx, &group.MsgCreateGroup{
		Admin:    myAdmin,
		Members:  members,
		Metadata: nil,
	})
	s.Require().NoError(err)
	groupID := groupRes.GroupId

	specs := map[string]struct {
		req        *group.MsgUpdateGroupMembers
		expErr     bool
		expGroup   *group.GroupInfo
		expMembers []*group.GroupMember
	}{
		"add new member": {
			req: &group.MsgUpdateGroupMembers{
				GroupId: groupID,
				Admin:   myAdmin,
				MemberUpdates: []group.Member{{
					Address:  member2,
					Weight:   "2",
					Metadata: nil,
				}},
			},
			expGroup: &group.GroupInfo{
				Id:          groupID,
				Admin:       myAdmin,
				Metadata:    nil,
				TotalWeight: "3",
				Version:     2,
				CreatedAt:   s.blockTime,
			},
			expMembers: []*group.GroupMember{
				{
					Member: &group.Member{
						Address:  member2,
						Weight:   "2",
						Metadata: nil,
					},
					GroupId: groupID,
				},
				{
					Member: &group.Member{
						Address:  member1,
						Weight:   "1",
						Metadata: nil,
					},
					GroupId: groupID,
				},
			},
		},
		"update member": {
			req: &group.MsgUpdateGroupMembers{
				GroupId: groupID,
				Admin:   myAdmin,
				MemberUpdates: []group.Member{{
					Address:  member1,
					Weight:   "2",
					Metadata: []byte{1, 2, 3},
				}},
			},
			expGroup: &group.GroupInfo{
				Id:          groupID,
				Admin:       myAdmin,
				Metadata:    nil,
				TotalWeight: "2",
				Version:     2,
				CreatedAt:   s.blockTime,
			},
			expMembers: []*group.GroupMember{
				{
					GroupId: groupID,
					Member: &group.Member{
						Address:  member1,
						Weight:   "2",
						Metadata: []byte{1, 2, 3},
					},
				},
			},
		},
		"update member with same data": {
			req: &group.MsgUpdateGroupMembers{
				GroupId: groupID,
				Admin:   myAdmin,
				MemberUpdates: []group.Member{{
					Address: member1,
					Weight:  "1",
				}},
			},
			expGroup: &group.GroupInfo{
				Id:          groupID,
				Admin:       myAdmin,
				Metadata:    nil,
				TotalWeight: "1",
				Version:     2,
				CreatedAt:   s.blockTime,
			},
			expMembers: []*group.GroupMember{
				{
					GroupId: groupID,
					Member: &group.Member{
						Address: member1,
						Weight:  "1",
					},
				},
			},
		},
		"replace member": {
			req: &group.MsgUpdateGroupMembers{
				GroupId: groupID,
				Admin:   myAdmin,
				MemberUpdates: []group.Member{
					{
						Address:  member1,
						Weight:   "0",
						Metadata: nil,
					},
					{
						Address:  member2,
						Weight:   "1",
						Metadata: nil,
					},
				},
			},
			expGroup: &group.GroupInfo{
				Id:          groupID,
				Admin:       myAdmin,
				Metadata:    nil,
				TotalWeight: "1",
				Version:     2,
				CreatedAt:   s.blockTime,
			},
			expMembers: []*group.GroupMember{{
				GroupId: groupID,
				Member: &group.Member{
					Address:  member2,
					Weight:   "1",
					Metadata: nil,
				},
			}},
		},
		"remove existing member": {
			req: &group.MsgUpdateGroupMembers{
				GroupId: groupID,
				Admin:   myAdmin,
				MemberUpdates: []group.Member{{
					Address:  member1,
					Weight:   "0",
					Metadata: nil,
				}},
			},
			expGroup: &group.GroupInfo{
				Id:          groupID,
				Admin:       myAdmin,
				Metadata:    nil,
				TotalWeight: "0",
				Version:     2,
				CreatedAt:   s.blockTime,
			},
			expMembers: []*group.GroupMember{},
		},
		"remove unknown member": {
			req: &group.MsgUpdateGroupMembers{
				GroupId: groupID,
				Admin:   myAdmin,
				MemberUpdates: []group.Member{{
					Address:  addr4.String(),
					Weight:   "0",
					Metadata: nil,
				}},
			},
			expErr: true,
			expGroup: &group.GroupInfo{
				Id:          groupID,
				Admin:       myAdmin,
				Metadata:    nil,
				TotalWeight: "1",
				Version:     1,
				CreatedAt:   s.blockTime,
			},
			expMembers: []*group.GroupMember{{
				GroupId: groupID,
				Member: &group.Member{
					Address:  member1,
					Weight:   "1",
					Metadata: nil,
				},
			}},
		},
		"with wrong admin": {
			req: &group.MsgUpdateGroupMembers{
				GroupId: groupID,
				Admin:   addr3.String(),
				MemberUpdates: []group.Member{{
					Address:  member1,
					Weight:   "2",
					Metadata: nil,
				}},
			},
			expErr: true,
			expGroup: &group.GroupInfo{
				Id:          groupID,
				Admin:       myAdmin,
				Metadata:    nil,
				TotalWeight: "1",
				Version:     1,
				CreatedAt:   s.blockTime,
			},
			expMembers: []*group.GroupMember{{
				GroupId: groupID,
				Member: &group.Member{
					Address: member1,
					Weight:  "1",
				},
			}},
		},
		"with unknown groupID": {
			req: &group.MsgUpdateGroupMembers{
				GroupId: 999,
				Admin:   myAdmin,
				MemberUpdates: []group.Member{{
					Address:  member1,
					Weight:   "2",
					Metadata: nil,
				}},
			},
			expErr: true,
			expGroup: &group.GroupInfo{
				Id:          groupID,
				Admin:       myAdmin,
				Metadata:    nil,
				TotalWeight: "1",
				Version:     1,
				CreatedAt:   s.blockTime,
			},
			expMembers: []*group.GroupMember{{
				GroupId: groupID,
				Member: &group.Member{
					Address: member1,
					Weight:  "1",
				},
			}},
		},
	}
	for msg, spec := range specs {
		spec := spec
		s.Run(msg, func() {
			sdkCtx, _ := s.sdkCtx.CacheContext()
			ctx := sdk.WrapSDKContext(sdkCtx)
			_, err := s.keeper.UpdateGroupMembers(ctx, spec.req)
			if spec.expErr {
				s.Require().Error(err)
				return
			}
			s.Require().NoError(err)

			// then
			res, err := s.keeper.GroupInfo(ctx, &group.QueryGroupInfoRequest{GroupId: groupID})
			s.Require().NoError(err)
			s.Assert().Equal(spec.expGroup, res.Info)

			// and members persisted
			membersRes, err := s.keeper.GroupMembers(ctx, &group.QueryGroupMembersRequest{GroupId: groupID})
			s.Require().NoError(err)
			loadedMembers := membersRes.Members
			s.Require().Equal(len(spec.expMembers), len(loadedMembers))
			// we reorder group members by address to be able to compare them
			sort.Slice(spec.expMembers, func(i, j int) bool {
				addri, err := sdk.AccAddressFromBech32(spec.expMembers[i].Member.Address)
				s.Require().NoError(err)
				addrj, err := sdk.AccAddressFromBech32(spec.expMembers[j].Member.Address)
				s.Require().NoError(err)
				return bytes.Compare(addri, addrj) < 0
			})
			for i := range loadedMembers {
				s.Assert().Equal(spec.expMembers[i].Member.Metadata, loadedMembers[i].Member.Metadata)
				s.Assert().Equal(spec.expMembers[i].Member.Address, loadedMembers[i].Member.Address)
				s.Assert().Equal(spec.expMembers[i].Member.Weight, loadedMembers[i].Member.Weight)
				s.Assert().Equal(spec.expMembers[i].GroupId, loadedMembers[i].GroupId)
			}
		})
	}
}

func (s *TestSuite) TestCreateGroupPolicy() {
	addrs := s.addrs
	addr1 := addrs[0]
	addr4 := addrs[3]

	groupRes, err := s.keeper.CreateGroup(s.ctx, &group.MsgCreateGroup{
		Admin:    addr1.String(),
		Members:  nil,
		Metadata: nil,
	})
	s.Require().NoError(err)
	myGroupID := groupRes.GroupId

	specs := map[string]struct {
		req       *group.MsgCreateGroupPolicy
		policy    group.DecisionPolicy
		expErr    bool
		expErrMsg string
	}{
		"all good": {
			req: &group.MsgCreateGroupPolicy{
				Admin:    addr1.String(),
				Metadata: nil,
				GroupId:  myGroupID,
			},
			policy: group.NewThresholdDecisionPolicy(
				"1",
				time.Second,
			),
		},
		"all good with percentage decision policy": {
			req: &group.MsgCreateGroupPolicy{
				Admin:    addr1.String(),
				Metadata: nil,
				GroupId:  myGroupID,
			},
			policy: group.NewPercentageDecisionPolicy(
				"0.5",
				time.Second,
			),
		},
		"decision policy threshold > total group weight": {
			req: &group.MsgCreateGroupPolicy{
				Admin:    addr1.String(),
				Metadata: nil,
				GroupId:  myGroupID,
			},
			policy: group.NewThresholdDecisionPolicy(
				"10",
				time.Second,
			),
		},
		"group id does not exists": {
			req: &group.MsgCreateGroupPolicy{
				Admin:    addr1.String(),
				Metadata: nil,
				GroupId:  9999,
			},
			policy: group.NewThresholdDecisionPolicy(
				"1",
				time.Second,
			),
			expErr:    true,
			expErrMsg: "not found",
		},
		"admin not group admin": {
			req: &group.MsgCreateGroupPolicy{
				Admin:    addr4.String(),
				Metadata: nil,
				GroupId:  myGroupID,
			},
			policy: group.NewThresholdDecisionPolicy(
				"1",
				time.Second,
			),
			expErr:    true,
			expErrMsg: "not group admin",
		},
		"metadata too long": {
			req: &group.MsgCreateGroupPolicy{
				Admin:    addr1.String(),
				Metadata: []byte(strings.Repeat("a", 256)),
				GroupId:  myGroupID,
			},
			policy: group.NewThresholdDecisionPolicy(
				"1",
				time.Second,
			),
			expErr:    true,
			expErrMsg: "limit exceeded",
		},
		"percentage decision policy with negative value": {
			req: &group.MsgCreateGroupPolicy{
				Admin:    addr1.String(),
				Metadata: nil,
				GroupId:  myGroupID,
			},
			policy: group.NewPercentageDecisionPolicy(
				"-0.5",
				time.Second,
			),
			expErr:    true,
			expErrMsg: "expected a positive decimal",
		},
		"percentage decision policy with value greater than 1": {
			req: &group.MsgCreateGroupPolicy{
				Admin:    addr1.String(),
				Metadata: nil,
				GroupId:  myGroupID,
			},
			policy: group.NewPercentageDecisionPolicy(
				"2",
				time.Second,
			),
			expErr:    true,
			expErrMsg: "percentage must be > 0 and <= 1",
		},
	}
	for msg, spec := range specs {
		spec := spec
		s.Run(msg, func() {
			err := spec.req.SetDecisionPolicy(spec.policy)
			s.Require().NoError(err)

			res, err := s.keeper.CreateGroupPolicy(s.ctx, spec.req)
			if spec.expErr {
				s.Require().Error(err)
				s.Require().Contains(err.Error(), spec.expErrMsg)
				return
			}
			s.Require().NoError(err)
			addr := res.Address

			// then all data persisted
			groupPolicyRes, err := s.keeper.GroupPolicyInfo(s.ctx, &group.QueryGroupPolicyInfoRequest{Address: addr})
			s.Require().NoError(err)

			groupPolicy := groupPolicyRes.Info
			s.Assert().Equal(addr, groupPolicy.Address)
			s.Assert().Equal(myGroupID, groupPolicy.GroupId)
			s.Assert().Equal(spec.req.Admin, groupPolicy.Admin)
			s.Assert().Equal(spec.req.Metadata, groupPolicy.Metadata)
			s.Assert().Equal(uint64(1), groupPolicy.Version)
			percentageDecisionPolicy, ok := spec.policy.(*group.PercentageDecisionPolicy)
			if ok {
				s.Assert().Equal(percentageDecisionPolicy, groupPolicy.GetDecisionPolicy())
			} else {
				s.Assert().Equal(spec.policy.(*group.ThresholdDecisionPolicy), groupPolicy.GetDecisionPolicy())
			}
		})
	}
}

func (s *TestSuite) TestUpdateGroupPolicyAdmin() {
	addrs := s.addrs
	addr1 := addrs[0]
	addr2 := addrs[1]
	addr5 := addrs[4]

	admin, newAdmin := addr1, addr2
	groupPolicyAddr, myGroupID, policy := createGroupAndGroupPolicy(admin, s)

	specs := map[string]struct {
		req            *group.MsgUpdateGroupPolicyAdmin
		expGroupPolicy *group.GroupPolicyInfo
		expErr         bool
	}{
		"with wrong admin": {
			req: &group.MsgUpdateGroupPolicyAdmin{
				Admin:    addr5.String(),
				Address:  groupPolicyAddr,
				NewAdmin: newAdmin.String(),
			},
			expGroupPolicy: &group.GroupPolicyInfo{
				Admin:          admin.String(),
				Address:        groupPolicyAddr,
				GroupId:        myGroupID,
				Metadata:       nil,
				Version:        2,
				DecisionPolicy: nil,
				CreatedAt:      s.blockTime,
			},
			expErr: true,
		},
		"with wrong group policy": {
			req: &group.MsgUpdateGroupPolicyAdmin{
				Admin:    admin.String(),
				Address:  addr5.String(),
				NewAdmin: newAdmin.String(),
			},
			expGroupPolicy: &group.GroupPolicyInfo{
				Admin:          admin.String(),
				Address:        groupPolicyAddr,
				GroupId:        myGroupID,
				Metadata:       nil,
				Version:        2,
				DecisionPolicy: nil,
				CreatedAt:      s.blockTime,
			},
			expErr: true,
		},
		"correct data": {
			req: &group.MsgUpdateGroupPolicyAdmin{
				Admin:    admin.String(),
				Address:  groupPolicyAddr,
				NewAdmin: newAdmin.String(),
			},
			expGroupPolicy: &group.GroupPolicyInfo{
				Admin:          newAdmin.String(),
				Address:        groupPolicyAddr,
				GroupId:        myGroupID,
				Metadata:       nil,
				Version:        2,
				DecisionPolicy: nil,
				CreatedAt:      s.blockTime,
			},
			expErr: false,
		},
	}
	for msg, spec := range specs {
		spec := spec
		err := spec.expGroupPolicy.SetDecisionPolicy(policy)
		s.Require().NoError(err)

		s.Run(msg, func() {
			_, err := s.keeper.UpdateGroupPolicyAdmin(s.ctx, spec.req)
			if spec.expErr {
				s.Require().Error(err)
				return
			}
			s.Require().NoError(err)
			res, err := s.keeper.GroupPolicyInfo(s.ctx, &group.QueryGroupPolicyInfoRequest{
				Address: groupPolicyAddr,
			})
			s.Require().NoError(err)
			s.Assert().Equal(spec.expGroupPolicy, res.Info)
		})
	}
}

func (s *TestSuite) TestUpdateGroupPolicyMetadata() {
	addrs := s.addrs
	addr1 := addrs[0]
	addr5 := addrs[4]

	admin := addr1
	groupPolicyAddr, myGroupID, policy := createGroupAndGroupPolicy(admin, s)

	specs := map[string]struct {
		req            *group.MsgUpdateGroupPolicyMetadata
		expGroupPolicy *group.GroupPolicyInfo
		expErr         bool
	}{
		"with wrong admin": {
			req: &group.MsgUpdateGroupPolicyMetadata{
				Admin:    addr5.String(),
				Address:  groupPolicyAddr,
				Metadata: []byte("hello"),
			},
			expGroupPolicy: &group.GroupPolicyInfo{},
			expErr:         true,
		},
		"with wrong group policy": {
			req: &group.MsgUpdateGroupPolicyMetadata{
				Admin:    admin.String(),
				Address:  addr5.String(),
				Metadata: []byte("hello"),
			},
			expGroupPolicy: &group.GroupPolicyInfo{},
			expErr:         true,
		},
		"with comment too long": {
			req: &group.MsgUpdateGroupPolicyMetadata{
				Admin:    admin.String(),
				Address:  addr5.String(),
				Metadata: []byte(strings.Repeat("a", 256)),
			},
			expGroupPolicy: &group.GroupPolicyInfo{},
			expErr:         true,
		},
		"correct data": {
			req: &group.MsgUpdateGroupPolicyMetadata{
				Admin:    admin.String(),
				Address:  groupPolicyAddr,
				Metadata: []byte("hello"),
			},
			expGroupPolicy: &group.GroupPolicyInfo{
				Admin:          admin.String(),
				Address:        groupPolicyAddr,
				GroupId:        myGroupID,
				Metadata:       []byte("hello"),
				Version:        2,
				DecisionPolicy: nil,
				CreatedAt:      s.blockTime,
			},
			expErr: false,
		},
	}
	for msg, spec := range specs {
		spec := spec
		err := spec.expGroupPolicy.SetDecisionPolicy(policy)
		s.Require().NoError(err)

		s.Run(msg, func() {
			_, err := s.keeper.UpdateGroupPolicyMetadata(s.ctx, spec.req)
			if spec.expErr {
				s.Require().Error(err)
				return
			}
			s.Require().NoError(err)
			res, err := s.keeper.GroupPolicyInfo(s.ctx, &group.QueryGroupPolicyInfoRequest{
				Address: groupPolicyAddr,
			})
			s.Require().NoError(err)
			s.Assert().Equal(spec.expGroupPolicy, res.Info)
		})
	}
}

func (s *TestSuite) TestUpdateGroupPolicyDecisionPolicy() {
	addrs := s.addrs
	addr1 := addrs[0]
	addr5 := addrs[4]

	admin := addr1
	groupPolicyAddr, myGroupID, policy := createGroupAndGroupPolicy(admin, s)

	specs := map[string]struct {
		preRun         func(admin sdk.AccAddress, s *TestSuite) (policyAddr string, groupId uint64, policy group.DecisionPolicy)
		req            *group.MsgUpdateGroupPolicyDecisionPolicy
		policy         group.DecisionPolicy
		expGroupPolicy *group.GroupPolicyInfo
		expErr         bool
	}{
		"with wrong admin": {
			req: &group.MsgUpdateGroupPolicyDecisionPolicy{
				Admin:   addr5.String(),
				Address: groupPolicyAddr,
			},
			policy:         policy,
			expGroupPolicy: &group.GroupPolicyInfo{},
			expErr:         true,
		},
		"with wrong group policy": {
			req: &group.MsgUpdateGroupPolicyDecisionPolicy{
				Admin:   admin.String(),
				Address: addr5.String(),
			},
			policy:         policy,
			expGroupPolicy: &group.GroupPolicyInfo{},
			expErr:         true,
		},
		"correct data": {
			req: &group.MsgUpdateGroupPolicyDecisionPolicy{
				Admin:   admin.String(),
				Address: groupPolicyAddr,
			},
			policy: group.NewThresholdDecisionPolicy(
				"2",
				time.Duration(2)*time.Second,
			),
			expGroupPolicy: &group.GroupPolicyInfo{
				Admin:          admin.String(),
				Address:        groupPolicyAddr,
				GroupId:        myGroupID,
				Metadata:       nil,
				Version:        2,
				DecisionPolicy: nil,
				CreatedAt:      s.blockTime,
			},
			expErr: false,
		},
		"correct data with percentage decision policy": {
			preRun: func(admin sdk.AccAddress, s *TestSuite) (policyAddr string, groupId uint64, policy group.DecisionPolicy) {
				return createGroupAndGroupPolicy(admin, s)
			},
			req: &group.MsgUpdateGroupPolicyDecisionPolicy{
				Admin:   admin.String(),
				Address: groupPolicyAddr,
			},
			policy: group.NewPercentageDecisionPolicy(
				"0.5",
				time.Duration(2)*time.Second,
			),
			expGroupPolicy: &group.GroupPolicyInfo{
				Admin:          admin.String(),
				Metadata:       nil,
				DecisionPolicy: nil,
				Version:        2,
				CreatedAt:      s.blockTime,
			},
			expErr: false,
		},
	}
	for msg, spec := range specs {
		spec := spec
		policyAddr := groupPolicyAddr
		err := spec.expGroupPolicy.SetDecisionPolicy(spec.policy)
		s.Require().NoError(err)
		if spec.preRun != nil {
			policyAddr1, groupId, _ := spec.preRun(admin, s)
			policyAddr = policyAddr1

			// update the expected info with new group policy details
			spec.expGroupPolicy.Address = policyAddr1
			spec.expGroupPolicy.GroupId = groupId

			// update req with new group policy addr
			spec.req.Address = policyAddr1
		}

		err = spec.req.SetDecisionPolicy(spec.policy)
		s.Require().NoError(err)

		s.Run(msg, func() {
			_, err := s.keeper.UpdateGroupPolicyDecisionPolicy(s.ctx, spec.req)
			if spec.expErr {
				s.Require().Error(err)
				return
			}
			s.Require().NoError(err)
			res, err := s.keeper.GroupPolicyInfo(s.ctx, &group.QueryGroupPolicyInfoRequest{
				Address: policyAddr,
			})
			s.Require().NoError(err)
			s.Assert().Equal(spec.expGroupPolicy, res.Info)
		})
	}
}

func (s *TestSuite) TestGroupPoliciesByAdminOrGroup() {
	addrs := s.addrs
	addr2 := addrs[1]

	admin := addr2
	groupRes, err := s.keeper.CreateGroup(s.ctx, &group.MsgCreateGroup{
		Admin:    admin.String(),
		Members:  nil,
		Metadata: nil,
	})
	s.Require().NoError(err)
	myGroupID := groupRes.GroupId

	policies := []group.DecisionPolicy{
		group.NewThresholdDecisionPolicy(
			"1",
			time.Second,
		),
		group.NewThresholdDecisionPolicy(
			"10",
			time.Second,
		),
		group.NewPercentageDecisionPolicy(
			"0.5",
			time.Second,
		),
	}

	count := 3
	expectAccs := make([]*group.GroupPolicyInfo, count)
	for i := range expectAccs {
		req := &group.MsgCreateGroupPolicy{
			Admin:    admin.String(),
			Metadata: nil,
			GroupId:  myGroupID,
		}
		err := req.SetDecisionPolicy(policies[i])
		s.Require().NoError(err)
		res, err := s.keeper.CreateGroupPolicy(s.ctx, req)
		s.Require().NoError(err)

		expectAcc := &group.GroupPolicyInfo{
			Address:   res.Address,
			Admin:     admin.String(),
			Metadata:  nil,
			GroupId:   myGroupID,
			Version:   uint64(1),
			CreatedAt: s.blockTime,
		}
		err = expectAcc.SetDecisionPolicy(policies[i])
		s.Require().NoError(err)
		expectAccs[i] = expectAcc
	}
	sort.Slice(expectAccs, func(i, j int) bool { return expectAccs[i].Address < expectAccs[j].Address })

	// query group policy by group
	policiesByGroupRes, err := s.keeper.GroupPoliciesByGroup(s.ctx, &group.QueryGroupPoliciesByGroupRequest{
		GroupId: myGroupID,
	})
	s.Require().NoError(err)
	policyAccs := policiesByGroupRes.GroupPolicies
	s.Require().Equal(len(policyAccs), count)
	// we reorder policyAccs by address to be able to compare them
	sort.Slice(policyAccs, func(i, j int) bool { return policyAccs[i].Address < policyAccs[j].Address })
	for i := range policyAccs {
		s.Assert().Equal(policyAccs[i].Address, expectAccs[i].Address)
		s.Assert().Equal(policyAccs[i].GroupId, expectAccs[i].GroupId)
		s.Assert().Equal(policyAccs[i].Admin, expectAccs[i].Admin)
		s.Assert().Equal(policyAccs[i].Metadata, expectAccs[i].Metadata)
		s.Assert().Equal(policyAccs[i].Version, expectAccs[i].Version)
		s.Assert().Equal(policyAccs[i].CreatedAt, expectAccs[i].CreatedAt)
		s.Assert().Equal(policyAccs[i].GetDecisionPolicy(), expectAccs[i].GetDecisionPolicy())
	}

	// query group policy by admin
	policiesByAdminRes, err := s.keeper.GroupPoliciesByAdmin(s.ctx, &group.QueryGroupPoliciesByAdminRequest{
		Admin: admin.String(),
	})
	s.Require().NoError(err)
	policyAccs = policiesByAdminRes.GroupPolicies
	s.Require().Equal(len(policyAccs), count)
	// we reorder policyAccs by address to be able to compare them
	sort.Slice(policyAccs, func(i, j int) bool { return policyAccs[i].Address < policyAccs[j].Address })
	for i := range policyAccs {
		s.Assert().Equal(policyAccs[i].Address, expectAccs[i].Address)
		s.Assert().Equal(policyAccs[i].GroupId, expectAccs[i].GroupId)
		s.Assert().Equal(policyAccs[i].Admin, expectAccs[i].Admin)
		s.Assert().Equal(policyAccs[i].Metadata, expectAccs[i].Metadata)
		s.Assert().Equal(policyAccs[i].Version, expectAccs[i].Version)
		s.Assert().Equal(policyAccs[i].CreatedAt, expectAccs[i].CreatedAt)
		s.Assert().Equal(policyAccs[i].GetDecisionPolicy(), expectAccs[i].GetDecisionPolicy())
	}
}

func (s *TestSuite) TestSubmitProposal() {
	addrs := s.addrs
	addr1 := addrs[0]
	addr2 := addrs[1]
	addr4 := addrs[3]
	addr5 := addrs[4]

	myGroupID := s.groupID
	accountAddr := s.groupPolicyAddr

	msgSend := &banktypes.MsgSend{
		FromAddress: s.groupPolicyAddr.String(),
		ToAddress:   addr2.String(),
		Amount:      sdk.Coins{sdk.NewInt64Coin("test", 100)},
	}

	policyReq := &group.MsgCreateGroupPolicy{
		Admin:    addr1.String(),
		GroupId:  myGroupID,
		Metadata: nil,
	}
	policy := group.NewThresholdDecisionPolicy(
		"100",
		time.Second,
	)
	err := policyReq.SetDecisionPolicy(policy)
	s.Require().NoError(err)
	bigThresholdRes, err := s.keeper.CreateGroupPolicy(s.ctx, policyReq)
	s.Require().NoError(err)
	bigThresholdAddr := bigThresholdRes.Address

	defaultProposal := group.Proposal{
		Status: group.PROPOSAL_STATUS_SUBMITTED,
		Result: group.PROPOSAL_RESULT_UNFINALIZED,
		FinalTallyResult: group.TallyResult{
			YesCount:        "0",
			NoCount:         "0",
			AbstainCount:    "0",
			NoWithVetoCount: "0",
		},
		ExecutorResult: group.PROPOSAL_EXECUTOR_RESULT_NOT_RUN,
	}
	specs := map[string]struct {
		req         *group.MsgSubmitProposal
		msgs        []sdk.Msg
		expProposal group.Proposal
		expErr      bool
		postRun     func(sdkCtx sdk.Context)
	}{
		"all good with minimal fields set": {
			req: &group.MsgSubmitProposal{
				Address:   accountAddr.String(),
				Proposers: []string{addr2.String()},
			},
			expProposal: defaultProposal,
			postRun:     func(sdkCtx sdk.Context) {},
		},
		"all good with good msg payload": {
			req: &group.MsgSubmitProposal{
				Address:   accountAddr.String(),
				Proposers: []string{addr2.String()},
			},
			msgs: []sdk.Msg{&banktypes.MsgSend{
				FromAddress: accountAddr.String(),
				ToAddress:   addr2.String(),
				Amount:      sdk.Coins{sdk.NewInt64Coin("token", 100)},
			}},
			expProposal: defaultProposal,
			postRun:     func(sdkCtx sdk.Context) {},
		},
		"metadata too long": {
			req: &group.MsgSubmitProposal{
				Address:   accountAddr.String(),
				Metadata:  bytes.Repeat([]byte{1}, 256),
				Proposers: []string{addr2.String()},
			},
			expErr:  true,
			postRun: func(sdkCtx sdk.Context) {},
		},
		"group policy required": {
			req: &group.MsgSubmitProposal{
				Metadata:  nil,
				Proposers: []string{addr2.String()},
			},
			expErr:  true,
			postRun: func(sdkCtx sdk.Context) {},
		},
		"existing group policy required": {
			req: &group.MsgSubmitProposal{
				Address:   addr1.String(),
				Proposers: []string{addr2.String()},
			},
			expErr:  true,
			postRun: func(sdkCtx sdk.Context) {},
		},
		"impossible case: decision policy threshold > total group weight": {
			req: &group.MsgSubmitProposal{
				Address:   bigThresholdAddr,
				Proposers: []string{addr2.String()},
			},
			expErr:  true,
			postRun: func(sdkCtx sdk.Context) {},
		},
		"only group members can create a proposal": {
			req: &group.MsgSubmitProposal{
				Address:   accountAddr.String(),
				Proposers: []string{addr4.String()},
			},
			expErr:  true,
			postRun: func(sdkCtx sdk.Context) {},
		},
		"all proposers must be in group": {
			req: &group.MsgSubmitProposal{
				Address:   accountAddr.String(),
				Proposers: []string{addr2.String(), addr4.String()},
			},
			expErr:  true,
			postRun: func(sdkCtx sdk.Context) {},
		},
		"admin that is not a group member can not create proposal": {
			req: &group.MsgSubmitProposal{
				Address:   accountAddr.String(),
				Metadata:  nil,
				Proposers: []string{addr1.String()},
			},
			expErr:  true,
			postRun: func(sdkCtx sdk.Context) {},
		},
		"reject msgs that are not authz by group policy": {
			req: &group.MsgSubmitProposal{
				Address:   accountAddr.String(),
				Metadata:  nil,
				Proposers: []string{addr2.String()},
			},
			msgs:    []sdk.Msg{&testdata.TestMsg{Signers: []string{addr1.String()}}},
			expErr:  true,
			postRun: func(sdkCtx sdk.Context) {},
		},
		"with try exec": {
			req: &group.MsgSubmitProposal{
				Address:   accountAddr.String(),
				Proposers: []string{addr2.String()},
				Exec:      group.Exec_EXEC_TRY,
			},
			msgs: []sdk.Msg{msgSend},
			expProposal: group.Proposal{
				Status: group.PROPOSAL_STATUS_CLOSED,
				Result: group.PROPOSAL_RESULT_ACCEPTED,
				FinalTallyResult: group.TallyResult{
					YesCount:        "2",
					NoCount:         "0",
					AbstainCount:    "0",
					NoWithVetoCount: "0",
				},
				ExecutorResult: group.PROPOSAL_EXECUTOR_RESULT_SUCCESS,
			},
			postRun: func(sdkCtx sdk.Context) {
				fromBalances := s.app.BankKeeper.GetAllBalances(sdkCtx, accountAddr)
				s.Require().Contains(fromBalances, sdk.NewInt64Coin("test", 9900))
				toBalances := s.app.BankKeeper.GetAllBalances(sdkCtx, addr2)
				s.Require().Contains(toBalances, sdk.NewInt64Coin("test", 100))
			},
		},
		"with try exec, not enough yes votes for proposal to pass": {
			req: &group.MsgSubmitProposal{
				Address:   accountAddr.String(),
				Proposers: []string{addr5.String()},
				Exec:      group.Exec_EXEC_TRY,
			},
			msgs: []sdk.Msg{msgSend},
			expProposal: group.Proposal{
				Status: group.PROPOSAL_STATUS_SUBMITTED,
				Result: group.PROPOSAL_RESULT_UNFINALIZED,
				FinalTallyResult: group.TallyResult{
					YesCount:        "1",
					NoCount:         "0",
					AbstainCount:    "0",
					NoWithVetoCount: "0",
				},
				ExecutorResult: group.PROPOSAL_EXECUTOR_RESULT_NOT_RUN,
			},
			postRun: func(sdkCtx sdk.Context) {},
		},
	}
	for msg, spec := range specs {
		spec := spec
		s.Run(msg, func() {
			err := spec.req.SetMsgs(spec.msgs)
			s.Require().NoError(err)

			res, err := s.keeper.SubmitProposal(s.ctx, spec.req)
			if spec.expErr {
				s.Require().Error(err)
				return
			}
			s.Require().NoError(err)
			id := res.ProposalId

			// then all data persisted
			proposalRes, err := s.keeper.Proposal(s.ctx, &group.QueryProposalRequest{ProposalId: id})
			s.Require().NoError(err)
			proposal := proposalRes.Proposal

			s.Assert().Equal(accountAddr.String(), proposal.Address)
			s.Assert().Equal(spec.req.Metadata, proposal.Metadata)
			s.Assert().Equal(spec.req.Proposers, proposal.Proposers)
			s.Assert().Equal(s.blockTime, proposal.SubmitTime)
			s.Assert().Equal(uint64(1), proposal.GroupVersion)
			s.Assert().Equal(uint64(1), proposal.GroupPolicyVersion)
			s.Assert().Equal(spec.expProposal.Status, proposal.Status)
			s.Assert().Equal(spec.expProposal.Result, proposal.Result)
			s.Assert().Equal(spec.expProposal.FinalTallyResult, proposal.FinalTallyResult)
			s.Assert().Equal(spec.expProposal.ExecutorResult, proposal.ExecutorResult)
			s.Assert().Equal(s.blockTime.Add(time.Second), proposal.Timeout)

			if spec.msgs == nil { // then empty list is ok
				s.Assert().Len(proposal.GetMsgs(), 0)
			} else {
				s.Assert().Equal(spec.msgs, proposal.GetMsgs())
			}

			spec.postRun(s.sdkCtx)
		})
	}
}

func (s *TestSuite) TestWithdrawProposal() {
	addrs := s.addrs
	addr2 := addrs[1]
	addr5 := addrs[4]
	groupPolicy := s.groupPolicyAddr

	msgSend := &banktypes.MsgSend{
		FromAddress: s.groupPolicyAddr.String(),
		ToAddress:   addr2.String(),
		Amount:      sdk.Coins{sdk.NewInt64Coin("test", 100)},
	}

	proposers := []string{addr2.String()}
	proposalID := submitProposal(s.ctx, s, []sdk.Msg{msgSend}, proposers)

	specs := map[string]struct {
		preRun     func(sdkCtx sdk.Context) uint64
		proposalId uint64
		admin      string
		expErrMsg  string
	}{
		"wrong admin": {
			preRun: func(sdkCtx sdk.Context) uint64 {
				return submitProposal(s.ctx, s, []sdk.Msg{msgSend}, proposers)
			},
			admin:     addr5.String(),
			expErrMsg: "unauthorized",
		},
		"wrong proposalId": {
			preRun: func(sdkCtx sdk.Context) uint64 {
				return 1111
			},
			admin:     proposers[0],
			expErrMsg: "not found",
		},
		"happy case with proposer": {
			preRun: func(sdkCtx sdk.Context) uint64 {
				return submitProposal(s.ctx, s, []sdk.Msg{msgSend}, proposers)
			},
			proposalId: proposalID,
			admin:      proposers[0],
		},
		"already closed proposal": {
			preRun: func(sdkCtx sdk.Context) uint64 {
				pId := submitProposal(s.ctx, s, []sdk.Msg{msgSend}, proposers)
				_, err := s.keeper.WithdrawProposal(s.ctx, &group.MsgWithdrawProposal{
					ProposalId: pId,
					Address:    proposers[0],
				})
				s.Require().NoError(err)
				return pId
			},
			proposalId: proposalID,
			admin:      proposers[0],
			expErrMsg:  "cannot withdraw a proposal with the status of PROPOSAL_STATUS_WITHDRAWN",
		},
		"happy case with group admin address": {
			preRun: func(sdkCtx sdk.Context) uint64 {
				return submitProposal(s.ctx, s, []sdk.Msg{msgSend}, proposers)
			},
			proposalId: proposalID,
			admin:      groupPolicy.String(),
		},
	}
	for msg, spec := range specs {
		spec := spec
		s.Run(msg, func() {
			pId := spec.preRun(s.sdkCtx)

			_, err := s.keeper.WithdrawProposal(s.ctx, &group.MsgWithdrawProposal{
				ProposalId: pId,
				Address:    spec.admin,
			})

			if spec.expErrMsg != "" {
				s.Require().Error(err)
				s.Require().Contains(err.Error(), spec.expErrMsg)
				return
			}

			s.Require().NoError(err)
			resp, err := s.keeper.Proposal(s.ctx, &group.QueryProposalRequest{ProposalId: pId})
			s.Require().NoError(err)
			s.Require().Equal(resp.GetProposal().Status, group.PROPOSAL_STATUS_WITHDRAWN)
		})
	}
}

func (s *TestSuite) TestVote() {
	addrs := s.addrs
	addr1 := addrs[0]
	addr2 := addrs[1]
	addr3 := addrs[2]
	addr4 := addrs[3]
	addr5 := addrs[4]
	members := []group.Member{
		{Address: addr4.String(), Weight: "1", AddedAt: s.blockTime},
		{Address: addr3.String(), Weight: "2", AddedAt: s.blockTime},
	}
	groupRes, err := s.keeper.CreateGroup(s.ctx, &group.MsgCreateGroup{
		Admin:    addr1.String(),
		Members:  members,
		Metadata: nil,
	})
	s.Require().NoError(err)
	myGroupID := groupRes.GroupId

	policy := group.NewThresholdDecisionPolicy(
		"2",
		time.Duration(2),
	)
	policyReq := &group.MsgCreateGroupPolicy{
		Admin:    addr1.String(),
		GroupId:  myGroupID,
		Metadata: nil,
	}
	err = policyReq.SetDecisionPolicy(policy)
	s.Require().NoError(err)
	policyRes, err := s.keeper.CreateGroupPolicy(s.ctx, policyReq)
	s.Require().NoError(err)
	accountAddr := policyRes.Address
	groupPolicy, err := sdk.AccAddressFromBech32(accountAddr)
	s.Require().NoError(err)
	s.Require().NotNil(groupPolicy)

	s.Require().NoError(testutil.FundAccount(s.app.BankKeeper, s.sdkCtx, groupPolicy, sdk.Coins{sdk.NewInt64Coin("test", 10000)}))

	req := &group.MsgSubmitProposal{
		Address:   accountAddr,
		Metadata:  nil,
		Proposers: []string{addr4.String()},
		Messages:  nil,
	}
	err = req.SetMsgs([]sdk.Msg{&banktypes.MsgSend{
		FromAddress: accountAddr,
		ToAddress:   addr5.String(),
		Amount:      sdk.Coins{sdk.NewInt64Coin("test", 100)},
	}})
	s.Require().NoError(err)

	proposalRes, err := s.keeper.SubmitProposal(s.ctx, req)
	s.Require().NoError(err)
	myProposalID := proposalRes.ProposalId

	// proposals by group policy
	proposalsRes, err := s.keeper.ProposalsByGroupPolicy(s.ctx, &group.QueryProposalsByGroupPolicyRequest{
		Address: accountAddr,
	})
	s.Require().NoError(err)
	proposals := proposalsRes.Proposals
	s.Require().Equal(len(proposals), 1)
	s.Assert().Equal(req.Address, proposals[0].Address)
	s.Assert().Equal(req.Metadata, proposals[0].Metadata)
	s.Assert().Equal(req.Proposers, proposals[0].Proposers)
	s.Assert().Equal(s.blockTime, proposals[0].SubmitTime)

	s.Assert().Equal(uint64(1), proposals[0].GroupVersion)
	s.Assert().Equal(uint64(1), proposals[0].GroupPolicyVersion)
	s.Assert().Equal(group.PROPOSAL_STATUS_SUBMITTED, proposals[0].Status)
	s.Assert().Equal(group.PROPOSAL_RESULT_UNFINALIZED, proposals[0].Result)
	s.Assert().Equal(group.TallyResult{
		YesCount:        "0",
		NoCount:         "0",
		AbstainCount:    "0",
		NoWithVetoCount: "0",
	}, proposals[0].FinalTallyResult)

	specs := map[string]struct {
		srcCtx              sdk.Context
		expFinalTallyResult group.TallyResult
		req                 *group.MsgVote
		doBefore            func(ctx context.Context)
		postRun             func(sdkCtx sdk.Context)
		expProposalStatus   group.ProposalStatus
		expResult           group.ProposalResult
		expExecutorResult   group.ProposalExecutorResult
		expErr              bool
	}{
		"vote yes": {
			req: &group.MsgVote{
				ProposalId: myProposalID,
				Voter:      addr4.String(),
				Option:     group.VOTE_OPTION_YES,
			},
			expFinalTallyResult: group.TallyResult{
				YesCount:        "1",
				NoCount:         "0",
				AbstainCount:    "0",
				NoWithVetoCount: "0",
			},
			expProposalStatus: group.PROPOSAL_STATUS_SUBMITTED,
			expResult:         group.PROPOSAL_RESULT_UNFINALIZED,
			expExecutorResult: group.PROPOSAL_EXECUTOR_RESULT_NOT_RUN,
			postRun:           func(sdkCtx sdk.Context) {},
		},
		"with try exec": {
			req: &group.MsgVote{
				ProposalId: myProposalID,
				Voter:      addr3.String(),
				Option:     group.VOTE_OPTION_YES,
				Exec:       group.Exec_EXEC_TRY,
			},
			expFinalTallyResult: group.TallyResult{
				YesCount:        "2",
				NoCount:         "0",
				AbstainCount:    "0",
				NoWithVetoCount: "0",
			},
			expProposalStatus: group.PROPOSAL_STATUS_CLOSED,
			expResult:         group.PROPOSAL_RESULT_ACCEPTED,
			expExecutorResult: group.PROPOSAL_EXECUTOR_RESULT_SUCCESS,
			postRun: func(sdkCtx sdk.Context) {
				fromBalances := s.app.BankKeeper.GetAllBalances(sdkCtx, groupPolicy)
				s.Require().Contains(fromBalances, sdk.NewInt64Coin("test", 9900))
				toBalances := s.app.BankKeeper.GetAllBalances(sdkCtx, addr5)
				s.Require().Contains(toBalances, sdk.NewInt64Coin("test", 100))
			},
		},
		"with try exec, not enough yes votes for proposal to pass": {
			req: &group.MsgVote{
				ProposalId: myProposalID,
				Voter:      addr4.String(),
				Option:     group.VOTE_OPTION_YES,
				Exec:       group.Exec_EXEC_TRY,
			},
			expFinalTallyResult: group.TallyResult{
				YesCount:        "1",
				NoCount:         "0",
				AbstainCount:    "0",
				NoWithVetoCount: "0",
			},
			expProposalStatus: group.PROPOSAL_STATUS_SUBMITTED,
			expResult:         group.PROPOSAL_RESULT_UNFINALIZED,
			expExecutorResult: group.PROPOSAL_EXECUTOR_RESULT_NOT_RUN,
			postRun:           func(sdkCtx sdk.Context) {},
		},
		"vote no": {
			req: &group.MsgVote{
				ProposalId: myProposalID,
				Voter:      addr4.String(),
				Option:     group.VOTE_OPTION_NO,
			},
			expFinalTallyResult: group.TallyResult{
				YesCount:        "0",
				NoCount:         "1",
				AbstainCount:    "0",
				NoWithVetoCount: "0",
			},
			expProposalStatus: group.PROPOSAL_STATUS_SUBMITTED,
			expResult:         group.PROPOSAL_RESULT_UNFINALIZED,
			expExecutorResult: group.PROPOSAL_EXECUTOR_RESULT_NOT_RUN,
			postRun:           func(sdkCtx sdk.Context) {},
		},
		"vote abstain": {
			req: &group.MsgVote{
				ProposalId: myProposalID,
				Voter:      addr4.String(),
				Option:     group.VOTE_OPTION_ABSTAIN,
			},
			expFinalTallyResult: group.TallyResult{
				YesCount:        "0",
				NoCount:         "0",
				AbstainCount:    "1",
				NoWithVetoCount: "0",
			},
			expProposalStatus: group.PROPOSAL_STATUS_SUBMITTED,
			expResult:         group.PROPOSAL_RESULT_UNFINALIZED,
			expExecutorResult: group.PROPOSAL_EXECUTOR_RESULT_NOT_RUN,
			postRun:           func(sdkCtx sdk.Context) {},
		},
		"vote veto": {
			req: &group.MsgVote{
				ProposalId: myProposalID,
				Voter:      addr4.String(),
				Option:     group.VOTE_OPTION_NO_WITH_VETO,
			},
			expFinalTallyResult: group.TallyResult{
				YesCount:        "0",
				NoCount:         "0",
				AbstainCount:    "0",
				NoWithVetoCount: "1",
			},
			expProposalStatus: group.PROPOSAL_STATUS_SUBMITTED,
			expResult:         group.PROPOSAL_RESULT_UNFINALIZED,
			expExecutorResult: group.PROPOSAL_EXECUTOR_RESULT_NOT_RUN,
			postRun:           func(sdkCtx sdk.Context) {},
		},
		"apply decision policy early": {
			req: &group.MsgVote{
				ProposalId: myProposalID,
				Voter:      addr3.String(),
				Option:     group.VOTE_OPTION_YES,
			},
			expFinalTallyResult: group.TallyResult{
				YesCount:        "2",
				NoCount:         "0",
				AbstainCount:    "0",
				NoWithVetoCount: "0",
			},
			expProposalStatus: group.PROPOSAL_STATUS_CLOSED,
			expResult:         group.PROPOSAL_RESULT_ACCEPTED,
			expExecutorResult: group.PROPOSAL_EXECUTOR_RESULT_NOT_RUN,
			postRun:           func(sdkCtx sdk.Context) {},
		},
		"reject new votes when final decision is made already": {
			req: &group.MsgVote{
				ProposalId: myProposalID,
				Voter:      addr4.String(),
				Option:     group.VOTE_OPTION_YES,
			},
			doBefore: func(ctx context.Context) {
				_, err := s.keeper.Vote(ctx, &group.MsgVote{
					ProposalId: myProposalID,
					Voter:      addr3.String(),
					Option:     group.VOTE_OPTION_NO_WITH_VETO,
				})
				s.Require().NoError(err)
			},
			expErr:  true,
			postRun: func(sdkCtx sdk.Context) {},
		},
		"metadata too long": {
			req: &group.MsgVote{
				ProposalId: myProposalID,
				Voter:      addr4.String(),
				Metadata:   bytes.Repeat([]byte{1}, 256),
				Option:     group.VOTE_OPTION_NO,
			},
			expErr:  true,
			postRun: func(sdkCtx sdk.Context) {},
		},
		"existing proposal required": {
			req: &group.MsgVote{
				ProposalId: 999,
				Voter:      addr4.String(),
				Option:     group.VOTE_OPTION_NO,
			},
			expErr:  true,
			postRun: func(sdkCtx sdk.Context) {},
		},
		"empty vote option": {
			req: &group.MsgVote{
				ProposalId: myProposalID,
				Voter:      addr4.String(),
			},
			expErr:  true,
			postRun: func(sdkCtx sdk.Context) {},
		},
		"invalid vote option": {
			req: &group.MsgVote{
				ProposalId: myProposalID,
				Voter:      addr4.String(),
				Option:     5,
			},
			expErr:  true,
			postRun: func(sdkCtx sdk.Context) {},
		},
		"voter must be in group": {
			req: &group.MsgVote{
				ProposalId: myProposalID,
				Voter:      addr2.String(),
				Option:     group.VOTE_OPTION_NO,
			},
			expErr:  true,
			postRun: func(sdkCtx sdk.Context) {},
		},
		"admin that is not a group member can not vote": {
			req: &group.MsgVote{
				ProposalId: myProposalID,
				Voter:      addr1.String(),
				Option:     group.VOTE_OPTION_NO,
			},
			expErr:  true,
			postRun: func(sdkCtx sdk.Context) {},
		},
		"on timeout": {
			req: &group.MsgVote{
				ProposalId: myProposalID,
				Voter:      addr4.String(),
				Option:     group.VOTE_OPTION_NO,
			},
			srcCtx:  s.sdkCtx.WithBlockTime(s.blockTime.Add(time.Second)),
			expErr:  true,
			postRun: func(sdkCtx sdk.Context) {},
		},
		"closed already": {
			req: &group.MsgVote{
				ProposalId: myProposalID,
				Voter:      addr4.String(),
				Option:     group.VOTE_OPTION_NO,
			},
			doBefore: func(ctx context.Context) {
				_, err := s.keeper.Vote(ctx, &group.MsgVote{
					ProposalId: myProposalID,
					Voter:      addr3.String(),
					Option:     group.VOTE_OPTION_YES,
				})
				s.Require().NoError(err)
			},
			expErr:  true,
			postRun: func(sdkCtx sdk.Context) {},
		},
		"voted already": {
			req: &group.MsgVote{
				ProposalId: myProposalID,
				Voter:      addr4.String(),
				Option:     group.VOTE_OPTION_NO,
			},
			doBefore: func(ctx context.Context) {
				_, err := s.keeper.Vote(ctx, &group.MsgVote{
					ProposalId: myProposalID,
					Voter:      addr4.String(),
					Option:     group.VOTE_OPTION_YES,
				})
				s.Require().NoError(err)
			},
			expErr:  true,
			postRun: func(sdkCtx sdk.Context) {},
		},
		"with group modified": {
			req: &group.MsgVote{
				ProposalId: myProposalID,
				Voter:      addr4.String(),
				Option:     group.VOTE_OPTION_NO,
			},
			doBefore: func(ctx context.Context) {
				_, err = s.keeper.UpdateGroupMetadata(ctx, &group.MsgUpdateGroupMetadata{
					GroupId:  myGroupID,
					Admin:    addr1.String(),
					Metadata: []byte{1, 2, 3},
				})
				s.Require().NoError(err)
			},
			expErr:  true,
			postRun: func(sdkCtx sdk.Context) {},
		},
		"with policy modified": {
			req: &group.MsgVote{
				ProposalId: myProposalID,
				Voter:      addr4.String(),
				Option:     group.VOTE_OPTION_NO,
			},
			doBefore: func(ctx context.Context) {
				m, err := group.NewMsgUpdateGroupPolicyDecisionPolicyRequest(
					addr1,
					groupPolicy,
					&group.ThresholdDecisionPolicy{
						Threshold: "1",
						Timeout:   time.Second,
					},
				)
				s.Require().NoError(err)

				_, err = s.keeper.UpdateGroupPolicyDecisionPolicy(ctx, m)
				s.Require().NoError(err)
			},
			expErr:  true,
			postRun: func(sdkCtx sdk.Context) {},
		},
	}
	for msg, spec := range specs {
		spec := spec
		s.Run(msg, func() {
			sdkCtx := s.sdkCtx
			if !spec.srcCtx.IsZero() {
				sdkCtx = spec.srcCtx
			}
			sdkCtx, _ = sdkCtx.CacheContext()
			ctx := sdk.WrapSDKContext(sdkCtx)

			if spec.doBefore != nil {
				spec.doBefore(ctx)
			}
			_, err := s.keeper.Vote(ctx, spec.req)
			if spec.expErr {
				s.Require().Error(err)
				return
			}
			s.Require().NoError(err)

			s.Require().NoError(err)
			// vote is stored and all data persisted
			res, err := s.keeper.VoteByProposalVoter(ctx, &group.QueryVoteByProposalVoterRequest{
				ProposalId: spec.req.ProposalId,
				Voter:      spec.req.Voter,
			})
			s.Require().NoError(err)
			loaded := res.Vote
			s.Assert().Equal(spec.req.ProposalId, loaded.ProposalId)
			s.Assert().Equal(spec.req.Voter, loaded.Voter)
			s.Assert().Equal(spec.req.Option, loaded.Option)
			s.Assert().Equal(spec.req.Metadata, loaded.Metadata)
			s.Assert().Equal(s.blockTime, loaded.SubmitTime)

			// query votes by proposal
			votesByProposalRes, err := s.keeper.VotesByProposal(ctx, &group.QueryVotesByProposalRequest{
				ProposalId: spec.req.ProposalId,
			})
			s.Require().NoError(err)
			votesByProposal := votesByProposalRes.Votes
			s.Require().Equal(1, len(votesByProposal))
			vote := votesByProposal[0]
			s.Assert().Equal(spec.req.ProposalId, vote.ProposalId)
			s.Assert().Equal(spec.req.Voter, vote.Voter)
			s.Assert().Equal(spec.req.Option, vote.Option)
			s.Assert().Equal(spec.req.Metadata, vote.Metadata)
			s.Assert().Equal(s.blockTime, vote.SubmitTime)

			// query votes by voter
			voter := spec.req.Voter
			votesByVoterRes, err := s.keeper.VotesByVoter(ctx, &group.QueryVotesByVoterRequest{
				Voter: voter,
			})
			s.Require().NoError(err)
			votesByVoter := votesByVoterRes.Votes
			s.Require().Equal(1, len(votesByVoter))
			s.Assert().Equal(spec.req.ProposalId, votesByVoter[0].ProposalId)
			s.Assert().Equal(voter, votesByVoter[0].Voter)
			s.Assert().Equal(spec.req.Option, votesByVoter[0].Option)
			s.Assert().Equal(spec.req.Metadata, votesByVoter[0].Metadata)
			s.Assert().Equal(s.blockTime, votesByVoter[0].SubmitTime)

			// and proposal is updated
			proposalRes, err := s.keeper.Proposal(ctx, &group.QueryProposalRequest{
				ProposalId: spec.req.ProposalId,
			})
			s.Require().NoError(err)
			proposal := proposalRes.Proposal
			s.Assert().Equal(spec.expFinalTallyResult, proposal.FinalTallyResult)
			s.Assert().Equal(spec.expResult, proposal.Result)
			s.Assert().Equal(spec.expProposalStatus, proposal.Status)
			s.Assert().Equal(spec.expExecutorResult, proposal.ExecutorResult)

			spec.postRun(sdkCtx)
		})
	}
}

func (s *TestSuite) TestExecProposal() {
	addrs := s.addrs
	addr1 := addrs[0]
	addr2 := addrs[1]

	msgSend1 := &banktypes.MsgSend{
		FromAddress: s.groupPolicyAddr.String(),
		ToAddress:   addr2.String(),
		Amount:      sdk.Coins{sdk.NewInt64Coin("test", 100)},
	}
	msgSend2 := &banktypes.MsgSend{
		FromAddress: s.groupPolicyAddr.String(),
		ToAddress:   addr2.String(),
		Amount:      sdk.Coins{sdk.NewInt64Coin("test", 10001)},
	}
	proposers := []string{addr2.String()}

	specs := map[string]struct {
		srcBlockTime      time.Time
		setupProposal     func(ctx context.Context) uint64
		expErr            bool
		expProposalStatus group.ProposalStatus
		expProposalResult group.ProposalResult
		expExecutorResult group.ProposalExecutorResult
		expBalance        bool
		expFromBalances   sdk.Coin
		expToBalances     sdk.Coin
	}{
		"proposal executed when accepted": {
			setupProposal: func(ctx context.Context) uint64 {
				msgs := []sdk.Msg{msgSend1}
				return submitProposalAndVote(ctx, s, msgs, proposers, group.VOTE_OPTION_YES)
			},
			expProposalStatus: group.PROPOSAL_STATUS_CLOSED,
			expProposalResult: group.PROPOSAL_RESULT_ACCEPTED,
			expExecutorResult: group.PROPOSAL_EXECUTOR_RESULT_SUCCESS,
			expBalance:        true,
			expFromBalances:   sdk.NewInt64Coin("test", 9900),
			expToBalances:     sdk.NewInt64Coin("test", 100),
		},
		"proposal with multiple messages executed when accepted": {
			setupProposal: func(ctx context.Context) uint64 {
				msgs := []sdk.Msg{msgSend1, msgSend1}
				return submitProposalAndVote(ctx, s, msgs, proposers, group.VOTE_OPTION_YES)
			},
			expProposalStatus: group.PROPOSAL_STATUS_CLOSED,
			expProposalResult: group.PROPOSAL_RESULT_ACCEPTED,
			expExecutorResult: group.PROPOSAL_EXECUTOR_RESULT_SUCCESS,
			expBalance:        true,
			expFromBalances:   sdk.NewInt64Coin("test", 9800),
			expToBalances:     sdk.NewInt64Coin("test", 200),
		},
		"proposal not executed when rejected": {
			setupProposal: func(ctx context.Context) uint64 {
				msgs := []sdk.Msg{msgSend1}
				return submitProposalAndVote(ctx, s, msgs, proposers, group.VOTE_OPTION_NO)
			},
			expProposalStatus: group.PROPOSAL_STATUS_CLOSED,
			expProposalResult: group.PROPOSAL_RESULT_REJECTED,
			expExecutorResult: group.PROPOSAL_EXECUTOR_RESULT_NOT_RUN,
		},
		"open proposal must not fail": {
			setupProposal: func(ctx context.Context) uint64 {
				return submitProposal(ctx, s, []sdk.Msg{msgSend1}, proposers)
			},
			expProposalStatus: group.PROPOSAL_STATUS_SUBMITTED,
			expProposalResult: group.PROPOSAL_RESULT_UNFINALIZED,
			expExecutorResult: group.PROPOSAL_EXECUTOR_RESULT_NOT_RUN,
		},
		"existing proposal required": {
			setupProposal: func(ctx context.Context) uint64 {
				return 9999
			},
			expErr: true,
		},
		"Decision policy also applied on timeout": {
			setupProposal: func(ctx context.Context) uint64 {
				msgs := []sdk.Msg{msgSend1}
				return submitProposalAndVote(ctx, s, msgs, proposers, group.VOTE_OPTION_NO)
			},
			srcBlockTime:      s.blockTime.Add(time.Second),
			expProposalStatus: group.PROPOSAL_STATUS_CLOSED,
			expProposalResult: group.PROPOSAL_RESULT_REJECTED,
			expExecutorResult: group.PROPOSAL_EXECUTOR_RESULT_NOT_RUN,
		},
		"Decision policy also applied after timeout": {
			setupProposal: func(ctx context.Context) uint64 {
				msgs := []sdk.Msg{msgSend1}
				return submitProposalAndVote(ctx, s, msgs, proposers, group.VOTE_OPTION_NO)
			},
			srcBlockTime:      s.blockTime.Add(time.Second).Add(time.Millisecond),
			expProposalStatus: group.PROPOSAL_STATUS_CLOSED,
			expProposalResult: group.PROPOSAL_RESULT_REJECTED,
			expExecutorResult: group.PROPOSAL_EXECUTOR_RESULT_NOT_RUN,
		},
		"with group modified before tally": {
			setupProposal: func(ctx context.Context) uint64 {
				myProposalID := submitProposal(ctx, s, []sdk.Msg{msgSend1}, proposers)

				// then modify group
				_, err := s.keeper.UpdateGroupMetadata(ctx, &group.MsgUpdateGroupMetadata{
					Admin:    addr1.String(),
					GroupId:  s.groupID,
					Metadata: []byte{1, 2, 3},
				})
				s.Require().NoError(err)
				return myProposalID
			},
			expProposalStatus: group.PROPOSAL_STATUS_ABORTED,
			expProposalResult: group.PROPOSAL_RESULT_UNFINALIZED,
			expExecutorResult: group.PROPOSAL_EXECUTOR_RESULT_NOT_RUN,
		},
		"with group policy modified before tally": {
			setupProposal: func(ctx context.Context) uint64 {
				myProposalID := submitProposal(ctx, s, []sdk.Msg{msgSend1}, proposers)
				_, err := s.keeper.UpdateGroupPolicyMetadata(ctx, &group.MsgUpdateGroupPolicyMetadata{
					Admin:    addr1.String(),
					Address:  s.groupPolicyAddr.String(),
					Metadata: []byte("group policy modified before tally"),
				})
				s.Require().NoError(err)
				return myProposalID
			},
			expProposalStatus: group.PROPOSAL_STATUS_ABORTED,
			expProposalResult: group.PROPOSAL_RESULT_UNFINALIZED,
			expExecutorResult: group.PROPOSAL_EXECUTOR_RESULT_NOT_RUN,
		},
		"prevent double execution when successful": {
			setupProposal: func(ctx context.Context) uint64 {
				myProposalID := submitProposalAndVote(ctx, s, []sdk.Msg{msgSend1}, proposers, group.VOTE_OPTION_YES)

				_, err := s.keeper.Exec(ctx, &group.MsgExec{Signer: addr1.String(), ProposalId: myProposalID})
				s.Require().NoError(err)
				return myProposalID
			},
			expProposalStatus: group.PROPOSAL_STATUS_CLOSED,
			expProposalResult: group.PROPOSAL_RESULT_ACCEPTED,
			expExecutorResult: group.PROPOSAL_EXECUTOR_RESULT_SUCCESS,
			expBalance:        true,
			expFromBalances:   sdk.NewInt64Coin("test", 9900),
			expToBalances:     sdk.NewInt64Coin("test", 100),
		},
		"rollback all msg updates on failure": {
			setupProposal: func(ctx context.Context) uint64 {
				msgs := []sdk.Msg{msgSend1, msgSend2}
				return submitProposalAndVote(ctx, s, msgs, proposers, group.VOTE_OPTION_YES)
			},
			expProposalStatus: group.PROPOSAL_STATUS_CLOSED,
			expProposalResult: group.PROPOSAL_RESULT_ACCEPTED,
			expExecutorResult: group.PROPOSAL_EXECUTOR_RESULT_FAILURE,
		},
		"executable when failed before": {
			setupProposal: func(ctx context.Context) uint64 {
				msgs := []sdk.Msg{msgSend2}
				myProposalID := submitProposalAndVote(ctx, s, msgs, proposers, group.VOTE_OPTION_YES)

				_, err := s.keeper.Exec(ctx, &group.MsgExec{Signer: addr1.String(), ProposalId: myProposalID})
				s.Require().NoError(err)
				sdkCtx := sdk.UnwrapSDKContext(ctx)
				s.Require().NoError(testutil.FundAccount(s.app.BankKeeper, sdkCtx, s.groupPolicyAddr, sdk.Coins{sdk.NewInt64Coin("test", 10002)}))

				return myProposalID
			},
			expProposalStatus: group.PROPOSAL_STATUS_CLOSED,
			expProposalResult: group.PROPOSAL_RESULT_ACCEPTED,
			expExecutorResult: group.PROPOSAL_EXECUTOR_RESULT_SUCCESS,
		},
	}
	for msg, spec := range specs {
		spec := spec
		s.Run(msg, func() {
			sdkCtx, _ := s.sdkCtx.CacheContext()
			ctx := sdk.WrapSDKContext(sdkCtx)
			proposalID := spec.setupProposal(ctx)

			if !spec.srcBlockTime.IsZero() {
				sdkCtx = sdkCtx.WithBlockTime(spec.srcBlockTime)
			}

			ctx = sdk.WrapSDKContext(sdkCtx)
			_, err := s.keeper.Exec(ctx, &group.MsgExec{Signer: addr1.String(), ProposalId: proposalID})
			if spec.expErr {
				s.Require().Error(err)
				return
			}
			s.Require().NoError(err)

			// and proposal is updated
			res, err := s.keeper.Proposal(ctx, &group.QueryProposalRequest{ProposalId: proposalID})
			s.Require().NoError(err)
			proposal := res.Proposal

			exp := group.ProposalResult_name[int32(spec.expProposalResult)]
			got := group.ProposalResult_name[int32(proposal.Result)]
			s.Assert().Equal(exp, got)

			exp = group.ProposalStatus_name[int32(spec.expProposalStatus)]
			got = group.ProposalStatus_name[int32(proposal.Status)]
			s.Assert().Equal(exp, got)

			exp = group.ProposalExecutorResult_name[int32(spec.expExecutorResult)]
			got = group.ProposalExecutorResult_name[int32(proposal.ExecutorResult)]
			s.Assert().Equal(exp, got)

			if spec.expBalance {
				fromBalances := s.app.BankKeeper.GetAllBalances(sdkCtx, s.groupPolicyAddr)
				s.Require().Contains(fromBalances, spec.expFromBalances)
				toBalances := s.app.BankKeeper.GetAllBalances(sdkCtx, addr2)
				s.Require().Contains(toBalances, spec.expToBalances)
			}
		})
	}
}

<<<<<<< HEAD
func (s *TestSuite) TestLeaveGroup() {
	addrs := simapp.AddTestAddrsIncremental(s.app, s.sdkCtx, 6, sdk.NewInt(3000000))
	admin := addrs[0]
	member1 := addrs[1]
	member2 := addrs[2]
	member3 := addrs[3]
	member4 := addrs[4]
	admin2 := addrs[5]

	require := s.Require()
	res, err := s.keeper.CreateGroup(s.ctx, &group.MsgCreateGroup{
		Admin: admin.String(),
		Members: []group.Member{
			{
				Address:  member1.String(),
				Weight:   "1",
				Metadata: []byte("metadata"),
				AddedAt:  s.sdkCtx.BlockTime(),
			},
			{
				Address:  member2.String(),
				Weight:   "2",
				Metadata: []byte("metadata"),
				AddedAt:  s.sdkCtx.BlockTime(),
			},
			{
				Address:  member3.String(),
				Weight:   "3",
				Metadata: []byte("metadata"),
				AddedAt:  s.sdkCtx.BlockTime(),
			},
		},
	})
	require.NoError(err)
	require.NotNil(res)

	res1, err := s.keeper.CreateGroup(s.ctx, &group.MsgCreateGroup{
		Admin: admin2.String(),
		Members: []group.Member{
			{
				Address:  member1.String(),
				Weight:   "1",
				Metadata: []byte("metadata"),
				AddedAt:  s.sdkCtx.BlockTime(),
			},
		},
	})
	require.NoError(err)
	require.NotNil(res1)

	groupPolicy := &group.MsgCreateGroupPolicy{
		Admin:    admin.String(),
		GroupId:  res.GroupId,
		Metadata: []byte("metadata"),
	}
	policy := group.NewThresholdDecisionPolicy(
		"3",
		time.Hour,
	)
	require.NoError(groupPolicy.SetDecisionPolicy(policy))
	require.NoError(err)

	policyRes, err := s.keeper.CreateGroupPolicy(s.ctx, groupPolicy)
	require.NoError(err)
	require.NotNil(policyRes)

	groupId := res.GroupId
	testCases := []struct {
		name           string
		req            *group.MsgLeaveGroup
		expErr         bool
		errMsg         string
		expMembersSize int
	}{
		{
			"expect error: group not found",
			&group.MsgLeaveGroup{
				GroupId:       100000,
				MemberAddress: member1.String(),
			},
			true,
			"group: not found",
			0,
		},
		{
			"expect error: member not part of group",
			&group.MsgLeaveGroup{
				GroupId:       groupId,
				MemberAddress: member4.String(),
			},
			true,
			"not part of group",
			0,
		},
		{
			"valid testcase: decision policy is not present",
			&group.MsgLeaveGroup{
				GroupId:       res1.GroupId,
				MemberAddress: member1.String(),
			},
			false,
			"",
			0,
		},
		{
			"valid testcase",
			&group.MsgLeaveGroup{
				GroupId:       groupId,
				MemberAddress: member3.String(),
			},
			false,
			"",
			2,
		},
		{
			"valid request: cannot leave group",
			&group.MsgLeaveGroup{
				GroupId:       groupId,
				MemberAddress: member2.String(),
			},
			true,
			"cannot leave group",
			0,
		},
	}

	for _, tc := range testCases {
		s.Run(tc.name, func() {
			res, err := s.keeper.LeaveGroup(s.ctx, tc.req)
			if tc.expErr {
				require.Error(err)
				require.Contains(err.Error(), tc.errMsg)
			} else {
				require.NoError(err)
				require.NotNil(res)
				res, err := s.keeper.GroupMembers(s.ctx, &group.QueryGroupMembersRequest{
					GroupId: tc.req.GroupId,
				})
				require.NoError(err)
				require.Len(res.Members, tc.expMembersSize)
			}
		})
	}
}

func createProposal(
=======
func submitProposal(
>>>>>>> df874590
	ctx context.Context, s *TestSuite, msgs []sdk.Msg,
	proposers []string) uint64 {
	proposalReq := &group.MsgSubmitProposal{
		Address:   s.groupPolicyAddr.String(),
		Proposers: proposers,
		Metadata:  nil,
	}
	err := proposalReq.SetMsgs(msgs)
	s.Require().NoError(err)

	proposalRes, err := s.keeper.SubmitProposal(ctx, proposalReq)
	s.Require().NoError(err)
	return proposalRes.ProposalId
}

func submitProposalAndVote(
	ctx context.Context, s *TestSuite, msgs []sdk.Msg,
	proposers []string, voteOption group.VoteOption) uint64 {
	s.Require().Greater(len(proposers), 0)
	myProposalID := submitProposal(ctx, s, msgs, proposers)

	_, err := s.keeper.Vote(ctx, &group.MsgVote{
		ProposalId: myProposalID,
		Voter:      proposers[0],
		Option:     voteOption,
	})
	s.Require().NoError(err)
	return myProposalID
}

func createGroupAndGroupPolicy(
	admin sdk.AccAddress,
	s *TestSuite,
) (string, uint64, group.DecisionPolicy) {
	groupRes, err := s.keeper.CreateGroup(s.ctx, &group.MsgCreateGroup{
		Admin:    admin.String(),
		Members:  nil,
		Metadata: nil,
	})
	s.Require().NoError(err)

	myGroupID := groupRes.GroupId
	groupPolicy := &group.MsgCreateGroupPolicy{
		Admin:    admin.String(),
		GroupId:  myGroupID,
		Metadata: nil,
	}

	policy := group.NewThresholdDecisionPolicy(
		"1",
		time.Second,
	)
	err = groupPolicy.SetDecisionPolicy(policy)
	s.Require().NoError(err)

	groupPolicyRes, err := s.keeper.CreateGroupPolicy(s.ctx, groupPolicy)
	s.Require().NoError(err)

	return groupPolicyRes.Address, myGroupID, policy
}<|MERGE_RESOLUTION|>--- conflicted
+++ resolved
@@ -2207,7 +2207,6 @@
 	}
 }
 
-<<<<<<< HEAD
 func (s *TestSuite) TestLeaveGroup() {
 	addrs := simapp.AddTestAddrsIncremental(s.app, s.sdkCtx, 6, sdk.NewInt(3000000))
 	admin := addrs[0]
@@ -2353,10 +2352,7 @@
 	}
 }
 
-func createProposal(
-=======
 func submitProposal(
->>>>>>> df874590
 	ctx context.Context, s *TestSuite, msgs []sdk.Msg,
 	proposers []string) uint64 {
 	proposalReq := &group.MsgSubmitProposal{
