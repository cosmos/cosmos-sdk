--- conflicted
+++ resolved
@@ -3244,8 +3244,6 @@
 
 	s.Require().NoError(s.app.GroupKeeper.TallyProposalsAtVPEnd(ctx))
 	s.NotPanics(func() { module.EndBlocker(ctx, s.app.GroupKeeper) })
-<<<<<<< HEAD
-=======
 }
 
 func eventTypeFound(events []abci.Event, eventType string) bool {
@@ -3257,5 +3255,4 @@
 		}
 	}
 	return eventTypeFound
->>>>>>> fd90480b
 }