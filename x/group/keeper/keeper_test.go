--- conflicted
+++ resolved
@@ -2426,7 +2426,6 @@
 			s.Require().NoError(err)
 
 			if !(spec.expExecutorResult == group.PROPOSAL_EXECUTOR_RESULT_SUCCESS) {
-<<<<<<< HEAD
 
 				// and proposal is updated
 				res, err := s.keeper.Proposal(ctx, &group.QueryProposalRequest{ProposalId: proposalID})
@@ -2441,22 +2440,6 @@
 				got = group.ProposalStatus_name[int32(proposal.Status)]
 				s.Assert().Equal(exp, got)
 
-=======
-
-				// and proposal is updated
-				res, err := s.keeper.Proposal(ctx, &group.QueryProposalRequest{ProposalId: proposalID})
-				s.Require().NoError(err)
-				proposal := res.Proposal
-
-				exp := group.ProposalResult_name[int32(spec.expProposalResult)]
-				got := group.ProposalResult_name[int32(proposal.Result)]
-				s.Assert().Equal(exp, got)
-
-				exp = group.ProposalStatus_name[int32(spec.expProposalStatus)]
-				got = group.ProposalStatus_name[int32(proposal.Status)]
-				s.Assert().Equal(exp, got)
-
->>>>>>> e78b25c5
 				exp = group.ProposalExecutorResult_name[int32(spec.expExecutorResult)]
 				got = group.ProposalExecutorResult_name[int32(proposal.ExecutorResult)]
 				s.Assert().Equal(exp, got)
@@ -2616,8 +2599,6 @@
 	}
 }
 
-<<<<<<< HEAD
-=======
 func (s *TestSuite) TestProposalsByVPEnd() {
 	addrs := s.addrs
 	addr2 := addrs[1]
@@ -2750,7 +2731,6 @@
 	}
 }
 
->>>>>>> e78b25c5
 func (s *TestSuite) TestLeaveGroup() {
 	addrs := simapp.AddTestAddrsIncremental(s.app, s.sdkCtx, 7, sdk.NewInt(3000000))
 	admin1 := addrs[0]
