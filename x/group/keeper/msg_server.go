--- conflicted
+++ resolved
@@ -494,31 +494,16 @@
 	}
 
 	m := &group.Proposal{
-<<<<<<< HEAD
-		Id:               k.proposalTable.Sequence().PeekNextVal(ctx.KVStore(k.key)),
-		Address:          req.Address,
-		Metadata:         metadata,
-		Proposers:        proposers,
-		SubmitTime:       ctx.BlockTime(),
-		GroupVersion:     g.Version,
-		Result:           group.PROPOSAL_RESULT_UNFINALIZED,
-		Status:           group.PROPOSAL_STATUS_SUBMITTED,
-		ExecutorResult:   group.PROPOSAL_EXECUTOR_RESULT_NOT_RUN,
-		VotingPeriodEnd:  ctx.BlockTime().Add(policy.GetVotingPeriod()), // The voting window begins as soon as the proposal is submitted.
-		FinalTallyResult: group.DefaultTallyResult(),
-=======
 		Id:                 k.proposalTable.Sequence().PeekNextVal(ctx.KVStore(k.key)),
 		GroupPolicyAddress: req.GroupPolicyAddress,
 		Metadata:           metadata,
 		Proposers:          proposers,
 		SubmitTime:         ctx.BlockTime(),
 		GroupVersion:       g.Version,
-		GroupPolicyVersion: policyAcc.Version,
 		Status:             group.PROPOSAL_STATUS_SUBMITTED,
 		ExecutorResult:     group.PROPOSAL_EXECUTOR_RESULT_NOT_RUN,
 		VotingPeriodEnd:    ctx.BlockTime().Add(policy.GetVotingPeriod()), // The voting window begins as soon as the proposal is submitted.
 		FinalTallyResult:   group.DefaultTallyResult(),
->>>>>>> 8800d2e4
 	}
 
 	if err := m.SetMsgs(msgs); err != nil {
