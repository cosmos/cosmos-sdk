--- conflicted
+++ resolved
@@ -685,19 +685,8 @@
 		return err
 	}
 
-<<<<<<< HEAD
 	result, err := policy.Allow(tallyResult, electorate.TotalWeight)
-	// If the result was final (i.e. enough votes to pass) or if the voting
-	// period ended, then we consider the proposal as final.
-	isFinal := result.Final || ctx.BlockTime().After(p.VotingPeriodEnd)
-
-	switch {
-	case err != nil:
-=======
-	sinceSubmission := ctx.BlockTime().Sub(p.SubmitTime) // duration passed since proposal submission.
-	result, err := policy.Allow(tallyResult, electorate.TotalWeight, sinceSubmission)
-	if err != nil {
->>>>>>> 3423442a
+	if err != nil {
 		return sdkerrors.Wrap(err, "policy allow")
 	}
 
