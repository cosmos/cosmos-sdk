package module

import (
	autocliv1 "cosmossdk.io/api/cosmos/autocli/v1"
	groupv1 "cosmossdk.io/api/cosmos/group/v1"
)

// AutoCLIOptions implements the autocli.HasAutoCLIConfig interface.
func (am AppModule) AutoCLIOptions() *autocliv1.ModuleOptions {
	return &autocliv1.ModuleOptions{
		Query: &autocliv1.ServiceCommandDescriptor{
			Service: groupv1.Query_ServiceDesc.ServiceName,
			RpcCommandOptions: []*autocliv1.RpcCommandOptions{
				{
					RpcMethod: "GroupInfo",
					Use:       "group-info [group-id]",
					Short:     "Query for group info by group id",
					PositionalArgs: []*autocliv1.PositionalArgDescriptor{
						{ProtoField: "group_id"},
					},
				},
				{
					RpcMethod: "GroupPolicyInfo",
					Use:       "group-policy-info [group-policy-account]",
					Short:     "Query for group policy info by account address of group policy",
					PositionalArgs: []*autocliv1.PositionalArgDescriptor{
						{ProtoField: "address"},
					},
				},
				{
					RpcMethod: "GroupMembers",
					Use:       "group-members [group-id]",
					Short:     "Query for group members by group id",
					PositionalArgs: []*autocliv1.PositionalArgDescriptor{
						{ProtoField: "group_id"},
					},
				},
				{
					RpcMethod: "GroupsByAdmin",
					Use:       "groups-by-admin [admin]",
					Short:     "Query for groups by admin account address",
					PositionalArgs: []*autocliv1.PositionalArgDescriptor{
						{ProtoField: "admin"},
					},
				},
				{
					RpcMethod: "GroupPoliciesByGroup",
					Use:       "group-policies-by-group [group-id]",
					Short:     "Query for group policies by group id",
					PositionalArgs: []*autocliv1.PositionalArgDescriptor{
						{ProtoField: "group_id"},
					},
				},
				{
					RpcMethod: "GroupPoliciesByAdmin",
					Use:       "group-policies-by-admin [admin]",
					Short:     "Query for group policies by admin account address",
					PositionalArgs: []*autocliv1.PositionalArgDescriptor{
						{ProtoField: "admin"},
					},
				},
				{
					RpcMethod: "Proposal",
					Use:       "proposal [proposal-id]",
					Short:     "Query for proposal by id",
					PositionalArgs: []*autocliv1.PositionalArgDescriptor{
						{ProtoField: "proposal_id"},
					},
				},
				{
					RpcMethod: "ProposalsByGroupPolicy",
					Use:       "proposals-by-group-policy [group-policy-account]",
					Short:     "Query for proposals by account address of group policy",
					PositionalArgs: []*autocliv1.PositionalArgDescriptor{
						{ProtoField: "address"},
					},
				},
				{
					RpcMethod: "VoteByProposalVoter",
					Use:       "vote [proposal-id] [voter]",
					Short:     "Query for vote by proposal id and voter account address",
					PositionalArgs: []*autocliv1.PositionalArgDescriptor{
						{ProtoField: "proposal_id"},
						{ProtoField: "voter"},
					},
				},
				{
					RpcMethod: "VotesByProposal",
					Use:       "votes-by-proposal [proposal-id]",
					Short:     "Query for votes by proposal id",
					PositionalArgs: []*autocliv1.PositionalArgDescriptor{
						{ProtoField: "proposal_id"},
					},
				},
				{
					RpcMethod: "VotesByVoter",
					Use:       "votes-by-voter [voter]",
					Short:     "Query for votes by voter account address",
					PositionalArgs: []*autocliv1.PositionalArgDescriptor{
						{ProtoField: "voter"},
					},
				},
				{
					RpcMethod: "GroupsByMember",
					Use:       "groups-by-member [address]",
					Short:     "Query for groups by member address",
					PositionalArgs: []*autocliv1.PositionalArgDescriptor{
						{ProtoField: "address"},
					},
				},
				{
					RpcMethod: "TallyResult",
					Use:       "tally-result [proposal-id]",
					Short:     "Query tally result of proposal",
					PositionalArgs: []*autocliv1.PositionalArgDescriptor{
						{ProtoField: "proposal_id"},
					},
				},
				{
					RpcMethod: "Groups",
					Use:       "groups",
					Short:     "Query for all groups on chain",
				},
			},
		},
		Tx: &autocliv1.ServiceCommandDescriptor{
			Service:              groupv1.Msg_ServiceDesc.ServiceName,
			EnhanceCustomCommand: true,
			RpcCommandOptions: []*autocliv1.RpcCommandOptions{
				{
					RpcMethod: "UpdateGroupAdmin",
					Use:       "update-group-admin [admin] [group-id] [new-admin]",
					Short:     "Update a group's admin",
					PositionalArgs: []*autocliv1.PositionalArgDescriptor{
						{ProtoField: "admin"}, {ProtoField: "group_id"}, {ProtoField: "new_admin"},
					},
				},
				{
					RpcMethod: "UpdateGroupMetadata",
					Use:       "update-group-metadata [admin] [group-id] [metadata]",
					Short:     "Update a group's metadata",
					PositionalArgs: []*autocliv1.PositionalArgDescriptor{
						{ProtoField: "admin"}, {ProtoField: "group_id"}, {ProtoField: "metadata"},
					},
				},
				{
					RpcMethod: "UpdateGroupPolicyAdmin",
					Use:       "update-group-policy-admin [admin] [group-policy-account] [new-admin]",
					Short:     "Update a group policy admin",
					PositionalArgs: []*autocliv1.PositionalArgDescriptor{
						{ProtoField: "admin"}, {ProtoField: "group_policy_address"}, {ProtoField: "new_admin"},
					},
				},
				{
					RpcMethod: "UpdateGroupPolicyMetadata",
					Use:       "update-group-policy-metadata [admin] [group-policy-account] [new-metadata]",
					Short:     "Update a group policy metadata",
					PositionalArgs: []*autocliv1.PositionalArgDescriptor{
						{ProtoField: "admin"}, {ProtoField: "group_policy_address"}, {ProtoField: "metadata"},
					},
				},
				{
					RpcMethod: "WithdrawProposal",
					Use:       "withdraw-proposal [proposal-id] [group-policy-admin-or-proposer]",
					Short:     "Withdraw a submitted proposal",
					PositionalArgs: []*autocliv1.PositionalArgDescriptor{
						{ProtoField: "proposal_id"}, {ProtoField: "address"},
					},
				},
				{
					RpcMethod: "Vote",
					Use:       "vote [proposal-id] [voter] [vote-option] [metadata]",
					Long: `Vote on a proposal.
<<<<<<< HEAD
		Parameters:
			proposal-id: unique ID of the proposal
			voter: voter account addresses.
			vote-option: choice of the voter(s)
				VOTE_OPTION_UNSPECIFIED: no-op
				VOTE_OPTION_NO: no
				VOTE_OPTION_YES: yes
				VOTE_OPTION_ABSTAIN: abstain
				VOTE_OPTION_NO_WITH_VETO: no-with-veto
			Metadata: metadata for the vote
=======
Parameters:
	proposal-id: unique ID of the proposal
	voter: voter account addresses.
	vote-option: choice of the voter(s)
		VOTE_OPTION_UNSPECIFIED: no-op
		VOTE_OPTION_NO: no
		VOTE_OPTION_YES: yes
		VOTE_OPTION_ABSTAIN: abstain
		VOTE_OPTION_NO_WITH_VETO: no-with-veto
	Metadata: metadata for the vote
>>>>>>> eda82b06
`,
					PositionalArgs: []*autocliv1.PositionalArgDescriptor{
						{ProtoField: "proposal_id"}, {ProtoField: "voter"}, {ProtoField: "option"}, {ProtoField: "metadata"},
					},
					FlagOptions: map[string]*autocliv1.FlagOptions{
						"exec": {Name: "exec", DefaultValue: "", Usage: "Set to 'try' for trying to execute proposal immediately after voting"},
					},
				},
				{
					RpcMethod: "Exec",
					Use:       "exec [proposal-id]",
					Short:     "Execute a proposal",
					PositionalArgs: []*autocliv1.PositionalArgDescriptor{
						{ProtoField: "proposal_id"},
					},
				},
				{
					RpcMethod: "LeaveGroup",
					Use:       "leave-group [member-address] [group-id]",
					Short:     "Remove member from the group",
					PositionalArgs: []*autocliv1.PositionalArgDescriptor{
						{ProtoField: "address"}, {ProtoField: "group_id"},
					},
				},
			},
		},
	}
}<|MERGE_RESOLUTION|>--- conflicted
+++ resolved
@@ -171,18 +171,6 @@
 					RpcMethod: "Vote",
 					Use:       "vote [proposal-id] [voter] [vote-option] [metadata]",
 					Long: `Vote on a proposal.
-<<<<<<< HEAD
-		Parameters:
-			proposal-id: unique ID of the proposal
-			voter: voter account addresses.
-			vote-option: choice of the voter(s)
-				VOTE_OPTION_UNSPECIFIED: no-op
-				VOTE_OPTION_NO: no
-				VOTE_OPTION_YES: yes
-				VOTE_OPTION_ABSTAIN: abstain
-				VOTE_OPTION_NO_WITH_VETO: no-with-veto
-			Metadata: metadata for the vote
-=======
 Parameters:
 	proposal-id: unique ID of the proposal
 	voter: voter account addresses.
@@ -193,7 +181,6 @@
 		VOTE_OPTION_ABSTAIN: abstain
 		VOTE_OPTION_NO_WITH_VETO: no-with-veto
 	Metadata: metadata for the vote
->>>>>>> eda82b06
 `,
 					PositionalArgs: []*autocliv1.PositionalArgDescriptor{
 						{ProtoField: "proposal_id"}, {ProtoField: "voter"}, {ProtoField: "option"}, {ProtoField: "metadata"},
