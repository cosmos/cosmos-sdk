--- conflicted
+++ resolved
@@ -155,11 +155,7 @@
 }
 
 // ConsensusVersion implements AppModule/ConsensusVersion.
-<<<<<<< HEAD
-func (AppModule) ConsensusVersion() uint64 { return 1 }
-=======
 func (AppModule) ConsensusVersion() uint64 { return ConsensusVersion }
->>>>>>> f008f84e
 
 // EndBlock implements the group module's EndBlock.
 func (am AppModule) EndBlock(ctx sdk.Context, _ abci.RequestEndBlock) []abci.ValidatorUpdate {
