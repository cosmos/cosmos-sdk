--- conflicted
+++ resolved
@@ -178,11 +178,7 @@
 }
 
 //
-<<<<<<< HEAD
-// New App Wiring Setup
-=======
 // App Wiring Setup
->>>>>>> 0d8787c3
 //
 
 func init() {
