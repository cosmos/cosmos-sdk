--- conflicted
+++ resolved
@@ -10,11 +10,8 @@
 	"google.golang.org/grpc"
 
 	"cosmossdk.io/core/appmodule"
-<<<<<<< HEAD
 	appmodulev2 "cosmossdk.io/core/appmodule/v2"
-=======
 	"cosmossdk.io/core/registry"
->>>>>>> 0a98bfb0
 	"cosmossdk.io/x/group"
 	"cosmossdk.io/x/group/client/cli"
 	"cosmossdk.io/x/group/keeper"
@@ -32,23 +29,13 @@
 const ConsensusVersion = 2
 
 var (
-<<<<<<< HEAD
-	_ module.HasName               = AppModule{}
-	_ module.HasAminoCodec         = AppModule{}
-	_ module.HasGRPCGateway        = AppModule{}
-	_ module.HasRegisterInterfaces = AppModule{}
-	_ module.AppModuleSimulation   = AppModule{}
-	_ appmodulev2.HasGenesis       = AppModule{}
-	_ module.HasInvariants         = AppModule{}
-=======
 	_ module.HasName                  = AppModule{}
 	_ module.HasAminoCodec            = AppModule{}
 	_ module.HasGRPCGateway           = AppModule{}
 	_ appmodule.HasRegisterInterfaces = AppModule{}
 	_ module.AppModuleSimulation      = AppModule{}
-	_ module.HasGenesis               = AppModule{}
+	_ appmodulev2.HasGenesis          = AppModule{}
 	_ module.HasInvariants            = AppModule{}
->>>>>>> 0a98bfb0
 
 	_ appmodule.AppModule     = AppModule{}
 	_ appmodule.HasEndBlocker = AppModule{}
