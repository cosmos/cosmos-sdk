package simulation

import (
	"math/rand"
	"time"

	codectypes "github.com/cosmos/cosmos-sdk/codec/types"
	sdk "github.com/cosmos/cosmos-sdk/types"
	"github.com/cosmos/cosmos-sdk/types/module"
	simtypes "github.com/cosmos/cosmos-sdk/types/simulation"
	banktypes "github.com/cosmos/cosmos-sdk/x/bank/types"

	"github.com/cosmos/cosmos-sdk/x/group"
)

const (
	GroupInfo       = "group-info"
	GroupMembers    = "group-members"
	GroupPolicyInfo = "group-policy-info"
	GroupProposals  = "group-proposals"
	GroupVote       = "group-vote"
)

func getGroups(r *rand.Rand, accounts []simtypes.Account) []*group.GroupInfo {
	groups := make([]*group.GroupInfo, 3)
	for i := 0; i < 3; i++ {
		acc, _ := simtypes.RandomAcc(r, accounts)
		groups[i] = &group.GroupInfo{
			Id:          uint64(i + 1),
			Admin:       acc.Address.String(),
			Metadata:    simtypes.RandStringOfLength(r, 10),
			Version:     1,
			TotalWeight: "10",
		}
	}
	return groups
}

func getGroupMembers(r *rand.Rand, accounts []simtypes.Account) []*group.GroupMember {
	groupMembers := make([]*group.GroupMember, 3)
	for i := 0; i < 3; i++ {
		acc, _ := simtypes.RandomAcc(r, accounts)
		groupMembers[i] = &group.GroupMember{
			GroupId: uint64(i + 1),
			Member: &group.Member{
				Address:  acc.Address.String(),
				Weight:   "10",
				Metadata: simtypes.RandStringOfLength(r, 10),
			},
		}
	}
	return groupMembers
}

func getGroupPolicies(r *rand.Rand, simState *module.SimulationState) []*group.GroupPolicyInfo {
	groupPolicies := make([]*group.GroupPolicyInfo, 3)
	for i := 0; i < 3; i++ {
		acc, _ := simtypes.RandomAcc(r, simState.Accounts)
		any, err := codectypes.NewAnyWithValue(group.NewThresholdDecisionPolicy("10", time.Second, 0))
		if err != nil {
			panic(err)
		}
		groupPolicies[i] = &group.GroupPolicyInfo{
			GroupId:        uint64(i + 1),
			Admin:          acc.Address.String(),
			Address:        acc.Address.String(),
			Version:        1,
			DecisionPolicy: any,
			Metadata:       simtypes.RandStringOfLength(r, 10),
		}
	}
	return groupPolicies
}

func getProposals(r *rand.Rand, simState *module.SimulationState) []*group.Proposal {
	proposals := make([]*group.Proposal, 3)
	proposers := []string{simState.Accounts[0].Address.String(), simState.Accounts[1].Address.String()}
	for i := 0; i < 3; i++ {
		from, _ := simtypes.RandomAcc(r, simState.Accounts)
		to, _ := simtypes.RandomAcc(r, simState.Accounts)
		fromAddr := from.Address.String()

		submittedAt := time.Unix(0, 0)
		timeout := submittedAt.Add(time.Second * 1000).UTC()

		proposal := &group.Proposal{
			Id:                 uint64(i + 1),
			Proposers:          proposers,
			Address:            fromAddr,
			GroupVersion:       uint64(i + 1),
			GroupPolicyVersion: uint64(i + 1),
			Status:             group.PROPOSAL_STATUS_SUBMITTED,
			Result:             group.PROPOSAL_RESULT_ACCEPTED,
			FinalTallyResult: group.TallyResult{
				YesCount:        "1",
				NoCount:         "1",
				AbstainCount:    "1",
				NoWithVetoCount: "0",
			},
<<<<<<< HEAD
			ExecutorResult:  group.PROPOSAL_EXECUTOR_RESULT_NOT_RUN,
			Metadata:        []byte(simtypes.RandStringOfLength(r, 50)),
			SubmitTime:      submittedAt,
			VotingPeriodEnd: timeout,
=======
			ExecutorResult: group.PROPOSAL_EXECUTOR_RESULT_NOT_RUN,
			Metadata:       simtypes.RandStringOfLength(r, 50),
			SubmitTime:     submittedAt,
			Timeout:        timeout,
>>>>>>> 1955fc84
		}
		err := proposal.SetMsgs([]sdk.Msg{&banktypes.MsgSend{
			FromAddress: fromAddr,
			ToAddress:   to.Address.String(),
			Amount:      sdk.NewCoins(sdk.NewInt64Coin("test", 10)),
		}})
		if err != nil {
			panic(err)
		}

		proposals[i] = proposal
	}

	return proposals
}

func getVotes(r *rand.Rand, simState *module.SimulationState) []*group.Vote {
	votes := make([]*group.Vote, 3)

	for i := 0; i < 3; i++ {
		votes[i] = &group.Vote{
			ProposalId: uint64(i + 1),
			Voter:      simState.Accounts[i].Address.String(),
			Option:     getVoteOption(i),
			Metadata:   simtypes.RandStringOfLength(r, 50),
			SubmitTime: time.Unix(0, 0),
		}
	}

	return votes
}

func getVoteOption(index int) group.VoteOption {
	switch index {
	case 0:
		return group.VOTE_OPTION_YES
	case 1:
		return group.VOTE_OPTION_NO
	case 2:
		return group.VOTE_OPTION_ABSTAIN
	default:
		return group.VOTE_OPTION_NO_WITH_VETO
	}
}

// RandomizedGenState generates a random GenesisState for the group module.
func RandomizedGenState(simState *module.SimulationState) {

	// groups
	var groups []*group.GroupInfo
	simState.AppParams.GetOrGenerate(
		simState.Cdc, GroupInfo, &groups, simState.Rand,
		func(r *rand.Rand) { groups = getGroups(r, simState.Accounts) },
	)

	// group members
	var members []*group.GroupMember
	simState.AppParams.GetOrGenerate(
		simState.Cdc, GroupMembers, &members, simState.Rand,
		func(r *rand.Rand) { members = getGroupMembers(r, simState.Accounts) },
	)

	// group accounts
	var groupPolicies []*group.GroupPolicyInfo
	simState.AppParams.GetOrGenerate(
		simState.Cdc, GroupPolicyInfo, &groupPolicies, simState.Rand,
		func(r *rand.Rand) { groupPolicies = getGroupPolicies(r, simState) },
	)

	// proposals
	var proposals []*group.Proposal
	simState.AppParams.GetOrGenerate(
		simState.Cdc, GroupProposals, &proposals, simState.Rand,
		func(r *rand.Rand) { proposals = getProposals(r, simState) },
	)

	// votes
	var votes []*group.Vote
	simState.AppParams.GetOrGenerate(
		simState.Cdc, GroupVote, &votes, simState.Rand,
		func(r *rand.Rand) { votes = getVotes(r, simState) },
	)

	groupGenesis := group.GenesisState{
		GroupSeq:       3,
		Groups:         groups,
		GroupMembers:   members,
		GroupPolicySeq: 3,
		GroupPolicies:  groupPolicies,
		ProposalSeq:    3,
		Proposals:      proposals,
		Votes:          votes,
	}

	simState.GenState[group.ModuleName] = simState.Cdc.MustMarshalJSON(&groupGenesis)
}<|MERGE_RESOLUTION|>--- conflicted
+++ resolved
@@ -97,17 +97,10 @@
 				AbstainCount:    "1",
 				NoWithVetoCount: "0",
 			},
-<<<<<<< HEAD
 			ExecutorResult:  group.PROPOSAL_EXECUTOR_RESULT_NOT_RUN,
-			Metadata:        []byte(simtypes.RandStringOfLength(r, 50)),
+			Metadata:        simtypes.RandStringOfLength(r, 50),
 			SubmitTime:      submittedAt,
 			VotingPeriodEnd: timeout,
-=======
-			ExecutorResult: group.PROPOSAL_EXECUTOR_RESULT_NOT_RUN,
-			Metadata:       simtypes.RandStringOfLength(r, 50),
-			SubmitTime:     submittedAt,
-			Timeout:        timeout,
->>>>>>> 1955fc84
 		}
 		err := proposal.SetMsgs([]sdk.Msg{&banktypes.MsgSend{
 			FromAddress: fromAddr,
