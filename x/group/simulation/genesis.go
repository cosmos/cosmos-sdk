package simulation

import (
	"math/rand"
	"time"

	codectypes "github.com/cosmos/cosmos-sdk/codec/types"
	sdk "github.com/cosmos/cosmos-sdk/types"
	"github.com/cosmos/cosmos-sdk/types/module"
	simtypes "github.com/cosmos/cosmos-sdk/types/simulation"
	banktypes "github.com/cosmos/cosmos-sdk/x/bank/types"

	"github.com/cosmos/cosmos-sdk/x/group"
)

const (
	GroupInfo       = "group-info"
	GroupMembers    = "group-members"
	GroupPolicyInfo = "group-policy-info"
	GroupProposals  = "group-proposals"
	GroupVote       = "group-vote"
)

func getGroups(r *rand.Rand, accounts []simtypes.Account) []*group.GroupInfo {
	groups := make([]*group.GroupInfo, 3)
	for i := 0; i < 3; i++ {
		acc, _ := simtypes.RandomAcc(r, accounts)
		groups[i] = &group.GroupInfo{
			Id:          uint64(i + 1),
			Admin:       acc.Address.String(),
			Metadata:    simtypes.RandStringOfLength(r, 10),
			Version:     1,
			TotalWeight: "10",
		}
	}
	return groups
}

func getGroupMembers(r *rand.Rand, accounts []simtypes.Account) []*group.GroupMember {
	groupMembers := make([]*group.GroupMember, 3)
	for i := 0; i < 3; i++ {
		acc, _ := simtypes.RandomAcc(r, accounts)
		groupMembers[i] = &group.GroupMember{
			GroupId: uint64(i + 1),
			Member: &group.Member{
				Address:  acc.Address.String(),
				Weight:   "10",
				Metadata: simtypes.RandStringOfLength(r, 10),
			},
		}
	}
	return groupMembers
}

func getGroupPolicies(r *rand.Rand, simState *module.SimulationState) []*group.GroupPolicyInfo {
	groupPolicies := make([]*group.GroupPolicyInfo, 3)
	for i := 0; i < 3; i++ {
		acc, _ := simtypes.RandomAcc(r, simState.Accounts)
		any, err := codectypes.NewAnyWithValue(group.NewThresholdDecisionPolicy("10", time.Second, 0))
		if err != nil {
			panic(err)
		}
		groupPolicies[i] = &group.GroupPolicyInfo{
			GroupId:        uint64(i + 1),
			Admin:          acc.Address.String(),
			Address:        acc.Address.String(),
			Version:        1,
			DecisionPolicy: any,
			Metadata:       simtypes.RandStringOfLength(r, 10),
		}
	}
	return groupPolicies
}

func getProposals(r *rand.Rand, simState *module.SimulationState, groupPolicies []*group.GroupPolicyInfo) []*group.Proposal {
	proposals := make([]*group.Proposal, 3)
	proposers := []string{simState.Accounts[0].Address.String(), simState.Accounts[1].Address.String()}
	for i := 0; i < 3; i++ {
		idx := r.Intn(len(groupPolicies))
		groupPolicyAddress := groupPolicies[idx].Address
		to, _ := simtypes.RandomAcc(r, simState.Accounts)

		submittedAt := time.Unix(0, 0)
		timeout := submittedAt.Add(time.Second * 1000).UTC()

		proposal := &group.Proposal{
<<<<<<< HEAD
			Id:           uint64(i + 1),
			Proposers:    proposers,
			Address:      groupPolicyAddress,
			GroupVersion: uint64(i + 1),
			Status:       group.PROPOSAL_STATUS_SUBMITTED,
			Result:       group.PROPOSAL_RESULT_ACCEPTED,
=======
			Id:                 uint64(i + 1),
			Proposers:          proposers,
			GroupPolicyAddress: groupPolicyAddress,
			GroupVersion:       uint64(i + 1),
			GroupPolicyVersion: uint64(i + 1),
			Status:             group.PROPOSAL_STATUS_SUBMITTED,
>>>>>>> 8800d2e4
			FinalTallyResult: group.TallyResult{
				YesCount:        "1",
				NoCount:         "1",
				AbstainCount:    "1",
				NoWithVetoCount: "0",
			},
			ExecutorResult:  group.PROPOSAL_EXECUTOR_RESULT_NOT_RUN,
			Metadata:        simtypes.RandStringOfLength(r, 50),
			SubmitTime:      submittedAt,
			VotingPeriodEnd: timeout,
		}
		err := proposal.SetMsgs([]sdk.Msg{&banktypes.MsgSend{
			FromAddress: groupPolicyAddress,
			ToAddress:   to.Address.String(),
			Amount:      sdk.NewCoins(sdk.NewInt64Coin("test", 10)),
		}})
		if err != nil {
			panic(err)
		}

		proposals[i] = proposal
	}

	return proposals
}

func getVotes(r *rand.Rand, simState *module.SimulationState) []*group.Vote {
	votes := make([]*group.Vote, 3)

	for i := 0; i < 3; i++ {
		votes[i] = &group.Vote{
			ProposalId: uint64(i + 1),
			Voter:      simState.Accounts[i].Address.String(),
			Option:     getVoteOption(i),
			Metadata:   simtypes.RandStringOfLength(r, 50),
			SubmitTime: time.Unix(0, 0),
		}
	}

	return votes
}

func getVoteOption(index int) group.VoteOption {
	switch index {
	case 0:
		return group.VOTE_OPTION_YES
	case 1:
		return group.VOTE_OPTION_NO
	case 2:
		return group.VOTE_OPTION_ABSTAIN
	default:
		return group.VOTE_OPTION_NO_WITH_VETO
	}
}

// RandomizedGenState generates a random GenesisState for the group module.
func RandomizedGenState(simState *module.SimulationState) {

	// groups
	var groups []*group.GroupInfo
	simState.AppParams.GetOrGenerate(
		simState.Cdc, GroupInfo, &groups, simState.Rand,
		func(r *rand.Rand) { groups = getGroups(r, simState.Accounts) },
	)

	// group members
	var members []*group.GroupMember
	simState.AppParams.GetOrGenerate(
		simState.Cdc, GroupMembers, &members, simState.Rand,
		func(r *rand.Rand) { members = getGroupMembers(r, simState.Accounts) },
	)

	// group policies
	var groupPolicies []*group.GroupPolicyInfo
	simState.AppParams.GetOrGenerate(
		simState.Cdc, GroupPolicyInfo, &groupPolicies, simState.Rand,
		func(r *rand.Rand) { groupPolicies = getGroupPolicies(r, simState) },
	)

	// proposals
	var proposals []*group.Proposal
	simState.AppParams.GetOrGenerate(
		simState.Cdc, GroupProposals, &proposals, simState.Rand,
		func(r *rand.Rand) { proposals = getProposals(r, simState, groupPolicies) },
	)

	// votes
	var votes []*group.Vote
	simState.AppParams.GetOrGenerate(
		simState.Cdc, GroupVote, &votes, simState.Rand,
		func(r *rand.Rand) { votes = getVotes(r, simState) },
	)

	groupGenesis := group.GenesisState{
		GroupSeq:       3,
		Groups:         groups,
		GroupMembers:   members,
		GroupPolicySeq: 3,
		GroupPolicies:  groupPolicies,
		ProposalSeq:    3,
		Proposals:      proposals,
		Votes:          votes,
	}

	simState.GenState[group.ModuleName] = simState.Cdc.MustMarshalJSON(&groupGenesis)
}<|MERGE_RESOLUTION|>--- conflicted
+++ resolved
@@ -84,21 +84,11 @@
 		timeout := submittedAt.Add(time.Second * 1000).UTC()
 
 		proposal := &group.Proposal{
-<<<<<<< HEAD
-			Id:           uint64(i + 1),
-			Proposers:    proposers,
-			Address:      groupPolicyAddress,
-			GroupVersion: uint64(i + 1),
-			Status:       group.PROPOSAL_STATUS_SUBMITTED,
-			Result:       group.PROPOSAL_RESULT_ACCEPTED,
-=======
 			Id:                 uint64(i + 1),
 			Proposers:          proposers,
 			GroupPolicyAddress: groupPolicyAddress,
 			GroupVersion:       uint64(i + 1),
-			GroupPolicyVersion: uint64(i + 1),
 			Status:             group.PROPOSAL_STATUS_SUBMITTED,
->>>>>>> 8800d2e4
 			FinalTallyResult: group.TallyResult{
 				YesCount:        "1",
 				NoCount:         "1",
