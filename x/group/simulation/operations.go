package simulation

import (
	"context"
	"fmt"
	"math/rand"
	"strings"
	"time"

	"github.com/cosmos/cosmos-sdk/baseapp"
	"github.com/cosmos/cosmos-sdk/codec"
	cdctypes "github.com/cosmos/cosmos-sdk/codec/types"
	"github.com/cosmos/cosmos-sdk/simapp/helpers"
	simappparams "github.com/cosmos/cosmos-sdk/simapp/params"
	sdk "github.com/cosmos/cosmos-sdk/types"
	simtypes "github.com/cosmos/cosmos-sdk/types/simulation"
	authtypes "github.com/cosmos/cosmos-sdk/x/auth/types"
	"github.com/cosmos/cosmos-sdk/x/group/keeper"
	"github.com/cosmos/cosmos-sdk/x/simulation"

	"github.com/cosmos/cosmos-sdk/x/group"
)

var initialGroupID = uint64(100000000000000)

// group message types
var (
	TypeMsgCreateGroup                     = sdk.MsgTypeURL(&group.MsgCreateGroup{})
	TypeMsgUpdateGroupMembers              = sdk.MsgTypeURL(&group.MsgUpdateGroupMembers{})
	TypeMsgUpdateGroupAdmin                = sdk.MsgTypeURL(&group.MsgUpdateGroupAdmin{})
	TypeMsgUpdateGroupMetadata             = sdk.MsgTypeURL(&group.MsgUpdateGroupMetadata{})
	TypeMsgCreateGroupWithPolicy           = sdk.MsgTypeURL(&group.MsgCreateGroupWithPolicy{})
	TypeMsgCreateGroupPolicy               = sdk.MsgTypeURL(&group.MsgCreateGroupPolicy{})
	TypeMsgUpdateGroupPolicyAdmin          = sdk.MsgTypeURL(&group.MsgUpdateGroupPolicyAdmin{})
	TypeMsgUpdateGroupPolicyDecisionPolicy = sdk.MsgTypeURL(&group.MsgUpdateGroupPolicyDecisionPolicy{})
	TypeMsgUpdateGroupPolicyMetadata       = sdk.MsgTypeURL(&group.MsgUpdateGroupPolicyMetadata{})
	TypeMsgSubmitProposal                  = sdk.MsgTypeURL(&group.MsgSubmitProposal{})
	TypeMsgWithdrawProposal                = sdk.MsgTypeURL(&group.MsgWithdrawProposal{})
	TypeMsgVote                            = sdk.MsgTypeURL(&group.MsgVote{})
	TypeMsgExec                            = sdk.MsgTypeURL(&group.MsgExec{})
	TypeMsgLeaveGroup                      = sdk.MsgTypeURL(&group.MsgLeaveGroup{})
)

// Simulation operation weights constants
const (
	OpMsgCreateGroup                     = "op_weight_msg_create_group"
	OpMsgUpdateGroupAdmin                = "op_weight_msg_update_group_admin"
	OpMsgUpdateGroupMetadata             = "op_wieght_msg_update_group_metadata"
	OpMsgUpdateGroupMembers              = "op_weight_msg_update_group_members"
	OpMsgCreateGroupPolicy               = "op_weight_msg_create_group_account"
	OpMsgCreateGroupWithPolicy           = "op_weight_msg_create_group_with_policy"
	OpMsgUpdateGroupPolicyAdmin          = "op_weight_msg_update_group_account_admin"
	OpMsgUpdateGroupPolicyDecisionPolicy = "op_weight_msg_update_group_account_decision_policy"
	OpMsgUpdateGroupPolicyMetaData       = "op_weight_msg_update_group_account_metadata"
	OpMsgSubmitProposal                  = "op_weight_msg_submit_proposal"
	OpMsgWithdrawProposal                = "op_weight_msg_withdraw_proposal"
	OpMsgVote                            = "op_weight_msg_vote"
	OpMsgExec                            = "ops_weight_msg_exec"
	OpMsgLeaveGroup                      = "ops_weight_msg_leave_group"
)

// If update group or group policy txn's executed, `SimulateMsgVote` & `SimulateMsgExec` txn's returns `noOp`.
// That's why we have less weight for update group & group-policy txn's.
const (
	WeightMsgCreateGroup                     = 100
	WeightMsgCreateGroupPolicy               = 50
	WeightMsgSubmitProposal                  = 90
	WeightMsgVote                            = 90
	WeightMsgExec                            = 90
	WeightMsgLeaveGroup                      = 20
	WeightMsgUpdateGroupMetadata             = 5
	WeightMsgUpdateGroupAdmin                = 5
	WeightMsgUpdateGroupMembers              = 5
	WeightMsgUpdateGroupPolicyAdmin          = 5
	WeightMsgUpdateGroupPolicyDecisionPolicy = 5
	WeightMsgUpdateGroupPolicyMetadata       = 5
	WeightMsgWithdrawProposal                = 20
	WeightMsgCreateGroupWithPolicy           = 50
)

// WeightedOperations returns all the operations from the module with their respective weights
func WeightedOperations(
	appParams simtypes.AppParams, cdc codec.JSONCodec, ak group.AccountKeeper,
	bk group.BankKeeper, k keeper.Keeper, appCdc cdctypes.AnyUnpacker) simulation.WeightedOperations {
	var (
		weightMsgCreateGroup                     int
		weightMsgUpdateGroupAdmin                int
		weightMsgUpdateGroupMetadata             int
		weightMsgUpdateGroupMembers              int
		weightMsgCreateGroupPolicy               int
		weightMsgUpdateGroupPolicyAdmin          int
		weightMsgUpdateGroupPolicyDecisionPolicy int
		weightMsgUpdateGroupPolicyMetadata       int
		weightMsgSubmitProposal                  int
		weightMsgVote                            int
		weightMsgExec                            int
		weightMsgLeaveGroup                      int
		weightMsgWithdrawProposal                int
		weightMsgCreateGroupWithPolicy           int
	)

	appParams.GetOrGenerate(cdc, OpMsgCreateGroup, &weightMsgCreateGroup, nil,
		func(_ *rand.Rand) {
			weightMsgCreateGroup = WeightMsgCreateGroup
		},
	)
	appParams.GetOrGenerate(cdc, OpMsgCreateGroupPolicy, &weightMsgCreateGroupPolicy, nil,
		func(_ *rand.Rand) {
			weightMsgCreateGroupPolicy = WeightMsgCreateGroupPolicy
		},
	)
	appParams.GetOrGenerate(cdc, OpMsgLeaveGroup, &weightMsgLeaveGroup, nil,
		func(_ *rand.Rand) {
			weightMsgLeaveGroup = WeightMsgLeaveGroup
		},
	)
	appParams.GetOrGenerate(cdc, OpMsgCreateGroupWithPolicy, &weightMsgCreateGroupWithPolicy, nil,
		func(_ *rand.Rand) {
			weightMsgCreateGroupWithPolicy = WeightMsgCreateGroupWithPolicy
		},
	)
	appParams.GetOrGenerate(cdc, OpMsgSubmitProposal, &weightMsgSubmitProposal, nil,
		func(_ *rand.Rand) {
			weightMsgSubmitProposal = WeightMsgSubmitProposal
		},
	)
	appParams.GetOrGenerate(cdc, OpMsgVote, &weightMsgVote, nil,
		func(_ *rand.Rand) {
			weightMsgVote = WeightMsgVote
		},
	)
	appParams.GetOrGenerate(cdc, OpMsgExec, &weightMsgExec, nil,
		func(_ *rand.Rand) {
			weightMsgExec = WeightMsgExec
		},
	)
	appParams.GetOrGenerate(cdc, OpMsgUpdateGroupMetadata, &weightMsgUpdateGroupMetadata, nil,
		func(_ *rand.Rand) {
			weightMsgUpdateGroupMetadata = WeightMsgUpdateGroupMetadata
		},
	)
	appParams.GetOrGenerate(cdc, OpMsgUpdateGroupAdmin, &weightMsgUpdateGroupAdmin, nil,
		func(_ *rand.Rand) {
			weightMsgUpdateGroupAdmin = WeightMsgUpdateGroupAdmin
		},
	)
	appParams.GetOrGenerate(cdc, OpMsgUpdateGroupMembers, &weightMsgUpdateGroupMembers, nil,
		func(_ *rand.Rand) {
			weightMsgUpdateGroupMembers = WeightMsgUpdateGroupMembers
		},
	)
	appParams.GetOrGenerate(cdc, OpMsgUpdateGroupPolicyAdmin, &weightMsgUpdateGroupPolicyAdmin, nil,
		func(_ *rand.Rand) {
			weightMsgUpdateGroupPolicyAdmin = WeightMsgUpdateGroupPolicyAdmin
		},
	)
	appParams.GetOrGenerate(cdc, OpMsgUpdateGroupPolicyDecisionPolicy, &weightMsgUpdateGroupPolicyDecisionPolicy, nil,
		func(_ *rand.Rand) {
			weightMsgUpdateGroupPolicyDecisionPolicy = WeightMsgUpdateGroupPolicyDecisionPolicy
		},
	)
	appParams.GetOrGenerate(cdc, OpMsgUpdateGroupPolicyMetaData, &weightMsgUpdateGroupPolicyMetadata, nil,
		func(_ *rand.Rand) {
			weightMsgUpdateGroupPolicyMetadata = WeightMsgUpdateGroupPolicyMetadata
		},
	)
	appParams.GetOrGenerate(cdc, OpMsgWithdrawProposal, &weightMsgWithdrawProposal, nil,
		func(_ *rand.Rand) {
			weightMsgWithdrawProposal = WeightMsgWithdrawProposal
		},
	)

	// create two proposals for weightedOperations
	var createProposalOps simulation.WeightedOperations
	for i := 0; i < 2; i++ {
		createProposalOps = append(createProposalOps, simulation.NewWeightedOperation(
			weightMsgSubmitProposal,
			SimulateMsgSubmitProposal(ak, bk, k),
		))
	}

	wPreCreateProposalOps := simulation.WeightedOperations{
		simulation.NewWeightedOperation(
			weightMsgCreateGroup,
			SimulateMsgCreateGroup(ak, bk),
		),
		simulation.NewWeightedOperation(
			weightMsgCreateGroupPolicy,
			SimulateMsgCreateGroupPolicy(ak, bk, k),
		),
		simulation.NewWeightedOperation(
<<<<<<< HEAD
			weightMsgLeaveGroup,
			SimulateMsgLeaveGroup(k, ak, bk),
		),
		// simulation.NewWeightedOperation(
		// 	weightMsgCreateGroupWithPolicy,
		// 	SimulateMsgCreateGroupWithPolicy(ak, bk),
		// ),
=======
			weightMsgCreateGroupWithPolicy,
			SimulateMsgCreateGroupWithPolicy(ak, bk),
		),
>>>>>>> 89ea3902
	}

	wPostCreateProposalOps := simulation.WeightedOperations{
		simulation.NewWeightedOperation(
			WeightMsgWithdrawProposal,
			SimulateMsgWithdrawProposal(ak, bk, k),
		),
		simulation.NewWeightedOperation(
			weightMsgVote,
			SimulateMsgVote(ak, bk, k),
		),
		simulation.NewWeightedOperation(
			weightMsgExec,
			SimulateMsgExec(ak, bk, k),
		),
		simulation.NewWeightedOperation(
			weightMsgUpdateGroupMetadata,
			SimulateMsgUpdateGroupMetadata(ak, bk, k),
		),
		simulation.NewWeightedOperation(
			weightMsgUpdateGroupAdmin,
			SimulateMsgUpdateGroupAdmin(ak, bk, k),
		),
		simulation.NewWeightedOperation(
			weightMsgUpdateGroupMembers,
			SimulateMsgUpdateGroupMembers(ak, bk, k),
		),
		simulation.NewWeightedOperation(
			weightMsgUpdateGroupPolicyAdmin,
			SimulateMsgUpdateGroupPolicyAdmin(ak, bk, k),
		),
		simulation.NewWeightedOperation(
			weightMsgUpdateGroupPolicyDecisionPolicy,
			SimulateMsgUpdateGroupPolicyDecisionPolicy(ak, bk, k),
		),
		simulation.NewWeightedOperation(
			weightMsgUpdateGroupPolicyMetadata,
			SimulateMsgUpdateGroupPolicyMetadata(ak, bk, k),
		),
	}

	return append(wPreCreateProposalOps, append(createProposalOps, wPostCreateProposalOps...)...)
}

// SimulateMsgCreateGroup generates a MsgCreateGroup with random values
func SimulateMsgCreateGroup(ak group.AccountKeeper, bk group.BankKeeper) simtypes.Operation {
	return func(
		r *rand.Rand, app *baseapp.BaseApp, ctx sdk.Context, accounts []simtypes.Account, chainID string) (simtypes.OperationMsg, []simtypes.FutureOperation, error) {
		acc, _ := simtypes.RandomAcc(r, accounts)
		account := ak.GetAccount(ctx, acc.Address)
		accAddr := acc.Address.String()

		spendableCoins := bk.SpendableCoins(ctx, account.GetAddress())
		fees, err := simtypes.RandomFees(r, ctx, spendableCoins)
		if err != nil {
			return simtypes.NoOpMsg(group.ModuleName, TypeMsgCreateGroup, "fee error"), nil, err
		}

		members := genGroupMembers(r, accounts)
		msg := &group.MsgCreateGroup{Admin: accAddr, Members: members, Metadata: simtypes.RandStringOfLength(r, 10)}

		txGen := simappparams.MakeTestEncodingConfig().TxConfig
		tx, err := helpers.GenTx(
			txGen,
			[]sdk.Msg{msg},
			fees,
			helpers.DefaultGenTxGas,
			chainID,
			[]uint64{account.GetAccountNumber()},
			[]uint64{account.GetSequence()},
			acc.PrivKey,
		)
		if err != nil {
			return simtypes.NoOpMsg(group.ModuleName, TypeMsgCreateGroup, "unable to generate mock tx"), nil, err
		}

		_, _, err = app.SimDeliver(txGen.TxEncoder(), tx)
		if err != nil {
			return simtypes.NoOpMsg(group.ModuleName, msg.Type(), "unable to deliver tx"), nil, err
		}

		return simtypes.NewOperationMsg(msg, true, "", nil), nil, err
	}
}

// SimulateMsgCreateGroupWithPolicy generates a MsgCreateGroupWithPolicy with random values
func SimulateMsgCreateGroupWithPolicy(ak group.AccountKeeper, bk group.BankKeeper) simtypes.Operation {
	return func(
		r *rand.Rand, app *baseapp.BaseApp, ctx sdk.Context, accounts []simtypes.Account, chainID string) (simtypes.OperationMsg, []simtypes.FutureOperation, error) {
		acc, _ := simtypes.RandomAcc(r, accounts)
		account := ak.GetAccount(ctx, acc.Address)
		accAddr := acc.Address.String()

		spendableCoins := bk.SpendableCoins(ctx, account.GetAddress())
		fees, err := simtypes.RandomFees(r, ctx, spendableCoins)
		if err != nil {
			return simtypes.NoOpMsg(group.ModuleName, TypeMsgCreateGroup, "fee error"), nil, err
		}

		members := genGroupMembers(r, accounts)
		decisionPolicy := &group.ThresholdDecisionPolicy{
			Threshold: fmt.Sprintf("%d", simtypes.RandIntBetween(r, 1, 10)),
			Windows: &group.DecisionPolicyWindows{
				VotingPeriod: time.Second * time.Duration(30*24*60*60),
			},
		}

		msg := &group.MsgCreateGroupWithPolicy{
			Admin:               accAddr,
			Members:             members,
			GroupMetadata:       simtypes.RandStringOfLength(r, 10),
			GroupPolicyMetadata: simtypes.RandStringOfLength(r, 10),
			GroupPolicyAsAdmin:  r.Float32() < 0.5,
		}
		msg.SetDecisionPolicy(decisionPolicy)
		if err != nil {
			return simtypes.NoOpMsg(group.ModuleName, msg.Type(), "unable to set decision policy"), nil, err
		}

		txGen := simappparams.MakeTestEncodingConfig().TxConfig
		tx, err := helpers.GenTx(
			txGen,
			[]sdk.Msg{msg},
			fees,
			helpers.DefaultGenTxGas,
			chainID,
			[]uint64{account.GetAccountNumber()},
			[]uint64{account.GetSequence()},
			acc.PrivKey,
		)
		if err != nil {
			return simtypes.NoOpMsg(group.ModuleName, TypeMsgCreateGroupWithPolicy, "unable to generate mock tx"), nil, err
		}

		_, _, err = app.SimDeliver(txGen.TxEncoder(), tx)
		if err != nil {
			return simtypes.NoOpMsg(group.ModuleName, msg.Type(), "unable to deliver tx"), nil, err
		}

		return simtypes.NewOperationMsg(msg, true, "", nil), nil, nil
	}
}

// SimulateMsgCreateGroupPolicy generates a NewMsgCreateGroupPolicy with random values
func SimulateMsgCreateGroupPolicy(ak group.AccountKeeper, bk group.BankKeeper, k keeper.Keeper) simtypes.Operation {
	return func(
		r *rand.Rand, app *baseapp.BaseApp, sdkCtx sdk.Context, accounts []simtypes.Account, chainID string) (simtypes.OperationMsg, []simtypes.FutureOperation, error) {
		groupInfo, acc, account, err := randomGroup(r, k, ak, sdkCtx, accounts)
		if err != nil {
			return simtypes.NoOpMsg(group.ModuleName, TypeMsgCreateGroupPolicy, ""), nil, err
		}
		if groupInfo == nil {
			return simtypes.NoOpMsg(group.ModuleName, TypeMsgCreateGroupPolicy, ""), nil, nil
		}
		groupID := groupInfo.Id

		spendableCoins := bk.SpendableCoins(sdkCtx, account.GetAddress())
		fees, err := simtypes.RandomFees(r, sdkCtx, spendableCoins)
		if err != nil {
			return simtypes.NoOpMsg(group.ModuleName, TypeMsgCreateGroupPolicy, "fee error"), nil, err
		}

		msg, err := group.NewMsgCreateGroupPolicy(
			acc.Address,
			groupID,
			simtypes.RandStringOfLength(r, 10),
			&group.ThresholdDecisionPolicy{
				Threshold: fmt.Sprintf("%d", simtypes.RandIntBetween(r, 1, 10)),
				Windows: &group.DecisionPolicyWindows{
					VotingPeriod: time.Second * time.Duration(30*24*60*60),
				},
			},
		)
		if err != nil {
			return simtypes.NoOpMsg(group.ModuleName, TypeMsgCreateGroupPolicy, err.Error()), nil, err
		}

		txGen := simappparams.MakeTestEncodingConfig().TxConfig
		tx, err := helpers.GenTx(
			txGen,
			[]sdk.Msg{msg},
			fees,
			helpers.DefaultGenTxGas,
			chainID,
			[]uint64{account.GetAccountNumber()},
			[]uint64{account.GetSequence()},
			acc.PrivKey,
		)
		if err != nil {
			return simtypes.NoOpMsg(group.ModuleName, TypeMsgCreateGroupPolicy, "unable to generate mock tx"), nil, err
		}

		_, _, err = app.SimDeliver(txGen.TxEncoder(), tx)
		if err != nil {
			fmt.Printf("ERR DELIVER %v\n", err)
			return simtypes.NoOpMsg(group.ModuleName, msg.Type(), "unable to deliver tx"), nil, err
		}

		return simtypes.NewOperationMsg(msg, true, "", nil), nil, err
	}
}

// SimulateMsgSubmitProposal generates a NewMsgSubmitProposal with random values
func SimulateMsgSubmitProposal(ak group.AccountKeeper, bk group.BankKeeper, k keeper.Keeper) simtypes.Operation {
	return func(
		r *rand.Rand, app *baseapp.BaseApp, sdkCtx sdk.Context, accounts []simtypes.Account, chainID string) (simtypes.OperationMsg, []simtypes.FutureOperation, error) {
		g, groupPolicy, _, _, err := randomGroupPolicy(r, k, ak, sdkCtx, accounts)
		if err != nil {
			return simtypes.NoOpMsg(group.ModuleName, TypeMsgSubmitProposal, ""), nil, err
		}
		if g == nil {
			return simtypes.NoOpMsg(group.ModuleName, TypeMsgSubmitProposal, "no group found"), nil, nil
		}
		if groupPolicy == nil {
			return simtypes.NoOpMsg(group.ModuleName, TypeMsgSubmitProposal, "no group policy found"), nil, nil
		}
		groupID := g.Id
		groupPolicyAddr := groupPolicy.Address

		// Return a no-op if we know the proposal cannot be created
		policy := groupPolicy.GetDecisionPolicy()
		err = policy.Validate(*g, group.DefaultConfig())
		if err != nil {
			return simtypes.NoOpMsg(group.ModuleName, TypeMsgSubmitProposal, ""), nil, nil
		}

		// Pick a random member from the group
		ctx := sdk.WrapSDKContext(sdkCtx)
		acc, account, err := randomMember(r, k, ak, ctx, accounts, groupID)
		if err != nil {
			return simtypes.NoOpMsg(group.ModuleName, TypeMsgSubmitProposal, ""), nil, err
		}
		if account == nil {
			return simtypes.NoOpMsg(group.ModuleName, TypeMsgSubmitProposal, "no group member found"), nil, nil
		}

		spendableCoins := bk.SpendableCoins(sdkCtx, account.GetAddress())
		fees, err := simtypes.RandomFees(r, sdkCtx, spendableCoins)
		if err != nil {
			return simtypes.NoOpMsg(group.ModuleName, TypeMsgSubmitProposal, "fee error"), nil, err
		}

		msg := group.MsgSubmitProposal{
			Address:   groupPolicyAddr,
			Proposers: []string{acc.Address.String()},
			Metadata:  simtypes.RandStringOfLength(r, 10),
		}

		txGen := simappparams.MakeTestEncodingConfig().TxConfig
		tx, err := helpers.GenTx(
			txGen,
			[]sdk.Msg{&msg},
			fees,
			helpers.DefaultGenTxGas,
			chainID,
			[]uint64{account.GetAccountNumber()},
			[]uint64{account.GetSequence()},
			acc.PrivKey,
		)
		if err != nil {
			return simtypes.NoOpMsg(group.ModuleName, TypeMsgSubmitProposal, "unable to generate mock tx"), nil, err
		}

		_, _, err = app.SimDeliver(txGen.TxEncoder(), tx)
		if err != nil {
			return simtypes.NoOpMsg(group.ModuleName, msg.Type(), "unable to deliver tx"), nil, err
		}

		return simtypes.NewOperationMsg(&msg, true, "", nil), nil, err
	}
}

// SimulateMsgUpdateGroupAdmin generates a MsgUpdateGroupAdmin with random values
func SimulateMsgUpdateGroupAdmin(ak group.AccountKeeper, bk group.BankKeeper, k keeper.Keeper) simtypes.Operation {
	return func(
		r *rand.Rand, app *baseapp.BaseApp, sdkCtx sdk.Context, accounts []simtypes.Account, chainID string) (simtypes.OperationMsg, []simtypes.FutureOperation, error) {
		groupInfo, acc, account, err := randomGroup(r, k, ak, sdkCtx, accounts)
		if err != nil {
			return simtypes.NoOpMsg(group.ModuleName, TypeMsgUpdateGroupAdmin, ""), nil, err
		}
		if groupInfo == nil {
			return simtypes.NoOpMsg(group.ModuleName, TypeMsgUpdateGroupAdmin, ""), nil, nil
		}
		groupID := groupInfo.Id

		spendableCoins := bk.SpendableCoins(sdkCtx, account.GetAddress())
		fees, err := simtypes.RandomFees(r, sdkCtx, spendableCoins)
		if err != nil {
			return simtypes.NoOpMsg(group.ModuleName, TypeMsgUpdateGroupAdmin, "fee error"), nil, err
		}

		if len(accounts) == 1 {
			return simtypes.NoOpMsg(group.ModuleName, TypeMsgUpdateGroupAdmin, "can't set a new admin with only one account"), nil, nil
		}
		newAdmin, _ := simtypes.RandomAcc(r, accounts)
		// disallow setting current admin as new admin
		for acc.PubKey.Equals(newAdmin.PubKey) {
			newAdmin, _ = simtypes.RandomAcc(r, accounts)
		}

		msg := group.MsgUpdateGroupAdmin{
			GroupId:  groupID,
			Admin:    account.GetAddress().String(),
			NewAdmin: newAdmin.Address.String(),
		}

		txGen := simappparams.MakeTestEncodingConfig().TxConfig
		tx, err := helpers.GenTx(
			txGen,
			[]sdk.Msg{&msg},
			fees,
			helpers.DefaultGenTxGas,
			chainID,
			[]uint64{account.GetAccountNumber()},
			[]uint64{account.GetSequence()},
			acc.PrivKey,
		)
		if err != nil {
			return simtypes.NoOpMsg(group.ModuleName, TypeMsgUpdateGroupAdmin, "unable to generate mock tx"), nil, err
		}

		_, _, err = app.SimDeliver(txGen.TxEncoder(), tx)
		if err != nil {
			return simtypes.NoOpMsg(group.ModuleName, msg.Type(), "unable to deliver tx"), nil, err
		}

		return simtypes.NewOperationMsg(&msg, true, "", nil), nil, err
	}
}

// SimulateMsgUpdateGroupMetadata generates a MsgUpdateGroupMetadata with random values
func SimulateMsgUpdateGroupMetadata(ak group.AccountKeeper, bk group.BankKeeper, k keeper.Keeper) simtypes.Operation {
	return func(
		r *rand.Rand, app *baseapp.BaseApp, sdkCtx sdk.Context, accounts []simtypes.Account, chainID string) (simtypes.OperationMsg, []simtypes.FutureOperation, error) {
		groupInfo, acc, account, err := randomGroup(r, k, ak, sdkCtx, accounts)
		if err != nil {
			return simtypes.NoOpMsg(group.ModuleName, TypeMsgUpdateGroupMetadata, ""), nil, err
		}
		if groupInfo == nil {
			return simtypes.NoOpMsg(group.ModuleName, TypeMsgUpdateGroupMetadata, ""), nil, nil
		}
		groupID := groupInfo.Id

		spendableCoins := bk.SpendableCoins(sdkCtx, account.GetAddress())
		fees, err := simtypes.RandomFees(r, sdkCtx, spendableCoins)
		if err != nil {
			return simtypes.NoOpMsg(group.ModuleName, TypeMsgUpdateGroupMetadata, "fee error"), nil, err
		}

		msg := group.MsgUpdateGroupMetadata{
			GroupId:  groupID,
			Admin:    account.GetAddress().String(),
			Metadata: simtypes.RandStringOfLength(r, 10),
		}

		txGen := simappparams.MakeTestEncodingConfig().TxConfig
		tx, err := helpers.GenTx(
			txGen,
			[]sdk.Msg{&msg},
			fees,
			helpers.DefaultGenTxGas,
			chainID,
			[]uint64{account.GetAccountNumber()},
			[]uint64{account.GetSequence()},
			acc.PrivKey,
		)
		if err != nil {
			return simtypes.NoOpMsg(group.ModuleName, TypeMsgUpdateGroupMetadata, "unable to generate mock tx"), nil, err
		}

		_, _, err = app.SimDeliver(txGen.TxEncoder(), tx)
		if err != nil {
			return simtypes.NoOpMsg(group.ModuleName, msg.Type(), "unable to deliver tx"), nil, err
		}

		return simtypes.NewOperationMsg(&msg, true, "", nil), nil, err
	}
}

// SimulateMsgUpdateGroupMembers generates a MsgUpdateGroupMembers with random values
func SimulateMsgUpdateGroupMembers(ak group.AccountKeeper,
	bk group.BankKeeper, k keeper.Keeper) simtypes.Operation {
	return func(
		r *rand.Rand, app *baseapp.BaseApp, sdkCtx sdk.Context, accounts []simtypes.Account, chainID string) (simtypes.OperationMsg, []simtypes.FutureOperation, error) {
		groupInfo, acc, account, err := randomGroup(r, k, ak, sdkCtx, accounts)
		if err != nil {
			return simtypes.NoOpMsg(group.ModuleName, TypeMsgUpdateGroupMembers, ""), nil, err
		}
		if groupInfo == nil {
			return simtypes.NoOpMsg(group.ModuleName, TypeMsgUpdateGroupMembers, ""), nil, nil
		}
		groupID := groupInfo.Id

		spendableCoins := bk.SpendableCoins(sdkCtx, account.GetAddress())
		fees, err := simtypes.RandomFees(r, sdkCtx, spendableCoins)
		if err != nil {
			return simtypes.NoOpMsg(group.ModuleName, TypeMsgUpdateGroupMembers, "fee error"), nil, err
		}

		members := genGroupMembers(r, accounts)
		ctx := sdk.UnwrapSDKContext(sdkCtx)
		res, err := k.GroupMembers(ctx, &group.QueryGroupMembersRequest{GroupId: groupID})
		if err != nil {
			return simtypes.NoOpMsg(group.ModuleName, TypeMsgUpdateGroupMembers, "group members"), nil, err
		}

		// set existing radnom group member weight to zero to remove from the group
		existigMembers := res.Members
		if len(existigMembers) > 0 {
			memberToRemove := existigMembers[r.Intn(len(existigMembers))]
			var isDuplicateMember bool
			for idx, m := range members {
				if m.Address == memberToRemove.Member.Address {
					members[idx].Weight = "0"
					isDuplicateMember = true
					break
				}
			}

			if !isDuplicateMember {
				m := memberToRemove.Member
				m.Weight = "0"
				members = append(members, *m)
			}
		}

		msg := group.MsgUpdateGroupMembers{
			GroupId:       groupID,
			Admin:         acc.Address.String(),
			MemberUpdates: members,
		}

		txGen := simappparams.MakeTestEncodingConfig().TxConfig
		tx, err := helpers.GenTx(
			txGen,
			[]sdk.Msg{&msg},
			fees,
			helpers.DefaultGenTxGas,
			chainID,
			[]uint64{account.GetAccountNumber()},
			[]uint64{account.GetSequence()},
			acc.PrivKey,
		)
		if err != nil {
			return simtypes.NoOpMsg(group.ModuleName, TypeMsgUpdateGroupMembers, "unable to generate mock tx"), nil, err
		}

		_, _, err = app.SimDeliver(txGen.TxEncoder(), tx)
		if err != nil {
			return simtypes.NoOpMsg(group.ModuleName, msg.Type(), "unable to deliver tx"), nil, err
		}

		return simtypes.NewOperationMsg(&msg, true, "", nil), nil, err
	}
}

// SimulateMsgUpdateGroupPolicyAdmin generates a MsgUpdateGroupPolicyAdmin with random values
func SimulateMsgUpdateGroupPolicyAdmin(ak group.AccountKeeper, bk group.BankKeeper, k keeper.Keeper) simtypes.Operation {
	return func(
		r *rand.Rand, app *baseapp.BaseApp, sdkCtx sdk.Context, accounts []simtypes.Account, chainID string) (simtypes.OperationMsg, []simtypes.FutureOperation, error) {
		_, groupPolicy, acc, account, err := randomGroupPolicy(r, k, ak, sdkCtx, accounts)
		if err != nil {
			return simtypes.NoOpMsg(group.ModuleName, TypeMsgUpdateGroupPolicyAdmin, ""), nil, err
		}
		if groupPolicy == nil {
			return simtypes.NoOpMsg(group.ModuleName, TypeMsgUpdateGroupPolicyAdmin, "no group policy found"), nil, nil
		}
		groupPolicyAddr := groupPolicy.Address

		spendableCoins := bk.SpendableCoins(sdkCtx, account.GetAddress())
		fees, err := simtypes.RandomFees(r, sdkCtx, spendableCoins)
		if err != nil {
			return simtypes.NoOpMsg(group.ModuleName, TypeMsgUpdateGroupPolicyAdmin, "fee error"), nil, err
		}

		if len(accounts) == 1 {
			return simtypes.NoOpMsg(group.ModuleName, TypeMsgUpdateGroupPolicyAdmin, "can't set a new admin with only one account"), nil, nil
		}
		newAdmin, _ := simtypes.RandomAcc(r, accounts)
		// disallow setting current admin as new admin
		for acc.PubKey.Equals(newAdmin.PubKey) {
			newAdmin, _ = simtypes.RandomAcc(r, accounts)
		}

		msg := group.MsgUpdateGroupPolicyAdmin{
			Admin:    acc.Address.String(),
			Address:  groupPolicyAddr,
			NewAdmin: newAdmin.Address.String(),
		}

		txGen := simappparams.MakeTestEncodingConfig().TxConfig
		tx, err := helpers.GenTx(
			txGen,
			[]sdk.Msg{&msg},
			fees,
			helpers.DefaultGenTxGas,
			chainID,
			[]uint64{account.GetAccountNumber()},
			[]uint64{account.GetSequence()},
			acc.PrivKey,
		)
		if err != nil {
			return simtypes.NoOpMsg(group.ModuleName, TypeMsgUpdateGroupPolicyAdmin, "unable to generate mock tx"), nil, err
		}

		_, _, err = app.SimDeliver(txGen.TxEncoder(), tx)
		if err != nil {
			return simtypes.NoOpMsg(group.ModuleName, msg.Type(), "unable to deliver tx"), nil, err
		}

		return simtypes.NewOperationMsg(&msg, true, "", nil), nil, err
	}
}

// // SimulateMsgUpdateGroupPolicyDecisionPolicy generates a NewMsgUpdateGroupPolicyDecisionPolicyRequest with random values
func SimulateMsgUpdateGroupPolicyDecisionPolicy(ak group.AccountKeeper,
	bk group.BankKeeper, k keeper.Keeper) simtypes.Operation {
	return func(
		r *rand.Rand, app *baseapp.BaseApp, sdkCtx sdk.Context, accounts []simtypes.Account, chainID string) (simtypes.OperationMsg, []simtypes.FutureOperation, error) {
		_, groupPolicy, acc, account, err := randomGroupPolicy(r, k, ak, sdkCtx, accounts)
		if err != nil {
			return simtypes.NoOpMsg(group.ModuleName, TypeMsgUpdateGroupPolicyDecisionPolicy, ""), nil, err
		}
		if groupPolicy == nil {
			return simtypes.NoOpMsg(group.ModuleName, TypeMsgUpdateGroupPolicyDecisionPolicy, "no group policy found"), nil, nil
		}
		groupPolicyAddr := groupPolicy.Address

		spendableCoins := bk.SpendableCoins(sdkCtx, account.GetAddress())
		fees, err := simtypes.RandomFees(r, sdkCtx, spendableCoins)
		if err != nil {
			return simtypes.NoOpMsg(group.ModuleName, TypeMsgUpdateGroupPolicyDecisionPolicy, "fee error"), nil, err
		}

		groupPolicyBech32, err := sdk.AccAddressFromBech32(groupPolicyAddr)
		if err != nil {
			return simtypes.NoOpMsg(group.ModuleName, TypeMsgUpdateGroupPolicyDecisionPolicy, fmt.Sprintf("fail to decide bech32 address: %s", err.Error())), nil, nil
		}

		msg, err := group.NewMsgUpdateGroupPolicyDecisionPolicyRequest(acc.Address, groupPolicyBech32, &group.ThresholdDecisionPolicy{
			Threshold: fmt.Sprintf("%d", simtypes.RandIntBetween(r, 1, 10)),
			Windows: &group.DecisionPolicyWindows{
				VotingPeriod: time.Second * time.Duration(simtypes.RandIntBetween(r, 100, 1000)),
			},
		})
		if err != nil {
			return simtypes.NoOpMsg(group.ModuleName, TypeMsgUpdateGroupPolicyDecisionPolicy, err.Error()), nil, err
		}

		txGen := simappparams.MakeTestEncodingConfig().TxConfig
		tx, err := helpers.GenTx(
			txGen,
			[]sdk.Msg{msg},
			fees,
			helpers.DefaultGenTxGas,
			chainID,
			[]uint64{account.GetAccountNumber()},
			[]uint64{account.GetSequence()},
			acc.PrivKey,
		)
		if err != nil {
			return simtypes.NoOpMsg(group.ModuleName, TypeMsgUpdateGroupPolicyDecisionPolicy, "unable to generate mock tx"), nil, err
		}

		_, _, err = app.SimDeliver(txGen.TxEncoder(), tx)
		if err != nil {
			return simtypes.NoOpMsg(group.ModuleName, msg.Type(), "unable to deliver tx"), nil, err
		}
		return simtypes.NewOperationMsg(msg, true, "", nil), nil, err
	}
}

// // SimulateMsgUpdateGroupPolicyMetadata generates a MsgUpdateGroupPolicyMetadata with random values
func SimulateMsgUpdateGroupPolicyMetadata(ak group.AccountKeeper,
	bk group.BankKeeper, k keeper.Keeper) simtypes.Operation {
	return func(
		r *rand.Rand, app *baseapp.BaseApp, sdkCtx sdk.Context, accounts []simtypes.Account, chainID string) (simtypes.OperationMsg, []simtypes.FutureOperation, error) {
		_, groupPolicy, acc, account, err := randomGroupPolicy(r, k, ak, sdkCtx, accounts)
		if err != nil {
			return simtypes.NoOpMsg(group.ModuleName, TypeMsgUpdateGroupPolicyMetadata, ""), nil, err
		}
		if groupPolicy == nil {
			return simtypes.NoOpMsg(group.ModuleName, TypeMsgUpdateGroupPolicyMetadata, "no group policy found"), nil, nil
		}
		groupPolicyAddr := groupPolicy.Address

		spendableCoins := bk.SpendableCoins(sdkCtx, account.GetAddress())
		fees, err := simtypes.RandomFees(r, sdkCtx, spendableCoins)
		if err != nil {
			return simtypes.NoOpMsg(group.ModuleName, TypeMsgUpdateGroupPolicyMetadata, "fee error"), nil, err
		}

		msg := group.MsgUpdateGroupPolicyMetadata{
			Admin:    acc.Address.String(),
			Address:  groupPolicyAddr,
			Metadata: simtypes.RandStringOfLength(r, 10),
		}

		txGen := simappparams.MakeTestEncodingConfig().TxConfig
		tx, err := helpers.GenTx(
			txGen,
			[]sdk.Msg{&msg},
			fees,
			helpers.DefaultGenTxGas,
			chainID,
			[]uint64{account.GetAccountNumber()},
			[]uint64{account.GetSequence()},
			acc.PrivKey,
		)
		if err != nil {
			return simtypes.NoOpMsg(group.ModuleName, TypeMsgUpdateGroupPolicyMetadata, "unable to generate mock tx"), nil, err
		}

		_, _, err = app.SimDeliver(txGen.TxEncoder(), tx)
		if err != nil {
			return simtypes.NoOpMsg(group.ModuleName, msg.Type(), "unable to deliver tx"), nil, err
		}

		return simtypes.NewOperationMsg(&msg, true, "", nil), nil, err
	}
}

// SimulateMsgWithdrawProposal generates a MsgWithdrawProposal with random values
func SimulateMsgWithdrawProposal(ak group.AccountKeeper,
	bk group.BankKeeper, k keeper.Keeper) simtypes.Operation {
	return func(
		r *rand.Rand, app *baseapp.BaseApp, sdkCtx sdk.Context, accounts []simtypes.Account, chainID string) (simtypes.OperationMsg, []simtypes.FutureOperation, error) {
		g, groupPolicy, _, _, err := randomGroupPolicy(r, k, ak, sdkCtx, accounts)
		if err != nil {
			return simtypes.NoOpMsg(group.ModuleName, TypeMsgWithdrawProposal, ""), nil, err
		}
		if g == nil {
			return simtypes.NoOpMsg(group.ModuleName, TypeMsgWithdrawProposal, "no group found"), nil, nil
		}
		if groupPolicy == nil {
			return simtypes.NoOpMsg(group.ModuleName, TypeMsgWithdrawProposal, "no group policy found"), nil, nil
		}

		groupPolicyAddr := groupPolicy.Address
		ctx := sdk.WrapSDKContext(sdkCtx)

		policy := groupPolicy.GetDecisionPolicy()
		err = policy.Validate(*g, group.DefaultConfig())
		if err != nil {
			return simtypes.NoOpMsg(group.ModuleName, TypeMsgWithdrawProposal, err.Error()), nil, nil
		}

		proposalsResult, err := k.ProposalsByGroupPolicy(ctx, &group.QueryProposalsByGroupPolicyRequest{Address: groupPolicyAddr})
		if err != nil {
			return simtypes.NoOpMsg(group.ModuleName, TypeMsgWithdrawProposal, "fail to query group info"), nil, err
		}

		proposals := proposalsResult.GetProposals()
		if len(proposals) == 0 {
			return simtypes.NoOpMsg(group.ModuleName, TypeMsgWithdrawProposal, "no proposals found"), nil, nil
		}

		var proposal *group.Proposal
		proposalID := -1

		for _, p := range proposals {
			if p.Status == group.PROPOSAL_STATUS_SUBMITTED {
				timeout := p.VotingPeriodEnd
				proposal = p
				proposalID = int(p.Id)
				if timeout.Before(sdkCtx.BlockTime()) || timeout.Equal(sdkCtx.BlockTime()) {
					return simtypes.NoOpMsg(group.ModuleName, TypeMsgWithdrawProposal, "voting period ended: skipping"), nil, nil
				}
				break
			}
		}

		// return no-op if no proposal found
		if proposalID == -1 {
			return simtypes.NoOpMsg(group.ModuleName, TypeMsgWithdrawProposal, "no proposals found"), nil, nil
		}

		// Ensure that group and group policy haven't been modified since the proposal submission.
		if proposal.GroupPolicyVersion != groupPolicy.Version {
			return simtypes.NoOpMsg(group.ModuleName, TypeMsgWithdrawProposal, "group policy has been modified"), nil, nil
		}

		// Ensure the group hasn't been modified.
		if proposal.GroupVersion != g.Version {
			return simtypes.NoOpMsg(group.ModuleName, TypeMsgWithdrawProposal, "group has been modified"), nil, nil
		}

		// select a random proposer
		proposers := proposal.Proposers
		n := randIntInRange(r, len(proposers))
		proposerIdx := findAccount(accounts, proposers[n])
		proposer := accounts[proposerIdx]
		proposerAcc := ak.GetAccount(sdkCtx, proposer.Address)

		spendableCoins := bk.SpendableCoins(sdkCtx, proposer.Address)
		fees, err := simtypes.RandomFees(r, sdkCtx, spendableCoins)
		if err != nil {
			return simtypes.NoOpMsg(group.ModuleName, TypeMsgWithdrawProposal, "fee error"), nil, err
		}

		msg := group.MsgWithdrawProposal{
			ProposalId: uint64(proposalID),
			Address:    proposer.Address.String(),
		}

		txGen := simappparams.MakeTestEncodingConfig().TxConfig
		tx, err := helpers.GenTx(
			txGen,
			[]sdk.Msg{&msg},
			fees,
			helpers.DefaultGenTxGas,
			chainID,
			[]uint64{proposerAcc.GetAccountNumber()},
			[]uint64{proposerAcc.GetSequence()},
			proposer.PrivKey,
		)

		if err != nil {
			return simtypes.NoOpMsg(group.ModuleName, TypeMsgUpdateGroupPolicyMetadata, "unable to generate mock tx"), nil, err
		}

		_, _, err = app.SimDeliver(txGen.TxEncoder(), tx)

		if err != nil {
			if strings.Contains(err.Error(), "group was modified") || strings.Contains(err.Error(), "group policy was modified") {
				return simtypes.NoOpMsg(group.ModuleName, msg.Type(), "no-op:group/group-policy was modified"), nil, nil
			}
			return simtypes.NoOpMsg(group.ModuleName, msg.Type(), "unable to deliver tx"), nil, err
		}

		return simtypes.NewOperationMsg(&msg, true, "", nil), nil, err
	}
}

// SimulateMsgVote generates a MsgVote with random values
func SimulateMsgVote(ak group.AccountKeeper,
	bk group.BankKeeper, k keeper.Keeper) simtypes.Operation {
	return func(
		r *rand.Rand, app *baseapp.BaseApp, sdkCtx sdk.Context, accounts []simtypes.Account, chainID string) (simtypes.OperationMsg, []simtypes.FutureOperation, error) {
		g, groupPolicy, _, _, err := randomGroupPolicy(r, k, ak, sdkCtx, accounts)
		if err != nil {
			return simtypes.NoOpMsg(group.ModuleName, TypeMsgVote, ""), nil, err
		}
		if g == nil {
			return simtypes.NoOpMsg(group.ModuleName, TypeMsgVote, "no group found"), nil, nil
		}
		if groupPolicy == nil {
			return simtypes.NoOpMsg(group.ModuleName, TypeMsgVote, "no group policy found"), nil, nil
		}
		groupPolicyAddr := groupPolicy.Address

		// Pick a random member from the group
		ctx := sdk.WrapSDKContext(sdkCtx)
		acc, account, err := randomMember(r, k, ak, ctx, accounts, g.Id)
		if err != nil {
			return simtypes.NoOpMsg(group.ModuleName, TypeMsgVote, ""), nil, err
		}
		if account == nil {
			return simtypes.NoOpMsg(group.ModuleName, TypeMsgVote, "no group member found"), nil, nil
		}

		spendableCoins := bk.SpendableCoins(sdkCtx, account.GetAddress())
		fees, err := simtypes.RandomFees(r, sdkCtx, spendableCoins)
		if err != nil {
			return simtypes.NoOpMsg(group.ModuleName, TypeMsgVote, "fee error"), nil, err
		}

		proposalsResult, err := k.ProposalsByGroupPolicy(ctx, &group.QueryProposalsByGroupPolicyRequest{Address: groupPolicyAddr})
		if err != nil {
			return simtypes.NoOpMsg(group.ModuleName, TypeMsgVote, "fail to query group info"), nil, err
		}
		proposals := proposalsResult.GetProposals()
		if len(proposals) == 0 {
			return simtypes.NoOpMsg(group.ModuleName, TypeMsgVote, "no proposals found"), nil, nil
		}

		var proposal *group.Proposal
		proposalID := -1

		for _, p := range proposals {
			if p.Status == group.PROPOSAL_STATUS_SUBMITTED {
				timeout := p.VotingPeriodEnd
				proposal = p
				proposalID = int(p.Id)
				if timeout.Before(sdkCtx.BlockTime()) || timeout.Equal(sdkCtx.BlockTime()) {
					return simtypes.NoOpMsg(group.ModuleName, TypeMsgVote, "voting period ended: skipping"), nil, nil
				}
				break
			}
		}

		// return no-op if no proposal found
		if proposalID == -1 {
			return simtypes.NoOpMsg(group.ModuleName, TypeMsgVote, "no proposals found"), nil, nil
		}

		// Ensure that group and group policy haven't been modified since the proposal submission.
		if proposal.GroupPolicyVersion != groupPolicy.Version {
			return simtypes.NoOpMsg(group.ModuleName, TypeMsgVote, "group policy has been modified"), nil, nil
		}
		if proposal.GroupVersion != g.Version {
			return simtypes.NoOpMsg(group.ModuleName, TypeMsgVote, "group has been modified"), nil, nil
		}

		// Ensure member hasn't already voted
		res, _ := k.VoteByProposalVoter(ctx, &group.QueryVoteByProposalVoterRequest{
			Voter:      acc.Address.String(),
			ProposalId: uint64(proposalID),
		})
		if res != nil {
			return simtypes.NoOpMsg(group.ModuleName, TypeMsgVote, "member has already voted"), nil, nil
		}

		msg := group.MsgVote{
			ProposalId: uint64(proposalID),
			Voter:      acc.Address.String(),
			Option:     group.VOTE_OPTION_YES,
			Metadata:   simtypes.RandStringOfLength(r, 10),
		}
		txGen := simappparams.MakeTestEncodingConfig().TxConfig
		tx, err := helpers.GenTx(
			txGen,
			[]sdk.Msg{&msg},
			fees,
			helpers.DefaultGenTxGas,
			chainID,
			[]uint64{account.GetAccountNumber()},
			[]uint64{account.GetSequence()},
			acc.PrivKey,
		)
		if err != nil {
			return simtypes.NoOpMsg(group.ModuleName, TypeMsgUpdateGroupPolicyMetadata, "unable to generate mock tx"), nil, err
		}

		_, _, err = app.SimDeliver(txGen.TxEncoder(), tx)

		if err != nil {
			if strings.Contains(err.Error(), "group was modified") || strings.Contains(err.Error(), "group policy was modified") {
				return simtypes.NoOpMsg(group.ModuleName, msg.Type(), "no-op:group/group-policy was modified"), nil, nil
			}
			return simtypes.NoOpMsg(group.ModuleName, msg.Type(), "unable to deliver tx"), nil, err
		}

		return simtypes.NewOperationMsg(&msg, true, "", nil), nil, err
	}
}

// // SimulateMsgExec generates a MsgExec with random values
func SimulateMsgExec(ak group.AccountKeeper,
	bk group.BankKeeper, k keeper.Keeper) simtypes.Operation {
	return func(
		r *rand.Rand, app *baseapp.BaseApp, sdkCtx sdk.Context, accounts []simtypes.Account, chainID string) (simtypes.OperationMsg, []simtypes.FutureOperation, error) {
		_, groupPolicy, acc, account, err := randomGroupPolicy(r, k, ak, sdkCtx, accounts)
		if err != nil {
			return simtypes.NoOpMsg(TypeMsgExec, TypeMsgExec, ""), nil, err
		}
		if groupPolicy == nil {
			return simtypes.NoOpMsg(TypeMsgExec, TypeMsgExec, "no group policy found"), nil, nil
		}
		groupPolicyAddr := groupPolicy.Address

		spendableCoins := bk.SpendableCoins(sdkCtx, account.GetAddress())
		fees, err := simtypes.RandomFees(r, sdkCtx, spendableCoins)
		if err != nil {
			return simtypes.NoOpMsg(TypeMsgExec, TypeMsgExec, "fee error"), nil, err
		}

		ctx := sdk.WrapSDKContext(sdkCtx)
		proposalsResult, err := k.ProposalsByGroupPolicy(ctx, &group.QueryProposalsByGroupPolicyRequest{Address: groupPolicyAddr})
		if err != nil {
			return simtypes.NoOpMsg(TypeMsgExec, TypeMsgExec, "fail to query group info"), nil, err
		}
		proposals := proposalsResult.GetProposals()
		if len(proposals) == 0 {
			return simtypes.NoOpMsg(TypeMsgExec, TypeMsgExec, "no proposals found"), nil, nil
		}

		proposalID := -1

		for _, proposal := range proposals {
			if proposal.Status == group.PROPOSAL_STATUS_CLOSED {
				proposalID = int(proposal.Id)
				break
			}
		}

		// return no-op if no proposal found
		if proposalID == -1 {
			return simtypes.NoOpMsg(TypeMsgExec, TypeMsgExec, "no proposals found"), nil, nil
		}

		msg := group.MsgExec{
			ProposalId: uint64(proposalID),
			Signer:     acc.Address.String(),
		}
		txGen := simappparams.MakeTestEncodingConfig().TxConfig
		tx, err := helpers.GenTx(
			txGen,
			[]sdk.Msg{&msg},
			fees,
			helpers.DefaultGenTxGas,
			chainID,
			[]uint64{account.GetAccountNumber()},
			[]uint64{account.GetSequence()},
			acc.PrivKey,
		)
		if err != nil {
			return simtypes.NoOpMsg(group.ModuleName, TypeMsgUpdateGroupPolicyMetadata, "unable to generate mock tx"), nil, err
		}

		_, _, err = app.SimDeliver(txGen.TxEncoder(), tx)
		if err != nil {
			if strings.Contains(err.Error(), "group was modified") || strings.Contains(err.Error(), "group policy was modified") {
				return simtypes.NoOpMsg(group.ModuleName, msg.Type(), "no-op:group/group-policy was modified"), nil, nil
			}
			return simtypes.NoOpMsg(group.ModuleName, msg.Type(), "unable to deliver tx"), nil, err
		}

		return simtypes.NewOperationMsg(&msg, true, "", nil), nil, err
	}
}

// SimulateMsgLeaveGroup generates a MsgLeaveGroup with random values
func SimulateMsgLeaveGroup(k keeper.Keeper, ak group.AccountKeeper, bk group.BankKeeper) simtypes.Operation {
	return func(
		r *rand.Rand, app *baseapp.BaseApp, sdkCtx sdk.Context, accounts []simtypes.Account, chainID string) (simtypes.OperationMsg, []simtypes.FutureOperation, error) {

		ctx := sdk.WrapSDKContext(sdkCtx)
		groupInfo, policyInfo, _, _, err := randomGroupPolicy(r, k, ak, sdkCtx, accounts)
		if err != nil {
			return simtypes.NoOpMsg(group.ModuleName, TypeMsgLeaveGroup, ""), nil, err
		}

		if policyInfo == nil {
			return simtypes.NoOpMsg(group.ModuleName, TypeMsgLeaveGroup, "no policy found"), nil, nil
		}

		// Pick a random member from the group
		acc, account, err := randomMember(r, k, ak, ctx, accounts, groupInfo.Id)
		if err != nil {
			return simtypes.NoOpMsg(group.ModuleName, TypeMsgLeaveGroup, ""), nil, err
		}
		if account == nil {
			return simtypes.NoOpMsg(group.ModuleName, TypeMsgLeaveGroup, "no group member found"), nil, nil
		}

		spendableCoins := bk.SpendableCoins(sdkCtx, acc.Address)
		fees, err := simtypes.RandomFees(r, sdkCtx, spendableCoins)
		if err != nil {
			return simtypes.NoOpMsg(group.ModuleName, TypeMsgLeaveGroup, "fee error"), nil, err
		}

		msg := &group.MsgLeaveGroup{
			Address: acc.Address.String(),
			GroupId: groupInfo.Id,
		}

		txGen := simappparams.MakeTestEncodingConfig().TxConfig
		tx, err := helpers.GenTx(
			txGen,
			[]sdk.Msg{msg},
			fees,
			helpers.DefaultGenTxGas,
			chainID,
			[]uint64{account.GetAccountNumber()},
			[]uint64{account.GetSequence()},
			acc.PrivKey,
		)
		if err != nil {
			return simtypes.NoOpMsg(group.ModuleName, TypeMsgLeaveGroup, "unable to generate mock tx"), nil, err
		}

		_, _, err = app.SimDeliver(txGen.TxEncoder(), tx)
		if err != nil {
			return simtypes.NoOpMsg(group.ModuleName, msg.Type(), err.Error()), nil, err
		}

		return simtypes.NewOperationMsg(msg, true, "", nil), nil, err
	}
}

func randomGroup(r *rand.Rand, k keeper.Keeper, ak group.AccountKeeper,
	ctx sdk.Context, accounts []simtypes.Account) (groupInfo *group.GroupInfo, acc simtypes.Account, account authtypes.AccountI, err error) {
	groupID := k.GetGroupSequence(ctx)

	switch {
	case groupID > initialGroupID:
		// select a random ID between [initialGroupID, groupID]
		groupID = uint64(simtypes.RandIntBetween(r, int(initialGroupID), int(groupID)))

	default:
		// This is called on the first call to this function
		// in order to update the global variable
		initialGroupID = groupID
	}

	res, err := k.GroupInfo(sdk.WrapSDKContext(ctx), &group.QueryGroupInfoRequest{GroupId: groupID})
	if err != nil {
		return nil, simtypes.Account{}, nil, err
	}

	groupInfo = res.Info
	groupAdmin := groupInfo.Admin
	found := -1
	for i := range accounts {
		if accounts[i].Address.String() == groupAdmin {
			found = i
			break
		}
	}
	if found < 0 {
		return nil, simtypes.Account{}, nil, nil
	}
	acc = accounts[found]
	account = ak.GetAccount(ctx, acc.Address)
	return groupInfo, acc, account, nil
}

func randomGroupPolicy(r *rand.Rand, k keeper.Keeper, ak group.AccountKeeper,
	ctx sdk.Context, accounts []simtypes.Account) (groupInfo *group.GroupInfo, groupPolicyInfo *group.GroupPolicyInfo, acc simtypes.Account, account authtypes.AccountI, err error) {
	groupInfo, _, _, err = randomGroup(r, k, ak, ctx, accounts)
	if err != nil {
		return nil, nil, simtypes.Account{}, nil, err
	}
	if groupInfo == nil {
		return nil, nil, simtypes.Account{}, nil, nil
	}
	groupID := groupInfo.Id

	result, err := k.GroupPoliciesByGroup(sdk.WrapSDKContext(ctx), &group.QueryGroupPoliciesByGroupRequest{GroupId: groupID})
	if err != nil {
		return groupInfo, nil, simtypes.Account{}, nil, err
	}

	n := randIntInRange(r, len(result.GroupPolicies))
	if n < 0 {
		return groupInfo, nil, simtypes.Account{}, nil, nil
	}
	groupPolicyInfo = result.GroupPolicies[n]

	idx := findAccount(accounts, groupPolicyInfo.Admin)
	if idx < 0 {
		return groupInfo, nil, simtypes.Account{}, nil, nil
	}
	acc = accounts[idx]
	account = ak.GetAccount(ctx, acc.Address)
	return groupInfo, groupPolicyInfo, acc, account, nil
}

func randomMember(r *rand.Rand, k keeper.Keeper, ak group.AccountKeeper,
	ctx context.Context, accounts []simtypes.Account, groupID uint64) (acc simtypes.Account, account authtypes.AccountI, err error) {
	res, err := k.GroupMembers(ctx, &group.QueryGroupMembersRequest{
		GroupId: groupID,
	})
	if err != nil {
		return simtypes.Account{}, nil, err
	}
	n := randIntInRange(r, len(res.Members))
	if n < 0 {
		return simtypes.Account{}, nil, err
	}
	idx := findAccount(accounts, res.Members[n].Member.Address)
	if idx < 0 {
		return simtypes.Account{}, nil, err
	}
	acc = accounts[idx]
	account = ak.GetAccount(sdk.UnwrapSDKContext(ctx), acc.Address)
	return acc, account, nil
}

func randIntInRange(r *rand.Rand, l int) int {
	if l == 0 {
		return -1
	}
	if l == 1 {
		return 0
	} else {
		return simtypes.RandIntBetween(r, 0, l-1)
	}
}

func findAccount(accounts []simtypes.Account, addr string) (idx int) {
	idx = -1
	for i := range accounts {
		if accounts[i].Address.String() == addr {
			idx = i
			break
		}
	}
	return idx
}

func genGroupMembers(r *rand.Rand, accounts []simtypes.Account) []group.Member {
	if len(accounts) == 1 {
		return []group.Member{
			{
				Address:  accounts[0].Address.String(),
				Weight:   fmt.Sprintf("%d", simtypes.RandIntBetween(r, 1, 10)),
				Metadata: simtypes.RandStringOfLength(r, 10),
			},
		}
	}

	max := 5
	if len(accounts) < max {
		max = len(accounts)
	}

	membersLen := simtypes.RandIntBetween(r, 1, max)
	members := make([]group.Member, membersLen)

	for i := 0; i < membersLen; i++ {
		members[i] = group.Member{
			Address:  accounts[i].Address.String(),
			Weight:   fmt.Sprintf("%d", simtypes.RandIntBetween(r, 1, 10)),
			Metadata: simtypes.RandStringOfLength(r, 10),
		}
	}

	return members
}<|MERGE_RESOLUTION|>--- conflicted
+++ resolved
@@ -189,19 +189,13 @@
 			SimulateMsgCreateGroupPolicy(ak, bk, k),
 		),
 		simulation.NewWeightedOperation(
-<<<<<<< HEAD
 			weightMsgLeaveGroup,
 			SimulateMsgLeaveGroup(k, ak, bk),
 		),
-		// simulation.NewWeightedOperation(
-		// 	weightMsgCreateGroupWithPolicy,
-		// 	SimulateMsgCreateGroupWithPolicy(ak, bk),
-		// ),
-=======
+		simulation.NewWeightedOperation(
 			weightMsgCreateGroupWithPolicy,
 			SimulateMsgCreateGroupWithPolicy(ak, bk),
 		),
->>>>>>> 89ea3902
 	}
 
 	wPostCreateProposalOps := simulation.WeightedOperations{
