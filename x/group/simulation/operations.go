package simulation

import (
	"context"
	"fmt"
	"math/rand"
	"strings"
	"time"

	"github.com/cosmos/cosmos-sdk/baseapp"
	"github.com/cosmos/cosmos-sdk/codec"
	cdctypes "github.com/cosmos/cosmos-sdk/codec/types"
	simtestutil "github.com/cosmos/cosmos-sdk/testutil/sims"
	sdk "github.com/cosmos/cosmos-sdk/types"
	simtypes "github.com/cosmos/cosmos-sdk/types/simulation"
	"github.com/cosmos/cosmos-sdk/x/auth/tx"
	authtypes "github.com/cosmos/cosmos-sdk/x/auth/types"
	"github.com/cosmos/cosmos-sdk/x/group/keeper"
	"github.com/cosmos/cosmos-sdk/x/simulation"

	"github.com/cosmos/cosmos-sdk/x/group"
)

var initialGroupID = uint64(100000000000000)

// group message types
var (
	TypeMsgCreateGroup                     = sdk.MsgTypeURL(&group.MsgCreateGroup{})
	TypeMsgUpdateGroupMembers              = sdk.MsgTypeURL(&group.MsgUpdateGroupMembers{})
	TypeMsgUpdateGroupAdmin                = sdk.MsgTypeURL(&group.MsgUpdateGroupAdmin{})
	TypeMsgUpdateGroupMetadata             = sdk.MsgTypeURL(&group.MsgUpdateGroupMetadata{})
	TypeMsgCreateGroupWithPolicy           = sdk.MsgTypeURL(&group.MsgCreateGroupWithPolicy{})
	TypeMsgCreateGroupPolicy               = sdk.MsgTypeURL(&group.MsgCreateGroupPolicy{})
	TypeMsgUpdateGroupPolicyAdmin          = sdk.MsgTypeURL(&group.MsgUpdateGroupPolicyAdmin{})
	TypeMsgUpdateGroupPolicyDecisionPolicy = sdk.MsgTypeURL(&group.MsgUpdateGroupPolicyDecisionPolicy{})
	TypeMsgUpdateGroupPolicyMetadata       = sdk.MsgTypeURL(&group.MsgUpdateGroupPolicyMetadata{})
	TypeMsgSubmitProposal                  = sdk.MsgTypeURL(&group.MsgSubmitProposal{})
	TypeMsgWithdrawProposal                = sdk.MsgTypeURL(&group.MsgWithdrawProposal{})
	TypeMsgVote                            = sdk.MsgTypeURL(&group.MsgVote{})
	TypeMsgExec                            = sdk.MsgTypeURL(&group.MsgExec{})
	TypeMsgLeaveGroup                      = sdk.MsgTypeURL(&group.MsgLeaveGroup{})
)

// Simulation operation weights constants
//
//nolint:gosec // these are not hardcoded credentials.
const (
	OpMsgCreateGroup                     = "op_weight_msg_create_group"
	OpMsgUpdateGroupAdmin                = "op_weight_msg_update_group_admin"
	OpMsgUpdateGroupMetadata             = "op_wieght_msg_update_group_metadata"
	OpMsgUpdateGroupMembers              = "op_weight_msg_update_group_members"
	OpMsgCreateGroupPolicy               = "op_weight_msg_create_group_account"
	OpMsgCreateGroupWithPolicy           = "op_weight_msg_create_group_with_policy"   //nolint:gosec
	OpMsgUpdateGroupPolicyAdmin          = "op_weight_msg_update_group_account_admin" //nolint:gosec
	OpMsgUpdateGroupPolicyDecisionPolicy = "op_weight_msg_update_group_account_decision_policy"
	OpMsgUpdateGroupPolicyMetaData       = "op_weight_msg_update_group_account_metadata"
	OpMsgSubmitProposal                  = "op_weight_msg_submit_proposal"
	OpMsgWithdrawProposal                = "op_weight_msg_withdraw_proposal"
	OpMsgVote                            = "op_weight_msg_vote"
	OpMsgExec                            = "ops_weight_msg_exec"
	OpMsgLeaveGroup                      = "ops_weight_msg_leave_group"
)

// If update group or group policy txn's executed, `SimulateMsgVote` & `SimulateMsgExec` txn's returns `noOp`.
// That's why we have less weight for update group & group-policy txn's.
const (
	WeightMsgCreateGroup                     = 100
	WeightMsgCreateGroupPolicy               = 50
	WeightMsgSubmitProposal                  = 90
	WeightMsgVote                            = 90
	WeightMsgExec                            = 90
	WeightMsgLeaveGroup                      = 5
	WeightMsgUpdateGroupMetadata             = 5
	WeightMsgUpdateGroupAdmin                = 5
	WeightMsgUpdateGroupMembers              = 5
	WeightMsgUpdateGroupPolicyAdmin          = 5
	WeightMsgUpdateGroupPolicyDecisionPolicy = 5
	WeightMsgUpdateGroupPolicyMetadata       = 5
	WeightMsgWithdrawProposal                = 20
	WeightMsgCreateGroupWithPolicy           = 50
)

// WeightedOperations returns all the operations from the module with their respective weights
func WeightedOperations(
	registry cdctypes.InterfaceRegistry,
	appParams simtypes.AppParams, cdc codec.JSONCodec, ak group.AccountKeeper,
	bk group.BankKeeper, k keeper.Keeper, appCdc cdctypes.AnyUnpacker,
) simulation.WeightedOperations {
	var (
		weightMsgCreateGroup                     int
		weightMsgUpdateGroupAdmin                int
		weightMsgUpdateGroupMetadata             int
		weightMsgUpdateGroupMembers              int
		weightMsgCreateGroupPolicy               int
		weightMsgUpdateGroupPolicyAdmin          int
		weightMsgUpdateGroupPolicyDecisionPolicy int
		weightMsgUpdateGroupPolicyMetadata       int
		weightMsgSubmitProposal                  int
		weightMsgVote                            int
		weightMsgExec                            int
		weightMsgLeaveGroup                      int
		weightMsgWithdrawProposal                int
		weightMsgCreateGroupWithPolicy           int
	)

	appParams.GetOrGenerate(cdc, OpMsgCreateGroup, &weightMsgCreateGroup, nil,
		func(_ *rand.Rand) {
			weightMsgCreateGroup = WeightMsgCreateGroup
		},
	)
	appParams.GetOrGenerate(cdc, OpMsgCreateGroupPolicy, &weightMsgCreateGroupPolicy, nil,
		func(_ *rand.Rand) {
			weightMsgCreateGroupPolicy = WeightMsgCreateGroupPolicy
		},
	)
	appParams.GetOrGenerate(cdc, OpMsgLeaveGroup, &weightMsgLeaveGroup, nil,
		func(_ *rand.Rand) {
			weightMsgLeaveGroup = WeightMsgLeaveGroup
		},
	)
	appParams.GetOrGenerate(cdc, OpMsgCreateGroupWithPolicy, &weightMsgCreateGroupWithPolicy, nil,
		func(_ *rand.Rand) {
			weightMsgCreateGroupWithPolicy = WeightMsgCreateGroupWithPolicy
		},
	)
	appParams.GetOrGenerate(cdc, OpMsgSubmitProposal, &weightMsgSubmitProposal, nil,
		func(_ *rand.Rand) {
			weightMsgSubmitProposal = WeightMsgSubmitProposal
		},
	)
	appParams.GetOrGenerate(cdc, OpMsgVote, &weightMsgVote, nil,
		func(_ *rand.Rand) {
			weightMsgVote = WeightMsgVote
		},
	)
	appParams.GetOrGenerate(cdc, OpMsgExec, &weightMsgExec, nil,
		func(_ *rand.Rand) {
			weightMsgExec = WeightMsgExec
		},
	)
	appParams.GetOrGenerate(cdc, OpMsgUpdateGroupMetadata, &weightMsgUpdateGroupMetadata, nil,
		func(_ *rand.Rand) {
			weightMsgUpdateGroupMetadata = WeightMsgUpdateGroupMetadata
		},
	)
	appParams.GetOrGenerate(cdc, OpMsgUpdateGroupAdmin, &weightMsgUpdateGroupAdmin, nil,
		func(_ *rand.Rand) {
			weightMsgUpdateGroupAdmin = WeightMsgUpdateGroupAdmin
		},
	)
	appParams.GetOrGenerate(cdc, OpMsgUpdateGroupMembers, &weightMsgUpdateGroupMembers, nil,
		func(_ *rand.Rand) {
			weightMsgUpdateGroupMembers = WeightMsgUpdateGroupMembers
		},
	)
	appParams.GetOrGenerate(cdc, OpMsgUpdateGroupPolicyAdmin, &weightMsgUpdateGroupPolicyAdmin, nil,
		func(_ *rand.Rand) {
			weightMsgUpdateGroupPolicyAdmin = WeightMsgUpdateGroupPolicyAdmin
		},
	)
	appParams.GetOrGenerate(cdc, OpMsgUpdateGroupPolicyDecisionPolicy, &weightMsgUpdateGroupPolicyDecisionPolicy, nil,
		func(_ *rand.Rand) {
			weightMsgUpdateGroupPolicyDecisionPolicy = WeightMsgUpdateGroupPolicyDecisionPolicy
		},
	)
	appParams.GetOrGenerate(cdc, OpMsgUpdateGroupPolicyMetaData, &weightMsgUpdateGroupPolicyMetadata, nil,
		func(_ *rand.Rand) {
			weightMsgUpdateGroupPolicyMetadata = WeightMsgUpdateGroupPolicyMetadata
		},
	)
	appParams.GetOrGenerate(cdc, OpMsgWithdrawProposal, &weightMsgWithdrawProposal, nil,
		func(_ *rand.Rand) {
			weightMsgWithdrawProposal = WeightMsgWithdrawProposal
		},
	)

	// create two proposals for weightedOperations
	var createProposalOps simulation.WeightedOperations
	for i := 0; i < 2; i++ {
		createProposalOps = append(createProposalOps, simulation.NewWeightedOperation(
			weightMsgSubmitProposal,
			SimulateMsgSubmitProposal(codec.NewProtoCodec(registry), ak, bk, k),
		))
	}

	wPreCreateProposalOps := simulation.WeightedOperations{
		simulation.NewWeightedOperation(
			weightMsgCreateGroup,
			SimulateMsgCreateGroup(codec.NewProtoCodec(registry), ak, bk),
		),
		simulation.NewWeightedOperation(
			weightMsgCreateGroupPolicy,
			SimulateMsgCreateGroupPolicy(codec.NewProtoCodec(registry), ak, bk, k),
		),
		simulation.NewWeightedOperation(
			weightMsgCreateGroupWithPolicy,
			SimulateMsgCreateGroupWithPolicy(codec.NewProtoCodec(registry), ak, bk),
		),
	}

	wPostCreateProposalOps := simulation.WeightedOperations{
		simulation.NewWeightedOperation(
			WeightMsgWithdrawProposal,
			SimulateMsgWithdrawProposal(codec.NewProtoCodec(registry), ak, bk, k),
		),
		simulation.NewWeightedOperation(
			weightMsgVote,
			SimulateMsgVote(codec.NewProtoCodec(registry), ak, bk, k),
		),
		simulation.NewWeightedOperation(
			weightMsgExec,
			SimulateMsgExec(codec.NewProtoCodec(registry), ak, bk, k),
		),
		simulation.NewWeightedOperation(
			weightMsgUpdateGroupMetadata,
			SimulateMsgUpdateGroupMetadata(codec.NewProtoCodec(registry), ak, bk, k),
		),
		simulation.NewWeightedOperation(
			weightMsgUpdateGroupAdmin,
			SimulateMsgUpdateGroupAdmin(codec.NewProtoCodec(registry), ak, bk, k),
		),
		simulation.NewWeightedOperation(
			weightMsgUpdateGroupMembers,
			SimulateMsgUpdateGroupMembers(codec.NewProtoCodec(registry), ak, bk, k),
		),
		simulation.NewWeightedOperation(
			weightMsgUpdateGroupPolicyAdmin,
			SimulateMsgUpdateGroupPolicyAdmin(codec.NewProtoCodec(registry), ak, bk, k),
		),
		simulation.NewWeightedOperation(
			weightMsgUpdateGroupPolicyDecisionPolicy,
			SimulateMsgUpdateGroupPolicyDecisionPolicy(codec.NewProtoCodec(registry), ak, bk, k),
		),
		simulation.NewWeightedOperation(
			weightMsgUpdateGroupPolicyMetadata,
			SimulateMsgUpdateGroupPolicyMetadata(codec.NewProtoCodec(registry), ak, bk, k),
		),
		simulation.NewWeightedOperation(
			weightMsgLeaveGroup,
			SimulateMsgLeaveGroup(codec.NewProtoCodec(registry), k, ak, bk),
		),
	}

	return append(wPreCreateProposalOps, append(createProposalOps, wPostCreateProposalOps...)...)
}

// SimulateMsgCreateGroup generates a MsgCreateGroup with random values
func SimulateMsgCreateGroup(cdc *codec.ProtoCodec, ak group.AccountKeeper, bk group.BankKeeper) simtypes.Operation {
	return func(
		r *rand.Rand, app *baseapp.BaseApp, ctx sdk.Context, accounts []simtypes.Account, chainID string,
	) (simtypes.OperationMsg, []simtypes.FutureOperation, error) {
		acc, _ := simtypes.RandomAcc(r, accounts)
		account := ak.GetAccount(ctx, acc.Address)
		accAddr := acc.Address.String()

		spendableCoins := bk.SpendableCoins(ctx, account.GetAddress())
		fees, err := simtypes.RandomFees(r, ctx, spendableCoins)
		if err != nil {
			return simtypes.NoOpMsg(group.ModuleName, TypeMsgCreateGroup, "fee error"), nil, err
		}

		members := genGroupMembers(r, accounts)
		msg := &group.MsgCreateGroup{Admin: accAddr, Members: members, Metadata: simtypes.RandStringOfLength(r, 10)}

<<<<<<< HEAD
		txGen := simappparams.MakeTestEncodingConfig().TxConfig
		tx, err := helpers.GenSignedMockTx(
=======
		txGen := tx.NewTxConfig(cdc, tx.DefaultSignModes)
		tx, err := simtestutil.GenSignedMockTx(
>>>>>>> f008f84e
			r,
			txGen,
			[]sdk.Msg{msg},
			fees,
			simtestutil.DefaultGenTxGas,
			chainID,
			[]uint64{account.GetAccountNumber()},
			[]uint64{account.GetSequence()},
			acc.PrivKey,
		)
		if err != nil {
			return simtypes.NoOpMsg(group.ModuleName, TypeMsgCreateGroup, "unable to generate mock tx"), nil, err
		}

		_, _, err = app.SimDeliver(txGen.TxEncoder(), tx)
		if err != nil {
			return simtypes.NoOpMsg(group.ModuleName, msg.Type(), "unable to deliver tx"), nil, err
		}

		return simtypes.NewOperationMsg(msg, true, "", nil), nil, err
	}
}

// SimulateMsgCreateGroupWithPolicy generates a MsgCreateGroupWithPolicy with random values
func SimulateMsgCreateGroupWithPolicy(cdc *codec.ProtoCodec, ak group.AccountKeeper, bk group.BankKeeper) simtypes.Operation {
	return func(
		r *rand.Rand, app *baseapp.BaseApp, ctx sdk.Context, accounts []simtypes.Account, chainID string,
	) (simtypes.OperationMsg, []simtypes.FutureOperation, error) {
		acc, _ := simtypes.RandomAcc(r, accounts)
		account := ak.GetAccount(ctx, acc.Address)
		accAddr := acc.Address.String()

		spendableCoins := bk.SpendableCoins(ctx, account.GetAddress())
		fees, err := simtypes.RandomFees(r, ctx, spendableCoins)
		if err != nil {
			return simtypes.NoOpMsg(group.ModuleName, TypeMsgCreateGroup, "fee error"), nil, err
		}

		members := genGroupMembers(r, accounts)
		decisionPolicy := &group.ThresholdDecisionPolicy{
			Threshold: fmt.Sprintf("%d", simtypes.RandIntBetween(r, 1, 10)),
			Windows: &group.DecisionPolicyWindows{
				VotingPeriod: time.Second * time.Duration(30*24*60*60),
			},
		}

		msg := &group.MsgCreateGroupWithPolicy{
			Admin:               accAddr,
			Members:             members,
			GroupMetadata:       simtypes.RandStringOfLength(r, 10),
			GroupPolicyMetadata: simtypes.RandStringOfLength(r, 10),
			GroupPolicyAsAdmin:  r.Float32() < 0.5,
		}
		msg.SetDecisionPolicy(decisionPolicy)
		if err != nil {
			return simtypes.NoOpMsg(group.ModuleName, msg.Type(), "unable to set decision policy"), nil, err
		}

<<<<<<< HEAD
		txGen := simappparams.MakeTestEncodingConfig().TxConfig
		tx, err := helpers.GenSignedMockTx(
=======
		txGen := tx.NewTxConfig(cdc, tx.DefaultSignModes)
		tx, err := simtestutil.GenSignedMockTx(
>>>>>>> f008f84e
			r,
			txGen,
			[]sdk.Msg{msg},
			fees,
			simtestutil.DefaultGenTxGas,
			chainID,
			[]uint64{account.GetAccountNumber()},
			[]uint64{account.GetSequence()},
			acc.PrivKey,
		)
		if err != nil {
			return simtypes.NoOpMsg(group.ModuleName, TypeMsgCreateGroupWithPolicy, "unable to generate mock tx"), nil, err
		}

		_, _, err = app.SimDeliver(txGen.TxEncoder(), tx)
		if err != nil {
			return simtypes.NoOpMsg(group.ModuleName, msg.Type(), "unable to deliver tx"), nil, err
		}

		return simtypes.NewOperationMsg(msg, true, "", nil), nil, nil
	}
}

// SimulateMsgCreateGroupPolicy generates a NewMsgCreateGroupPolicy with random values
func SimulateMsgCreateGroupPolicy(cdc *codec.ProtoCodec, ak group.AccountKeeper, bk group.BankKeeper, k keeper.Keeper) simtypes.Operation {
	return func(
		r *rand.Rand, app *baseapp.BaseApp, sdkCtx sdk.Context, accounts []simtypes.Account, chainID string,
	) (simtypes.OperationMsg, []simtypes.FutureOperation, error) {
		groupInfo, acc, account, err := randomGroup(r, k, ak, sdkCtx, accounts)
		if err != nil {
			return simtypes.NoOpMsg(group.ModuleName, TypeMsgCreateGroupPolicy, ""), nil, err
		}
		if groupInfo == nil {
			return simtypes.NoOpMsg(group.ModuleName, TypeMsgCreateGroupPolicy, ""), nil, nil
		}
		groupID := groupInfo.Id

		spendableCoins := bk.SpendableCoins(sdkCtx, account.GetAddress())
		fees, err := simtypes.RandomFees(r, sdkCtx, spendableCoins)
		if err != nil {
			return simtypes.NoOpMsg(group.ModuleName, TypeMsgCreateGroupPolicy, "fee error"), nil, err
		}

		msg, err := group.NewMsgCreateGroupPolicy(
			acc.Address,
			groupID,
			simtypes.RandStringOfLength(r, 10),
			&group.ThresholdDecisionPolicy{
				Threshold: fmt.Sprintf("%d", simtypes.RandIntBetween(r, 1, 10)),
				Windows: &group.DecisionPolicyWindows{
					VotingPeriod: time.Second * time.Duration(30*24*60*60),
				},
			},
		)
		if err != nil {
			return simtypes.NoOpMsg(group.ModuleName, TypeMsgCreateGroupPolicy, err.Error()), nil, err
		}

<<<<<<< HEAD
		txGen := simappparams.MakeTestEncodingConfig().TxConfig
		tx, err := helpers.GenSignedMockTx(
=======
		txGen := tx.NewTxConfig(cdc, tx.DefaultSignModes)
		tx, err := simtestutil.GenSignedMockTx(
>>>>>>> f008f84e
			r,
			txGen,
			[]sdk.Msg{msg},
			fees,
			simtestutil.DefaultGenTxGas,
			chainID,
			[]uint64{account.GetAccountNumber()},
			[]uint64{account.GetSequence()},
			acc.PrivKey,
		)
		if err != nil {
			return simtypes.NoOpMsg(group.ModuleName, TypeMsgCreateGroupPolicy, "unable to generate mock tx"), nil, err
		}

		_, _, err = app.SimDeliver(txGen.TxEncoder(), tx)
		if err != nil {
			fmt.Printf("ERR DELIVER %v\n", err)
			return simtypes.NoOpMsg(group.ModuleName, msg.Type(), "unable to deliver tx"), nil, err
		}

		return simtypes.NewOperationMsg(msg, true, "", nil), nil, err
	}
}

// SimulateMsgSubmitProposal generates a NewMsgSubmitProposal with random values
func SimulateMsgSubmitProposal(cdc *codec.ProtoCodec, ak group.AccountKeeper, bk group.BankKeeper, k keeper.Keeper) simtypes.Operation {
	return func(
		r *rand.Rand, app *baseapp.BaseApp, sdkCtx sdk.Context, accounts []simtypes.Account, chainID string,
	) (simtypes.OperationMsg, []simtypes.FutureOperation, error) {
		g, groupPolicy, _, _, err := randomGroupPolicy(r, k, ak, sdkCtx, accounts)
		if err != nil {
			return simtypes.NoOpMsg(group.ModuleName, TypeMsgSubmitProposal, ""), nil, err
		}
		if g == nil {
			return simtypes.NoOpMsg(group.ModuleName, TypeMsgSubmitProposal, "no group found"), nil, nil
		}
		if groupPolicy == nil {
			return simtypes.NoOpMsg(group.ModuleName, TypeMsgSubmitProposal, "no group policy found"), nil, nil
		}
		groupID := g.Id
		groupPolicyAddr := groupPolicy.Address

		// Return a no-op if we know the proposal cannot be created
		policy, err := groupPolicy.GetDecisionPolicy()
		if err != nil {
			return simtypes.NoOpMsg(group.ModuleName, TypeMsgSubmitProposal, ""), nil, nil
		}
		err = policy.Validate(*g, group.DefaultConfig())
		if err != nil {
			return simtypes.NoOpMsg(group.ModuleName, TypeMsgSubmitProposal, ""), nil, nil
		}

		// Pick a random member from the group
		ctx := sdk.WrapSDKContext(sdkCtx)
		acc, account, err := randomMember(ctx, r, k, ak, accounts, groupID)
		if err != nil {
			return simtypes.NoOpMsg(group.ModuleName, TypeMsgSubmitProposal, ""), nil, err
		}
		if account == nil {
			return simtypes.NoOpMsg(group.ModuleName, TypeMsgSubmitProposal, "no group member found"), nil, nil
		}

		spendableCoins := bk.SpendableCoins(sdkCtx, account.GetAddress())
		fees, err := simtypes.RandomFees(r, sdkCtx, spendableCoins)
		if err != nil {
			return simtypes.NoOpMsg(group.ModuleName, TypeMsgSubmitProposal, "fee error"), nil, err
		}

		msg := group.MsgSubmitProposal{
			GroupPolicyAddress: groupPolicyAddr,
			Proposers:          []string{acc.Address.String()},
			Metadata:           simtypes.RandStringOfLength(r, 10),
			Title:              "Test Proposal",
			Summary:            "Summary of the proposal",
		}

<<<<<<< HEAD
		txGen := simappparams.MakeTestEncodingConfig().TxConfig
		tx, err := helpers.GenSignedMockTx(
=======
		txGen := tx.NewTxConfig(cdc, tx.DefaultSignModes)
		tx, err := simtestutil.GenSignedMockTx(
>>>>>>> f008f84e
			r,
			txGen,
			[]sdk.Msg{&msg},
			fees,
			simtestutil.DefaultGenTxGas,
			chainID,
			[]uint64{account.GetAccountNumber()},
			[]uint64{account.GetSequence()},
			acc.PrivKey,
		)
		if err != nil {
			return simtypes.NoOpMsg(group.ModuleName, TypeMsgSubmitProposal, "unable to generate mock tx"), nil, err
		}

		_, _, err = app.SimDeliver(txGen.TxEncoder(), tx)
		if err != nil {
			return simtypes.NoOpMsg(group.ModuleName, msg.Type(), "unable to deliver tx"), nil, err
		}

		return simtypes.NewOperationMsg(&msg, true, "", nil), nil, err
	}
}

// SimulateMsgUpdateGroupAdmin generates a MsgUpdateGroupAdmin with random values
func SimulateMsgUpdateGroupAdmin(cdc *codec.ProtoCodec, ak group.AccountKeeper, bk group.BankKeeper, k keeper.Keeper) simtypes.Operation {
	return func(
		r *rand.Rand, app *baseapp.BaseApp, sdkCtx sdk.Context, accounts []simtypes.Account, chainID string,
	) (simtypes.OperationMsg, []simtypes.FutureOperation, error) {
		groupInfo, acc, account, err := randomGroup(r, k, ak, sdkCtx, accounts)
		if err != nil {
			return simtypes.NoOpMsg(group.ModuleName, TypeMsgUpdateGroupAdmin, ""), nil, err
		}
		if groupInfo == nil {
			return simtypes.NoOpMsg(group.ModuleName, TypeMsgUpdateGroupAdmin, ""), nil, nil
		}
		groupID := groupInfo.Id

		spendableCoins := bk.SpendableCoins(sdkCtx, account.GetAddress())
		fees, err := simtypes.RandomFees(r, sdkCtx, spendableCoins)
		if err != nil {
			return simtypes.NoOpMsg(group.ModuleName, TypeMsgUpdateGroupAdmin, "fee error"), nil, err
		}

		if len(accounts) == 1 {
			return simtypes.NoOpMsg(group.ModuleName, TypeMsgUpdateGroupAdmin, "can't set a new admin with only one account"), nil, nil
		}
		newAdmin, _ := simtypes.RandomAcc(r, accounts)
		// disallow setting current admin as new admin
		for acc.PubKey.Equals(newAdmin.PubKey) {
			newAdmin, _ = simtypes.RandomAcc(r, accounts)
		}

		msg := group.MsgUpdateGroupAdmin{
			GroupId:  groupID,
			Admin:    account.GetAddress().String(),
			NewAdmin: newAdmin.Address.String(),
		}

<<<<<<< HEAD
		txGen := simappparams.MakeTestEncodingConfig().TxConfig
		tx, err := helpers.GenSignedMockTx(
=======
		txGen := tx.NewTxConfig(cdc, tx.DefaultSignModes)
		tx, err := simtestutil.GenSignedMockTx(
>>>>>>> f008f84e
			r,
			txGen,
			[]sdk.Msg{&msg},
			fees,
			simtestutil.DefaultGenTxGas,
			chainID,
			[]uint64{account.GetAccountNumber()},
			[]uint64{account.GetSequence()},
			acc.PrivKey,
		)
		if err != nil {
			return simtypes.NoOpMsg(group.ModuleName, TypeMsgUpdateGroupAdmin, "unable to generate mock tx"), nil, err
		}

		_, _, err = app.SimDeliver(txGen.TxEncoder(), tx)
		if err != nil {
			return simtypes.NoOpMsg(group.ModuleName, msg.Type(), "unable to deliver tx"), nil, err
		}

		return simtypes.NewOperationMsg(&msg, true, "", nil), nil, err
	}
}

// SimulateMsgUpdateGroupMetadata generates a MsgUpdateGroupMetadata with random values
func SimulateMsgUpdateGroupMetadata(cdc *codec.ProtoCodec, ak group.AccountKeeper, bk group.BankKeeper, k keeper.Keeper) simtypes.Operation {
	return func(
		r *rand.Rand, app *baseapp.BaseApp, sdkCtx sdk.Context, accounts []simtypes.Account, chainID string,
	) (simtypes.OperationMsg, []simtypes.FutureOperation, error) {
		groupInfo, acc, account, err := randomGroup(r, k, ak, sdkCtx, accounts)
		if err != nil {
			return simtypes.NoOpMsg(group.ModuleName, TypeMsgUpdateGroupMetadata, ""), nil, err
		}
		if groupInfo == nil {
			return simtypes.NoOpMsg(group.ModuleName, TypeMsgUpdateGroupMetadata, ""), nil, nil
		}
		groupID := groupInfo.Id

		spendableCoins := bk.SpendableCoins(sdkCtx, account.GetAddress())
		fees, err := simtypes.RandomFees(r, sdkCtx, spendableCoins)
		if err != nil {
			return simtypes.NoOpMsg(group.ModuleName, TypeMsgUpdateGroupMetadata, "fee error"), nil, err
		}

		msg := group.MsgUpdateGroupMetadata{
			GroupId:  groupID,
			Admin:    account.GetAddress().String(),
			Metadata: simtypes.RandStringOfLength(r, 10),
		}

<<<<<<< HEAD
		txGen := simappparams.MakeTestEncodingConfig().TxConfig
		tx, err := helpers.GenSignedMockTx(
=======
		txGen := tx.NewTxConfig(cdc, tx.DefaultSignModes)
		tx, err := simtestutil.GenSignedMockTx(
>>>>>>> f008f84e
			r,
			txGen,
			[]sdk.Msg{&msg},
			fees,
			simtestutil.DefaultGenTxGas,
			chainID,
			[]uint64{account.GetAccountNumber()},
			[]uint64{account.GetSequence()},
			acc.PrivKey,
		)
		if err != nil {
			return simtypes.NoOpMsg(group.ModuleName, TypeMsgUpdateGroupMetadata, "unable to generate mock tx"), nil, err
		}

		_, _, err = app.SimDeliver(txGen.TxEncoder(), tx)
		if err != nil {
			return simtypes.NoOpMsg(group.ModuleName, msg.Type(), "unable to deliver tx"), nil, err
		}

		return simtypes.NewOperationMsg(&msg, true, "", nil), nil, err
	}
}

// SimulateMsgUpdateGroupMembers generates a MsgUpdateGroupMembers with random values
func SimulateMsgUpdateGroupMembers(cdc *codec.ProtoCodec, ak group.AccountKeeper,
	bk group.BankKeeper, k keeper.Keeper,
) simtypes.Operation {
	return func(
		r *rand.Rand, app *baseapp.BaseApp, sdkCtx sdk.Context, accounts []simtypes.Account, chainID string,
	) (simtypes.OperationMsg, []simtypes.FutureOperation, error) {
		groupInfo, acc, account, err := randomGroup(r, k, ak, sdkCtx, accounts)
		if err != nil {
			return simtypes.NoOpMsg(group.ModuleName, TypeMsgUpdateGroupMembers, ""), nil, err
		}
		if groupInfo == nil {
			return simtypes.NoOpMsg(group.ModuleName, TypeMsgUpdateGroupMembers, ""), nil, nil
		}
		groupID := groupInfo.Id

		spendableCoins := bk.SpendableCoins(sdkCtx, account.GetAddress())
		fees, err := simtypes.RandomFees(r, sdkCtx, spendableCoins)
		if err != nil {
			return simtypes.NoOpMsg(group.ModuleName, TypeMsgUpdateGroupMembers, "fee error"), nil, err
		}

		members := genGroupMembers(r, accounts)
		ctx := sdk.UnwrapSDKContext(sdkCtx)
		res, err := k.GroupMembers(ctx, &group.QueryGroupMembersRequest{GroupId: groupID})
		if err != nil {
			return simtypes.NoOpMsg(group.ModuleName, TypeMsgUpdateGroupMembers, "group members"), nil, err
		}

		// set existing random group member weight to zero to remove from the group
		existigMembers := res.Members
		if len(existigMembers) > 0 {
			memberToRemove := existigMembers[r.Intn(len(existigMembers))]
			var isDuplicateMember bool
			for idx, m := range members {
				if m.Address == memberToRemove.Member.Address {
					members[idx].Weight = "0"
					isDuplicateMember = true
					break
				}
			}

			if !isDuplicateMember {
				m := memberToRemove.Member
				m.Weight = "0"
				members = append(members, group.MemberToMemberRequest(m))
			}
		}

		msg := group.MsgUpdateGroupMembers{
			GroupId:       groupID,
			Admin:         acc.Address.String(),
			MemberUpdates: members,
		}

<<<<<<< HEAD
		txGen := simappparams.MakeTestEncodingConfig().TxConfig
		tx, err := helpers.GenSignedMockTx(
=======
		txGen := tx.NewTxConfig(cdc, tx.DefaultSignModes)
		tx, err := simtestutil.GenSignedMockTx(
>>>>>>> f008f84e
			r,
			txGen,
			[]sdk.Msg{&msg},
			fees,
			simtestutil.DefaultGenTxGas,
			chainID,
			[]uint64{account.GetAccountNumber()},
			[]uint64{account.GetSequence()},
			acc.PrivKey,
		)
		if err != nil {
			return simtypes.NoOpMsg(group.ModuleName, TypeMsgUpdateGroupMembers, "unable to generate mock tx"), nil, err
		}

		_, _, err = app.SimDeliver(txGen.TxEncoder(), tx)
		if err != nil {
			return simtypes.NoOpMsg(group.ModuleName, msg.Type(), "unable to deliver tx"), nil, err
		}

		return simtypes.NewOperationMsg(&msg, true, "", nil), nil, err
	}
}

// SimulateMsgUpdateGroupPolicyAdmin generates a MsgUpdateGroupPolicyAdmin with random values
func SimulateMsgUpdateGroupPolicyAdmin(cdc *codec.ProtoCodec, ak group.AccountKeeper, bk group.BankKeeper, k keeper.Keeper) simtypes.Operation {
	return func(
		r *rand.Rand, app *baseapp.BaseApp, sdkCtx sdk.Context, accounts []simtypes.Account, chainID string,
	) (simtypes.OperationMsg, []simtypes.FutureOperation, error) {
		_, groupPolicy, acc, account, err := randomGroupPolicy(r, k, ak, sdkCtx, accounts)
		if err != nil {
			return simtypes.NoOpMsg(group.ModuleName, TypeMsgUpdateGroupPolicyAdmin, ""), nil, err
		}
		if groupPolicy == nil {
			return simtypes.NoOpMsg(group.ModuleName, TypeMsgUpdateGroupPolicyAdmin, "no group policy found"), nil, nil
		}
		groupPolicyAddr := groupPolicy.Address

		spendableCoins := bk.SpendableCoins(sdkCtx, account.GetAddress())
		fees, err := simtypes.RandomFees(r, sdkCtx, spendableCoins)
		if err != nil {
			return simtypes.NoOpMsg(group.ModuleName, TypeMsgUpdateGroupPolicyAdmin, "fee error"), nil, err
		}

		if len(accounts) == 1 {
			return simtypes.NoOpMsg(group.ModuleName, TypeMsgUpdateGroupPolicyAdmin, "can't set a new admin with only one account"), nil, nil
		}
		newAdmin, _ := simtypes.RandomAcc(r, accounts)
		// disallow setting current admin as new admin
		for acc.PubKey.Equals(newAdmin.PubKey) {
			newAdmin, _ = simtypes.RandomAcc(r, accounts)
		}

		msg := group.MsgUpdateGroupPolicyAdmin{
			Admin:              acc.Address.String(),
			GroupPolicyAddress: groupPolicyAddr,
			NewAdmin:           newAdmin.Address.String(),
		}

<<<<<<< HEAD
		txGen := simappparams.MakeTestEncodingConfig().TxConfig
		tx, err := helpers.GenSignedMockTx(
=======
		txGen := tx.NewTxConfig(cdc, tx.DefaultSignModes)
		tx, err := simtestutil.GenSignedMockTx(
>>>>>>> f008f84e
			r,
			txGen,
			[]sdk.Msg{&msg},
			fees,
			simtestutil.DefaultGenTxGas,
			chainID,
			[]uint64{account.GetAccountNumber()},
			[]uint64{account.GetSequence()},
			acc.PrivKey,
		)
		if err != nil {
			return simtypes.NoOpMsg(group.ModuleName, TypeMsgUpdateGroupPolicyAdmin, "unable to generate mock tx"), nil, err
		}

		_, _, err = app.SimDeliver(txGen.TxEncoder(), tx)
		if err != nil {
			return simtypes.NoOpMsg(group.ModuleName, msg.Type(), "unable to deliver tx"), nil, err
		}

		return simtypes.NewOperationMsg(&msg, true, "", nil), nil, err
	}
}

// // SimulateMsgUpdateGroupPolicyDecisionPolicy generates a NewMsgUpdateGroupPolicyDecisionPolicy with random values
func SimulateMsgUpdateGroupPolicyDecisionPolicy(cdc *codec.ProtoCodec, ak group.AccountKeeper,
	bk group.BankKeeper, k keeper.Keeper,
) simtypes.Operation {
	return func(
		r *rand.Rand, app *baseapp.BaseApp, sdkCtx sdk.Context, accounts []simtypes.Account, chainID string,
	) (simtypes.OperationMsg, []simtypes.FutureOperation, error) {
		_, groupPolicy, acc, account, err := randomGroupPolicy(r, k, ak, sdkCtx, accounts)
		if err != nil {
			return simtypes.NoOpMsg(group.ModuleName, TypeMsgUpdateGroupPolicyDecisionPolicy, ""), nil, err
		}
		if groupPolicy == nil {
			return simtypes.NoOpMsg(group.ModuleName, TypeMsgUpdateGroupPolicyDecisionPolicy, "no group policy found"), nil, nil
		}
		groupPolicyAddr := groupPolicy.Address

		spendableCoins := bk.SpendableCoins(sdkCtx, account.GetAddress())
		fees, err := simtypes.RandomFees(r, sdkCtx, spendableCoins)
		if err != nil {
			return simtypes.NoOpMsg(group.ModuleName, TypeMsgUpdateGroupPolicyDecisionPolicy, "fee error"), nil, err
		}

		groupPolicyBech32, err := sdk.AccAddressFromBech32(groupPolicyAddr)
		if err != nil {
			return simtypes.NoOpMsg(group.ModuleName, TypeMsgUpdateGroupPolicyDecisionPolicy, fmt.Sprintf("fail to decide bech32 address: %s", err.Error())), nil, nil
		}

		msg, err := group.NewMsgUpdateGroupPolicyDecisionPolicy(acc.Address, groupPolicyBech32, &group.ThresholdDecisionPolicy{
			Threshold: fmt.Sprintf("%d", simtypes.RandIntBetween(r, 1, 10)),
			Windows: &group.DecisionPolicyWindows{
				VotingPeriod: time.Second * time.Duration(simtypes.RandIntBetween(r, 100, 1000)),
			},
		})
		if err != nil {
			return simtypes.NoOpMsg(group.ModuleName, TypeMsgUpdateGroupPolicyDecisionPolicy, err.Error()), nil, err
		}

<<<<<<< HEAD
		txGen := simappparams.MakeTestEncodingConfig().TxConfig
		tx, err := helpers.GenSignedMockTx(
=======
		txGen := tx.NewTxConfig(cdc, tx.DefaultSignModes)
		tx, err := simtestutil.GenSignedMockTx(
>>>>>>> f008f84e
			r,
			txGen,
			[]sdk.Msg{msg},
			fees,
			simtestutil.DefaultGenTxGas,
			chainID,
			[]uint64{account.GetAccountNumber()},
			[]uint64{account.GetSequence()},
			acc.PrivKey,
		)
		if err != nil {
			return simtypes.NoOpMsg(group.ModuleName, TypeMsgUpdateGroupPolicyDecisionPolicy, "unable to generate mock tx"), nil, err
		}

		_, _, err = app.SimDeliver(txGen.TxEncoder(), tx)
		if err != nil {
			return simtypes.NoOpMsg(group.ModuleName, msg.Type(), "unable to deliver tx"), nil, err
		}
		return simtypes.NewOperationMsg(msg, true, "", nil), nil, err
	}
}

// // SimulateMsgUpdateGroupPolicyMetadata generates a MsgUpdateGroupPolicyMetadata with random values
func SimulateMsgUpdateGroupPolicyMetadata(cdc *codec.ProtoCodec, ak group.AccountKeeper,
	bk group.BankKeeper, k keeper.Keeper,
) simtypes.Operation {
	return func(
		r *rand.Rand, app *baseapp.BaseApp, sdkCtx sdk.Context, accounts []simtypes.Account, chainID string,
	) (simtypes.OperationMsg, []simtypes.FutureOperation, error) {
		_, groupPolicy, acc, account, err := randomGroupPolicy(r, k, ak, sdkCtx, accounts)
		if err != nil {
			return simtypes.NoOpMsg(group.ModuleName, TypeMsgUpdateGroupPolicyMetadata, ""), nil, err
		}
		if groupPolicy == nil {
			return simtypes.NoOpMsg(group.ModuleName, TypeMsgUpdateGroupPolicyMetadata, "no group policy found"), nil, nil
		}
		groupPolicyAddr := groupPolicy.Address

		spendableCoins := bk.SpendableCoins(sdkCtx, account.GetAddress())
		fees, err := simtypes.RandomFees(r, sdkCtx, spendableCoins)
		if err != nil {
			return simtypes.NoOpMsg(group.ModuleName, TypeMsgUpdateGroupPolicyMetadata, "fee error"), nil, err
		}

		msg := group.MsgUpdateGroupPolicyMetadata{
			Admin:              acc.Address.String(),
			GroupPolicyAddress: groupPolicyAddr,
			Metadata:           simtypes.RandStringOfLength(r, 10),
		}

<<<<<<< HEAD
		txGen := simappparams.MakeTestEncodingConfig().TxConfig
		tx, err := helpers.GenSignedMockTx(
=======
		txGen := tx.NewTxConfig(cdc, tx.DefaultSignModes)
		tx, err := simtestutil.GenSignedMockTx(
>>>>>>> f008f84e
			r,
			txGen,
			[]sdk.Msg{&msg},
			fees,
			simtestutil.DefaultGenTxGas,
			chainID,
			[]uint64{account.GetAccountNumber()},
			[]uint64{account.GetSequence()},
			acc.PrivKey,
		)
		if err != nil {
			return simtypes.NoOpMsg(group.ModuleName, TypeMsgUpdateGroupPolicyMetadata, "unable to generate mock tx"), nil, err
		}

		_, _, err = app.SimDeliver(txGen.TxEncoder(), tx)
		if err != nil {
			return simtypes.NoOpMsg(group.ModuleName, msg.Type(), "unable to deliver tx"), nil, err
		}

		return simtypes.NewOperationMsg(&msg, true, "", nil), nil, err
	}
}

// SimulateMsgWithdrawProposal generates a MsgWithdrawProposal with random values
func SimulateMsgWithdrawProposal(cdc *codec.ProtoCodec, ak group.AccountKeeper,
	bk group.BankKeeper, k keeper.Keeper,
) simtypes.Operation {
	return func(
		r *rand.Rand, app *baseapp.BaseApp, sdkCtx sdk.Context, accounts []simtypes.Account, chainID string,
	) (simtypes.OperationMsg, []simtypes.FutureOperation, error) {
		g, groupPolicy, _, _, err := randomGroupPolicy(r, k, ak, sdkCtx, accounts)
		if err != nil {
			return simtypes.NoOpMsg(group.ModuleName, TypeMsgWithdrawProposal, ""), nil, err
		}
		if g == nil {
			return simtypes.NoOpMsg(group.ModuleName, TypeMsgWithdrawProposal, "no group found"), nil, nil
		}
		if groupPolicy == nil {
			return simtypes.NoOpMsg(group.ModuleName, TypeMsgWithdrawProposal, "no group policy found"), nil, nil
		}

		groupPolicyAddr := groupPolicy.Address
		ctx := sdk.WrapSDKContext(sdkCtx)

		policy, err := groupPolicy.GetDecisionPolicy()
		if err != nil {
			return simtypes.NoOpMsg(group.ModuleName, TypeMsgWithdrawProposal, err.Error()), nil, nil
		}
		err = policy.Validate(*g, group.DefaultConfig())
		if err != nil {
			return simtypes.NoOpMsg(group.ModuleName, TypeMsgWithdrawProposal, err.Error()), nil, nil
		}

		proposalsResult, err := k.ProposalsByGroupPolicy(ctx, &group.QueryProposalsByGroupPolicyRequest{Address: groupPolicyAddr})
		if err != nil {
			return simtypes.NoOpMsg(group.ModuleName, TypeMsgWithdrawProposal, "fail to query group info"), nil, err
		}

		proposals := proposalsResult.GetProposals()
		if len(proposals) == 0 {
			return simtypes.NoOpMsg(group.ModuleName, TypeMsgWithdrawProposal, "no proposals found"), nil, nil
		}

		var proposal *group.Proposal
		proposalID := -1

		for _, p := range proposals {
			if p.Status == group.PROPOSAL_STATUS_SUBMITTED {
				timeout := p.VotingPeriodEnd
				proposal = p
				proposalID = int(p.Id)
				if timeout.Before(sdkCtx.BlockTime()) || timeout.Equal(sdkCtx.BlockTime()) {
					return simtypes.NoOpMsg(group.ModuleName, TypeMsgWithdrawProposal, "voting period ended: skipping"), nil, nil
				}
				break
			}
		}

		// return no-op if no proposal found
		if proposalID == -1 {
			return simtypes.NoOpMsg(group.ModuleName, TypeMsgWithdrawProposal, "no proposals found"), nil, nil
		}

		// select a random proposer
		proposers := proposal.Proposers
		n := randIntInRange(r, len(proposers))
		proposerIdx := findAccount(accounts, proposers[n])
		proposer := accounts[proposerIdx]
		proposerAcc := ak.GetAccount(sdkCtx, proposer.Address)

		spendableCoins := bk.SpendableCoins(sdkCtx, proposer.Address)
		fees, err := simtypes.RandomFees(r, sdkCtx, spendableCoins)
		if err != nil {
			return simtypes.NoOpMsg(group.ModuleName, TypeMsgWithdrawProposal, "fee error"), nil, err
		}

		msg := group.MsgWithdrawProposal{
			ProposalId: uint64(proposalID),
			Address:    proposer.Address.String(),
		}

<<<<<<< HEAD
		txGen := simappparams.MakeTestEncodingConfig().TxConfig
		tx, err := helpers.GenSignedMockTx(
=======
		txGen := tx.NewTxConfig(cdc, tx.DefaultSignModes)
		tx, err := simtestutil.GenSignedMockTx(
>>>>>>> f008f84e
			r,
			txGen,
			[]sdk.Msg{&msg},
			fees,
			simtestutil.DefaultGenTxGas,
			chainID,
			[]uint64{proposerAcc.GetAccountNumber()},
			[]uint64{proposerAcc.GetSequence()},
			proposer.PrivKey,
		)
		if err != nil {
			return simtypes.NoOpMsg(group.ModuleName, TypeMsgUpdateGroupPolicyMetadata, "unable to generate mock tx"), nil, err
		}

		_, _, err = app.SimDeliver(txGen.TxEncoder(), tx)

		if err != nil {
			if strings.Contains(err.Error(), "group was modified") || strings.Contains(err.Error(), "group policy was modified") {
				return simtypes.NoOpMsg(group.ModuleName, msg.Type(), "no-op:group/group-policy was modified"), nil, nil
			}
			return simtypes.NoOpMsg(group.ModuleName, msg.Type(), "unable to deliver tx"), nil, err
		}

		return simtypes.NewOperationMsg(&msg, true, "", nil), nil, err
	}
}

// SimulateMsgVote generates a MsgVote with random values
func SimulateMsgVote(cdc *codec.ProtoCodec, ak group.AccountKeeper,
	bk group.BankKeeper, k keeper.Keeper,
) simtypes.Operation {
	return func(
		r *rand.Rand, app *baseapp.BaseApp, sdkCtx sdk.Context, accounts []simtypes.Account, chainID string,
	) (simtypes.OperationMsg, []simtypes.FutureOperation, error) {
		g, groupPolicy, _, _, err := randomGroupPolicy(r, k, ak, sdkCtx, accounts)
		if err != nil {
			return simtypes.NoOpMsg(group.ModuleName, TypeMsgVote, ""), nil, err
		}
		if g == nil {
			return simtypes.NoOpMsg(group.ModuleName, TypeMsgVote, "no group found"), nil, nil
		}
		if groupPolicy == nil {
			return simtypes.NoOpMsg(group.ModuleName, TypeMsgVote, "no group policy found"), nil, nil
		}
		groupPolicyAddr := groupPolicy.Address

		// Pick a random member from the group
		ctx := sdk.WrapSDKContext(sdkCtx)
		acc, account, err := randomMember(ctx, r, k, ak, accounts, g.Id)
		if err != nil {
			return simtypes.NoOpMsg(group.ModuleName, TypeMsgVote, ""), nil, err
		}
		if account == nil {
			return simtypes.NoOpMsg(group.ModuleName, TypeMsgVote, "no group member found"), nil, nil
		}

		spendableCoins := bk.SpendableCoins(sdkCtx, account.GetAddress())
		fees, err := simtypes.RandomFees(r, sdkCtx, spendableCoins)
		if err != nil {
			return simtypes.NoOpMsg(group.ModuleName, TypeMsgVote, "fee error"), nil, err
		}

		proposalsResult, err := k.ProposalsByGroupPolicy(ctx, &group.QueryProposalsByGroupPolicyRequest{Address: groupPolicyAddr})
		if err != nil {
			return simtypes.NoOpMsg(group.ModuleName, TypeMsgVote, "fail to query group info"), nil, err
		}
		proposals := proposalsResult.GetProposals()
		if len(proposals) == 0 {
			return simtypes.NoOpMsg(group.ModuleName, TypeMsgVote, "no proposals found"), nil, nil
		}

		proposalID := -1

		for _, p := range proposals {
			if p.Status == group.PROPOSAL_STATUS_SUBMITTED {
				timeout := p.VotingPeriodEnd
				proposalID = int(p.Id)
				if timeout.Before(sdkCtx.BlockTime()) || timeout.Equal(sdkCtx.BlockTime()) {
					return simtypes.NoOpMsg(group.ModuleName, TypeMsgVote, "voting period ended: skipping"), nil, nil
				}
				break
			}
		}

		// return no-op if no proposal found
		if proposalID == -1 {
			return simtypes.NoOpMsg(group.ModuleName, TypeMsgVote, "no proposals found"), nil, nil
		}

		// Ensure member hasn't already voted
		res, _ := k.VoteByProposalVoter(ctx, &group.QueryVoteByProposalVoterRequest{
			Voter:      acc.Address.String(),
			ProposalId: uint64(proposalID),
		})
		if res != nil {
			return simtypes.NoOpMsg(group.ModuleName, TypeMsgVote, "member has already voted"), nil, nil
		}

		msg := group.MsgVote{
			ProposalId: uint64(proposalID),
			Voter:      acc.Address.String(),
			Option:     group.VOTE_OPTION_YES,
			Metadata:   simtypes.RandStringOfLength(r, 10),
		}
<<<<<<< HEAD
		txGen := simappparams.MakeTestEncodingConfig().TxConfig
		tx, err := helpers.GenSignedMockTx(
=======
		txGen := tx.NewTxConfig(cdc, tx.DefaultSignModes)
		tx, err := simtestutil.GenSignedMockTx(
>>>>>>> f008f84e
			r,
			txGen,
			[]sdk.Msg{&msg},
			fees,
			simtestutil.DefaultGenTxGas,
			chainID,
			[]uint64{account.GetAccountNumber()},
			[]uint64{account.GetSequence()},
			acc.PrivKey,
		)
		if err != nil {
			return simtypes.NoOpMsg(group.ModuleName, TypeMsgUpdateGroupPolicyMetadata, "unable to generate mock tx"), nil, err
		}

		_, _, err = app.SimDeliver(txGen.TxEncoder(), tx)

		if err != nil {
			if strings.Contains(err.Error(), "group was modified") || strings.Contains(err.Error(), "group policy was modified") {
				return simtypes.NoOpMsg(group.ModuleName, msg.Type(), "no-op:group/group-policy was modified"), nil, nil
			}
			return simtypes.NoOpMsg(group.ModuleName, msg.Type(), "unable to deliver tx"), nil, err
		}

		return simtypes.NewOperationMsg(&msg, true, "", nil), nil, err
	}
}

// // SimulateMsgExec generates a MsgExec with random values
func SimulateMsgExec(cdc *codec.ProtoCodec, ak group.AccountKeeper,
	bk group.BankKeeper, k keeper.Keeper,
) simtypes.Operation {
	return func(
		r *rand.Rand, app *baseapp.BaseApp, sdkCtx sdk.Context, accounts []simtypes.Account, chainID string,
	) (simtypes.OperationMsg, []simtypes.FutureOperation, error) {
		_, groupPolicy, acc, account, err := randomGroupPolicy(r, k, ak, sdkCtx, accounts)
		if err != nil {
			return simtypes.NoOpMsg(TypeMsgExec, TypeMsgExec, ""), nil, err
		}
		if groupPolicy == nil {
			return simtypes.NoOpMsg(TypeMsgExec, TypeMsgExec, "no group policy found"), nil, nil
		}
		groupPolicyAddr := groupPolicy.Address

		spendableCoins := bk.SpendableCoins(sdkCtx, account.GetAddress())
		fees, err := simtypes.RandomFees(r, sdkCtx, spendableCoins)
		if err != nil {
			return simtypes.NoOpMsg(TypeMsgExec, TypeMsgExec, "fee error"), nil, err
		}

		ctx := sdk.WrapSDKContext(sdkCtx)
		proposalsResult, err := k.ProposalsByGroupPolicy(ctx, &group.QueryProposalsByGroupPolicyRequest{Address: groupPolicyAddr})
		if err != nil {
			return simtypes.NoOpMsg(TypeMsgExec, TypeMsgExec, "fail to query group info"), nil, err
		}
		proposals := proposalsResult.GetProposals()
		if len(proposals) == 0 {
			return simtypes.NoOpMsg(TypeMsgExec, TypeMsgExec, "no proposals found"), nil, nil
		}

		proposalID := -1

		for _, proposal := range proposals {
			if proposal.Status == group.PROPOSAL_STATUS_ACCEPTED {
				proposalID = int(proposal.Id)
				break
			}
		}

		// return no-op if no proposal found
		if proposalID == -1 {
			return simtypes.NoOpMsg(TypeMsgExec, TypeMsgExec, "no proposals found"), nil, nil
		}

		msg := group.MsgExec{
			ProposalId: uint64(proposalID),
			Executor:   acc.Address.String(),
		}
<<<<<<< HEAD
		txGen := simappparams.MakeTestEncodingConfig().TxConfig
		tx, err := helpers.GenSignedMockTx(
=======
		txGen := tx.NewTxConfig(cdc, tx.DefaultSignModes)
		tx, err := simtestutil.GenSignedMockTx(
>>>>>>> f008f84e
			r,
			txGen,
			[]sdk.Msg{&msg},
			fees,
			simtestutil.DefaultGenTxGas,
			chainID,
			[]uint64{account.GetAccountNumber()},
			[]uint64{account.GetSequence()},
			acc.PrivKey,
		)
		if err != nil {
			return simtypes.NoOpMsg(group.ModuleName, TypeMsgUpdateGroupPolicyMetadata, "unable to generate mock tx"), nil, err
		}

		_, _, err = app.SimDeliver(txGen.TxEncoder(), tx)
		if err != nil {
			if strings.Contains(err.Error(), "group was modified") || strings.Contains(err.Error(), "group policy was modified") {
				return simtypes.NoOpMsg(group.ModuleName, msg.Type(), "no-op:group/group-policy was modified"), nil, nil
			}
			return simtypes.NoOpMsg(group.ModuleName, msg.Type(), "unable to deliver tx"), nil, err
		}

		return simtypes.NewOperationMsg(&msg, true, "", nil), nil, err
	}
}

// SimulateMsgLeaveGroup generates a MsgLeaveGroup with random values
func SimulateMsgLeaveGroup(cdc *codec.ProtoCodec, k keeper.Keeper, ak group.AccountKeeper, bk group.BankKeeper) simtypes.Operation {
	return func(
		r *rand.Rand, app *baseapp.BaseApp, sdkCtx sdk.Context, accounts []simtypes.Account, chainID string,
	) (simtypes.OperationMsg, []simtypes.FutureOperation, error) {
		ctx := sdk.WrapSDKContext(sdkCtx)
		groupInfo, policyInfo, _, _, err := randomGroupPolicy(r, k, ak, sdkCtx, accounts)
		if err != nil {
			return simtypes.NoOpMsg(group.ModuleName, TypeMsgLeaveGroup, ""), nil, err
		}

		if policyInfo == nil {
			return simtypes.NoOpMsg(group.ModuleName, TypeMsgLeaveGroup, "no policy found"), nil, nil
		}

		// Pick a random member from the group
		acc, account, err := randomMember(ctx, r, k, ak, accounts, groupInfo.Id)
		if err != nil {
			return simtypes.NoOpMsg(group.ModuleName, TypeMsgLeaveGroup, ""), nil, err
		}
		if account == nil {
			return simtypes.NoOpMsg(group.ModuleName, TypeMsgLeaveGroup, "no group member found"), nil, nil
		}

		spendableCoins := bk.SpendableCoins(sdkCtx, acc.Address)
		fees, err := simtypes.RandomFees(r, sdkCtx, spendableCoins)
		if err != nil {
			return simtypes.NoOpMsg(group.ModuleName, TypeMsgLeaveGroup, "fee error"), nil, err
		}

		msg := &group.MsgLeaveGroup{
			Address: acc.Address.String(),
			GroupId: groupInfo.Id,
		}

<<<<<<< HEAD
		txGen := simappparams.MakeTestEncodingConfig().TxConfig
		tx, err := helpers.GenSignedMockTx(
=======
		txGen := tx.NewTxConfig(cdc, tx.DefaultSignModes)
		tx, err := simtestutil.GenSignedMockTx(
>>>>>>> f008f84e
			r,
			txGen,
			[]sdk.Msg{msg},
			fees,
			simtestutil.DefaultGenTxGas,
			chainID,
			[]uint64{account.GetAccountNumber()},
			[]uint64{account.GetSequence()},
			acc.PrivKey,
		)
		if err != nil {
			return simtypes.NoOpMsg(group.ModuleName, TypeMsgLeaveGroup, "unable to generate mock tx"), nil, err
		}

		_, _, err = app.SimDeliver(txGen.TxEncoder(), tx)
		if err != nil {
			return simtypes.NoOpMsg(group.ModuleName, msg.Type(), err.Error()), nil, err
		}

		return simtypes.NewOperationMsg(msg, true, "", nil), nil, err
	}
}

func randomGroup(r *rand.Rand, k keeper.Keeper, ak group.AccountKeeper,
	ctx sdk.Context, accounts []simtypes.Account,
) (groupInfo *group.GroupInfo, acc simtypes.Account, account authtypes.AccountI, err error) {
	groupID := k.GetGroupSequence(ctx)

	switch {
	case groupID > initialGroupID:
		// select a random ID between [initialGroupID, groupID]
		groupID = uint64(simtypes.RandIntBetween(r, int(initialGroupID), int(groupID)))

	default:
		// This is called on the first call to this function
		// in order to update the global variable
		initialGroupID = groupID
	}

	res, err := k.GroupInfo(sdk.WrapSDKContext(ctx), &group.QueryGroupInfoRequest{GroupId: groupID})
	if err != nil {
		return nil, simtypes.Account{}, nil, err
	}

	groupInfo = res.Info
	groupAdmin := groupInfo.Admin
	found := -1
	for i := range accounts {
		if accounts[i].Address.String() == groupAdmin {
			found = i
			break
		}
	}
	if found < 0 {
		return nil, simtypes.Account{}, nil, nil
	}
	acc = accounts[found]
	account = ak.GetAccount(ctx, acc.Address)
	return groupInfo, acc, account, nil
}

func randomGroupPolicy(r *rand.Rand, k keeper.Keeper, ak group.AccountKeeper,
	ctx sdk.Context, accounts []simtypes.Account,
) (groupInfo *group.GroupInfo, groupPolicyInfo *group.GroupPolicyInfo, acc simtypes.Account, account authtypes.AccountI, err error) {
	groupInfo, _, _, err = randomGroup(r, k, ak, ctx, accounts)
	if err != nil {
		return nil, nil, simtypes.Account{}, nil, err
	}
	if groupInfo == nil {
		return nil, nil, simtypes.Account{}, nil, nil
	}
	groupID := groupInfo.Id

	result, err := k.GroupPoliciesByGroup(sdk.WrapSDKContext(ctx), &group.QueryGroupPoliciesByGroupRequest{GroupId: groupID})
	if err != nil {
		return groupInfo, nil, simtypes.Account{}, nil, err
	}

	n := randIntInRange(r, len(result.GroupPolicies))
	if n < 0 {
		return groupInfo, nil, simtypes.Account{}, nil, nil
	}
	groupPolicyInfo = result.GroupPolicies[n]

	idx := findAccount(accounts, groupPolicyInfo.Admin)
	if idx < 0 {
		return groupInfo, nil, simtypes.Account{}, nil, nil
	}
	acc = accounts[idx]
	account = ak.GetAccount(ctx, acc.Address)
	return groupInfo, groupPolicyInfo, acc, account, nil
}

func randomMember(ctx context.Context, r *rand.Rand, k keeper.Keeper, ak group.AccountKeeper,
	accounts []simtypes.Account, groupID uint64,
) (acc simtypes.Account, account authtypes.AccountI, err error) {
	res, err := k.GroupMembers(ctx, &group.QueryGroupMembersRequest{
		GroupId: groupID,
	})
	if err != nil {
		return simtypes.Account{}, nil, err
	}
	n := randIntInRange(r, len(res.Members))
	if n < 0 {
		return simtypes.Account{}, nil, err
	}
	idx := findAccount(accounts, res.Members[n].Member.Address)
	if idx < 0 {
		return simtypes.Account{}, nil, err
	}
	acc = accounts[idx]
	account = ak.GetAccount(sdk.UnwrapSDKContext(ctx), acc.Address)
	return acc, account, nil
}

func randIntInRange(r *rand.Rand, l int) int {
	if l == 0 {
		return -1
	}
	if l == 1 {
		return 0
	}
	return simtypes.RandIntBetween(r, 0, l-1)
}

func findAccount(accounts []simtypes.Account, addr string) (idx int) {
	idx = -1
	for i := range accounts {
		if accounts[i].Address.String() == addr {
			idx = i
			break
		}
	}
	return idx
}

func genGroupMembers(r *rand.Rand, accounts []simtypes.Account) []group.MemberRequest {
	if len(accounts) == 1 {
		return []group.MemberRequest{
			{
				Address:  accounts[0].Address.String(),
				Weight:   fmt.Sprintf("%d", simtypes.RandIntBetween(r, 1, 10)),
				Metadata: simtypes.RandStringOfLength(r, 10),
			},
		}
	}

	max := 5
	if len(accounts) < max {
		max = len(accounts)
	}

	membersLen := simtypes.RandIntBetween(r, 1, max)
	members := make([]group.MemberRequest, membersLen)

	for i := 0; i < membersLen; i++ {
		members[i] = group.MemberRequest{
			Address:  accounts[i].Address.String(),
			Weight:   fmt.Sprintf("%d", simtypes.RandIntBetween(r, 1, 10)),
			Metadata: simtypes.RandStringOfLength(r, 10),
		}
	}

	return members
}<|MERGE_RESOLUTION|>--- conflicted
+++ resolved
@@ -50,8 +50,8 @@
 	OpMsgUpdateGroupMetadata             = "op_wieght_msg_update_group_metadata"
 	OpMsgUpdateGroupMembers              = "op_weight_msg_update_group_members"
 	OpMsgCreateGroupPolicy               = "op_weight_msg_create_group_account"
-	OpMsgCreateGroupWithPolicy           = "op_weight_msg_create_group_with_policy"   //nolint:gosec
-	OpMsgUpdateGroupPolicyAdmin          = "op_weight_msg_update_group_account_admin" //nolint:gosec
+	OpMsgCreateGroupWithPolicy           = "op_weight_msg_create_group_with_policy"
+	OpMsgUpdateGroupPolicyAdmin          = "op_weight_msg_update_group_account_admin"
 	OpMsgUpdateGroupPolicyDecisionPolicy = "op_weight_msg_update_group_account_decision_policy"
 	OpMsgUpdateGroupPolicyMetaData       = "op_weight_msg_update_group_account_metadata"
 	OpMsgSubmitProposal                  = "op_weight_msg_submit_proposal"
@@ -262,13 +262,8 @@
 		members := genGroupMembers(r, accounts)
 		msg := &group.MsgCreateGroup{Admin: accAddr, Members: members, Metadata: simtypes.RandStringOfLength(r, 10)}
 
-<<<<<<< HEAD
-		txGen := simappparams.MakeTestEncodingConfig().TxConfig
-		tx, err := helpers.GenSignedMockTx(
-=======
 		txGen := tx.NewTxConfig(cdc, tx.DefaultSignModes)
 		tx, err := simtestutil.GenSignedMockTx(
->>>>>>> f008f84e
 			r,
 			txGen,
 			[]sdk.Msg{msg},
@@ -327,13 +322,8 @@
 			return simtypes.NoOpMsg(group.ModuleName, msg.Type(), "unable to set decision policy"), nil, err
 		}
 
-<<<<<<< HEAD
-		txGen := simappparams.MakeTestEncodingConfig().TxConfig
-		tx, err := helpers.GenSignedMockTx(
-=======
 		txGen := tx.NewTxConfig(cdc, tx.DefaultSignModes)
 		tx, err := simtestutil.GenSignedMockTx(
->>>>>>> f008f84e
 			r,
 			txGen,
 			[]sdk.Msg{msg},
@@ -392,13 +382,8 @@
 			return simtypes.NoOpMsg(group.ModuleName, TypeMsgCreateGroupPolicy, err.Error()), nil, err
 		}
 
-<<<<<<< HEAD
-		txGen := simappparams.MakeTestEncodingConfig().TxConfig
-		tx, err := helpers.GenSignedMockTx(
-=======
 		txGen := tx.NewTxConfig(cdc, tx.DefaultSignModes)
 		tx, err := simtestutil.GenSignedMockTx(
->>>>>>> f008f84e
 			r,
 			txGen,
 			[]sdk.Msg{msg},
@@ -475,13 +460,8 @@
 			Summary:            "Summary of the proposal",
 		}
 
-<<<<<<< HEAD
-		txGen := simappparams.MakeTestEncodingConfig().TxConfig
-		tx, err := helpers.GenSignedMockTx(
-=======
 		txGen := tx.NewTxConfig(cdc, tx.DefaultSignModes)
 		tx, err := simtestutil.GenSignedMockTx(
->>>>>>> f008f84e
 			r,
 			txGen,
 			[]sdk.Msg{&msg},
@@ -540,13 +520,8 @@
 			NewAdmin: newAdmin.Address.String(),
 		}
 
-<<<<<<< HEAD
-		txGen := simappparams.MakeTestEncodingConfig().TxConfig
-		tx, err := helpers.GenSignedMockTx(
-=======
 		txGen := tx.NewTxConfig(cdc, tx.DefaultSignModes)
 		tx, err := simtestutil.GenSignedMockTx(
->>>>>>> f008f84e
 			r,
 			txGen,
 			[]sdk.Msg{&msg},
@@ -596,13 +571,8 @@
 			Metadata: simtypes.RandStringOfLength(r, 10),
 		}
 
-<<<<<<< HEAD
-		txGen := simappparams.MakeTestEncodingConfig().TxConfig
-		tx, err := helpers.GenSignedMockTx(
-=======
 		txGen := tx.NewTxConfig(cdc, tx.DefaultSignModes)
 		tx, err := simtestutil.GenSignedMockTx(
->>>>>>> f008f84e
 			r,
 			txGen,
 			[]sdk.Msg{&msg},
@@ -681,13 +651,8 @@
 			MemberUpdates: members,
 		}
 
-<<<<<<< HEAD
-		txGen := simappparams.MakeTestEncodingConfig().TxConfig
-		tx, err := helpers.GenSignedMockTx(
-=======
 		txGen := tx.NewTxConfig(cdc, tx.DefaultSignModes)
 		tx, err := simtestutil.GenSignedMockTx(
->>>>>>> f008f84e
 			r,
 			txGen,
 			[]sdk.Msg{&msg},
@@ -746,13 +711,8 @@
 			NewAdmin:           newAdmin.Address.String(),
 		}
 
-<<<<<<< HEAD
-		txGen := simappparams.MakeTestEncodingConfig().TxConfig
-		tx, err := helpers.GenSignedMockTx(
-=======
 		txGen := tx.NewTxConfig(cdc, tx.DefaultSignModes)
 		tx, err := simtestutil.GenSignedMockTx(
->>>>>>> f008f84e
 			r,
 			txGen,
 			[]sdk.Msg{&msg},
@@ -813,13 +773,8 @@
 			return simtypes.NoOpMsg(group.ModuleName, TypeMsgUpdateGroupPolicyDecisionPolicy, err.Error()), nil, err
 		}
 
-<<<<<<< HEAD
-		txGen := simappparams.MakeTestEncodingConfig().TxConfig
-		tx, err := helpers.GenSignedMockTx(
-=======
 		txGen := tx.NewTxConfig(cdc, tx.DefaultSignModes)
 		tx, err := simtestutil.GenSignedMockTx(
->>>>>>> f008f84e
 			r,
 			txGen,
 			[]sdk.Msg{msg},
@@ -870,13 +825,8 @@
 			Metadata:           simtypes.RandStringOfLength(r, 10),
 		}
 
-<<<<<<< HEAD
-		txGen := simappparams.MakeTestEncodingConfig().TxConfig
-		tx, err := helpers.GenSignedMockTx(
-=======
 		txGen := tx.NewTxConfig(cdc, tx.DefaultSignModes)
 		tx, err := simtestutil.GenSignedMockTx(
->>>>>>> f008f84e
 			r,
 			txGen,
 			[]sdk.Msg{&msg},
@@ -978,13 +928,8 @@
 			Address:    proposer.Address.String(),
 		}
 
-<<<<<<< HEAD
-		txGen := simappparams.MakeTestEncodingConfig().TxConfig
-		tx, err := helpers.GenSignedMockTx(
-=======
 		txGen := tx.NewTxConfig(cdc, tx.DefaultSignModes)
 		tx, err := simtestutil.GenSignedMockTx(
->>>>>>> f008f84e
 			r,
 			txGen,
 			[]sdk.Msg{&msg},
@@ -1089,13 +1034,8 @@
 			Option:     group.VOTE_OPTION_YES,
 			Metadata:   simtypes.RandStringOfLength(r, 10),
 		}
-<<<<<<< HEAD
-		txGen := simappparams.MakeTestEncodingConfig().TxConfig
-		tx, err := helpers.GenSignedMockTx(
-=======
 		txGen := tx.NewTxConfig(cdc, tx.DefaultSignModes)
 		tx, err := simtestutil.GenSignedMockTx(
->>>>>>> f008f84e
 			r,
 			txGen,
 			[]sdk.Msg{&msg},
@@ -1173,13 +1113,8 @@
 			ProposalId: uint64(proposalID),
 			Executor:   acc.Address.String(),
 		}
-<<<<<<< HEAD
-		txGen := simappparams.MakeTestEncodingConfig().TxConfig
-		tx, err := helpers.GenSignedMockTx(
-=======
 		txGen := tx.NewTxConfig(cdc, tx.DefaultSignModes)
 		tx, err := simtestutil.GenSignedMockTx(
->>>>>>> f008f84e
 			r,
 			txGen,
 			[]sdk.Msg{&msg},
@@ -1241,13 +1176,8 @@
 			GroupId: groupInfo.Id,
 		}
 
-<<<<<<< HEAD
-		txGen := simappparams.MakeTestEncodingConfig().TxConfig
-		tx, err := helpers.GenSignedMockTx(
-=======
 		txGen := tx.NewTxConfig(cdc, tx.DefaultSignModes)
 		tx, err := simtestutil.GenSignedMockTx(
->>>>>>> f008f84e
 			r,
 			txGen,
 			[]sdk.Msg{msg},
