package simulation

import (
	"context"
	"fmt"
	"math/rand"
	"strings"
	"time"

	"github.com/cosmos/cosmos-sdk/baseapp"
	"github.com/cosmos/cosmos-sdk/codec"
	cdctypes "github.com/cosmos/cosmos-sdk/codec/types"
	"github.com/cosmos/cosmos-sdk/simapp/helpers"
	simappparams "github.com/cosmos/cosmos-sdk/simapp/params"
	sdk "github.com/cosmos/cosmos-sdk/types"
	simtypes "github.com/cosmos/cosmos-sdk/types/simulation"
	authtypes "github.com/cosmos/cosmos-sdk/x/auth/types"
	"github.com/cosmos/cosmos-sdk/x/group/keeper"
	"github.com/cosmos/cosmos-sdk/x/simulation"

	"github.com/cosmos/cosmos-sdk/x/group"
)

var initialGroupID = uint64(100000000000000)

// group message types
var (
	TypeMsgCreateGroup                     = sdk.MsgTypeURL(&group.MsgCreateGroup{})
	TypeMsgUpdateGroupMembers              = sdk.MsgTypeURL(&group.MsgUpdateGroupMembers{})
	TypeMsgUpdateGroupAdmin                = sdk.MsgTypeURL(&group.MsgUpdateGroupAdmin{})
	TypeMsgUpdateGroupMetadata             = sdk.MsgTypeURL(&group.MsgUpdateGroupMetadata{})
	TypeMsgCreateGroupPolicy               = sdk.MsgTypeURL(&group.MsgCreateGroupPolicy{})
	TypeMsgUpdateGroupPolicyAdmin          = sdk.MsgTypeURL(&group.MsgUpdateGroupPolicyAdmin{})
	TypeMsgUpdateGroupPolicyDecisionPolicy = sdk.MsgTypeURL(&group.MsgUpdateGroupPolicyDecisionPolicy{})
	TypeMsgUpdateGroupPolicyMetadata       = sdk.MsgTypeURL(&group.MsgUpdateGroupPolicyMetadata{})
<<<<<<< HEAD
	TypeMsgSubmitProposal                  = sdk.MsgTypeURL(&group.MsgSubmitProposal{})
=======
	TypeMsgCreateProposal                  = sdk.MsgTypeURL(&group.MsgCreateProposal{})
	TypeMsgWithdrawProposal                = sdk.MsgTypeURL(&group.MsgWithdrawProposal{})
>>>>>>> a7fb1a1d
	TypeMsgVote                            = sdk.MsgTypeURL(&group.MsgVote{})
	TypeMsgExec                            = sdk.MsgTypeURL(&group.MsgExec{})
)

// Simulation operation weights constants
const (
	OpMsgCreateGroup                     = "op_weight_msg_create_group"
	OpMsgUpdateGroupAdmin                = "op_weight_msg_update_group_admin"
	OpMsgUpdateGroupMetadata             = "op_wieght_msg_update_group_metadata"
	OpMsgUpdateGroupMembers              = "op_weight_msg_update_group_members"
<<<<<<< HEAD
	OpMsgCreateGroupPolicy               = "op_weight_msg_create_group_account"
	OpMsgUpdateGroupPolicyAdmin          = "op_weight_msg_update_group_account_admin"
	OpMsgUpdateGroupPolicyDecisionPolicy = "op_weight_msg_update_group_account_decision_policy"
	OpMsgUpdateGroupPolicyMetaData       = "op_weight_msg_update_group_account_metadata"
	OpMsgSubmitProposal                  = "op_weight_msg_submit_proposal"
=======
	OpMsgCreateGroupPolicy               = "op_weight_msg_create_group_policy"
	OpMsgUpdateGroupPolicyAdmin          = "op_weight_msg_update_group_policy_admin"
	OpMsgUpdateGroupPolicyDecisionPolicy = "op_weight_msg_update_group_policy_decision_policy"
	OpMsgUpdateGroupPolicyMetaData       = "op_weight_msg_update_group_policy_metadata"
	OpMsgCreateProposal                  = "op_weight_msg_create_proposal"
	OpMsgWithdrawProposal                = "op_weight_msg_withdraw_proposal"
>>>>>>> a7fb1a1d
	OpMsgVote                            = "op_weight_msg_vote"
	OpMsgExec                            = "op_weight_msg_exec"
)

// If update group or group policy txn's executed, `SimulateMsgVote` & `SimulateMsgExec` txn's returns `noOp`.
// That's why we have less weight for update group & group-policy txn's.
const (
	WeightMsgCreateGroup                     = 100
	WeightMsgCreateGroupPolicy               = 100
	WeightMsgSubmitProposal                  = 90
	WeightMsgVote                            = 90
	WeightMsgExec                            = 90
	WeightMsgUpdateGroupMetadata             = 5
	WeightMsgUpdateGroupAdmin                = 5
	WeightMsgUpdateGroupMembers              = 5
	WeightMsgUpdateGroupPolicyAdmin          = 5
	WeightMsgUpdateGroupPolicyDecisionPolicy = 5
	WeightMsgUpdateGroupPolicyMetadata       = 5
	WeightMsgWithdrawProposal                = 20
)

const GroupMemberWeight = 40

// WeightedOperations returns all the operations from the module with their respective weights
func WeightedOperations(
	appParams simtypes.AppParams, cdc codec.JSONCodec, ak group.AccountKeeper,
	bk group.BankKeeper, k keeper.Keeper, appCdc cdctypes.AnyUnpacker) simulation.WeightedOperations {
	var (
		weightMsgCreateGroup                     int
		weightMsgUpdateGroupAdmin                int
		weightMsgUpdateGroupMetadata             int
		weightMsgUpdateGroupMembers              int
		weightMsgCreateGroupPolicy               int
		weightMsgUpdateGroupPolicyAdmin          int
		weightMsgUpdateGroupPolicyDecisionPolicy int
		weightMsgUpdateGroupPolicyMetadata       int
		weightMsgSubmitProposal                  int
		weightMsgVote                            int
		weightMsgExec                            int
		weightMsgWithdrawProposal                int
	)

	appParams.GetOrGenerate(cdc, OpMsgCreateGroup, &weightMsgCreateGroup, nil,
		func(_ *rand.Rand) {
			weightMsgCreateGroup = WeightMsgCreateGroup
		},
	)
	appParams.GetOrGenerate(cdc, OpMsgCreateGroupPolicy, &weightMsgCreateGroupPolicy, nil,
		func(_ *rand.Rand) {
			weightMsgCreateGroupPolicy = WeightMsgCreateGroupPolicy
		},
	)
	appParams.GetOrGenerate(cdc, OpMsgSubmitProposal, &weightMsgSubmitProposal, nil,
		func(_ *rand.Rand) {
			weightMsgSubmitProposal = WeightMsgSubmitProposal
		},
	)
	appParams.GetOrGenerate(cdc, OpMsgVote, &weightMsgVote, nil,
		func(_ *rand.Rand) {
			weightMsgVote = WeightMsgVote
		},
	)
	appParams.GetOrGenerate(cdc, OpMsgExec, &weightMsgExec, nil,
		func(_ *rand.Rand) {
			weightMsgExec = WeightMsgExec
		},
	)
	appParams.GetOrGenerate(cdc, OpMsgUpdateGroupMetadata, &weightMsgUpdateGroupMetadata, nil,
		func(_ *rand.Rand) {
			weightMsgUpdateGroupMetadata = WeightMsgUpdateGroupMetadata
		},
	)
	appParams.GetOrGenerate(cdc, OpMsgUpdateGroupAdmin, &weightMsgUpdateGroupAdmin, nil,
		func(_ *rand.Rand) {
			weightMsgUpdateGroupAdmin = WeightMsgUpdateGroupAdmin
		},
	)
	appParams.GetOrGenerate(cdc, OpMsgUpdateGroupMembers, &weightMsgUpdateGroupMembers, nil,
		func(_ *rand.Rand) {
			weightMsgUpdateGroupMembers = WeightMsgUpdateGroupMembers
		},
	)
	appParams.GetOrGenerate(cdc, OpMsgUpdateGroupPolicyAdmin, &weightMsgUpdateGroupPolicyAdmin, nil,
		func(_ *rand.Rand) {
			weightMsgUpdateGroupPolicyAdmin = WeightMsgUpdateGroupPolicyAdmin
		},
	)
	appParams.GetOrGenerate(cdc, OpMsgUpdateGroupPolicyDecisionPolicy, &weightMsgUpdateGroupPolicyDecisionPolicy, nil,
		func(_ *rand.Rand) {
			weightMsgUpdateGroupPolicyDecisionPolicy = WeightMsgUpdateGroupPolicyDecisionPolicy
		},
	)
	appParams.GetOrGenerate(cdc, OpMsgUpdateGroupPolicyMetaData, &weightMsgUpdateGroupPolicyMetadata, nil,
		func(_ *rand.Rand) {
			weightMsgUpdateGroupPolicyMetadata = WeightMsgUpdateGroupPolicyMetadata
		},
	)
	appParams.GetOrGenerate(cdc, OpMsgWithdrawProposal, &weightMsgWithdrawProposal, nil,
		func(_ *rand.Rand) {
			weightMsgWithdrawProposal = WeightMsgWithdrawProposal
		},
	)

	// create two proposals for weightedOperations
	var createProposalOps simulation.WeightedOperations
	for i := 0; i < 2; i++ {
		createProposalOps = append(createProposalOps, simulation.NewWeightedOperation(
			weightMsgCreateProposal,
			SimulateMsgCreateProposal(ak, bk, k),
		))
	}

	wPreCreateProposalOps := simulation.WeightedOperations{
		simulation.NewWeightedOperation(
			weightMsgCreateGroup,
			SimulateMsgCreateGroup(ak, bk),
		),
		simulation.NewWeightedOperation(
			weightMsgCreateGroupPolicy,
			SimulateMsgCreateGroupPolicy(ak, bk, k),
		),
	}

	wPostCreateProposalOps := simulation.WeightedOperations{
		simulation.NewWeightedOperation(
<<<<<<< HEAD
			weightMsgSubmitProposal,
			SimulateMsgSubmitProposal(ak, bk, k),
=======
			WeightMsgWithdrawProposal,
			SimulateMsgWithdrawProposal(ak, bk, k),
>>>>>>> a7fb1a1d
		),
		simulation.NewWeightedOperation(
			weightMsgVote,
			SimulateMsgVote(ak, bk, k),
		),
		simulation.NewWeightedOperation(
			weightMsgExec,
			SimulateMsgExec(ak, bk, k),
		),
		simulation.NewWeightedOperation(
			weightMsgUpdateGroupMetadata,
			SimulateMsgUpdateGroupMetadata(ak, bk, k),
		),
		simulation.NewWeightedOperation(
			weightMsgUpdateGroupAdmin,
			SimulateMsgUpdateGroupAdmin(ak, bk, k),
		),
		simulation.NewWeightedOperation(
			weightMsgUpdateGroupMembers,
			SimulateMsgUpdateGroupMembers(ak, bk, k),
		),
		simulation.NewWeightedOperation(
			weightMsgUpdateGroupPolicyAdmin,
			SimulateMsgUpdateGroupPolicyAdmin(ak, bk, k),
		),
		simulation.NewWeightedOperation(
			weightMsgUpdateGroupPolicyDecisionPolicy,
			SimulateMsgUpdateGroupPolicyDecisionPolicy(ak, bk, k),
		),
		simulation.NewWeightedOperation(
			weightMsgUpdateGroupPolicyMetadata,
			SimulateMsgUpdateGroupPolicyMetadata(ak, bk, k),
		),
	}

	return append(wPreCreateProposalOps, append(createProposalOps, wPostCreateProposalOps...)...)
}

// SimulateMsgCreateGroup generates a MsgCreateGroup with random values
func SimulateMsgCreateGroup(ak group.AccountKeeper, bk group.BankKeeper) simtypes.Operation {
	return func(
		r *rand.Rand, app *baseapp.BaseApp, ctx sdk.Context, accounts []simtypes.Account, chainID string) (simtypes.OperationMsg, []simtypes.FutureOperation, error) {
		acc, _ := simtypes.RandomAcc(r, accounts)
		account := ak.GetAccount(ctx, acc.Address)
		accAddr := acc.Address.String()

		spendableCoins := bk.SpendableCoins(ctx, account.GetAddress())
		fees, err := simtypes.RandomFees(r, ctx, spendableCoins)
		if err != nil {
			return simtypes.NoOpMsg(group.ModuleName, TypeMsgCreateGroup, "fee error"), nil, err
		}

		members := []group.Member{
			{
				Address:  accAddr,
				Weight:   fmt.Sprintf("%d", GroupMemberWeight),
				Metadata: []byte(simtypes.RandStringOfLength(r, 10)),
			},
		}

		msg := &group.MsgCreateGroup{Admin: accAddr, Members: members, Metadata: []byte(simtypes.RandStringOfLength(r, 10))}

		txGen := simappparams.MakeTestEncodingConfig().TxConfig
		tx, err := helpers.GenTx(
			txGen,
			[]sdk.Msg{msg},
			fees,
			helpers.DefaultGenTxGas,
			chainID,
			[]uint64{account.GetAccountNumber()},
			[]uint64{account.GetSequence()},
			acc.PrivKey,
		)
		if err != nil {
			return simtypes.NoOpMsg(group.ModuleName, TypeMsgCreateGroup, "unable to generate mock tx"), nil, err
		}

		_, _, err = app.SimDeliver(txGen.TxEncoder(), tx)
		if err != nil {
			return simtypes.NoOpMsg(group.ModuleName, msg.Type(), "unable to deliver tx"), nil, err
		}

		return simtypes.NewOperationMsg(msg, true, "", nil), nil, err
	}
}

// SimulateMsgCreateGroupPolicy generates a NewMsgCreateGroupPolicy with random values
func SimulateMsgCreateGroupPolicy(ak group.AccountKeeper, bk group.BankKeeper, k keeper.Keeper) simtypes.Operation {
	return func(
		r *rand.Rand, app *baseapp.BaseApp, sdkCtx sdk.Context, accounts []simtypes.Account, chainID string) (simtypes.OperationMsg, []simtypes.FutureOperation, error) {
		groupInfo, acc, account, err := randomGroup(r, k, ak, sdkCtx, accounts)
		if err != nil {
			return simtypes.NoOpMsg(group.ModuleName, TypeMsgCreateGroupPolicy, ""), nil, err
		}
		if groupInfo == nil {
			return simtypes.NoOpMsg(group.ModuleName, TypeMsgCreateGroupPolicy, ""), nil, nil
		}
		groupID := groupInfo.GroupId

		spendableCoins := bk.SpendableCoins(sdkCtx, account.GetAddress())
		fees, err := simtypes.RandomFees(r, sdkCtx, spendableCoins)
		if err != nil {
			return simtypes.NoOpMsg(group.ModuleName, TypeMsgCreateGroupPolicy, "fee error"), nil, err
		}

		msg, err := group.NewMsgCreateGroupPolicy(
			acc.Address,
			groupID,
			[]byte(simtypes.RandStringOfLength(r, 10)),
			&group.ThresholdDecisionPolicy{
				Threshold: "20",
				Timeout:   time.Second * time.Duration(30*24*60*60),
			},
		)
		if err != nil {
			return simtypes.NoOpMsg(group.ModuleName, TypeMsgCreateGroupPolicy, err.Error()), nil, err
		}

		txGen := simappparams.MakeTestEncodingConfig().TxConfig
		tx, err := helpers.GenTx(
			txGen,
			[]sdk.Msg{msg},
			fees,
			helpers.DefaultGenTxGas,
			chainID,
			[]uint64{account.GetAccountNumber()},
			[]uint64{account.GetSequence()},
			acc.PrivKey,
		)
		if err != nil {
			return simtypes.NoOpMsg(group.ModuleName, TypeMsgCreateGroupPolicy, "unable to generate mock tx"), nil, err
		}

		_, _, err = app.SimDeliver(txGen.TxEncoder(), tx)
		if err != nil {
			fmt.Printf("ERR DELIVER %v\n", err)
			return simtypes.NoOpMsg(group.ModuleName, msg.Type(), "unable to deliver tx"), nil, err
		}

		return simtypes.NewOperationMsg(msg, true, "", nil), nil, err
	}
}

// SimulateMsgSubmitProposal generates a NewMsgSubmitProposal with random values
func SimulateMsgSubmitProposal(ak group.AccountKeeper, bk group.BankKeeper, k keeper.Keeper) simtypes.Operation {
	return func(
		r *rand.Rand, app *baseapp.BaseApp, sdkCtx sdk.Context, accounts []simtypes.Account, chainID string) (simtypes.OperationMsg, []simtypes.FutureOperation, error) {
		g, groupPolicy, _, _, err := randomGroupPolicy(r, k, ak, sdkCtx, accounts)
		if err != nil {
			return simtypes.NoOpMsg(group.ModuleName, TypeMsgSubmitProposal, ""), nil, err
		}
		if g == nil {
			return simtypes.NoOpMsg(group.ModuleName, TypeMsgSubmitProposal, "no group found"), nil, nil
		}
		if groupPolicy == nil {
			return simtypes.NoOpMsg(group.ModuleName, TypeMsgSubmitProposal, "no group policy found"), nil, nil
		}
		groupID := g.GroupId
		groupPolicyAddr := groupPolicy.Address

		// Return a no-op if we know the proposal cannot be created
		policy := groupPolicy.GetDecisionPolicy()
		err = policy.Validate(*g)
		if err != nil {
			return simtypes.NoOpMsg(group.ModuleName, TypeMsgSubmitProposal, ""), nil, nil
		}

		// Pick a random member from the group
		ctx := sdk.WrapSDKContext(sdkCtx)
		acc, account, err := randomMember(r, k, ak, ctx, accounts, groupID)
		if err != nil {
			return simtypes.NoOpMsg(group.ModuleName, TypeMsgSubmitProposal, ""), nil, err
		}
		if account == nil {
			return simtypes.NoOpMsg(group.ModuleName, TypeMsgSubmitProposal, "no group member found"), nil, nil
		}

		spendableCoins := bk.SpendableCoins(sdkCtx, account.GetAddress())
		fees, err := simtypes.RandomFees(r, sdkCtx, spendableCoins)
		if err != nil {
			return simtypes.NoOpMsg(group.ModuleName, TypeMsgSubmitProposal, "fee error"), nil, err
		}

		msg := group.MsgSubmitProposal{
			Address:   groupPolicyAddr,
			Proposers: []string{acc.Address.String()},
			Metadata:  []byte(simtypes.RandStringOfLength(r, 10)),
		}

		txGen := simappparams.MakeTestEncodingConfig().TxConfig
		tx, err := helpers.GenTx(
			txGen,
			[]sdk.Msg{&msg},
			fees,
			helpers.DefaultGenTxGas,
			chainID,
			[]uint64{account.GetAccountNumber()},
			[]uint64{account.GetSequence()},
			acc.PrivKey,
		)
		if err != nil {
			return simtypes.NoOpMsg(group.ModuleName, TypeMsgSubmitProposal, "unable to generate mock tx"), nil, err
		}

		_, _, err = app.SimDeliver(txGen.TxEncoder(), tx)
		if err != nil {
			return simtypes.NoOpMsg(group.ModuleName, msg.Type(), "unable to deliver tx"), nil, err
		}

		return simtypes.NewOperationMsg(&msg, true, "", nil), nil, err
	}
}

// SimulateMsgUpdateGroupAdmin generates a MsgUpdateGroupAdmin with random values
func SimulateMsgUpdateGroupAdmin(ak group.AccountKeeper, bk group.BankKeeper, k keeper.Keeper) simtypes.Operation {
	return func(
		r *rand.Rand, app *baseapp.BaseApp, sdkCtx sdk.Context, accounts []simtypes.Account, chainID string) (simtypes.OperationMsg, []simtypes.FutureOperation, error) {
		groupInfo, acc, account, err := randomGroup(r, k, ak, sdkCtx, accounts)
		if err != nil {
			return simtypes.NoOpMsg(group.ModuleName, TypeMsgUpdateGroupAdmin, ""), nil, err
		}
		if groupInfo == nil {
			return simtypes.NoOpMsg(group.ModuleName, TypeMsgUpdateGroupAdmin, ""), nil, nil
		}
		groupID := groupInfo.GroupId

		spendableCoins := bk.SpendableCoins(sdkCtx, account.GetAddress())
		fees, err := simtypes.RandomFees(r, sdkCtx, spendableCoins)
		if err != nil {
			return simtypes.NoOpMsg(group.ModuleName, TypeMsgUpdateGroupAdmin, "fee error"), nil, err
		}

		if len(accounts) == 1 {
			return simtypes.NoOpMsg(group.ModuleName, TypeMsgUpdateGroupAdmin, "can't set a new admin with only one account"), nil, nil
		}
		newAdmin, _ := simtypes.RandomAcc(r, accounts)
		// disallow setting current admin as new admin
		for acc.PubKey.Equals(newAdmin.PubKey) {
			newAdmin, _ = simtypes.RandomAcc(r, accounts)
		}

		msg := group.MsgUpdateGroupAdmin{
			GroupId:  groupID,
			Admin:    account.GetAddress().String(),
			NewAdmin: newAdmin.Address.String(),
		}

		txGen := simappparams.MakeTestEncodingConfig().TxConfig
		tx, err := helpers.GenTx(
			txGen,
			[]sdk.Msg{&msg},
			fees,
			helpers.DefaultGenTxGas,
			chainID,
			[]uint64{account.GetAccountNumber()},
			[]uint64{account.GetSequence()},
			acc.PrivKey,
		)
		if err != nil {
			return simtypes.NoOpMsg(group.ModuleName, TypeMsgUpdateGroupAdmin, "unable to generate mock tx"), nil, err
		}

		_, _, err = app.SimDeliver(txGen.TxEncoder(), tx)
		if err != nil {
			return simtypes.NoOpMsg(group.ModuleName, msg.Type(), "unable to deliver tx"), nil, err
		}

		return simtypes.NewOperationMsg(&msg, true, "", nil), nil, err
	}
}

// SimulateMsgUpdateGroupMetadata generates a MsgUpdateGroupMetadata with random values
func SimulateMsgUpdateGroupMetadata(ak group.AccountKeeper, bk group.BankKeeper, k keeper.Keeper) simtypes.Operation {
	return func(
		r *rand.Rand, app *baseapp.BaseApp, sdkCtx sdk.Context, accounts []simtypes.Account, chainID string) (simtypes.OperationMsg, []simtypes.FutureOperation, error) {
		groupInfo, acc, account, err := randomGroup(r, k, ak, sdkCtx, accounts)
		if err != nil {
			return simtypes.NoOpMsg(group.ModuleName, TypeMsgUpdateGroupMetadata, ""), nil, err
		}
		if groupInfo == nil {
			return simtypes.NoOpMsg(group.ModuleName, TypeMsgUpdateGroupMetadata, ""), nil, nil
		}
		groupID := groupInfo.GroupId

		spendableCoins := bk.SpendableCoins(sdkCtx, account.GetAddress())
		fees, err := simtypes.RandomFees(r, sdkCtx, spendableCoins)
		if err != nil {
			return simtypes.NoOpMsg(group.ModuleName, TypeMsgUpdateGroupMetadata, "fee error"), nil, err
		}

		msg := group.MsgUpdateGroupMetadata{
			GroupId:  groupID,
			Admin:    account.GetAddress().String(),
			Metadata: []byte(simtypes.RandStringOfLength(r, 10)),
		}

		txGen := simappparams.MakeTestEncodingConfig().TxConfig
		tx, err := helpers.GenTx(
			txGen,
			[]sdk.Msg{&msg},
			fees,
			helpers.DefaultGenTxGas,
			chainID,
			[]uint64{account.GetAccountNumber()},
			[]uint64{account.GetSequence()},
			acc.PrivKey,
		)
		if err != nil {
			return simtypes.NoOpMsg(group.ModuleName, TypeMsgUpdateGroupMetadata, "unable to generate mock tx"), nil, err
		}

		_, _, err = app.SimDeliver(txGen.TxEncoder(), tx)
		if err != nil {
			return simtypes.NoOpMsg(group.ModuleName, msg.Type(), "unable to deliver tx"), nil, err
		}

		return simtypes.NewOperationMsg(&msg, true, "", nil), nil, err
	}
}

// SimulateMsgUpdateGroupMembers generates a MsgUpdateGroupMembers with random values
func SimulateMsgUpdateGroupMembers(ak group.AccountKeeper,
	bk group.BankKeeper, k keeper.Keeper) simtypes.Operation {
	return func(
		r *rand.Rand, app *baseapp.BaseApp, sdkCtx sdk.Context, accounts []simtypes.Account, chainID string) (simtypes.OperationMsg, []simtypes.FutureOperation, error) {
		groupInfo, acc, account, err := randomGroup(r, k, ak, sdkCtx, accounts)
		if err != nil {
			return simtypes.NoOpMsg(group.ModuleName, TypeMsgUpdateGroupMembers, ""), nil, err
		}
		if groupInfo == nil {
			return simtypes.NoOpMsg(group.ModuleName, TypeMsgUpdateGroupMembers, ""), nil, nil
		}
		groupID := groupInfo.GroupId

		spendableCoins := bk.SpendableCoins(sdkCtx, account.GetAddress())
		fees, err := simtypes.RandomFees(r, sdkCtx, spendableCoins)
		if err != nil {
			return simtypes.NoOpMsg(group.ModuleName, TypeMsgUpdateGroupMembers, "fee error"), nil, err
		}

		member, _ := simtypes.RandomAcc(r, accounts)

		members := []group.Member{
			{
				Address:  member.Address.String(),
				Weight:   fmt.Sprintf("%d", GroupMemberWeight),
				Metadata: []byte(simtypes.RandStringOfLength(r, 10)),
			},
		}

		msg := group.MsgUpdateGroupMembers{
			GroupId:       groupID,
			Admin:         acc.Address.String(),
			MemberUpdates: members,
		}

		txGen := simappparams.MakeTestEncodingConfig().TxConfig
		tx, err := helpers.GenTx(
			txGen,
			[]sdk.Msg{&msg},
			fees,
			helpers.DefaultGenTxGas,
			chainID,
			[]uint64{account.GetAccountNumber()},
			[]uint64{account.GetSequence()},
			acc.PrivKey,
		)
		if err != nil {
			return simtypes.NoOpMsg(group.ModuleName, TypeMsgUpdateGroupMembers, "unable to generate mock tx"), nil, err
		}

		_, _, err = app.SimDeliver(txGen.TxEncoder(), tx)
		if err != nil {
			return simtypes.NoOpMsg(group.ModuleName, msg.Type(), "unable to deliver tx"), nil, err
		}

		return simtypes.NewOperationMsg(&msg, true, "", nil), nil, err
	}
}

// SimulateMsgUpdateGroupPolicyAdmin generates a MsgUpdateGroupPolicyAdmin with random values
func SimulateMsgUpdateGroupPolicyAdmin(ak group.AccountKeeper, bk group.BankKeeper, k keeper.Keeper) simtypes.Operation {
	return func(
		r *rand.Rand, app *baseapp.BaseApp, sdkCtx sdk.Context, accounts []simtypes.Account, chainID string) (simtypes.OperationMsg, []simtypes.FutureOperation, error) {
		_, groupPolicy, acc, account, err := randomGroupPolicy(r, k, ak, sdkCtx, accounts)
		if err != nil {
			return simtypes.NoOpMsg(group.ModuleName, TypeMsgUpdateGroupPolicyAdmin, ""), nil, err
		}
		if groupPolicy == nil {
			return simtypes.NoOpMsg(group.ModuleName, TypeMsgUpdateGroupPolicyAdmin, "no group policy found"), nil, nil
		}
		groupPolicyAddr := groupPolicy.Address

		spendableCoins := bk.SpendableCoins(sdkCtx, account.GetAddress())
		fees, err := simtypes.RandomFees(r, sdkCtx, spendableCoins)
		if err != nil {
			return simtypes.NoOpMsg(group.ModuleName, TypeMsgUpdateGroupPolicyAdmin, "fee error"), nil, err
		}

		if len(accounts) == 1 {
			return simtypes.NoOpMsg(group.ModuleName, TypeMsgUpdateGroupPolicyAdmin, "can't set a new admin with only one account"), nil, nil
		}
		newAdmin, _ := simtypes.RandomAcc(r, accounts)
		// disallow setting current admin as new admin
		for acc.PubKey.Equals(newAdmin.PubKey) {
			newAdmin, _ = simtypes.RandomAcc(r, accounts)
		}

		msg := group.MsgUpdateGroupPolicyAdmin{
			Admin:    acc.Address.String(),
			Address:  groupPolicyAddr,
			NewAdmin: newAdmin.Address.String(),
		}

		txGen := simappparams.MakeTestEncodingConfig().TxConfig
		tx, err := helpers.GenTx(
			txGen,
			[]sdk.Msg{&msg},
			fees,
			helpers.DefaultGenTxGas,
			chainID,
			[]uint64{account.GetAccountNumber()},
			[]uint64{account.GetSequence()},
			acc.PrivKey,
		)
		if err != nil {
			return simtypes.NoOpMsg(group.ModuleName, TypeMsgUpdateGroupPolicyAdmin, "unable to generate mock tx"), nil, err
		}

		_, _, err = app.SimDeliver(txGen.TxEncoder(), tx)
		if err != nil {
			return simtypes.NoOpMsg(group.ModuleName, msg.Type(), "unable to deliver tx"), nil, err
		}

		return simtypes.NewOperationMsg(&msg, true, "", nil), nil, err
	}
}

// // SimulateMsgUpdateGroupPolicyDecisionPolicy generates a NewMsgUpdateGroupPolicyDecisionPolicyRequest with random values
func SimulateMsgUpdateGroupPolicyDecisionPolicy(ak group.AccountKeeper,
	bk group.BankKeeper, k keeper.Keeper) simtypes.Operation {
	return func(
		r *rand.Rand, app *baseapp.BaseApp, sdkCtx sdk.Context, accounts []simtypes.Account, chainID string) (simtypes.OperationMsg, []simtypes.FutureOperation, error) {
		_, groupPolicy, acc, account, err := randomGroupPolicy(r, k, ak, sdkCtx, accounts)
		if err != nil {
			return simtypes.NoOpMsg(group.ModuleName, TypeMsgUpdateGroupPolicyDecisionPolicy, ""), nil, err
		}
		if groupPolicy == nil {
			return simtypes.NoOpMsg(group.ModuleName, TypeMsgUpdateGroupPolicyDecisionPolicy, "no group policy found"), nil, nil
		}
		groupPolicyAddr := groupPolicy.Address

		spendableCoins := bk.SpendableCoins(sdkCtx, account.GetAddress())
		fees, err := simtypes.RandomFees(r, sdkCtx, spendableCoins)
		if err != nil {
			return simtypes.NoOpMsg(group.ModuleName, TypeMsgUpdateGroupPolicyDecisionPolicy, "fee error"), nil, err
		}

		groupPolicyBech32, err := sdk.AccAddressFromBech32(groupPolicyAddr)
		if err != nil {
			return simtypes.NoOpMsg(group.ModuleName, TypeMsgUpdateGroupPolicyDecisionPolicy, fmt.Sprintf("fail to decide bech32 address: %s", err.Error())), nil, nil
		}

		msg, err := group.NewMsgUpdateGroupPolicyDecisionPolicyRequest(acc.Address, groupPolicyBech32, &group.ThresholdDecisionPolicy{
			Threshold: fmt.Sprintf("%d", simtypes.RandIntBetween(r, 1, 20)),
			Timeout:   time.Second * time.Duration(simtypes.RandIntBetween(r, 100, 1000)),
		})
		if err != nil {
			return simtypes.NoOpMsg(group.ModuleName, TypeMsgUpdateGroupPolicyDecisionPolicy, err.Error()), nil, err
		}

		txGen := simappparams.MakeTestEncodingConfig().TxConfig
		tx, err := helpers.GenTx(
			txGen,
			[]sdk.Msg{msg},
			fees,
			helpers.DefaultGenTxGas,
			chainID,
			[]uint64{account.GetAccountNumber()},
			[]uint64{account.GetSequence()},
			acc.PrivKey,
		)
		if err != nil {
			return simtypes.NoOpMsg(group.ModuleName, TypeMsgUpdateGroupPolicyDecisionPolicy, "unable to generate mock tx"), nil, err
		}

		_, _, err = app.SimDeliver(txGen.TxEncoder(), tx)
		if err != nil {
			return simtypes.NoOpMsg(group.ModuleName, msg.Type(), "unable to deliver tx"), nil, err
		}
		return simtypes.NewOperationMsg(msg, true, "", nil), nil, err
	}
}

// // SimulateMsgUpdateGroupPolicyMetadata generates a MsgUpdateGroupPolicyMetadata with random values
func SimulateMsgUpdateGroupPolicyMetadata(ak group.AccountKeeper,
	bk group.BankKeeper, k keeper.Keeper) simtypes.Operation {
	return func(
		r *rand.Rand, app *baseapp.BaseApp, sdkCtx sdk.Context, accounts []simtypes.Account, chainID string) (simtypes.OperationMsg, []simtypes.FutureOperation, error) {
		_, groupPolicy, acc, account, err := randomGroupPolicy(r, k, ak, sdkCtx, accounts)
		if err != nil {
			return simtypes.NoOpMsg(group.ModuleName, TypeMsgUpdateGroupPolicyMetadata, ""), nil, err
		}
		if groupPolicy == nil {
			return simtypes.NoOpMsg(group.ModuleName, TypeMsgUpdateGroupPolicyMetadata, "no group policy found"), nil, nil
		}
		groupPolicyAddr := groupPolicy.Address

		spendableCoins := bk.SpendableCoins(sdkCtx, account.GetAddress())
		fees, err := simtypes.RandomFees(r, sdkCtx, spendableCoins)
		if err != nil {
			return simtypes.NoOpMsg(group.ModuleName, TypeMsgUpdateGroupPolicyMetadata, "fee error"), nil, err
		}

		msg := group.MsgUpdateGroupPolicyMetadata{
			Admin:    acc.Address.String(),
			Address:  groupPolicyAddr,
			Metadata: []byte(simtypes.RandStringOfLength(r, 10)),
		}

		txGen := simappparams.MakeTestEncodingConfig().TxConfig
		tx, err := helpers.GenTx(
			txGen,
			[]sdk.Msg{&msg},
			fees,
			helpers.DefaultGenTxGas,
			chainID,
			[]uint64{account.GetAccountNumber()},
			[]uint64{account.GetSequence()},
			acc.PrivKey,
		)
		if err != nil {
			return simtypes.NoOpMsg(group.ModuleName, TypeMsgUpdateGroupPolicyMetadata, "unable to generate mock tx"), nil, err
		}

		_, _, err = app.SimDeliver(txGen.TxEncoder(), tx)
		if err != nil {
			return simtypes.NoOpMsg(group.ModuleName, msg.Type(), "unable to deliver tx"), nil, err
		}

		return simtypes.NewOperationMsg(&msg, true, "", nil), nil, err
	}
}

// SimulateMsgWithdrawProposal generates a MsgWithdrawProposal with random values
func SimulateMsgWithdrawProposal(ak group.AccountKeeper,
	bk group.BankKeeper, k keeper.Keeper) simtypes.Operation {
	return func(
		r *rand.Rand, app *baseapp.BaseApp, sdkCtx sdk.Context, accounts []simtypes.Account, chainID string) (simtypes.OperationMsg, []simtypes.FutureOperation, error) {
		g, groupPolicy, _, _, err := randomGroupPolicy(r, k, ak, sdkCtx, accounts)
		if err != nil {
			return simtypes.NoOpMsg(group.ModuleName, TypeMsgWithdrawProposal, ""), nil, err
		}
		if g == nil {
			return simtypes.NoOpMsg(group.ModuleName, TypeMsgWithdrawProposal, "no group found"), nil, nil
		}
		if groupPolicy == nil {
			return simtypes.NoOpMsg(group.ModuleName, TypeMsgWithdrawProposal, "no group policy found"), nil, nil
		}

		groupPolicyAddr := groupPolicy.Address
		ctx := sdk.WrapSDKContext(sdkCtx)

		policy := groupPolicy.GetDecisionPolicy()
		err = policy.Validate(*g)
		if err != nil {
			return simtypes.NoOpMsg(group.ModuleName, TypeMsgWithdrawProposal, err.Error()), nil, nil
		}

		proposalsResult, err := k.ProposalsByGroupPolicy(ctx, &group.QueryProposalsByGroupPolicyRequest{Address: groupPolicyAddr})
		if err != nil {
			return simtypes.NoOpMsg(group.ModuleName, TypeMsgWithdrawProposal, "fail to query group info"), nil, err
		}

		proposals := proposalsResult.GetProposals()
		if len(proposals) == 0 {
			return simtypes.NoOpMsg(group.ModuleName, TypeMsgWithdrawProposal, "no proposals found"), nil, nil
		}

		var proposal *group.Proposal
		proposalID := -1

		for _, p := range proposals {
			if p.Status == group.ProposalStatusSubmitted {
				timeout := p.Timeout
				proposal = p
				proposalID = int(p.ProposalId)
				if timeout.Before(sdkCtx.BlockTime()) || timeout.Equal(sdkCtx.BlockTime()) {
					return simtypes.NoOpMsg(group.ModuleName, TypeMsgWithdrawProposal, "voting period ended: skipping"), nil, nil
				}
				break
			}
		}

		// return no-op if no proposal found
		if proposalID == -1 {
			return simtypes.NoOpMsg(group.ModuleName, TypeMsgWithdrawProposal, "no proposals found"), nil, nil
		}

		// Ensure that group and group policy haven't been modified since the proposal submission.
		if proposal.GroupPolicyVersion != groupPolicy.Version {
			return simtypes.NoOpMsg(group.ModuleName, TypeMsgWithdrawProposal, "group policy has been modified"), nil, nil
		}

		// Ensure the group hasn't been modified.
		if proposal.GroupVersion != g.Version {
			return simtypes.NoOpMsg(group.ModuleName, TypeMsgWithdrawProposal, "group has been modified"), nil, nil
		}

		// select a random proposer
		proposers := proposal.Proposers
		n := randIntInRange(r, len(proposers))
		proposerIdx := findAccount(accounts, proposers[n])
		proposer := accounts[proposerIdx]
		proposerAcc := ak.GetAccount(sdkCtx, proposer.Address)

		spendableCoins := bk.SpendableCoins(sdkCtx, proposer.Address)
		fees, err := simtypes.RandomFees(r, sdkCtx, spendableCoins)
		if err != nil {
			return simtypes.NoOpMsg(group.ModuleName, TypeMsgWithdrawProposal, "fee error"), nil, err
		}

		msg := group.MsgWithdrawProposal{
			ProposalId: uint64(proposalID),
			Address:    proposer.Address.String(),
		}

		txGen := simappparams.MakeTestEncodingConfig().TxConfig
		tx, err := helpers.GenTx(
			txGen,
			[]sdk.Msg{&msg},
			fees,
			helpers.DefaultGenTxGas,
			chainID,
			[]uint64{proposerAcc.GetAccountNumber()},
			[]uint64{proposerAcc.GetSequence()},
			proposer.PrivKey,
		)

		if err != nil {
			return simtypes.NoOpMsg(group.ModuleName, TypeMsgUpdateGroupPolicyMetadata, "unable to generate mock tx"), nil, err
		}

		_, _, err = app.SimDeliver(txGen.TxEncoder(), tx)

		if err != nil {
			if strings.Contains(err.Error(), "group was modified") || strings.Contains(err.Error(), "group policy was modified") {
				return simtypes.NoOpMsg(group.ModuleName, msg.Type(), "no-op:group/group-policy was modified"), nil, nil
			}
			return simtypes.NoOpMsg(group.ModuleName, msg.Type(), "unable to deliver tx"), nil, err
		}

		return simtypes.NewOperationMsg(&msg, true, "", nil), nil, err
	}
}

// SimulateMsgVote generates a MsgVote with random values
func SimulateMsgVote(ak group.AccountKeeper,
	bk group.BankKeeper, k keeper.Keeper) simtypes.Operation {
	return func(
		r *rand.Rand, app *baseapp.BaseApp, sdkCtx sdk.Context, accounts []simtypes.Account, chainID string) (simtypes.OperationMsg, []simtypes.FutureOperation, error) {
		g, groupPolicy, _, _, err := randomGroupPolicy(r, k, ak, sdkCtx, accounts)
		if err != nil {
			return simtypes.NoOpMsg(group.ModuleName, TypeMsgVote, ""), nil, err
		}
		if g == nil {
			return simtypes.NoOpMsg(group.ModuleName, TypeMsgVote, "no group found"), nil, nil
		}
		if groupPolicy == nil {
			return simtypes.NoOpMsg(group.ModuleName, TypeMsgVote, "no group policy found"), nil, nil
		}
		groupPolicyAddr := groupPolicy.Address

		// Pick a random member from the group
		ctx := sdk.WrapSDKContext(sdkCtx)
		acc, account, err := randomMember(r, k, ak, ctx, accounts, g.GroupId)
		if err != nil {
			return simtypes.NoOpMsg(group.ModuleName, TypeMsgVote, ""), nil, err
		}
		if account == nil {
			return simtypes.NoOpMsg(group.ModuleName, TypeMsgVote, "no group member found"), nil, nil
		}

		spendableCoins := bk.SpendableCoins(sdkCtx, account.GetAddress())
		fees, err := simtypes.RandomFees(r, sdkCtx, spendableCoins)
		if err != nil {
			return simtypes.NoOpMsg(group.ModuleName, TypeMsgVote, "fee error"), nil, err
		}

		proposalsResult, err := k.ProposalsByGroupPolicy(ctx, &group.QueryProposalsByGroupPolicyRequest{Address: groupPolicyAddr})
		if err != nil {
			return simtypes.NoOpMsg(group.ModuleName, TypeMsgVote, "fail to query group info"), nil, err
		}
		proposals := proposalsResult.GetProposals()
		if len(proposals) == 0 {
			return simtypes.NoOpMsg(group.ModuleName, TypeMsgVote, "no proposals found"), nil, nil
		}

		var proposal *group.Proposal
		proposalID := -1

		for _, p := range proposals {
			if p.Status == group.PROPOSAL_STATUS_SUBMITTED {
				timeout := p.Timeout
				proposal = p
				proposalID = int(p.ProposalId)
				if timeout.Before(sdkCtx.BlockTime()) || timeout.Equal(sdkCtx.BlockTime()) {
					return simtypes.NoOpMsg(group.ModuleName, TypeMsgVote, "voting period ended: skipping"), nil, nil
				}
				break
			}
		}

		// return no-op if no proposal found
		if proposalID == -1 {
			return simtypes.NoOpMsg(group.ModuleName, TypeMsgVote, "no proposals found"), nil, nil
		}

		// Ensure that group and group policy haven't been modified since the proposal submission.
		if proposal.GroupPolicyVersion != groupPolicy.Version {
			return simtypes.NoOpMsg(group.ModuleName, TypeMsgVote, "group policy has been modified"), nil, nil
		}
		if proposal.GroupVersion != g.Version {
			return simtypes.NoOpMsg(group.ModuleName, TypeMsgVote, "group has been modified"), nil, nil
		}

		// Ensure member hasn't already voted
		res, _ := k.VoteByProposalVoter(ctx, &group.QueryVoteByProposalVoterRequest{
			Voter:      acc.Address.String(),
			ProposalId: uint64(proposalID),
		})
		if res != nil {
			return simtypes.NoOpMsg(group.ModuleName, TypeMsgVote, "member has already voted"), nil, nil
		}

		msg := group.MsgVote{
			ProposalId: uint64(proposalID),
			Voter:      acc.Address.String(),
			Option:     group.VOTE_OPTION_YES,
			Metadata:   []byte(simtypes.RandStringOfLength(r, 10)),
		}
		txGen := simappparams.MakeTestEncodingConfig().TxConfig
		tx, err := helpers.GenTx(
			txGen,
			[]sdk.Msg{&msg},
			fees,
			helpers.DefaultGenTxGas,
			chainID,
			[]uint64{account.GetAccountNumber()},
			[]uint64{account.GetSequence()},
			acc.PrivKey,
		)
		if err != nil {
			return simtypes.NoOpMsg(group.ModuleName, TypeMsgUpdateGroupPolicyMetadata, "unable to generate mock tx"), nil, err
		}

		_, _, err = app.SimDeliver(txGen.TxEncoder(), tx)

		if err != nil {
			if strings.Contains(err.Error(), "group was modified") || strings.Contains(err.Error(), "group policy was modified") {
				return simtypes.NoOpMsg(group.ModuleName, msg.Type(), "no-op:group/group-policy was modified"), nil, nil
			}
			return simtypes.NoOpMsg(group.ModuleName, msg.Type(), "unable to deliver tx"), nil, err
		}

		return simtypes.NewOperationMsg(&msg, true, "", nil), nil, err
	}
}

// // SimulateMsgExec generates a MsgExec with random values
func SimulateMsgExec(ak group.AccountKeeper,
	bk group.BankKeeper, k keeper.Keeper) simtypes.Operation {
	return func(
		r *rand.Rand, app *baseapp.BaseApp, sdkCtx sdk.Context, accounts []simtypes.Account, chainID string) (simtypes.OperationMsg, []simtypes.FutureOperation, error) {
		_, groupPolicy, acc, account, err := randomGroupPolicy(r, k, ak, sdkCtx, accounts)
		if err != nil {
			return simtypes.NoOpMsg(group.ModuleName, TypeMsgExec, ""), nil, err
		}
		if groupPolicy == nil {
			return simtypes.NoOpMsg(group.ModuleName, TypeMsgExec, "no group policy found"), nil, nil
		}
		groupPolicyAddr := groupPolicy.Address

		spendableCoins := bk.SpendableCoins(sdkCtx, account.GetAddress())
		fees, err := simtypes.RandomFees(r, sdkCtx, spendableCoins)
		if err != nil {
			return simtypes.NoOpMsg(group.ModuleName, TypeMsgExec, "fee error"), nil, err
		}

		ctx := sdk.WrapSDKContext(sdkCtx)
		proposalsResult, err := k.ProposalsByGroupPolicy(ctx, &group.QueryProposalsByGroupPolicyRequest{Address: groupPolicyAddr})
		if err != nil {
			return simtypes.NoOpMsg(group.ModuleName, TypeMsgExec, "fail to query group info"), nil, err
		}
		proposals := proposalsResult.GetProposals()
		if len(proposals) == 0 {
			return simtypes.NoOpMsg(group.ModuleName, TypeMsgExec, "no proposals found"), nil, nil
		}

		proposalID := -1

		for _, proposal := range proposals {
			if proposal.Status == group.PROPOSAL_STATUS_CLOSED {
				proposalID = int(proposal.ProposalId)
				break
			}
		}

		// return no-op if no proposal found
		if proposalID == -1 {
			return simtypes.NoOpMsg(group.ModuleName, TypeMsgExec, "no proposals found"), nil, nil
		}

		msg := group.MsgExec{
			ProposalId: uint64(proposalID),
			Signer:     acc.Address.String(),
		}
		txGen := simappparams.MakeTestEncodingConfig().TxConfig
		tx, err := helpers.GenTx(
			txGen,
			[]sdk.Msg{&msg},
			fees,
			helpers.DefaultGenTxGas,
			chainID,
			[]uint64{account.GetAccountNumber()},
			[]uint64{account.GetSequence()},
			acc.PrivKey,
		)
		if err != nil {
			return simtypes.NoOpMsg(group.ModuleName, TypeMsgUpdateGroupPolicyMetadata, "unable to generate mock tx"), nil, err
		}

		_, _, err = app.SimDeliver(txGen.TxEncoder(), tx)
		if err != nil {
			if strings.Contains(err.Error(), "group was modified") || strings.Contains(err.Error(), "group policy was modified") {
				return simtypes.NoOpMsg(group.ModuleName, msg.Type(), "no-op:group/group-policy was modified"), nil, nil
			}
			return simtypes.NoOpMsg(group.ModuleName, msg.Type(), "unable to deliver tx"), nil, err
		}

		return simtypes.NewOperationMsg(&msg, true, "", nil), nil, err
	}
}

func randomGroup(r *rand.Rand, k keeper.Keeper, ak group.AccountKeeper,
	ctx sdk.Context, accounts []simtypes.Account) (groupInfo *group.GroupInfo, acc simtypes.Account, account authtypes.AccountI, err error) {
	groupID := k.GetGroupSequence(ctx)

	switch {
	case groupID > initialGroupID:
		// select a random ID between [initialGroupID, groupID]
		groupID = uint64(simtypes.RandIntBetween(r, int(initialGroupID), int(groupID)))

	default:
		// This is called on the first call to this function
		// in order to update the global variable
		initialGroupID = groupID
	}

	res, err := k.GroupInfo(sdk.WrapSDKContext(ctx), &group.QueryGroupInfoRequest{GroupId: groupID})
	if err != nil {
		return nil, simtypes.Account{}, nil, err
	}

	groupInfo = res.Info
	groupAdmin := groupInfo.Admin
	found := -1
	for i := range accounts {
		if accounts[i].Address.String() == groupAdmin {
			found = i
			break
		}
	}
	if found < 0 {
		return nil, simtypes.Account{}, nil, nil
	}
	acc = accounts[found]
	account = ak.GetAccount(ctx, acc.Address)
	return groupInfo, acc, account, nil
}

func randomGroupPolicy(r *rand.Rand, k keeper.Keeper, ak group.AccountKeeper,
	ctx sdk.Context, accounts []simtypes.Account) (groupInfo *group.GroupInfo, groupPolicyInfo *group.GroupPolicyInfo, acc simtypes.Account, account authtypes.AccountI, err error) {
	groupInfo, _, _, err = randomGroup(r, k, ak, ctx, accounts)
	if err != nil {
		return nil, nil, simtypes.Account{}, nil, err
	}
	if groupInfo == nil {
		return nil, nil, simtypes.Account{}, nil, nil
	}
	groupID := groupInfo.GroupId

	result, err := k.GroupPoliciesByGroup(sdk.WrapSDKContext(ctx), &group.QueryGroupPoliciesByGroupRequest{GroupId: groupID})
	if err != nil {
		return groupInfo, nil, simtypes.Account{}, nil, err
	}

	n := randIntInRange(r, len(result.GroupPolicies))
	if n < 0 {
		return groupInfo, nil, simtypes.Account{}, nil, nil
	}
	groupPolicyInfo = result.GroupPolicies[n]

	idx := findAccount(accounts, groupPolicyInfo.Admin)
	if idx < 0 {
		return groupInfo, nil, simtypes.Account{}, nil, nil
	}
	acc = accounts[idx]
	account = ak.GetAccount(ctx, acc.Address)
	return groupInfo, groupPolicyInfo, acc, account, nil
}

func randomMember(r *rand.Rand, k keeper.Keeper, ak group.AccountKeeper,
	ctx context.Context, accounts []simtypes.Account, groupID uint64) (acc simtypes.Account, account authtypes.AccountI, err error) {
	res, err := k.GroupMembers(ctx, &group.QueryGroupMembersRequest{
		GroupId: groupID,
	})
	if err != nil {
		return simtypes.Account{}, nil, err
	}
	n := randIntInRange(r, len(res.Members))
	if n < 0 {
		return simtypes.Account{}, nil, err
	}
	idx := findAccount(accounts, res.Members[n].Member.Address)
	if idx < 0 {
		return simtypes.Account{}, nil, err
	}
	acc = accounts[idx]
	account = ak.GetAccount(sdk.UnwrapSDKContext(ctx), acc.Address)
	return acc, account, nil
}

func randIntInRange(r *rand.Rand, l int) int {
	if l == 0 {
		return -1
	}
	if l == 1 {
		return 0
	} else {
		return simtypes.RandIntBetween(r, 0, l-1)
	}
}

func findAccount(accounts []simtypes.Account, addr string) (idx int) {
	idx = -1
	for i := range accounts {
		if accounts[i].Address.String() == addr {
			idx = i
			break
		}
	}
	return idx
}<|MERGE_RESOLUTION|>--- conflicted
+++ resolved
@@ -33,12 +33,8 @@
 	TypeMsgUpdateGroupPolicyAdmin          = sdk.MsgTypeURL(&group.MsgUpdateGroupPolicyAdmin{})
 	TypeMsgUpdateGroupPolicyDecisionPolicy = sdk.MsgTypeURL(&group.MsgUpdateGroupPolicyDecisionPolicy{})
 	TypeMsgUpdateGroupPolicyMetadata       = sdk.MsgTypeURL(&group.MsgUpdateGroupPolicyMetadata{})
-<<<<<<< HEAD
 	TypeMsgSubmitProposal                  = sdk.MsgTypeURL(&group.MsgSubmitProposal{})
-=======
-	TypeMsgCreateProposal                  = sdk.MsgTypeURL(&group.MsgCreateProposal{})
 	TypeMsgWithdrawProposal                = sdk.MsgTypeURL(&group.MsgWithdrawProposal{})
->>>>>>> a7fb1a1d
 	TypeMsgVote                            = sdk.MsgTypeURL(&group.MsgVote{})
 	TypeMsgExec                            = sdk.MsgTypeURL(&group.MsgExec{})
 )
@@ -49,20 +45,12 @@
 	OpMsgUpdateGroupAdmin                = "op_weight_msg_update_group_admin"
 	OpMsgUpdateGroupMetadata             = "op_wieght_msg_update_group_metadata"
 	OpMsgUpdateGroupMembers              = "op_weight_msg_update_group_members"
-<<<<<<< HEAD
-	OpMsgCreateGroupPolicy               = "op_weight_msg_create_group_account"
-	OpMsgUpdateGroupPolicyAdmin          = "op_weight_msg_update_group_account_admin"
-	OpMsgUpdateGroupPolicyDecisionPolicy = "op_weight_msg_update_group_account_decision_policy"
-	OpMsgUpdateGroupPolicyMetaData       = "op_weight_msg_update_group_account_metadata"
-	OpMsgSubmitProposal                  = "op_weight_msg_submit_proposal"
-=======
 	OpMsgCreateGroupPolicy               = "op_weight_msg_create_group_policy"
 	OpMsgUpdateGroupPolicyAdmin          = "op_weight_msg_update_group_policy_admin"
 	OpMsgUpdateGroupPolicyDecisionPolicy = "op_weight_msg_update_group_policy_decision_policy"
 	OpMsgUpdateGroupPolicyMetaData       = "op_weight_msg_update_group_policy_metadata"
-	OpMsgCreateProposal                  = "op_weight_msg_create_proposal"
+	OpMsgSubmitProposal                  = "op_weight_msg_submit_proposal"
 	OpMsgWithdrawProposal                = "op_weight_msg_withdraw_proposal"
->>>>>>> a7fb1a1d
 	OpMsgVote                            = "op_weight_msg_vote"
 	OpMsgExec                            = "op_weight_msg_exec"
 )
@@ -170,8 +158,8 @@
 	var createProposalOps simulation.WeightedOperations
 	for i := 0; i < 2; i++ {
 		createProposalOps = append(createProposalOps, simulation.NewWeightedOperation(
-			weightMsgCreateProposal,
-			SimulateMsgCreateProposal(ak, bk, k),
+			weightMsgSubmitProposal,
+			SimulateMsgSubmitProposal(ak, bk, k),
 		))
 	}
 
@@ -188,13 +176,12 @@
 
 	wPostCreateProposalOps := simulation.WeightedOperations{
 		simulation.NewWeightedOperation(
-<<<<<<< HEAD
 			weightMsgSubmitProposal,
 			SimulateMsgSubmitProposal(ak, bk, k),
-=======
+		),
+		simulation.NewWeightedOperation(
 			WeightMsgWithdrawProposal,
 			SimulateMsgWithdrawProposal(ak, bk, k),
->>>>>>> a7fb1a1d
 		),
 		simulation.NewWeightedOperation(
 			weightMsgVote,
@@ -778,7 +765,7 @@
 		proposalID := -1
 
 		for _, p := range proposals {
-			if p.Status == group.ProposalStatusSubmitted {
+			if p.Status == group.PROPOSAL_STATUS_SUBMITTED {
 				timeout := p.Timeout
 				proposal = p
 				proposalID = int(p.ProposalId)
