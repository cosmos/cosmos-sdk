<!--
order: 0
title: Group Overview
parent:
  title: "group"
-->

# Group Module

## Abstract

The following documents specify the group module.

This module allows the creation and management of on-chain multisig accounts and enables voting for message execution based on configurable decision policies.

## Contents

1. **[Concepts](01_concepts.md)**
<<<<<<< HEAD
    - [Group](01_concepts.md#group)
    - [Group Policy](01_concepts.md#group-policy)
    - [Group With Policy](01_concepts.md#group-with-policy)
    - [Decision Policy](01_concepts.md#decision-policy)
    - [Proposal](01_concepts.md#proposal)
    - [Voting](01_concepts.md#voting)
    - [Executing Proposals](01_concepts.md#executing-proposals)
=======
    * [Group](01_concepts.md#group)
    * [Group Policy](01_concepts.md#group-policy)
    * [Decision Policy](01_concepts.md#decision-policy)
    * [Proposal](01_concepts.md#proposal)
    * [Voting](01_concepts.md#voting)
    * [Executing Proposals](01_concepts.md#executing-proposals)
>>>>>>> 7869d38e
2. **[State](02_state.md)**
    * [Group Table](02_state.md#group-table)
    * [Group Member Table](02_state.md#group-member-table)
    * [Group Policy Table](02_state.md#group-policy-table)
    * [Proposal](02_state.md#proposal-table)
    * [Vote Table](02_state.md#vote-table)
3. **[Msg Service](03_messages.md)**
<<<<<<< HEAD
    - [Msg/CreateGroup](03_messages.md#msgcreategroup)
    - [Msg/UpdateGroupMembers](03_messages.md#msgupdategroupmembers)
    - [Msg/UpdateGroupAdmin](03_messages.md#msgupdategroupadmin)
    - [Msg/UpdateGroupMetadata](03_messages.md#msgupdategroupmetadata)
    - [Msg/CreateGroupPolicy](03_messages.md#msgcreategrouppolicy)
    - [Msg/CreateGroupWithPolicy](03_messages.md#msgcreategroupwithpolicy)
    - [Msg/UpdateGroupPolicyAdmin](03_messages.md#msgupdategrouppolicyadmin)
    - [Msg/UpdateGroupPolicyDecisionPolicy](03_messages.md#msgupdategrouppolicydecisionpolicy)
    - [Msg/UpdateGroupPolicyMetadata](03_messages.md#msgupdategrouppolicymetadata)
    - [Msg/CreateProposal](03_messages.md#msgcreateproposal)
    - [Msg/WithdrawProposal](03_messages.md#msgwithdrawproposal)
    - [Msg/Vote](03_messages.md#msgvote)
    - [Msg/Exec](03_messages.md#msgexec)
=======
    * [Msg/CreateGroup](03_messages.md#msgcreategroup)
    * [Msg/UpdateGroupMembers](03_messages.md#msgupdategroupmembers)
    * [Msg/UpdateGroupAdmin](03_messages.md#msgupdategroupadmin)
    * [Msg/UpdateGroupMetadata](03_messages.md#msgupdategroupmetadata)
    * [Msg/CreateGroupPolicy](03_messages.md#msgcreategrouppolicy)
    * [Msg/UpdateGroupPolicyAdmin](03_messages.md#msgupdategrouppolicyadmin)
    * [Msg/UpdateGroupPolicyDecisionPolicy](03_messages.md#msgupdategrouppolicydecisionpolicy)
    * [Msg/UpdateGroupPolicyMetadata](03_messages.md#msgupdategrouppolicymetadata)
    * [Msg/CreateProposal](03_messages.md#msgcreateproposal)
    * [Msg/WithdrawProposal](03_messages.md#msgwithdrawproposal)
    * [Msg/Vote](03_messages.md#msgvote)
    * [Msg/Exec](03_messages.md#msgexec)
>>>>>>> 7869d38e
4. **[Events](04_events.md)**
    * [EventCreateGroup](04_events.md#eventcreategroup)
    * [EventUpdateGroup](04_events.md#eventupdategroup)
    * [EventCreateGroupPolicy](04_events.md#eventcreategrouppolicy)
    * [EventUpdateGroupPolicy](04_events.md#eventupdategrouppolicy)
    * [EventCreateProposal](04_events.md#eventcreateproposal)
    * [EventWithdrawProposal](04_events.md#eventwithdrawproposal)
    * [EventVote](04_events.md#eventvote)
    * [EventExec](04_events.md#eventexec)
5. **[Client](05_client.md)**
    * [CLI](05_client.md#cli)
    * [gRPC](05_client.md#grpc)
    * [REST](05_client.md#rest)<|MERGE_RESOLUTION|>--- conflicted
+++ resolved
@@ -16,7 +16,6 @@
 ## Contents
 
 1. **[Concepts](01_concepts.md)**
-<<<<<<< HEAD
     - [Group](01_concepts.md#group)
     - [Group Policy](01_concepts.md#group-policy)
     - [Group With Policy](01_concepts.md#group-with-policy)
@@ -24,14 +23,6 @@
     - [Proposal](01_concepts.md#proposal)
     - [Voting](01_concepts.md#voting)
     - [Executing Proposals](01_concepts.md#executing-proposals)
-=======
-    * [Group](01_concepts.md#group)
-    * [Group Policy](01_concepts.md#group-policy)
-    * [Decision Policy](01_concepts.md#decision-policy)
-    * [Proposal](01_concepts.md#proposal)
-    * [Voting](01_concepts.md#voting)
-    * [Executing Proposals](01_concepts.md#executing-proposals)
->>>>>>> 7869d38e
 2. **[State](02_state.md)**
     * [Group Table](02_state.md#group-table)
     * [Group Member Table](02_state.md#group-member-table)
@@ -39,7 +30,6 @@
     * [Proposal](02_state.md#proposal-table)
     * [Vote Table](02_state.md#vote-table)
 3. **[Msg Service](03_messages.md)**
-<<<<<<< HEAD
     - [Msg/CreateGroup](03_messages.md#msgcreategroup)
     - [Msg/UpdateGroupMembers](03_messages.md#msgupdategroupmembers)
     - [Msg/UpdateGroupAdmin](03_messages.md#msgupdategroupadmin)
@@ -53,20 +43,6 @@
     - [Msg/WithdrawProposal](03_messages.md#msgwithdrawproposal)
     - [Msg/Vote](03_messages.md#msgvote)
     - [Msg/Exec](03_messages.md#msgexec)
-=======
-    * [Msg/CreateGroup](03_messages.md#msgcreategroup)
-    * [Msg/UpdateGroupMembers](03_messages.md#msgupdategroupmembers)
-    * [Msg/UpdateGroupAdmin](03_messages.md#msgupdategroupadmin)
-    * [Msg/UpdateGroupMetadata](03_messages.md#msgupdategroupmetadata)
-    * [Msg/CreateGroupPolicy](03_messages.md#msgcreategrouppolicy)
-    * [Msg/UpdateGroupPolicyAdmin](03_messages.md#msgupdategrouppolicyadmin)
-    * [Msg/UpdateGroupPolicyDecisionPolicy](03_messages.md#msgupdategrouppolicydecisionpolicy)
-    * [Msg/UpdateGroupPolicyMetadata](03_messages.md#msgupdategrouppolicymetadata)
-    * [Msg/CreateProposal](03_messages.md#msgcreateproposal)
-    * [Msg/WithdrawProposal](03_messages.md#msgwithdrawproposal)
-    * [Msg/Vote](03_messages.md#msgvote)
-    * [Msg/Exec](03_messages.md#msgexec)
->>>>>>> 7869d38e
 4. **[Events](04_events.md)**
     * [EventCreateGroup](04_events.md#eventcreategroup)
     * [EventUpdateGroup](04_events.md#eventupdategroup)
