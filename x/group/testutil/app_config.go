package testutil

import (
<<<<<<< HEAD
	_ "cosmossdk.io/x/mint" // import as blank for app wiring
=======
	_ "cosmossdk.io/x/group/module" // import as blank for app wiring
>>>>>>> 5cd5003a

	"github.com/cosmos/cosmos-sdk/testutil/configurator"
	_ "github.com/cosmos/cosmos-sdk/x/auth"           // import as blank for app wiring
	_ "github.com/cosmos/cosmos-sdk/x/auth/tx/config" // import as blank for app wiring
	_ "github.com/cosmos/cosmos-sdk/x/authz"          // import as blank for app wiring
	_ "github.com/cosmos/cosmos-sdk/x/bank"           // import as blank for app wiring
	_ "github.com/cosmos/cosmos-sdk/x/consensus"      // import as blank for app wiring
	_ "github.com/cosmos/cosmos-sdk/x/genutil"        // import as blank for app wiring
<<<<<<< HEAD
	_ "github.com/cosmos/cosmos-sdk/x/group/module"   // import as blank for app wiring
=======
	_ "github.com/cosmos/cosmos-sdk/x/mint"           // import as blank for app wiring
>>>>>>> 5cd5003a
	_ "github.com/cosmos/cosmos-sdk/x/staking"        // import as blank for app wiring
)

var AppConfig = configurator.NewAppConfig(
	configurator.AuthModule(),
	configurator.BankModule(),
	configurator.StakingModule(),
	configurator.TxModule(),
	configurator.ConsensusModule(),
	configurator.GenutilModule(),
	configurator.GroupModule(),
)<|MERGE_RESOLUTION|>--- conflicted
+++ resolved
@@ -1,11 +1,8 @@
 package testutil
 
 import (
-<<<<<<< HEAD
-	_ "cosmossdk.io/x/mint" // import as blank for app wiring
-=======
 	_ "cosmossdk.io/x/group/module" // import as blank for app wiring
->>>>>>> 5cd5003a
+	_ "cosmossdk.io/x/mint"         // import as blank for app wiring
 
 	"github.com/cosmos/cosmos-sdk/testutil/configurator"
 	_ "github.com/cosmos/cosmos-sdk/x/auth"           // import as blank for app wiring
@@ -14,11 +11,6 @@
 	_ "github.com/cosmos/cosmos-sdk/x/bank"           // import as blank for app wiring
 	_ "github.com/cosmos/cosmos-sdk/x/consensus"      // import as blank for app wiring
 	_ "github.com/cosmos/cosmos-sdk/x/genutil"        // import as blank for app wiring
-<<<<<<< HEAD
-	_ "github.com/cosmos/cosmos-sdk/x/group/module"   // import as blank for app wiring
-=======
-	_ "github.com/cosmos/cosmos-sdk/x/mint"           // import as blank for app wiring
->>>>>>> 5cd5003a
 	_ "github.com/cosmos/cosmos-sdk/x/staking"        // import as blank for app wiring
 )
 
