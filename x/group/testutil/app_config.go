package testutil

import (
	"time"

	"google.golang.org/protobuf/types/known/durationpb"

<<<<<<< HEAD
	"github.com/cosmos/cosmos-sdk/runtime"
	_ "github.com/cosmos/cosmos-sdk/x/auth"           // blank import for app wiring
	_ "github.com/cosmos/cosmos-sdk/x/auth/tx/config" // blank import for app wiring
	_ "github.com/cosmos/cosmos-sdk/x/authz"          // blank import for app wiring
	_ "github.com/cosmos/cosmos-sdk/x/bank"           // blank import for app wiring
	_ "github.com/cosmos/cosmos-sdk/x/consensus"      // blank import for app wiring
	_ "github.com/cosmos/cosmos-sdk/x/genutil"        // blank import for app wiring
	_ "github.com/cosmos/cosmos-sdk/x/group/module"   // blank import for app wiring
	_ "github.com/cosmos/cosmos-sdk/x/mint"           // blank import for app wiring
	_ "github.com/cosmos/cosmos-sdk/x/params"         // blank import for app wiring
	_ "github.com/cosmos/cosmos-sdk/x/staking"        // blank import for app wiring
=======
	_ "github.com/cosmos/cosmos-sdk/x/auth"           // import as blank for app wiring
	_ "github.com/cosmos/cosmos-sdk/x/auth/tx/config" // import as blank for app wiring
	_ "github.com/cosmos/cosmos-sdk/x/authz"          // import as blank for app wiring
	_ "github.com/cosmos/cosmos-sdk/x/bank"           // import as blank for app wiring
	_ "github.com/cosmos/cosmos-sdk/x/consensus"      // import as blank for app wiring
	_ "github.com/cosmos/cosmos-sdk/x/genutil"        // import as blank for app wiring
	_ "github.com/cosmos/cosmos-sdk/x/group/module"   // import as blank for app wiring
	_ "github.com/cosmos/cosmos-sdk/x/mint"           // import as blank for app wiring
	_ "github.com/cosmos/cosmos-sdk/x/params"         // import as blank for app wiring
	_ "github.com/cosmos/cosmos-sdk/x/staking"        // import as blank for app wiring
>>>>>>> 02ca843d

	"cosmossdk.io/core/appconfig"
	authtypes "github.com/cosmos/cosmos-sdk/x/auth/types"
	banktypes "github.com/cosmos/cosmos-sdk/x/bank/types"
	consensustypes "github.com/cosmos/cosmos-sdk/x/consensus/types"
	genutiltypes "github.com/cosmos/cosmos-sdk/x/genutil/types"
	"github.com/cosmos/cosmos-sdk/x/group"
	minttypes "github.com/cosmos/cosmos-sdk/x/mint/types"
	paramstypes "github.com/cosmos/cosmos-sdk/x/params/types"
	stakingtypes "github.com/cosmos/cosmos-sdk/x/staking/types"

	runtimev1alpha1 "cosmossdk.io/api/cosmos/app/runtime/v1alpha1"
	appv1alpha1 "cosmossdk.io/api/cosmos/app/v1alpha1"
	authmodulev1 "cosmossdk.io/api/cosmos/auth/module/v1"
	bankmodulev1 "cosmossdk.io/api/cosmos/bank/module/v1"
	consensusmodulev1 "cosmossdk.io/api/cosmos/consensus/module/v1"
	genutilmodulev1 "cosmossdk.io/api/cosmos/genutil/module/v1"
	groupmodulev1 "cosmossdk.io/api/cosmos/group/module/v1"
	paramsmodulev1 "cosmossdk.io/api/cosmos/params/module/v1"
	stakingmodulev1 "cosmossdk.io/api/cosmos/staking/module/v1"
	txconfigv1 "cosmossdk.io/api/cosmos/tx/config/v1"
)

var AppConfig = appconfig.Compose(&appv1alpha1.Config{
	Modules: []*appv1alpha1.ModuleConfig{
		{
			Name: "runtime",
			Config: appconfig.WrapAny(&runtimev1alpha1.Module{
				AppName: "GroupApp",
				BeginBlockers: []string{
					minttypes.ModuleName,
					stakingtypes.ModuleName,
					genutiltypes.ModuleName,
				},
				EndBlockers: []string{
					stakingtypes.ModuleName,
					genutiltypes.ModuleName,
					group.ModuleName,
				},
				InitGenesis: []string{
					authtypes.ModuleName,
					banktypes.ModuleName,
					stakingtypes.ModuleName,
					minttypes.ModuleName,
					genutiltypes.ModuleName,
					group.ModuleName,
					paramstypes.ModuleName,
					consensustypes.ModuleName,
					runtime.ModuleName,
				},
			}),
		},
		{
			Name: authtypes.ModuleName,
			Config: appconfig.WrapAny(&authmodulev1.Module{
				Bech32Prefix: "cosmos",
				ModuleAccountPermissions: []*authmodulev1.ModuleAccountPermission{
					{Account: authtypes.FeeCollectorName},
					{Account: minttypes.ModuleName, Permissions: []string{authtypes.Minter}},
					{Account: stakingtypes.BondedPoolName, Permissions: []string{authtypes.Burner, stakingtypes.ModuleName}},
					{Account: stakingtypes.NotBondedPoolName, Permissions: []string{authtypes.Burner, stakingtypes.ModuleName}},
				},
			}),
		},
		{
			Name:   banktypes.ModuleName,
			Config: appconfig.WrapAny(&bankmodulev1.Module{}),
		},
		{
			Name:   stakingtypes.ModuleName,
			Config: appconfig.WrapAny(&stakingmodulev1.Module{}),
		},
		{
			Name:   paramstypes.ModuleName,
			Config: appconfig.WrapAny(&paramsmodulev1.Module{}),
		},
		{
			Name:   consensustypes.ModuleName,
			Config: appconfig.WrapAny(&consensusmodulev1.Module{}),
		},
		{
			Name:   "tx",
			Config: appconfig.WrapAny(&txconfigv1.Config{}),
		},
		{
			Name:   genutiltypes.ModuleName,
			Config: appconfig.WrapAny(&genutilmodulev1.Module{}),
		},
		{
			Name: group.ModuleName,
			Config: appconfig.WrapAny(&groupmodulev1.Module{
				MaxExecutionPeriod: durationpb.New(time.Second * 1209600),
				MaxMetadataLen:     255,
			}),
		},
	},
})<|MERGE_RESOLUTION|>--- conflicted
+++ resolved
@@ -5,19 +5,6 @@
 
 	"google.golang.org/protobuf/types/known/durationpb"
 
-<<<<<<< HEAD
-	"github.com/cosmos/cosmos-sdk/runtime"
-	_ "github.com/cosmos/cosmos-sdk/x/auth"           // blank import for app wiring
-	_ "github.com/cosmos/cosmos-sdk/x/auth/tx/config" // blank import for app wiring
-	_ "github.com/cosmos/cosmos-sdk/x/authz"          // blank import for app wiring
-	_ "github.com/cosmos/cosmos-sdk/x/bank"           // blank import for app wiring
-	_ "github.com/cosmos/cosmos-sdk/x/consensus"      // blank import for app wiring
-	_ "github.com/cosmos/cosmos-sdk/x/genutil"        // blank import for app wiring
-	_ "github.com/cosmos/cosmos-sdk/x/group/module"   // blank import for app wiring
-	_ "github.com/cosmos/cosmos-sdk/x/mint"           // blank import for app wiring
-	_ "github.com/cosmos/cosmos-sdk/x/params"         // blank import for app wiring
-	_ "github.com/cosmos/cosmos-sdk/x/staking"        // blank import for app wiring
-=======
 	_ "github.com/cosmos/cosmos-sdk/x/auth"           // import as blank for app wiring
 	_ "github.com/cosmos/cosmos-sdk/x/auth/tx/config" // import as blank for app wiring
 	_ "github.com/cosmos/cosmos-sdk/x/authz"          // import as blank for app wiring
@@ -28,7 +15,6 @@
 	_ "github.com/cosmos/cosmos-sdk/x/mint"           // import as blank for app wiring
 	_ "github.com/cosmos/cosmos-sdk/x/params"         // import as blank for app wiring
 	_ "github.com/cosmos/cosmos-sdk/x/staking"        // import as blank for app wiring
->>>>>>> 02ca843d
 
 	"cosmossdk.io/core/appconfig"
 	authtypes "github.com/cosmos/cosmos-sdk/x/auth/types"
