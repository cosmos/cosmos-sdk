--- conflicted
+++ resolved
@@ -21,11 +21,8 @@
 // TODO: This could be used as params once x/params is upgraded to use protobuf
 const MaxMetadataLength = 255
 
-<<<<<<< HEAD
 type ID uint64
 
-=======
->>>>>>> 00b8cdb5
 type DecisionPolicyResult struct {
 	Allow bool
 	Final bool
@@ -209,12 +206,6 @@
 		return sdkerrors.Wrap(err, "policy")
 	}
 
-<<<<<<< HEAD
-	if g.DerivationKey == nil {
-		return sdkerrors.Wrap(errors.ErrEmpty, "derivationKey")
-	}
-=======
->>>>>>> 00b8cdb5
 	return nil
 }
 
