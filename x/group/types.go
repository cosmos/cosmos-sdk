--- conflicted
+++ resolved
@@ -51,19 +51,9 @@
 	return nil
 }
 
-<<<<<<< HEAD
-// Allow allows a proposal to pass when the tallyResult of yes votes equals or exceeds the threshold before the timeout.
+// Allow allows a proposal to pass when the tally of yes votes equals or exceeds the threshold before the timeout.
 func (p ThresholdDecisionPolicy) Allow(tallyResult TallyResult, totalPower string, votingDuration time.Duration) (DecisionPolicyResult, error) {
-	pTimeout := types.DurationProto(p.Timeout)
-	timeout, err := types.DurationFromProto(pTimeout)
-	if err != nil {
-		return DecisionPolicyResult{}, err
-	}
-=======
-// Allow allows a proposal to pass when the tally of yes votes equals or exceeds the threshold before the timeout.
-func (p ThresholdDecisionPolicy) Allow(tally Tally, totalPower string, votingDuration time.Duration) (DecisionPolicyResult, error) {
 	timeout := p.Timeout
->>>>>>> 2c184d20
 	if timeout <= votingDuration {
 		return DecisionPolicyResult{Allow: false, Final: true}, nil
 	}
@@ -147,7 +137,7 @@
 }
 
 // Allow allows a proposal to pass when the tally of yes votes equals or exceeds the percentage threshold before the timeout.
-func (p PercentageDecisionPolicy) Allow(tally Tally, totalPower string, votingDuration time.Duration) (DecisionPolicyResult, error) {
+func (p PercentageDecisionPolicy) Allow(tally TallyResult, totalPower string, votingDuration time.Duration) (DecisionPolicyResult, error) {
 	timeout := p.Timeout
 	if timeout <= votingDuration {
 		return DecisionPolicyResult{Allow: false, Final: true}, nil
