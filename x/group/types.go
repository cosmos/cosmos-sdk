--- conflicted
+++ resolved
@@ -120,28 +120,16 @@
 
 var _ orm.Validateable = GroupPolicyInfo{}
 
-<<<<<<< HEAD
-// NewGroupAccountInfo creates a new GroupAccountInfo instance
-func NewGroupAccountInfo(address sdk.AccAddress, group uint64, admin sdk.AccAddress, metadata []byte,
-	version uint64, decisionPolicy DecisionPolicy, createdAt time.Time) (GroupAccountInfo, error) {
-	p := GroupAccountInfo{
+// NewGroupPolicyInfo creates a new GroupPolicyInfo instance
+func NewGroupPolicyInfo(address sdk.AccAddress, group uint64, admin sdk.AccAddress, metadata []byte,
+	version uint64, decisionPolicy DecisionPolicy, createdAt time.Time) (GroupPolicyInfo, error) {
+	p := GroupPolicyInfo{
 		Address:   address.String(),
 		GroupId:   group,
 		Admin:     admin.String(),
 		Metadata:  metadata,
 		Version:   version,
 		CreatedAt: createdAt,
-=======
-// NewGroupPolicyInfo creates a new GroupPolicyInfo instance
-func NewGroupPolicyInfo(address sdk.AccAddress, group uint64, admin sdk.AccAddress, metadata []byte,
-	version uint64, decisionPolicy DecisionPolicy) (GroupPolicyInfo, error) {
-	p := GroupPolicyInfo{
-		Address:  address.String(),
-		GroupId:  group,
-		Admin:    admin.String(),
-		Metadata: metadata,
-		Version:  version,
->>>>>>> 28541e7c
 	}
 
 	err := p.SetDecisionPolicy(decisionPolicy)
