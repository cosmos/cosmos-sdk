--- conflicted
+++ resolved
@@ -50,12 +50,12 @@
 				return err
 			}
 
-<<<<<<< HEAD
-			timeoutHeight, _ := cmd.Flags().GetUint64(flagTimeoutHeight)
-			timeoutTimestamp, _ := cmd.Flags().GetUint64(flagTimeoutHeight)
-			timeoutEpoch, _ := cmd.Flags().GetUint64(flagTimeoutEpoch)
-=======
 			timeoutHeight, err := cmd.Flags().GetUint64(flagTimeoutHeight)
+			if err != nil {
+				return err
+			}
+
+			timeoutEpoch, err := cmd.Flags().GetUint64(flagTimeoutEpoch)
 			if err != nil {
 				return err
 			}
@@ -78,15 +78,19 @@
 					return err
 				}
 
+				// If timeoutEpoch is not specified, use same epoch as latest consensus state
+				if timeoutEpoch != 0 {
+					timeoutEpoch = consensusState.GetHeight().EpochNumber
+				}
+
 				if timeoutHeight != 0 {
-					timeoutHeight = consensusState.GetHeight() + timeoutHeight
+					timeoutHeight = consensusState.GetHeight().EpochHeight + timeoutHeight
 				}
 
 				if timeoutTimestamp != 0 {
 					timeoutTimestamp = consensusState.GetTimestamp() + timeoutTimestamp
 				}
 			}
->>>>>>> 0a498d8c
 
 			msg := types.NewMsgTransfer(
 				srcPort, srcChannel, coins, sender, receiver, timeoutEpoch, timeoutHeight, timeoutTimestamp,
@@ -99,16 +103,11 @@
 		},
 	}
 
-<<<<<<< HEAD
-	cmd.Flags().Uint64(flagTimeoutHeight, types.DefaultAbsolutePacketTimeoutHeight, "Absolute timeout block height. The timeout is disabled when set to 0.")
-	cmd.Flags().Uint64(flagTimeoutTimestamp, types.DefaultAbsolutePacketTimeoutTimestamp, "Absolute timeout timestamp in nanoseconds. The timeout is disabled when set to 0.")
 	cmd.Flags().Uint64(flagTimeoutEpoch, 0, "Absolute timeout block epoch.")
-=======
 	cmd.Flags().Uint64(flagTimeoutHeight, types.DefaultRelativePacketTimeoutHeight, "Timeout block height. The timeout is disabled when set to 0.")
 	cmd.Flags().Uint64(flagTimeoutTimestamp, types.DefaultRelativePacketTimeoutTimestamp, "Timeout timestamp in nanoseconds. Default is 10 minutes. The timeout is disabled when set to 0.")
 	cmd.Flags().Bool(flagAbsoluteTimeouts, false, "Timeout flags are used as absolute timeouts.")
 	flags.AddTxFlagsToCmd(cmd)
->>>>>>> 0a498d8c
 
 	return cmd
 }