--- conflicted
+++ resolved
@@ -21,18 +21,10 @@
 
 // TransferTxReq defines the properties of a transfer tx request's body.
 type TransferTxReq struct {
-<<<<<<< HEAD
 	BaseReq          rest.BaseReq     `json:"base_req" yaml:"base_req"`
-	Amount           sdk.Coins        `json:"amount" yaml:"amount"`
+	Token            sdk.Coin         `json:"token" yaml:"token"`
 	DenomTrace       types.DenomTrace `json:"denom_trace" yaml:"denom_trace"`
 	Receiver         string           `json:"receiver" yaml:"receiver"`
 	TimeoutHeight    uint64           `json:"timeout_height" yaml:"timeout_height"`
 	TimeoutTimestamp uint64           `json:"timeout_timestamp" yaml:"timeout_timestamp"`
-=======
-	BaseReq          rest.BaseReq `json:"base_req" yaml:"base_req"`
-	Amount           sdk.Coin     `json:"amount" yaml:"amount"`
-	Receiver         string       `json:"receiver" yaml:"receiver"`
-	TimeoutHeight    uint64       `json:"timeout_height" yaml:"timeout_height"`
-	TimeoutTimestamp uint64       `json:"timeout_timestamp" yaml:"timeout_timestamp"`
->>>>>>> 00961f20
 }