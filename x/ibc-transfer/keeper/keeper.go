package keeper

import (
	"fmt"

	tmbytes "github.com/tendermint/tendermint/libs/bytes"
	"github.com/tendermint/tendermint/libs/log"

	"github.com/cosmos/cosmos-sdk/codec"
	"github.com/cosmos/cosmos-sdk/store/prefix"
	sdk "github.com/cosmos/cosmos-sdk/types"
	sdkerrors "github.com/cosmos/cosmos-sdk/types/errors"
	authtypes "github.com/cosmos/cosmos-sdk/x/auth/types"
	capabilitykeeper "github.com/cosmos/cosmos-sdk/x/capability/keeper"
	capabilitytypes "github.com/cosmos/cosmos-sdk/x/capability/types"
	"github.com/cosmos/cosmos-sdk/x/ibc-transfer/types"
	channelexported "github.com/cosmos/cosmos-sdk/x/ibc/04-channel/exported"
	channeltypes "github.com/cosmos/cosmos-sdk/x/ibc/04-channel/types"
	host "github.com/cosmos/cosmos-sdk/x/ibc/24-host"
	paramtypes "github.com/cosmos/cosmos-sdk/x/params/types"
)

// Keeper defines the IBC fungible transfer keeper
type Keeper struct {
<<<<<<< HEAD
	cdc        codec.Marshaler
	storeKey   sdk.StoreKey
	paramSpace paramtypes.Subspace
=======
	storeKey sdk.StoreKey
	cdc      codec.BinaryMarshaler
>>>>>>> 3022fe90

	channelKeeper types.ChannelKeeper
	portKeeper    types.PortKeeper
	authKeeper    types.AccountKeeper
	bankKeeper    types.BankKeeper
	scopedKeeper  capabilitykeeper.ScopedKeeper
}

// NewKeeper creates a new IBC transfer Keeper instance
func NewKeeper(
<<<<<<< HEAD
	cdc codec.Marshaler, key sdk.StoreKey, paramSpace paramtypes.Subspace,
=======
	cdc codec.BinaryMarshaler, key sdk.StoreKey,
>>>>>>> 3022fe90
	channelKeeper types.ChannelKeeper, portKeeper types.PortKeeper,
	authKeeper types.AccountKeeper, bankKeeper types.BankKeeper, scopedKeeper capabilitykeeper.ScopedKeeper,
) Keeper {

	// ensure ibc transfer module account is set
	if addr := authKeeper.GetModuleAddress(types.ModuleName); addr == nil {
		panic("the IBC transfer module account has not been set")
	}

	// set KeyTable if it has not already been set
	if !paramSpace.HasKeyTable() {
		paramSpace = paramSpace.WithKeyTable(types.ParamKeyTable())
	}

	return Keeper{
		cdc:           cdc,
		storeKey:      key,
		paramSpace:    paramSpace,
		channelKeeper: channelKeeper,
		portKeeper:    portKeeper,
		authKeeper:    authKeeper,
		bankKeeper:    bankKeeper,
		scopedKeeper:  scopedKeeper,
	}
}

// Logger returns a module-specific logger.
func (k Keeper) Logger(ctx sdk.Context) log.Logger {
	return ctx.Logger().With("module", fmt.Sprintf("x/%s-%s", host.ModuleName, types.ModuleName))
}

// GetTransferAccount returns the ICS20 - transfers ModuleAccount
func (k Keeper) GetTransferAccount(ctx sdk.Context) authtypes.ModuleAccountI {
	return k.authKeeper.GetModuleAccount(ctx, types.ModuleName)
}

// PacketExecuted defines a wrapper function for the channel Keeper's function
// in order to expose it to the ICS20 transfer handler.
// Keeper retrieves channel capability and passes it into channel keeper for authentication
func (k Keeper) PacketExecuted(ctx sdk.Context, packet channelexported.PacketI, acknowledgement []byte) error {
	chanCap, ok := k.scopedKeeper.GetCapability(ctx, host.ChannelCapabilityPath(packet.GetDestPort(), packet.GetDestChannel()))
	if !ok {
		return sdkerrors.Wrap(channeltypes.ErrChannelCapabilityNotFound, "channel capability could not be retrieved for packet")
	}
	return k.channelKeeper.PacketExecuted(ctx, chanCap, packet, acknowledgement)
}

// ChanCloseInit defines a wrapper function for the channel Keeper's function
// in order to expose it to the ICS20 trasfer handler.
func (k Keeper) ChanCloseInit(ctx sdk.Context, portID, channelID string) error {
	capName := host.ChannelCapabilityPath(portID, channelID)
	chanCap, ok := k.scopedKeeper.GetCapability(ctx, capName)
	if !ok {
		return sdkerrors.Wrapf(channeltypes.ErrChannelCapabilityNotFound, "could not retrieve channel capability at: %s", capName)
	}
	return k.channelKeeper.ChanCloseInit(ctx, portID, channelID, chanCap)
}

// IsBound checks if the transfer module is already bound to the desired port
func (k Keeper) IsBound(ctx sdk.Context, portID string) bool {
	_, ok := k.scopedKeeper.GetCapability(ctx, host.PortPath(portID))
	return ok
}

// BindPort defines a wrapper function for the ort Keeper's function in
// order to expose it to module's InitGenesis function
func (k Keeper) BindPort(ctx sdk.Context, portID string) error {
	cap := k.portKeeper.BindPort(ctx, portID)
	return k.ClaimCapability(ctx, cap, host.PortPath(portID))
}

// GetPort returns the portID for the transfer module. Used in ExportGenesis
func (k Keeper) GetPort(ctx sdk.Context) string {
	store := ctx.KVStore(k.storeKey)
	return string(store.Get(types.PortKey))
}

// SetPort sets the portID for the transfer module. Used in InitGenesis
func (k Keeper) SetPort(ctx sdk.Context, portID string) {
	store := ctx.KVStore(k.storeKey)
	store.Set(types.PortKey, []byte(portID))
}

// GetDenomTrace retreives the full identifiers trace and base denomination from the store.
func (k Keeper) GetDenomTrace(ctx sdk.Context, denomTraceHash tmbytes.HexBytes) (types.DenomTrace, bool) {
	store := prefix.NewStore(ctx.KVStore(k.storeKey), types.DenomTraceKey)
	bz := store.Get(denomTraceHash)
	if bz == nil {
		return types.DenomTrace{}, false
	}

	var denomTrace types.DenomTrace
	k.cdc.MustUnmarshalBinaryBare(bz, &denomTrace)
	return denomTrace, true
}

// HasDenomTrace checks if a the key with the given denomination trace hash exists on the store.
func (k Keeper) HasDenomTrace(ctx sdk.Context, denomTraceHash tmbytes.HexBytes) bool {
	store := prefix.NewStore(ctx.KVStore(k.storeKey), types.DenomTraceKey)
	return store.Has(denomTraceHash)
}

// SetDenomTrace sets a new {trace hash -> denom trace} pair to the store.
func (k Keeper) SetDenomTrace(ctx sdk.Context, denomTrace types.DenomTrace) {
	store := prefix.NewStore(ctx.KVStore(k.storeKey), types.DenomTraceKey)
	bz := k.cdc.MustMarshalBinaryBare(&denomTrace)
	store.Set(denomTrace.Hash(), bz)
}

// GetAllDenomTraces returns the trace information for all the denominations.
func (k Keeper) GetAllDenomTraces(ctx sdk.Context) types.Traces {
	traces := types.Traces{}
	k.IterateDenomTraces(ctx, func(denomTrace types.DenomTrace) bool {
		traces = append(traces, denomTrace)
		return false
	})

	return traces.Sort()
}

// IterateDenomTraces iterates over the denomination traces in the store
// and performs a callback function.
func (k Keeper) IterateDenomTraces(ctx sdk.Context, cb func(denomTrace types.DenomTrace) bool) {
	store := ctx.KVStore(k.storeKey)
	iterator := sdk.KVStorePrefixIterator(store, types.DenomTraceKey)

	defer iterator.Close()
	for ; iterator.Valid(); iterator.Next() {

		var denomTrace types.DenomTrace
		k.cdc.MustUnmarshalBinaryBare(iterator.Value(), &denomTrace)

		if cb(denomTrace) {
			break
		}
	}
}

// ClaimCapability allows the transfer module that can claim a capability that IBC module
// passes to it
func (k Keeper) ClaimCapability(ctx sdk.Context, cap *capabilitytypes.Capability, name string) error {
	return k.scopedKeeper.ClaimCapability(ctx, cap, name)
}<|MERGE_RESOLUTION|>--- conflicted
+++ resolved
@@ -22,14 +22,9 @@
 
 // Keeper defines the IBC fungible transfer keeper
 type Keeper struct {
-<<<<<<< HEAD
-	cdc        codec.Marshaler
 	storeKey   sdk.StoreKey
+	cdc        codec.BinaryMarshaler
 	paramSpace paramtypes.Subspace
-=======
-	storeKey sdk.StoreKey
-	cdc      codec.BinaryMarshaler
->>>>>>> 3022fe90
 
 	channelKeeper types.ChannelKeeper
 	portKeeper    types.PortKeeper
@@ -40,11 +35,7 @@
 
 // NewKeeper creates a new IBC transfer Keeper instance
 func NewKeeper(
-<<<<<<< HEAD
-	cdc codec.Marshaler, key sdk.StoreKey, paramSpace paramtypes.Subspace,
-=======
-	cdc codec.BinaryMarshaler, key sdk.StoreKey,
->>>>>>> 3022fe90
+	cdc codec.BinaryMarshaler, key sdk.StoreKey, paramSpace paramtypes.Subspace,
 	channelKeeper types.ChannelKeeper, portKeeper types.PortKeeper,
 	authKeeper types.AccountKeeper, bankKeeper types.BankKeeper, scopedKeeper capabilitykeeper.ScopedKeeper,
 ) Keeper {
