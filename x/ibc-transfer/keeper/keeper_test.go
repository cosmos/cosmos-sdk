--- conflicted
+++ resolved
@@ -39,192 +39,4 @@
 
 func TestKeeperTestSuite(t *testing.T) {
 	suite.Run(t, new(KeeperTestSuite))
-<<<<<<< HEAD
-}
-
-type TestChain struct {
-	ClientID string
-	App      *simapp.SimApp
-	Header   ibctmtypes.Header
-	Vals     *tmtypes.ValidatorSet
-	Signers  []tmtypes.PrivValidator
-}
-
-func NewTestChain(clientID string) *TestChain {
-	privVal := tmtypes.NewMockPV()
-
-	pubKey, err := privVal.GetPubKey()
-	if err != nil {
-		panic(err)
-	}
-
-	validator := tmtypes.NewValidator(pubKey, 1)
-	valSet := tmtypes.NewValidatorSet([]*tmtypes.Validator{validator})
-	signers := []tmtypes.PrivValidator{privVal}
-	now := time.Date(2020, 1, 2, 0, 0, 0, 0, time.UTC)
-
-	header := ibctmtypes.CreateTestHeader(clientID, 1, now, valSet, signers)
-
-	return &TestChain{
-		ClientID: clientID,
-		App:      simapp.Setup(false),
-		Header:   header,
-		Vals:     valSet,
-		Signers:  signers,
-	}
-}
-
-// Creates simple context for testing purposes
-func (chain *TestChain) GetContext() sdk.Context {
-	return chain.App.BaseApp.NewContext(false, abci.Header{ChainID: chain.Header.SignedHeader.Header.ChainID, Height: chain.Header.SignedHeader.Header.Height})
-}
-
-// createClient will create a client for clientChain on targetChain
-func (chain *TestChain) CreateClient(client *TestChain) error {
-	client.Header = nextHeader(client)
-	// Commit and create a new block on appTarget to get a fresh CommitID
-	client.App.Commit()
-	commitID := client.App.LastCommitID()
-	client.App.BeginBlock(abci.RequestBeginBlock{Header: abci.Header{Height: client.Header.SignedHeader.Header.Height, Time: client.Header.Time}})
-
-	// Set HistoricalInfo on client chain after Commit
-	ctxClient := client.GetContext()
-	validator := stakingtypes.NewValidator(
-		sdk.ValAddress(client.Vals.Validators[0].Address), client.Vals.Validators[0].PubKey, stakingtypes.Description{},
-	)
-	validator.Status = sdk.Bonded
-	validator.Tokens = sdk.NewInt(1000000) // get one voting power
-	validators := []stakingtypes.Validator{validator}
-	histInfo := stakingtypes.HistoricalInfo{
-		Header: abci.Header{
-			AppHash: commitID.Hash,
-		},
-		Valset: validators,
-	}
-	client.App.StakingKeeper.SetHistoricalInfo(ctxClient, client.Header.SignedHeader.Header.Height, histInfo)
-
-	// Create target ctx
-	ctxTarget := chain.GetContext()
-
-	// create client
-	clientState, err := ibctmtypes.Initialize(client.Header.ChainID, lite.DefaultTrustLevel, trustingPeriod, ubdPeriod, maxClockDrift, uint64(client.Header.Height), commitmenttypes.GetSDKSpecs())
-	if err != nil {
-		return err
-	}
-	_, err = chain.App.IBCKeeper.ClientKeeper.CreateClient(ctxTarget, client.ClientID, clientState, client.Header.ConsensusState())
-	if err != nil {
-		return err
-	}
-	return nil
-
-	// _, _, err := simapp.SignCheckDeliver(
-	// 	suite.T(),
-	// 	suite.cdc,
-	// 	suite.app.BaseApp,
-	// 	ctx.BlockHeader(),
-	// 	[]sdk.Msg{clienttypes.NewMsgCreateClient(clientID, clientexported.ClientTypeTendermint, consState, accountAddress)},
-	// 	[]uint64{baseAccount.GetAccountNumber()},
-	// 	[]uint64{baseAccount.GetSequence()},
-	// 	true, true, accountPrivKey,
-	// )
-}
-
-// nolint: unused
-func (chain *TestChain) updateClient(client *TestChain) {
-	// Create target ctx
-	ctxTarget := chain.GetContext()
-
-	// if clientState does not already exist, return without updating
-	_, found := chain.App.IBCKeeper.ClientKeeper.GetClientState(
-		ctxTarget, client.ClientID,
-	)
-	if !found {
-		return
-	}
-
-	// always commit when updateClient and begin a new block
-	client.App.Commit()
-	commitID := client.App.LastCommitID()
-
-	client.Header = nextHeader(client)
-	client.App.BeginBlock(abci.RequestBeginBlock{Header: abci.Header{Height: client.Header.SignedHeader.Header.Height, Time: client.Header.Time}})
-
-	// Set HistoricalInfo on client chain after Commit
-	ctxClient := client.GetContext()
-	validator := stakingtypes.NewValidator(
-		sdk.ValAddress(client.Vals.Validators[0].Address), client.Vals.Validators[0].PubKey, stakingtypes.Description{},
-	)
-	validator.Status = sdk.Bonded
-	validator.Tokens = sdk.NewInt(1000000)
-	validators := []stakingtypes.Validator{validator}
-	histInfo := stakingtypes.HistoricalInfo{
-		Header: abci.Header{
-			AppHash: commitID.Hash,
-		},
-		Valset: validators,
-	}
-	client.App.StakingKeeper.SetHistoricalInfo(ctxClient, client.Header.SignedHeader.Header.Height, histInfo)
-
-	consensusState := ibctmtypes.ConsensusState{
-		Height:       client.Header.GetHeight(),
-		Timestamp:    client.Header.Time,
-		Root:         commitmenttypes.NewMerkleRoot(commitID.Hash),
-		ValidatorSet: client.Vals,
-	}
-
-	chain.App.IBCKeeper.ClientKeeper.SetClientConsensusState(
-		ctxTarget, client.ClientID, client.Header.GetHeight(), consensusState,
-	)
-	chain.App.IBCKeeper.ClientKeeper.SetClientState(
-		ctxTarget, client.ClientID,
-		ibctmtypes.NewClientState(client.Header.ChainID, lite.DefaultTrustLevel, trustingPeriod, ubdPeriod, maxClockDrift, uint64(client.Header.Height), commitmenttypes.GetSDKSpecs()),
-	)
-
-	// _, _, err := simapp.SignCheckDeliver(
-	// 	suite.T(),
-	// 	suite.cdc,
-	// 	suite.app.BaseApp,
-	// 	ctx.BlockHeader(),
-	// 	[]sdk.Msg{clienttypes.NewMsgUpdateClient(clientID, suite.header, accountAddress)},
-	// 	[]uint64{baseAccount.GetAccountNumber()},
-	// 	[]uint64{baseAccount.GetSequence()},
-	// 	true, true, accountPrivKey,
-	// )
-	// suite.Require().NoError(err)
-}
-
-func (chain *TestChain) createConnection(
-	connID, counterpartyConnID, clientID, counterpartyClientID string,
-	state connectiontypes.State,
-) connectiontypes.ConnectionEnd {
-	counterparty := connectiontypes.NewCounterparty(counterpartyClientID, counterpartyConnID, commitmenttypes.NewMerklePrefix(chain.App.IBCKeeper.ConnectionKeeper.GetCommitmentPrefix().Bytes()))
-	connection := connectiontypes.ConnectionEnd{
-		State:        state,
-		ClientID:     clientID,
-		Counterparty: counterparty,
-		Versions:     connectiontypes.GetCompatibleEncodedVersions(),
-	}
-	ctx := chain.GetContext()
-	chain.App.IBCKeeper.ConnectionKeeper.SetConnection(ctx, connID, connection)
-	return connection
-}
-
-func (chain *TestChain) createChannel(
-	portID, channelID, counterpartyPortID, counterpartyChannelID string,
-	state channeltypes.State, order channeltypes.Order, connectionID string,
-) channeltypes.Channel {
-	counterparty := channeltypes.NewCounterparty(counterpartyPortID, counterpartyChannelID)
-	channel := channeltypes.NewChannel(state, order, counterparty,
-		[]string{connectionID}, "1.0",
-	)
-	ctx := chain.GetContext()
-	chain.App.IBCKeeper.ChannelKeeper.SetChannel(ctx, portID, channelID, channel)
-	return channel
-}
-
-func nextHeader(chain *TestChain) ibctmtypes.Header {
-	return ibctmtypes.CreateTestHeader(chain.Header.SignedHeader.Header.ChainID, chain.Header.SignedHeader.Header.Height+1,
-		chain.Header.Time.Add(time.Minute), chain.Vals, chain.Signers)
-=======
->>>>>>> 804b80a8
 }