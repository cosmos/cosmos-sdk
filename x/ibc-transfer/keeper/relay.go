--- conflicted
+++ resolved
@@ -45,12 +45,8 @@
 	ctx sdk.Context,
 	sourcePort,
 	sourceChannel string,
-<<<<<<< HEAD
-	amount sdk.Coins,
+	token sdk.Coin,
 	denomTrace types.DenomTrace,
-=======
-	token sdk.Coin,
->>>>>>> 00961f20
 	sender sdk.AccAddress,
 	receiver string,
 	timeoutHeight,
@@ -73,30 +69,9 @@
 		)
 	}
 
-<<<<<<< HEAD
-	return k.createOutgoingPacket(
-		ctx, sequence, sourcePort, sourceChannel, destinationPort, destinationChannel,
-		amount, denomTrace, sender, receiver, timeoutHeight, timeoutTimestamp,
-	)
-}
-
-// See spec for this function: https://github.com/cosmos/ics/tree/master/spec/ics-020-fungible-token-transfer#packet-relay
-func (k Keeper) createOutgoingPacket(
-	ctx sdk.Context,
-	seq uint64,
-	sourcePort, sourceChannel,
-	destinationPort, destinationChannel string,
-	amount sdk.Coins,
-	denomTrace types.DenomTrace,
-	sender sdk.AccAddress,
-	receiver string,
-	timeoutHeight, timeoutTimestamp uint64,
-) error {
-=======
 	// begin createOutgoingPacket logic
 	// See spec for this logic: https://github.com/cosmos/ics/tree/master/spec/ics-020-fungible-token-transfer#packet-relay
 
->>>>>>> 00961f20
 	channelCap, ok := k.scopedKeeper.GetCapability(ctx, host.ChannelCapabilityPath(sourcePort, sourceChannel))
 	if !ok {
 		return sdkerrors.Wrap(channeltypes.ErrChannelCapabilityNotFound, "module does not own channel capability")
@@ -136,11 +111,7 @@
 	}
 
 	packetData := types.NewFungibleTokenPacketData(
-<<<<<<< HEAD
-		amount, denomTrace, sender.String(), receiver,
-=======
 		token.Denom, token.Amount.Uint64(), sender.String(), receiver,
->>>>>>> 00961f20
 	)
 
 	packet := channeltypes.NewPacket(
