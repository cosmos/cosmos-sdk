--- conflicted
+++ resolved
@@ -195,11 +195,7 @@
 	}
 
 	if version != types.Version {
-<<<<<<< HEAD
 		return sdkerrors.Wrapf(types.ErrInvalidVersion, "got %s, expected %s", version, types.Version)
-=======
-		return sdkerrors.Wrapf(types.ErrInvalidVersion, "got: %s, expected %s", version, types.Version)
->>>>>>> a6ac7f49
 	}
 
 	// Claim channel capability passed back by IBC module
