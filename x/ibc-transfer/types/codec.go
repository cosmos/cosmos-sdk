--- conflicted
+++ resolved
@@ -18,17 +18,5 @@
 	//
 	// The actual codec used for serialization should be provided to x/ibc-transfer and
 	// defined at the application level.
-<<<<<<< HEAD
-	ModuleCdc = codec.NewAminoCodec(amino)
-)
-
-func init() {
-	RegisterCodec(amino)
-	channeltypes.RegisterCodec(amino)
-	commitmenttypes.RegisterCodec(amino)
-	amino.Seal()
-}
-=======
 	ModuleCdc = codec.NewProtoCodec(codectypes.NewInterfaceRegistry())
-)
->>>>>>> 6ebc4764
+)