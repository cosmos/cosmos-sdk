--- conflicted
+++ resolved
@@ -7,7 +7,7 @@
 // NewGenesisState creates a new ibc-transfer GenesisState instance.
 func NewGenesisState(portID string, denomTraces Traces) *GenesisState {
 	return &GenesisState{
-		PortID:      portID,
+		PortId:      portID,
 		DenomTraces: denomTraces,
 	}
 }
@@ -15,24 +15,16 @@
 // DefaultGenesisState returns a GenesisState with "transfer" as the default PortID.
 func DefaultGenesisState() *GenesisState {
 	return &GenesisState{
-<<<<<<< HEAD
-		PortID:      PortID,
+		PortId:      PortID,
 		DenomTraces: Traces{},
-=======
-		PortId: PortID,
->>>>>>> 1b08e103
 	}
 }
 
 // Validate performs basic genesis state validation returning an error upon any
 // failure.
 func (gs GenesisState) Validate() error {
-<<<<<<< HEAD
-	if err := host.PortIdentifierValidator(gs.PortID); err != nil {
+	if err := host.PortIdentifierValidator(gs.PortId); err != nil {
 		return err
 	}
 	return gs.DenomTraces.Validate()
-=======
-	return host.PortIdentifierValidator(gs.PortId)
->>>>>>> 1b08e103
 }