--- conflicted
+++ resolved
@@ -17,23 +17,15 @@
 // NewMsgTransfer creates a new MsgTransfer instance
 func NewMsgTransfer(
 	sourcePort, sourceChannel string,
-<<<<<<< HEAD
-	amount sdk.Coins, trace DenomTrace,
+	token sdk.Coin, trace DenomTrace,
 	sender sdk.AccAddress, receiver string,
-=======
-	token sdk.Coin, sender sdk.AccAddress, receiver string,
->>>>>>> 00961f20
 	timeoutHeight, timeoutTimestamp uint64,
 ) *MsgTransfer {
 	return &MsgTransfer{
 		SourcePort:       sourcePort,
 		SourceChannel:    sourceChannel,
-<<<<<<< HEAD
-		Amount:           amount,
+		Token:            token,
 		Trace:            trace,
-=======
-		Token:            token,
->>>>>>> 00961f20
 		Sender:           sender,
 		Receiver:         receiver,
 		TimeoutHeight:    timeoutHeight,
@@ -71,7 +63,7 @@
 	}
 	// Only validate the ibc denomination when trace info is not provided
 	if msg.Trace.Trace != "" {
-		denomTraceHash, err := ValidateIBCDenom(msg.Amount[0].Denom)
+		denomTraceHash, err := ValidateIBCDenom(msg.Token.Denom)
 		if err != nil {
 			return err
 		}
@@ -79,7 +71,7 @@
 		if !bytes.Equal(traceHash.Bytes(), denomTraceHash.Bytes()) {
 			return fmt.Errorf("token denomination trace hash mismatch, expected %s got %s", traceHash, denomTraceHash)
 		}
-	} else if msg.Trace.BaseDenom != msg.Amount[0].Denom {
+	} else if msg.Trace.BaseDenom != msg.Token.Denom {
 		// otherwise, validate that denominations are equal
 		return sdkerrors.Wrapf(
 			ErrInvalidDenomForTransfer,
