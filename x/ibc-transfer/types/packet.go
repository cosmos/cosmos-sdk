package types

import (
	"bytes"
	"fmt"
	"strings"
	"time"

	sdk "github.com/cosmos/cosmos-sdk/types"
	sdkerrors "github.com/cosmos/cosmos-sdk/types/errors"
)

var (
	// DefaultRelativePacketTimeoutHeight is the default packet timeout height (in blocks) relative
	// to the current block height of the counterparty chain provided by the client state. The
	// timeout is disabled when set to 0.
	DefaultRelativePacketTimeoutHeight = uint64(1000)

	// DefaultRelativePacketTimeoutTimestamp is the default packet timeout timestamp (in nanoseconds)
	// relative to the current block timestamp of the counterparty chain provided by the client
	// state. The timeout is disabled when set to 0. The default is currently set to a 10 minute
	// timeout.
	DefaultRelativePacketTimeoutTimestamp = uint64((time.Duration(10) * time.Minute).Nanoseconds())
)

// NewFungibleTokenPacketData contructs a new FungibleTokenPacketData instance
func NewFungibleTokenPacketData(
<<<<<<< HEAD
	amount sdk.Coins, trace DenomTrace, sender, receiver string) FungibleTokenPacketData {
=======
	denom string, amount uint64,
	sender, receiver string,
) FungibleTokenPacketData {
>>>>>>> 00961f20
	return FungibleTokenPacketData{
		Denom:    denom,
		Amount:   amount,
		Trace:    trace,
		Sender:   sender,
		Receiver: receiver,
	}
}

// ValidateBasic is used for validating the token transfer
func (ftpd FungibleTokenPacketData) ValidateBasic() error {
	if strings.TrimSpace(ftpd.Denom) == "" {
		return sdkerrors.Wrap(ErrInvalidDenomForTransfer, "denom cannot be empty")
	}
	if ftpd.Amount == 0 {
		return sdkerrors.Wrap(ErrInvalidAmount, "amount cannot be 0")
	}
	if err := ftpd.Trace.Validate(); err != nil {
		return err
	}
	// Only validate the ibc denomination when trace info is not provided
	if ftpd.Trace.Trace != "" {
		denomTraceHash, err := ValidateIBCDenom(ftpd.Amount[0].Denom)
		if err != nil {
			return err
		}

		traceHash := ftpd.Trace.Hash()
		if !bytes.Equal(traceHash.Bytes(), denomTraceHash.Bytes()) {
			return fmt.Errorf("token denomination trace hash mismatch, expected %s got %s", traceHash, denomTraceHash)
		}
	} else if ftpd.Trace.BaseDenom != ftpd.Amount[0].Denom {
		// otherwise, validate that denominations are equal
		return sdkerrors.Wrapf(
			ErrInvalidDenomForTransfer,
			"token denom must match the trace base denom (%s ≠ %s)",
			ftpd.Amount, ftpd.Trace.BaseDenom,
		)
	}
	if strings.TrimSpace(ftpd.Sender) == "" {
		return sdkerrors.Wrap(sdkerrors.ErrInvalidAddress, "sender address cannot be blank")
	}
	if strings.TrimSpace(ftpd.Receiver) == "" {
		return sdkerrors.Wrap(sdkerrors.ErrInvalidAddress, "receiver address cannot be blank")
	}
	return nil
}

// GetBytes is a helper for serialising
func (ftpd FungibleTokenPacketData) GetBytes() []byte {
	return sdk.MustSortJSON(ModuleCdc.MustMarshalJSON(&ftpd))
}

// GetBytes is a helper for serialising
func (ack FungibleTokenPacketAcknowledgement) GetBytes() []byte {
	return sdk.MustSortJSON(ModuleCdc.MustMarshalJSON(&ack))
}<|MERGE_RESOLUTION|>--- conflicted
+++ resolved
@@ -1,8 +1,6 @@
 package types
 
 import (
-	"bytes"
-	"fmt"
 	"strings"
 	"time"
 
@@ -25,17 +23,12 @@
 
 // NewFungibleTokenPacketData contructs a new FungibleTokenPacketData instance
 func NewFungibleTokenPacketData(
-<<<<<<< HEAD
-	amount sdk.Coins, trace DenomTrace, sender, receiver string) FungibleTokenPacketData {
-=======
 	denom string, amount uint64,
 	sender, receiver string,
 ) FungibleTokenPacketData {
->>>>>>> 00961f20
 	return FungibleTokenPacketData{
 		Denom:    denom,
 		Amount:   amount,
-		Trace:    trace,
 		Sender:   sender,
 		Receiver: receiver,
 	}
@@ -51,25 +44,6 @@
 	}
 	if err := ftpd.Trace.Validate(); err != nil {
 		return err
-	}
-	// Only validate the ibc denomination when trace info is not provided
-	if ftpd.Trace.Trace != "" {
-		denomTraceHash, err := ValidateIBCDenom(ftpd.Amount[0].Denom)
-		if err != nil {
-			return err
-		}
-
-		traceHash := ftpd.Trace.Hash()
-		if !bytes.Equal(traceHash.Bytes(), denomTraceHash.Bytes()) {
-			return fmt.Errorf("token denomination trace hash mismatch, expected %s got %s", traceHash, denomTraceHash)
-		}
-	} else if ftpd.Trace.BaseDenom != ftpd.Amount[0].Denom {
-		// otherwise, validate that denominations are equal
-		return sdkerrors.Wrapf(
-			ErrInvalidDenomForTransfer,
-			"token denom must match the trace base denom (%s ≠ %s)",
-			ftpd.Amount, ftpd.Trace.BaseDenom,
-		)
 	}
 	if strings.TrimSpace(ftpd.Sender) == "" {
 		return sdkerrors.Wrap(sdkerrors.ErrInvalidAddress, "sender address cannot be blank")
