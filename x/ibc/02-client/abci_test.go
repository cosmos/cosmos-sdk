package client_test

import (
	"testing"

	"github.com/stretchr/testify/suite"
	tmproto "github.com/tendermint/tendermint/proto/tendermint/types"

	"github.com/cosmos/cosmos-sdk/codec"
	"github.com/cosmos/cosmos-sdk/simapp"
	sdk "github.com/cosmos/cosmos-sdk/types"
)

type ClientTestSuite struct {
	suite.Suite

	cdc *codec.LegacyAmino
	ctx sdk.Context
	app *simapp.SimApp
}

func (suite *ClientTestSuite) SetupTest() {
	isCheckTx := false

	suite.app = simapp.Setup(isCheckTx)
<<<<<<< HEAD
	suite.cdc = suite.app.Codec()
	suite.ctx = suite.app.BaseApp.NewContext(isCheckTx, tmproto.Header{Height: 0, ChainID: "localhost_chain"})
=======
	suite.cdc = suite.app.LegacyAmino()
	suite.ctx = suite.app.BaseApp.NewContext(isCheckTx, abci.Header{Height: 0, ChainID: "localhost_chain"})
>>>>>>> 0f44d1af

}

func TestClientTestSuite(t *testing.T) {
	suite.Run(t, new(ClientTestSuite))
}

/* TODO: uncomment once simapp is switched to proto
func (suite *ClientTestSuite) TestBeginBlocker() {
	prevHeight := suite.ctx.BlockHeight()

	localHostClient, found := suite.app.IBCKeeper.ClientKeeper.GetClientState(suite.ctx, exported.ClientTypeLocalHost)
	suite.Require().True(found)
	suite.Require().Equal(prevHeight, int64(localHostClient.GetLatestHeight()))

	for i := 0; i < 10; i++ {
		// increment height
		suite.ctx = suite.ctx.WithBlockHeight(suite.ctx.BlockHeight() + 1)

		suite.Require().NotPanics(func() {
			client.BeginBlocker(suite.ctx, suite.app.IBCKeeper.ClientKeeper)
		}, "BeginBlocker shouldn't panic")

		localHostClient, found = suite.app.IBCKeeper.ClientKeeper.GetClientState(suite.ctx, exported.ClientTypeLocalHost)
		suite.Require().True(found)
		suite.Require().Equal(prevHeight+1, int64(localHostClient.GetLatestHeight()))
		prevHeight = int64(localHostClient.GetLatestHeight())
	}
}
*/<|MERGE_RESOLUTION|>--- conflicted
+++ resolved
@@ -23,13 +23,8 @@
 	isCheckTx := false
 
 	suite.app = simapp.Setup(isCheckTx)
-<<<<<<< HEAD
-	suite.cdc = suite.app.Codec()
+	suite.cdc = suite.app.LegacyAmino()
 	suite.ctx = suite.app.BaseApp.NewContext(isCheckTx, tmproto.Header{Height: 0, ChainID: "localhost_chain"})
-=======
-	suite.cdc = suite.app.LegacyAmino()
-	suite.ctx = suite.app.BaseApp.NewContext(isCheckTx, abci.Header{Height: 0, ChainID: "localhost_chain"})
->>>>>>> 0f44d1af
 
 }
 
