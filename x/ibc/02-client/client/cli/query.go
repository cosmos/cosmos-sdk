--- conflicted
+++ resolved
@@ -17,11 +17,10 @@
 	host "github.com/cosmos/cosmos-sdk/x/ibc/24-host"
 )
 
-<<<<<<< HEAD
-const flagEpoch = "epoch"
-=======
-const flagLatestHeight = "latest-height"
->>>>>>> d9fd4d2c
+const (
+	flagEpoch        = "epoch"
+	flagLatestHeight = "latest-height"
+)
 
 // GetCmdQueryClientStates defines the command to query all the light clients
 // that this chain mantains.
@@ -183,12 +182,8 @@
 
 			prove, _ := cmd.Flags().GetBool(flags.FlagProve)
 
-<<<<<<< HEAD
 			clientHeight := exported.NewHeight(uint64(epoch), height)
-			csRes, err := utils.QueryConsensusState(clientCtx, clientID, clientHeight, prove)
-=======
-			csRes, err := utils.QueryConsensusState(clientCtx, clientID, height, prove, queryLatestHeight)
->>>>>>> d9fd4d2c
+			csRes, err := utils.QueryConsensusState(clientCtx, clientID, clientHeight, prove, queryLatestHeight)
 			if err != nil {
 				return err
 			}
@@ -198,11 +193,8 @@
 	}
 
 	cmd.Flags().Bool(flags.FlagProve, true, "show proofs for the query results")
-<<<<<<< HEAD
 	cmd.Flags().Int(flagEpoch, 0, "epoch for the consensus state")
-=======
 	cmd.Flags().Bool(flagLatestHeight, false, "return latest stored consensus state")
->>>>>>> d9fd4d2c
 	flags.AddQueryFlagsToCmd(cmd)
 
 	return cmd
