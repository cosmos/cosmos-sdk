package cli

import (
	"bufio"
	"fmt"
	"io/ioutil"
	"os"
	"strings"

	"github.com/spf13/cobra"

	"github.com/cosmos/cosmos-sdk/client/context"
	"github.com/cosmos/cosmos-sdk/client/flags"
	"github.com/cosmos/cosmos-sdk/codec"
	sdk "github.com/cosmos/cosmos-sdk/types"
	"github.com/cosmos/cosmos-sdk/version"
	"github.com/cosmos/cosmos-sdk/x/auth"
	"github.com/cosmos/cosmos-sdk/x/auth/client/utils"
	"github.com/cosmos/cosmos-sdk/x/ibc/02-client/exported"
	"github.com/cosmos/cosmos-sdk/x/ibc/02-client/types"
)

// GetCmdCreateClient defines the command to create a new IBC Client as defined
// in https://github.com/cosmos/ics/tree/master/spec/ics-002-client-semantics#create
func GetCmdCreateClient(cdc *codec.Codec) *cobra.Command {
	cmd := &cobra.Command{
		Use:   "create [client-id] [path/to/consensus_state.json]",
		Short: "create new client with a consensus state",
		Long: strings.TrimSpace(fmt.Sprintf(`create new client with a specified identifier and consensus state:

Example:
$ %s tx ibc client create [client-id] [path/to/consensus_state.json] --from node0 --home ../node0/<app>cli --chain-id $CID
		`, version.ClientName),
		),
		Args: cobra.ExactArgs(2),
		RunE: func(cmd *cobra.Command, args []string) error {
			inBuf := bufio.NewReader(cmd.InOrStdin())
			txBldr := auth.NewTxBuilderFromCLI(inBuf).WithTxEncoder(utils.GetTxEncoder(cdc))
			cliCtx := context.NewCLIContextWithInput(inBuf).WithCodec(cdc).WithBroadcastMode(flags.BroadcastBlock)

			clientID := args[0]

			var state exported.ConsensusState
			if err := cdc.UnmarshalJSON([]byte(args[1]), &state); err != nil {
				fmt.Fprintf(os.Stderr, "failed to unmarshall input into struct, checking for file...")

				contents, err := ioutil.ReadFile(args[1])
				if err != nil {
					return fmt.Errorf("error opening proof file: %v", err)
				}
				if err := cdc.UnmarshalJSON(contents, &state); err != nil {
					return fmt.Errorf("error unmarshalling consensus state file: %v", err)
				}
			}

			msg := types.NewMsgCreateClient(
				clientID, state.ClientType().String(), state,
				cliCtx.GetFromAddress(),
			)

			if err := msg.ValidateBasic(); err != nil {
				return err
			}

			return utils.GenerateOrBroadcastMsgs(cliCtx, txBldr, []sdk.Msg{msg})
		},
	}
	return cmd
}

// GetCmdUpdateClient defines the command to update a client as defined in
// https://github.com/cosmos/ics/tree/master/spec/ics-002-client-semantics#update
func GetCmdUpdateClient(cdc *codec.Codec) *cobra.Command {
	cmd := &cobra.Command{
		Use:   "update [client-id] [path/to/header.json]",
		Short: "update existing client with a header",
		Long: strings.TrimSpace(fmt.Sprintf(`update existing client with a header:

Example:
$ %s tx ibc client update [client-id] [path/to/header.json] --from node0 --home ../node0/<app>cli --chain-id $CID
		`, version.ClientName),
		),
		Args: cobra.ExactArgs(2),
		RunE: func(cmd *cobra.Command, args []string) error {
			inBuf := bufio.NewReader(cmd.InOrStdin())
			txBldr := auth.NewTxBuilderFromCLI(inBuf).WithTxEncoder(utils.GetTxEncoder(cdc))
			cliCtx := context.NewCLIContextWithInput(inBuf).WithCodec(cdc)

			clientID := args[0]

			var header exported.Header
			if err := cdc.UnmarshalJSON([]byte(args[1]), &header); err != nil {
				fmt.Fprintf(os.Stderr, "failed to unmarshall input into struct, checking for file...")

				contents, err := ioutil.ReadFile(args[1])
				if err != nil {
					return fmt.Errorf("error opening proof file: %v", err)
				}
				if err := cdc.UnmarshalJSON(contents, &header); err != nil {
					return fmt.Errorf("error unmarshalling header file: %v", err)
				}
			}

			msg := types.NewMsgUpdateClient(clientID, header, cliCtx.GetFromAddress())
			if err := msg.ValidateBasic(); err != nil {
				return err
			}

			return utils.GenerateOrBroadcastMsgs(cliCtx, txBldr, []sdk.Msg{msg})
		},
	}
	return cmd
<<<<<<< HEAD
=======
}

// GetCmdSubmitMisbehaviour defines the command to submit a misbehaviour to invalidate
// previous state roots and prevent future updates as defined in
// https://github.com/cosmos/ics/tree/master/spec/ics-002-client-semantics#misbehaviour
func GetCmdSubmitMisbehaviour(cdc *codec.Codec) *cobra.Command {
	cmd := &cobra.Command{
		Use:   "misbehaviour [client-it] [path/to/evidence.json]",
		Short: "submit a client misbehaviour",
		Long: strings.TrimSpace(fmt.Sprintf(`submit a client misbehaviour to invalidate to invalidate previous state roots and prevent future updates:

Example:
$ %s tx ibc client misbehaviour [client-id] [path/to/evidence.json] --from node0 --home ../node0/<app>cli --chain-id $CID
		`, version.ClientName),
		),
		Args: cobra.ExactArgs(2),
		RunE: func(cmd *cobra.Command, args []string) error {
			inBuf := bufio.NewReader(cmd.InOrStdin())
			txBldr := auth.NewTxBuilderFromCLI(inBuf).WithTxEncoder(utils.GetTxEncoder(cdc))
			cliCtx := context.NewCLIContextWithInput(inBuf).WithCodec(cdc)

			clientID := args[0]

			var evidence exported.Evidence
			if err := cdc.UnmarshalJSON([]byte(args[1]), &evidence); err != nil {
				fmt.Fprintf(os.Stderr, "failed to unmarshall input into struct, checking for file...")

				contents, err := ioutil.ReadFile(args[1])
				if err != nil {
					return fmt.Errorf("error opening proof file: %v", err)
				}
				if err := cdc.UnmarshalJSON(contents, &evidence); err != nil {
					return fmt.Errorf("error unmarshalling evidence file: %v", err)
				}
			}

			msg := types.NewMsgSubmitMisbehaviour(clientID, evidence, cliCtx.GetFromAddress())
			if err := msg.ValidateBasic(); err != nil {
				return err
			}

			return utils.GenerateOrBroadcastMsgs(cliCtx, txBldr, []sdk.Msg{msg})
		},
	}
	return cmd
>>>>>>> 8ca3c28b
}<|MERGE_RESOLUTION|>--- conflicted
+++ resolved
@@ -110,8 +110,6 @@
 		},
 	}
 	return cmd
-<<<<<<< HEAD
-=======
 }
 
 // GetCmdSubmitMisbehaviour defines the command to submit a misbehaviour to invalidate
@@ -157,5 +155,4 @@
 		},
 	}
 	return cmd
->>>>>>> 8ca3c28b
 }