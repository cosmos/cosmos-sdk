package utils

import (
	"fmt"

	abci "github.com/tendermint/tendermint/abci/types"
	tmtypes "github.com/tendermint/tendermint/types"

	"github.com/cosmos/cosmos-sdk/client"
	"github.com/cosmos/cosmos-sdk/x/ibc/02-client/exported"
	"github.com/cosmos/cosmos-sdk/x/ibc/02-client/types"
	ibctmtypes "github.com/cosmos/cosmos-sdk/x/ibc/07-tendermint/types"
	commitmenttypes "github.com/cosmos/cosmos-sdk/x/ibc/23-commitment/types"
	host "github.com/cosmos/cosmos-sdk/x/ibc/24-host"
)

// QueryAllClientStates returns all the light client states. It _does not_ return
// any merkle proof.
func QueryAllClientStates(clientCtx client.Context, page, limit int) ([]exported.ClientState, int64, error) {
	params := types.NewQueryAllClientsParams(page, limit)
	bz, err := clientCtx.JSONMarshaler.MarshalJSON(params)
	if err != nil {
		return nil, 0, fmt.Errorf("failed to marshal query params: %w", err)
	}

	route := fmt.Sprintf("custom/%s/%s/%s", "ibc", types.QuerierRoute, types.QueryAllClients)
	res, height, err := clientCtx.QueryWithData(route, bz)
	if err != nil {
		return nil, 0, err
	}

	var clients []exported.ClientState
	err = clientCtx.JSONMarshaler.UnmarshalJSON(res, &clients)
	if err != nil {
		return nil, 0, fmt.Errorf("failed to unmarshal light clients: %w", err)
	}
	return clients, height, nil
}

// QueryClientState queries the store to get the light client state and a merkle
// proof.
func QueryClientState(
	clientCtx client.Context, clientID string, prove bool,
) (types.StateResponse, error) {
	req := abci.RequestQuery{
		Path:  "store/ibc/key",
		Data:  host.FullKeyClientPath(clientID, host.KeyClientState()),
		Prove: prove,
	}

	res, err := clientCtx.QueryABCI(req)
	if err != nil {
		return types.StateResponse{}, err
	}

	var clientState exported.ClientState
	if err := clientCtx.Codec.UnmarshalBinaryBare(res.Value, &clientState); err != nil {
		return types.StateResponse{}, err
	}

	clientStateRes := types.NewClientStateResponse(clientID, clientState, res.ProofOps, res.Height)

	return clientStateRes, nil
}

// QueryConsensusState queries the store to get the consensus state and a merkle
// proof.
func QueryConsensusState(
	clientCtx client.Context, clientID string, height uint64, prove bool,
) (types.ConsensusStateResponse, error) {
	var conStateRes types.ConsensusStateResponse

	req := abci.RequestQuery{
		Path:  "store/ibc/key",
		Data:  host.FullKeyClientPath(clientID, host.KeyConsensusState(height)),
		Prove: prove,
	}

	res, err := clientCtx.QueryABCI(req)
	if err != nil {
		return conStateRes, err
	}

	var cs exported.ConsensusState
	if err := clientCtx.Codec.UnmarshalBinaryBare(res.Value, &cs); err != nil {
		return conStateRes, err
	}

	return types.NewConsensusStateResponse(clientID, cs, res.ProofOps, res.Height), nil
}

// QueryTendermintHeader takes a client context and returns the appropriate
// tendermint header
func QueryTendermintHeader(clientCtx client.Context) (ibctmtypes.Header, int64, error) {
	node, err := clientCtx.GetNode()
	if err != nil {
		return ibctmtypes.Header{}, 0, err
	}

	info, err := node.ABCIInfo()
	if err != nil {
		return ibctmtypes.Header{}, 0, err
	}

	height := info.Response.LastBlockHeight

	commit, err := node.Commit(&height)
	if err != nil {
		return ibctmtypes.Header{}, 0, err
	}

	page := 0
	count := 10_000

	validators, err := node.Validators(&height, &page, &count)
	if err != nil {
		return ibctmtypes.Header{}, 0, err
	}

	header := ibctmtypes.Header{
		SignedHeader: commit.SignedHeader,
		ValidatorSet: tmtypes.NewValidatorSet(validators.Validators),
	}

	return header, height, nil
}

// QueryNodeConsensusState takes a client context and returns the appropriate
// tendermint consensus state
func QueryNodeConsensusState(clientCtx client.Context) (*ibctmtypes.ConsensusState, int64, error) {
	node, err := clientCtx.GetNode()
	if err != nil {
		return &ibctmtypes.ConsensusState{}, 0, err
	}

	info, err := node.ABCIInfo()
	if err != nil {
		return &ibctmtypes.ConsensusState{}, 0, err
	}

	height := info.Response.LastBlockHeight

	commit, err := node.Commit(&height)
	if err != nil {
		return &ibctmtypes.ConsensusState{}, 0, err
	}

<<<<<<< HEAD
	page := 0
	count := 10_000

	validators, err := node.Validators(&height, &page, &count)
=======
	nextHeight := height + 1
	nextVals, err := node.Validators(&nextHeight, 0, 10000)
>>>>>>> 4762dd08
	if err != nil {
		return &ibctmtypes.ConsensusState{}, 0, err
	}

	state := &ibctmtypes.ConsensusState{
		Timestamp:          commit.Time,
		Root:               commitmenttypes.NewMerkleRoot(commit.AppHash),
		NextValidatorsHash: tmtypes.NewValidatorSet(nextVals.Validators).Hash(),
	}

	return state, height, nil
}<|MERGE_RESOLUTION|>--- conflicted
+++ resolved
@@ -145,15 +145,10 @@
 		return &ibctmtypes.ConsensusState{}, 0, err
 	}
 
-<<<<<<< HEAD
 	page := 0
 	count := 10_000
 
 	validators, err := node.Validators(&height, &page, &count)
-=======
-	nextHeight := height + 1
-	nextVals, err := node.Validators(&nextHeight, 0, 10000)
->>>>>>> 4762dd08
 	if err != nil {
 		return &ibctmtypes.ConsensusState{}, 0, err
 	}
