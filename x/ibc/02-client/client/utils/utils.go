--- conflicted
+++ resolved
@@ -115,14 +115,6 @@
 		return tendermint.Header{}, 0, err
 	}
 
-<<<<<<< HEAD
-=======
-	nextvalidators, err := node.Validators(&height, 0, 10000)
-	if err != nil {
-		return tendermint.Header{}, 0, err
-	}
-
->>>>>>> 8f1a9a91
 	header := tendermint.Header{
 		SignedHeader: commit.SignedHeader,
 		ValidatorSet: tmtypes.NewValidatorSet(validators.Validators),
