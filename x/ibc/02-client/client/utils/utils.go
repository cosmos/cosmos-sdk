package utils

import (
	"context"

	abci "github.com/tendermint/tendermint/abci/types"
	tmtypes "github.com/tendermint/tendermint/types"

	"github.com/cosmos/cosmos-sdk/client"

	"github.com/cosmos/cosmos-sdk/codec"
	sdkerrors "github.com/cosmos/cosmos-sdk/types/errors"
	"github.com/cosmos/cosmos-sdk/x/ibc/02-client/types"
	ibctmtypes "github.com/cosmos/cosmos-sdk/x/ibc/07-tendermint/types"
	commitmenttypes "github.com/cosmos/cosmos-sdk/x/ibc/23-commitment/types"
	host "github.com/cosmos/cosmos-sdk/x/ibc/24-host"
	"github.com/cosmos/cosmos-sdk/x/ibc/exported"
)

// QueryClientState returns a client state.
// If prove is true, it performs an ABCI store query in order to retrieve the merkle proof. Otherwise,
// it uses the gRPC query client.
func QueryClientState(
	clientCtx client.Context, clientID string, prove bool,
) (*types.QueryClientStateResponse, error) {
	if prove {
		return QueryClientStateABCI(clientCtx, clientID)
	}

	queryClient := types.NewQueryClient(clientCtx)
	req := &types.QueryClientStateRequest{
		ClientId: clientID,
	}

	return queryClient.ClientState(context.Background(), req)
}

// QueryClientStateABCI queries the store to get the light client state and a merkle proof.
func QueryClientStateABCI(
	clientCtx client.Context, clientID string,
) (*types.QueryClientStateResponse, error) {
	req := abci.RequestQuery{
		Path:  "store/ibc/key",
		Data:  host.FullKeyClientPath(clientID, host.KeyClientState()),
		Prove: true,
	}

	res, err := clientCtx.QueryABCI(req)
	if err != nil {
		return nil, err
	}

	cdc := codec.NewProtoCodec(clientCtx.InterfaceRegistry)

	clientState, err := types.UnmarshalClientState(cdc, res.Value)
	if err != nil {
		return nil, err
	}

	anyClientState, err := types.PackClientState(clientState)
	if err != nil {
		return nil, err
	}

	proofBz, err := cdc.MarshalBinaryBare(res.ProofOps)
	if err != nil {
		return nil, err
	}

	// TODO: retrieve epoch-number from chain-id
	height := types.NewHeight(0, uint64(res.Height))
	clientStateRes := types.NewQueryClientStateResponse(clientID, anyClientState, proofBz, height)
	return clientStateRes, nil
}

// QueryConsensusState returns a consensus state.
// If prove is true, it performs an ABCI store query in order to retrieve the merkle proof. Otherwise,
// it uses the gRPC query client.
func QueryConsensusState(
<<<<<<< HEAD
	clientCtx client.Context, clientID string, heightI exported.Height, prove, latestHeight bool,
=======
	clientCtx client.Context, clientID string, height exported.Height, prove, latestHeight bool,
>>>>>>> ca063bff
) (*types.QueryConsensusStateResponse, error) {
	if prove {
		return QueryConsensusStateABCI(clientCtx, clientID, heightI)
	}
	height, ok := heightI.(types.Height)
	if !ok {
		return nil, sdkerrors.Wrapf(
			sdkerrors.ErrInvalidHeight, "invalid height type: %T, expected: %T",
			heightI, types.Height{},
		)
	}

	queryClient := types.NewQueryClient(clientCtx)
	req := &types.QueryConsensusStateRequest{
		ClientId:     clientID,
<<<<<<< HEAD
		EpochNumber:  height.EpochNumber,
		EpochHeight:  height.EpochHeight,
=======
		EpochNumber:  height.GetEpochNumber(),
		EpochHeight:  height.GetEpochHeight(),
>>>>>>> ca063bff
		LatestHeight: latestHeight,
	}

	return queryClient.ConsensusState(context.Background(), req)
}

// QueryConsensusStateABCI queries the store to get the consensus state of a light client and a
// merkle proof of its existence or non-existence.
func QueryConsensusStateABCI(
	clientCtx client.Context, clientID string, height exported.Height,
) (*types.QueryConsensusStateResponse, error) {
	req := abci.RequestQuery{
		Path:  "store/ibc/key",
		Data:  host.FullKeyClientPath(clientID, host.KeyConsensusState(height)),
		Prove: true,
	}

	res, err := clientCtx.QueryABCI(req)
	if err != nil {
		return nil, err
	}

	cdc := codec.NewProtoCodec(clientCtx.InterfaceRegistry)

	cs, err := types.UnmarshalConsensusState(cdc, res.Value)
	if err != nil {
		return nil, err
	}

	anyConsensusState, err := types.PackConsensusState(cs)
	if err != nil {
		return nil, err
	}

	proofBz, err := cdc.MarshalBinaryBare(res.ProofOps)
	if err != nil {
		return nil, err
	}

	// TODO: retrieve epoch-number from chain-id
	proofHeight := types.NewHeight(0, uint64(res.Height))
	return types.NewQueryConsensusStateResponse(clientID, anyConsensusState, proofBz, proofHeight), nil
}

// QueryTendermintHeader takes a client context and returns the appropriate
// tendermint header
func QueryTendermintHeader(clientCtx client.Context) (ibctmtypes.Header, int64, error) {
	node, err := clientCtx.GetNode()
	if err != nil {
		return ibctmtypes.Header{}, 0, err
	}

	info, err := node.ABCIInfo()
	if err != nil {
		return ibctmtypes.Header{}, 0, err
	}

	height := info.Response.LastBlockHeight

	commit, err := node.Commit(&height)
	if err != nil {
		return ibctmtypes.Header{}, 0, err
	}

	page := 0
	count := 10_000

	validators, err := node.Validators(&height, &page, &count)
	if err != nil {
		return ibctmtypes.Header{}, 0, err
	}

	protoCommit := commit.SignedHeader.ToProto()
	protoValset, err := tmtypes.NewValidatorSet(validators.Validators).ToProto()
	if err != nil {
		return ibctmtypes.Header{}, 0, err
	}

	header := ibctmtypes.Header{
		SignedHeader: protoCommit,
		ValidatorSet: protoValset,
	}

	return header, height, nil
}

// QueryNodeConsensusState takes a client context and returns the appropriate
// tendermint consensus state
func QueryNodeConsensusState(clientCtx client.Context) (*ibctmtypes.ConsensusState, int64, error) {
	node, err := clientCtx.GetNode()
	if err != nil {
		return &ibctmtypes.ConsensusState{}, 0, err
	}

	info, err := node.ABCIInfo()
	if err != nil {
		return &ibctmtypes.ConsensusState{}, 0, err
	}

	height := info.Response.LastBlockHeight

	commit, err := node.Commit(&height)
	if err != nil {
		return &ibctmtypes.ConsensusState{}, 0, err
	}

	page := 0
	count := 10_000

	nextHeight := height + 1
	nextVals, err := node.Validators(&nextHeight, &page, &count)
	if err != nil {
		return &ibctmtypes.ConsensusState{}, 0, err
	}

	state := &ibctmtypes.ConsensusState{
		Timestamp:          commit.Time,
		Root:               commitmenttypes.NewMerkleRoot(commit.AppHash),
		NextValidatorsHash: tmtypes.NewValidatorSet(nextVals.Validators).Hash(),
	}

	return state, height, nil
}<|MERGE_RESOLUTION|>--- conflicted
+++ resolved
@@ -9,7 +9,6 @@
 	"github.com/cosmos/cosmos-sdk/client"
 
 	"github.com/cosmos/cosmos-sdk/codec"
-	sdkerrors "github.com/cosmos/cosmos-sdk/types/errors"
 	"github.com/cosmos/cosmos-sdk/x/ibc/02-client/types"
 	ibctmtypes "github.com/cosmos/cosmos-sdk/x/ibc/07-tendermint/types"
 	commitmenttypes "github.com/cosmos/cosmos-sdk/x/ibc/23-commitment/types"
@@ -77,33 +76,17 @@
 // If prove is true, it performs an ABCI store query in order to retrieve the merkle proof. Otherwise,
 // it uses the gRPC query client.
 func QueryConsensusState(
-<<<<<<< HEAD
-	clientCtx client.Context, clientID string, heightI exported.Height, prove, latestHeight bool,
-=======
 	clientCtx client.Context, clientID string, height exported.Height, prove, latestHeight bool,
->>>>>>> ca063bff
 ) (*types.QueryConsensusStateResponse, error) {
 	if prove {
-		return QueryConsensusStateABCI(clientCtx, clientID, heightI)
-	}
-	height, ok := heightI.(types.Height)
-	if !ok {
-		return nil, sdkerrors.Wrapf(
-			sdkerrors.ErrInvalidHeight, "invalid height type: %T, expected: %T",
-			heightI, types.Height{},
-		)
+		return QueryConsensusStateABCI(clientCtx, clientID, height)
 	}
 
 	queryClient := types.NewQueryClient(clientCtx)
 	req := &types.QueryConsensusStateRequest{
 		ClientId:     clientID,
-<<<<<<< HEAD
-		EpochNumber:  height.EpochNumber,
-		EpochHeight:  height.EpochHeight,
-=======
 		EpochNumber:  height.GetEpochNumber(),
 		EpochHeight:  height.GetEpochHeight(),
->>>>>>> ca063bff
 		LatestHeight: latestHeight,
 	}
 
