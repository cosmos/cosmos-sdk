package exported

import (
	"encoding/json"

	ics23 "github.com/confio/ics23/go"

	sdk "github.com/cosmos/cosmos-sdk/types"
	sdkerrors "github.com/cosmos/cosmos-sdk/types/errors"

	"github.com/cosmos/cosmos-sdk/codec"
	evidenceexported "github.com/cosmos/cosmos-sdk/x/evidence/exported"
	connectionexported "github.com/cosmos/cosmos-sdk/x/ibc/03-connection/exported"
	channelexported "github.com/cosmos/cosmos-sdk/x/ibc/04-channel/exported"
	commitmentexported "github.com/cosmos/cosmos-sdk/x/ibc/23-commitment/exported"
)

// ClientState defines the required common functions for light clients.
type ClientState interface {
	GetID() string
	GetChainID() string
	ClientType() ClientType
	GetLatestHeight() uint64
	IsFrozen() bool
	Validate() error
	GetProofSpecs() []*ics23.ProofSpec

	// State verification functions

	VerifyClientConsensusState(
		store sdk.KVStore,
		cdc codec.Marshaler,
<<<<<<< HEAD
=======
		aminoCdc *codec.Codec,
>>>>>>> 257354db
		root commitmentexported.Root,
		height uint64,
		counterpartyClientIdentifier string,
		consensusHeight uint64,
		prefix commitmentexported.Prefix,
		proof []byte,
		consensusState ConsensusState,
	) error
	VerifyConnectionState(
		store sdk.KVStore,
		cdc codec.Marshaler,
		height uint64,
		prefix commitmentexported.Prefix,
		proof []byte,
		connectionID string,
		connectionEnd connectionexported.ConnectionI,
		consensusState ConsensusState,
	) error
	VerifyChannelState(
		store sdk.KVStore,
		cdc codec.Marshaler,
		height uint64,
		prefix commitmentexported.Prefix,
		proof []byte,
		portID,
		channelID string,
		channel channelexported.ChannelI,
		consensusState ConsensusState,
	) error
	VerifyPacketCommitment(
		store sdk.KVStore,
		cdc codec.Marshaler,
		height uint64,
		prefix commitmentexported.Prefix,
		proof []byte,
		portID,
		channelID string,
		sequence uint64,
		commitmentBytes []byte,
		consensusState ConsensusState,
	) error
	VerifyPacketAcknowledgement(
		store sdk.KVStore,
		cdc codec.Marshaler,
		height uint64,
		prefix commitmentexported.Prefix,
		proof []byte,
		portID,
		channelID string,
		sequence uint64,
		acknowledgement []byte,
		consensusState ConsensusState,
	) error
	VerifyPacketAcknowledgementAbsence(
		store sdk.KVStore,
		cdc codec.Marshaler,
		height uint64,
		prefix commitmentexported.Prefix,
		proof []byte,
		portID,
		channelID string,
		sequence uint64,
		consensusState ConsensusState,
	) error
	VerifyNextSequenceRecv(
		store sdk.KVStore,
		cdc codec.Marshaler,
		height uint64,
		prefix commitmentexported.Prefix,
		proof []byte,
		portID,
		channelID string,
		nextSequenceRecv uint64,
		consensusState ConsensusState,
	) error
}

// ConsensusState is the state of the consensus process
type ConsensusState interface {
	ClientType() ClientType // Consensus kind

	// GetHeight returns the height of the consensus state
	GetHeight() uint64

	// GetRoot returns the commitment root of the consensus state,
	// which is used for key-value pair verification.
	GetRoot() commitmentexported.Root

	// GetTimestamp returns the timestamp (in nanoseconds) of the consensus state
	GetTimestamp() uint64

	ValidateBasic() error
}

// Misbehaviour defines a specific consensus kind and an evidence
type Misbehaviour interface {
	evidenceexported.Evidence
	ClientType() ClientType
	GetClientID() string
}

// Header is the consensus state update information
type Header interface {
	ClientType() ClientType
	GetHeight() uint64
}

// MsgCreateClient defines the msg interface that the
// CreateClient Handler expects
type MsgCreateClient interface {
	sdk.Msg
	GetClientID() string
	GetClientType() string
	GetConsensusState() ConsensusState
}

// MsgUpdateClient defines the msg interface that the
// UpdateClient Handler expects
type MsgUpdateClient interface {
	sdk.Msg
	GetClientID() string
	GetHeader() Header
}

// ClientType defines the type of the consensus algorithm
type ClientType byte

// available client types
const (
	Tendermint ClientType = iota + 1 // 1
	Localhost
)

// string representation of the client types
const (
	ClientTypeTendermint string = "tendermint"
	ClientTypeLocalHost  string = "localhost"
)

func (ct ClientType) String() string {
	switch ct {
	case Tendermint:
		return ClientTypeTendermint
	case Localhost:
		return ClientTypeLocalHost
	default:
		return ""
	}
}

// MarshalJSON marshal to JSON using string.
func (ct ClientType) MarshalJSON() ([]byte, error) {
	return json.Marshal(ct.String())
}

// UnmarshalJSON decodes from JSON.
func (ct *ClientType) UnmarshalJSON(data []byte) error {
	var s string
	err := json.Unmarshal(data, &s)
	if err != nil {
		return err
	}

	clientType := ClientTypeFromString(s)
	if clientType == 0 {
		return sdkerrors.Wrapf(sdkerrors.ErrInvalidType, "invalid client type '%s'", s)
	}

	*ct = clientType
	return nil
}

// ClientTypeFromString returns a byte that corresponds to the registered client
// type. It returns 0 if the type is not found/registered.
func ClientTypeFromString(clientType string) ClientType {
	switch clientType {
	case ClientTypeTendermint:
		return Tendermint
	case ClientTypeLocalHost:
		return Localhost
	default:
		return 0
	}
}<|MERGE_RESOLUTION|>--- conflicted
+++ resolved
@@ -30,10 +30,6 @@
 	VerifyClientConsensusState(
 		store sdk.KVStore,
 		cdc codec.Marshaler,
-<<<<<<< HEAD
-=======
-		aminoCdc *codec.Codec,
->>>>>>> 257354db
 		root commitmentexported.Root,
 		height uint64,
 		counterpartyClientIdentifier string,
