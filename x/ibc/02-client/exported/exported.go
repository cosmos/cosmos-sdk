--- conflicted
+++ resolved
@@ -56,13 +56,8 @@
 	) error
 	VerifyConnectionState(
 		store sdk.KVStore,
-<<<<<<< HEAD
-		cdc codec.Marshaler,
-		height Height,
-=======
-		cdc codec.BinaryMarshaler,
-		height uint64,
->>>>>>> d9fd4d2c
+		cdc codec.BinaryMarshaler,
+		height Height,
 		prefix commitmentexported.Prefix,
 		proof []byte,
 		connectionID string,
@@ -70,13 +65,8 @@
 	) error
 	VerifyChannelState(
 		store sdk.KVStore,
-<<<<<<< HEAD
-		cdc codec.Marshaler,
-		height Height,
-=======
-		cdc codec.BinaryMarshaler,
-		height uint64,
->>>>>>> d9fd4d2c
+		cdc codec.BinaryMarshaler,
+		height Height,
 		prefix commitmentexported.Prefix,
 		proof []byte,
 		portID,
@@ -85,13 +75,8 @@
 	) error
 	VerifyPacketCommitment(
 		store sdk.KVStore,
-<<<<<<< HEAD
-		cdc codec.Marshaler,
-		height Height,
-=======
-		cdc codec.BinaryMarshaler,
-		height uint64,
->>>>>>> d9fd4d2c
+		cdc codec.BinaryMarshaler,
+		height Height,
 		prefix commitmentexported.Prefix,
 		proof []byte,
 		portID,
@@ -101,13 +86,8 @@
 	) error
 	VerifyPacketAcknowledgement(
 		store sdk.KVStore,
-<<<<<<< HEAD
-		cdc codec.Marshaler,
-		height Height,
-=======
-		cdc codec.BinaryMarshaler,
-		height uint64,
->>>>>>> d9fd4d2c
+		cdc codec.BinaryMarshaler,
+		height Height,
 		prefix commitmentexported.Prefix,
 		proof []byte,
 		portID,
@@ -117,13 +97,8 @@
 	) error
 	VerifyPacketAcknowledgementAbsence(
 		store sdk.KVStore,
-<<<<<<< HEAD
-		cdc codec.Marshaler,
-		height Height,
-=======
-		cdc codec.BinaryMarshaler,
-		height uint64,
->>>>>>> d9fd4d2c
+		cdc codec.BinaryMarshaler,
+		height Height,
 		prefix commitmentexported.Prefix,
 		proof []byte,
 		portID,
@@ -132,13 +107,8 @@
 	) error
 	VerifyNextSequenceRecv(
 		store sdk.KVStore,
-<<<<<<< HEAD
-		cdc codec.Marshaler,
-		height Height,
-=======
-		cdc codec.BinaryMarshaler,
-		height uint64,
->>>>>>> d9fd4d2c
+		cdc codec.BinaryMarshaler,
+		height Height,
 		prefix commitmentexported.Prefix,
 		proof []byte,
 		portID,
