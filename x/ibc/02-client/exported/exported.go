--- conflicted
+++ resolved
@@ -24,16 +24,13 @@
 	GetFrozenHeight() uint64
 	Validate() error
 	GetProofSpecs() []*ics23.ProofSpec
-<<<<<<< HEAD
 	Unfreeze() error
-=======
 
 	// Update and Misbehaviour functions
 
 	CheckHeaderAndUpdateState(sdk.Context, codec.BinaryMarshaler, sdk.KVStore, Header) (ClientState, ConsensusState, error)
 	CheckMisbehaviourAndUpdateState(sdk.Context, codec.BinaryMarshaler, sdk.KVStore, Misbehaviour) (ClientState, error)
 
->>>>>>> f3c6ed61
 	// State verification functions
 
 	VerifyClientConsensusState(
