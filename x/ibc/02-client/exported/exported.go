--- conflicted
+++ resolved
@@ -24,17 +24,12 @@
 
 	VerifyClientConsensusState(
 		cdc *codec.Codec,
-		root commitment.RootI,
+		root commitmentexported.Root,
 		height uint64,
-<<<<<<< HEAD
 		counterpartyClientIdentifier string,
 		consensusHeight uint64,
-		prefix commitment.PrefixI,
-		proof commitment.ProofI,
-=======
 		prefix commitmentexported.Prefix,
 		proof commitmentexported.Proof,
->>>>>>> 04a1f6f8
 		consensusState ConsensusState,
 	) error
 	VerifyConnectionState(
