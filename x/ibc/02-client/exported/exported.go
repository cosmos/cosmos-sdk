--- conflicted
+++ resolved
@@ -148,45 +148,8 @@
 // Header is the consensus state update information
 type Header interface {
 	ClientType() ClientType
-<<<<<<< HEAD
 	GetHeight() Height
-}
-
-// message and evidence types for the IBC client
-const (
-	TypeMsgCreateClient             string = "create_client"
-	TypeMsgUpdateClient             string = "update_client"
-	TypeMsgSubmitClientMisbehaviour string = "submit_client_misbehaviour"
-	TypeEvidenceClientMisbehaviour  string = "client_misbehaviour"
-)
-
-// MsgCreateClient defines the msg interface that the
-// CreateClient Handler expects
-type MsgCreateClient interface {
-	sdk.Msg
-	GetClientID() string
-	GetClientType() string
-	GetConsensusState() ConsensusState
-	InitializeClientState() ClientState
-}
-
-// MsgUpdateClient defines the msg interface that the
-// UpdateClient Handler expects
-type MsgUpdateClient interface {
-	sdk.Msg
-	GetClientID() string
-	GetHeader() Header
-}
-
-// MsgSubmitMisbehaviour defines the msg interface that the
-// SubmitMisbehaviour Handler expects
-type MsgSubmitMisbehaviour interface {
-	sdk.Msg
-	GetMisbehaviour() Misbehaviour
-=======
-	GetHeight() uint64
 	ValidateBasic() error
->>>>>>> b043797a
 }
 
 // Height is a wrapper interface over clienttypes.Height
