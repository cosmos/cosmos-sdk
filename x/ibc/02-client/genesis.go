package client

import (
	sdk "github.com/cosmos/cosmos-sdk/types"
	"github.com/cosmos/cosmos-sdk/x/ibc/02-client/exported"
	"github.com/cosmos/cosmos-sdk/x/ibc/02-client/keeper"
	"github.com/cosmos/cosmos-sdk/x/ibc/02-client/types"
	localhosttypes "github.com/cosmos/cosmos-sdk/x/ibc/09-localhost/types"
)

// InitGenesis initializes the ibc client submodule's state from a provided genesis
// state.
func InitGenesis(ctx sdk.Context, k keeper.Keeper, gs types.GenesisState) {
	for _, client := range gs.Clients {
<<<<<<< HEAD
		clientState, ok := client.ClientState.GetCachedValue().(exported.ClientState)
		if !ok {
			panic("expected client state")
		}

		k.SetClientState(ctx, client.ClientID, clientState)
		k.SetClientType(ctx, client.ClientID, clientState.ClientType())
=======
		cs, ok := client.ClientState.GetCachedValue().(exported.ClientState)
		if !ok {
			panic("invalid client state")
		}
		k.SetClientState(ctx, client.ClientID, cs)
		k.SetClientType(ctx, client.ClientID, cs.ClientType())
>>>>>>> c29c5958
	}

	for _, cs := range gs.ClientsConsensus {
		for _, consState := range cs.ConsensusStates {
			consensusState, ok := consState.GetCachedValue().(exported.ConsensusState)
			if !ok {
				panic("expected consensus state")
			}

			k.SetClientConsensusState(ctx, cs.ClientID, consensusState.GetHeight(), consensusState)
		}
	}

	if !gs.CreateLocalhost {
		return
	}

	// NOTE: return if the localhost client was already imported. The chain-id and
	// block height will be overwriten to the correct values during BeginBlock.
	if _, found := k.GetClientState(ctx, exported.ClientTypeLocalHost); found {
		return
	}

	// client id is always "localhost"
	clientState := localhosttypes.NewClientState(ctx.ChainID(), ctx.BlockHeight())

	_, err := k.CreateClient(ctx, exported.ClientTypeLocalHost, clientState, nil)
	if err != nil {
		panic(err)
	}
}

// ExportGenesis returns the ibc client submodule's exported genesis.
func ExportGenesis(ctx sdk.Context, k keeper.Keeper) types.GenesisState {
	return types.GenesisState{
		Clients:          k.GetAllGenesisClients(ctx),
		ClientsConsensus: k.GetAllConsensusStates(ctx),
		CreateLocalhost:  true,
	}
}<|MERGE_RESOLUTION|>--- conflicted
+++ resolved
@@ -12,22 +12,12 @@
 // state.
 func InitGenesis(ctx sdk.Context, k keeper.Keeper, gs types.GenesisState) {
 	for _, client := range gs.Clients {
-<<<<<<< HEAD
-		clientState, ok := client.ClientState.GetCachedValue().(exported.ClientState)
-		if !ok {
-			panic("expected client state")
-		}
-
-		k.SetClientState(ctx, client.ClientID, clientState)
-		k.SetClientType(ctx, client.ClientID, clientState.ClientType())
-=======
 		cs, ok := client.ClientState.GetCachedValue().(exported.ClientState)
 		if !ok {
 			panic("invalid client state")
 		}
 		k.SetClientState(ctx, client.ClientID, cs)
 		k.SetClientType(ctx, client.ClientID, cs.ClientType())
->>>>>>> c29c5958
 	}
 
 	for _, cs := range gs.ClientsConsensus {
