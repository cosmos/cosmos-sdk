--- conflicted
+++ resolved
@@ -23,12 +23,8 @@
 	// localhost is a special case that must initialize client state
 	// from context and not from msg
 	case *localhosttypes.MsgCreateClient:
-<<<<<<< HEAD
-		clientState = localhosttypes.NewClientState(ctx.ChainID(), ctx.BlockHeight(), ctx.BlockTime())
-=======
 		selfHeight := types.NewHeight(0, uint64(ctx.BlockHeight()))
 		clientState = localhosttypes.NewClientState(ctx.ChainID(), selfHeight)
->>>>>>> 1c9158b7
 		// Localhost consensus height is chain's blockheight
 		consensusHeight = uint64(ctx.BlockHeight())
 	default:
