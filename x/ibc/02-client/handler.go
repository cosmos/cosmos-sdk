--- conflicted
+++ resolved
@@ -43,12 +43,7 @@
 
 // HandleMsgUpdateClient defines the sdk.Handler for MsgUpdateClient
 func HandleMsgUpdateClient(ctx sdk.Context, k Keeper, msg MsgUpdateClient) (*sdk.Result, error) {
-<<<<<<< HEAD
-	err := k.UpdateClient(ctx, msg.ClientID, msg.OldHeader, msg.NewHeader)
-	if err != nil {
-=======
-	if err := k.UpdateClient(ctx, msg.ClientID, msg.Header); err != nil {
->>>>>>> bee558d9
+	if err := k.UpdateClient(ctx, msg.ClientID, msg.OldHeader, msg.NewHeader); err != nil {
 		return nil, err
 	}
 
