package keeper

import (
	"fmt"

	sdk "github.com/cosmos/cosmos-sdk/types"
	sdkerrors "github.com/cosmos/cosmos-sdk/types/errors"
	"github.com/cosmos/cosmos-sdk/x/ibc/02-client/exported"
	"github.com/cosmos/cosmos-sdk/x/ibc/02-client/types"
	tendermint "github.com/cosmos/cosmos-sdk/x/ibc/07-tendermint"
	ibctmtypes "github.com/cosmos/cosmos-sdk/x/ibc/07-tendermint/types"
	localhosttypes "github.com/cosmos/cosmos-sdk/x/ibc/09-localhost/types"
)

// CreateClient creates a new client state and populates it with a given consensus
// state as defined in https://github.com/cosmos/ics/tree/master/spec/ics-002-client-semantics#create
//
// CONTRACT: ClientState was constructed correctly from given initial consensusState
func (k Keeper) CreateClient(
	ctx sdk.Context, clientID string, clientState exported.ClientState, consensusState exported.ConsensusState,
) (exported.ClientState, error) {
	_, found := k.GetClientState(ctx, clientID)
	if found {
		return nil, sdkerrors.Wrapf(types.ErrClientExists, "cannot create client with ID %s", clientID)
	}

	_, found = k.GetClientType(ctx, clientID)
	if found {
		panic(fmt.Sprintf("client type is already defined for client %s", clientID))
	}

	if consensusState != nil {
		k.SetClientConsensusState(ctx, clientID, consensusState.GetHeight(), consensusState)
	}

	k.SetClientState(ctx, clientID, clientState)
	k.SetClientType(ctx, clientID, clientState.ClientType())
	k.Logger(ctx).Info(fmt.Sprintf("client %s created at height %d", clientID, clientState.GetLatestHeight()))

	return clientState, nil
}

// UpdateClient updates the consensus state and the state root from a provided header
func (k Keeper) UpdateClient(ctx sdk.Context, clientID string, header exported.Header) (exported.ClientState, error) {
	clientType, found := k.GetClientType(ctx, clientID)
	if !found {
		return nil, sdkerrors.Wrapf(types.ErrClientTypeNotFound, "cannot update client with ID %s", clientID)
	}

	// check that the header consensus matches the client one
	// NOTE: not checked for localhost client
	if header != nil && clientType != exported.Localhost && header.ClientType() != clientType {
		return nil, sdkerrors.Wrapf(types.ErrInvalidHeader, "header client type (%s) does not match expected client type (%s) for client with ID %s", header.ClientType(), clientType, clientID)
	}

	clientState, found := k.GetClientState(ctx, clientID)
	if !found {
		return nil, sdkerrors.Wrapf(types.ErrClientNotFound, "cannot update client with ID %s", clientID)
	}

<<<<<<< HEAD
	// addition to spec: prevent update if the client is frozen
	if clientState.IsFrozen() {
=======
	// prevent update if the client is frozen before or at header height
	if clientState.IsFrozen() && clientState.GetFrozenHeight() <= header.GetHeight() {
>>>>>>> 6e3c268a
		return nil, sdkerrors.Wrapf(types.ErrClientFrozen, "cannot update client with ID %s", clientID)
	}

	var (
		consensusState  exported.ConsensusState
		consensusHeight uint64
		err             error
	)

	switch clientType {
	case exported.Tendermint:
		tmHeader, ok := header.(ibctmtypes.Header)
		if !ok {
			err = sdkerrors.Wrapf(types.ErrInvalidHeader, "expected tendermint header: %T, got header type: %T", ibctmtypes.Header{}, header)
			break
		}
		// Get the consensus state at the trusted height of header
		trustedConsState, found := k.GetClientConsensusState(ctx, clientID, tmHeader.TrustedHeight)
		if !found {
			return nil, sdkerrors.Wrapf(types.ErrConsensusStateNotFound, "could not find consensus state for trusted header height: %d to verify header against for clientID: %s", tmHeader.TrustedHeight, clientID)
		}
		clientState, consensusState, err = tendermint.CheckValidityAndUpdateState(
			clientState, trustedConsState, header, ctx.BlockTime(),
		)
		if err != nil {
			err = sdkerrors.Wrapf(err, "failed to update client using trusted consensus state height %d", trustedConsState.GetHeight())
		}
	case exported.Localhost:
		// override client state and update the block height
		clientState = localhosttypes.NewClientState(
			ctx.ChainID(), // use the chain ID from context since the client is from the running chain (i.e self).
			ctx.BlockHeight(),
		)
		consensusHeight = uint64(ctx.BlockHeight())
	default:
		err = types.ErrInvalidClientType
	}

	if err != nil {
		return nil, sdkerrors.Wrapf(err, "cannot update client with ID %s", clientID)
	}

	k.SetClientState(ctx, clientID, clientState)

	// we don't set consensus state for localhost client
	if header != nil && clientType != exported.Localhost {
		k.SetClientConsensusState(ctx, clientID, header.GetHeight(), consensusState)
		consensusHeight = consensusState.GetHeight()
	}

	k.Logger(ctx).Info(fmt.Sprintf("client %s updated to height %d", clientID, clientState.GetLatestHeight()))

	// emitting events in the keeper emits for both begin block and handler client updates
	ctx.EventManager().EmitEvent(
		sdk.NewEvent(
			types.EventTypeUpdateClient,
			sdk.NewAttribute(types.AttributeKeyClientID, clientID),
			sdk.NewAttribute(types.AttributeKeyClientType, clientType.String()),
			sdk.NewAttribute(types.AttributeKeyConsensusHeight, fmt.Sprintf("%d", consensusHeight)),
		),
	)

	return clientState, nil
}

// CheckMisbehaviourAndUpdateState checks for client misbehaviour and freezes the
// client if so.
func (k Keeper) CheckMisbehaviourAndUpdateState(ctx sdk.Context, misbehaviour exported.Misbehaviour) error {
	clientState, found := k.GetClientState(ctx, misbehaviour.GetClientID())
	if !found {
		return sdkerrors.Wrapf(types.ErrClientNotFound, "cannot check misbehaviour for client with ID %s", misbehaviour.GetClientID())
	}

	var err error
	switch e := misbehaviour.(type) {
	case ibctmtypes.Evidence:
		// Get ConsensusState at TrustedHeight
		consensusState, found := k.GetClientConsensusState(ctx, misbehaviour.GetClientID(), e.Header1.TrustedHeight)
		if !found {
			return sdkerrors.Wrapf(types.ErrConsensusStateNotFound, "cannot check misbehaviour for client with ID %s", misbehaviour.GetClientID())
		}

		clientState, err = tendermint.CheckMisbehaviourAndUpdateState(
			clientState, consensusState, misbehaviour, consensusState.GetHeight(), ctx.BlockTime(), ctx.ConsensusParams(),
		)

	default:
		err = sdkerrors.Wrapf(sdkerrors.ErrUnknownRequest, "unrecognized IBC client evidence type: %T", e)
	}

	if err != nil {
		return err
	}

	k.SetClientState(ctx, misbehaviour.GetClientID(), clientState)
	k.Logger(ctx).Info(fmt.Sprintf("client %s frozen due to misbehaviour", misbehaviour.GetClientID()))

	return nil
}<|MERGE_RESOLUTION|>--- conflicted
+++ resolved
@@ -58,13 +58,8 @@
 		return nil, sdkerrors.Wrapf(types.ErrClientNotFound, "cannot update client with ID %s", clientID)
 	}
 
-<<<<<<< HEAD
-	// addition to spec: prevent update if the client is frozen
-	if clientState.IsFrozen() {
-=======
 	// prevent update if the client is frozen before or at header height
 	if clientState.IsFrozen() && clientState.GetFrozenHeight() <= header.GetHeight() {
->>>>>>> 6e3c268a
 		return nil, sdkerrors.Wrapf(types.ErrClientFrozen, "cannot update client with ID %s", clientID)
 	}
 
