package keeper

import (
	"fmt"

	sdk "github.com/cosmos/cosmos-sdk/types"
	sdkerrors "github.com/cosmos/cosmos-sdk/types/errors"
	"github.com/cosmos/cosmos-sdk/x/ibc/02-client/exported"
	"github.com/cosmos/cosmos-sdk/x/ibc/02-client/types"
	tendermint "github.com/cosmos/cosmos-sdk/x/ibc/07-tendermint"
)

// CreateClient creates a new client state and populates it with a given consensus
// state as defined in https://github.com/cosmos/ics/tree/master/spec/ics-002-client-semantics#create
func (k Keeper) CreateClient(
	ctx sdk.Context, clientID string,
	clientType exported.ClientType, consensusState exported.ConsensusState,
) (exported.ClientState, error) {
	_, found := k.GetClientState(ctx, clientID)
	if found {
		return nil, sdkerrors.Wrapf(types.ErrClientExists, "cannot create client with ID %s", clientID)
	}

	_, found = k.GetClientType(ctx, clientID)
	if found {
		panic(fmt.Sprintf("client type is already defined for client %s", clientID))
	}

	clientState, err := k.initialize(ctx, clientID, clientType, consensusState)
	if err != nil {
		return nil, sdkerrors.Wrapf(err, "cannot create client with ID %s", clientID)
	}

	k.SetClientState(ctx, clientState)
	k.SetClientType(ctx, clientID, clientType)
	k.Logger(ctx).Info(fmt.Sprintf("client %s created at height %d", clientID, clientState.GetLatestHeight()))

	ctx.EventManager().EmitEvents(sdk.Events{
		sdk.NewEvent(
			types.EventTypeCreateClient,
			sdk.NewAttribute(types.AttributeKeyClientID, clientID),
		),
		sdk.NewEvent(
			sdk.EventTypeMessage,
			sdk.NewAttribute(sdk.AttributeKeyModule, types.AttributeValueCategory),
		),
	})

	return clientState, nil
}

// UpdateClient updates the consensus state and the state root from a provided header
func (k Keeper) UpdateClient(ctx sdk.Context, clientID string, header exported.Header) error {
	clientType, found := k.GetClientType(ctx, clientID)
	if !found {
		return sdkerrors.Wrapf(types.ErrClientTypeNotFound, "cannot update client with ID %s", clientID)
	}

	// check that the header consensus matches the client one
	if header.ClientType() != clientType {
		return sdkerrors.Wrapf(types.ErrInvalidConsensus, "cannot update client with ID %s", clientID)
	}

	clientState, found := k.GetClientState(ctx, clientID)
	if !found {
		return sdkerrors.Wrapf(types.ErrClientNotFound, "cannot update client with ID %s", clientID)
	}

	// addittion to spec: prevent update if the client is frozen
	if clientState.IsFrozen() {
		return sdkerrors.Wrapf(types.ErrClientFrozen, "cannot update client with ID %s", clientID)
	}

<<<<<<< HEAD
	consensusState, found := k.GetClientConsensusState(ctx, clientID)
	if !found {
		return sdkerrors.Wrapf(errors.ErrConsensusStateNotFound, "cannot update client with ID %s", clientID)
=======
	var (
		consensusState exported.ConsensusState
		err            error
	)

	switch clientType {
	case exported.Tendermint:
		clientState, consensusState, err = tendermint.CheckValidityAndUpdateState(clientState, header, ctx.ChainID())
	default:
		return sdkerrors.Wrapf(types.ErrInvalidClientType, "cannot update client with ID %s", clientID)
>>>>>>> 17746870
	}

	if err != nil {
		return sdkerrors.Wrapf(err, "cannot update client with ID %s", clientID)
	}

<<<<<<< HEAD
	k.SetClientConsensusState(ctx, clientID, consensusState)
	k.SetCommitter(ctx, clientID, consensusState.GetHeight(), consensusState.GetCommitter())
	k.SetVerifiedRoot(ctx, clientID, consensusState.GetHeight(), consensusState.GetRoot())
	k.Logger(ctx).Info(fmt.Sprintf("client %s updated to height %d", clientID, consensusState.GetHeight()))
=======
	k.SetClientState(ctx, clientState)
	k.SetConsensusState(ctx, clientID, header.GetHeight(), consensusState)
	k.Logger(ctx).Info(fmt.Sprintf("client %s updated to height %d", clientID, header.GetHeight()))

	ctx.EventManager().EmitEvents(sdk.Events{
		sdk.NewEvent(
			types.EventTypeUpdateClient,
			sdk.NewAttribute(types.AttributeKeyClientID, clientID),
		),
		sdk.NewEvent(
			sdk.EventTypeMessage,
			sdk.NewAttribute(sdk.AttributeKeyModule, types.AttributeValueCategory),
		),
	})

>>>>>>> 17746870
	return nil
}

// CheckMisbehaviourAndUpdateState checks for client misbehaviour and freezes the
// client if so.
func (k Keeper) CheckMisbehaviourAndUpdateState(ctx sdk.Context, misbehaviour exported.Misbehaviour) error {
	clientState, found := k.GetClientState(ctx, misbehaviour.GetClientID())
	if !found {
		return sdkerrors.Wrap(types.ErrClientNotFound, misbehaviour.GetClientID())
	}

	consensusState, found := k.GetConsensusState(ctx, misbehaviour.GetClientID(), uint64(misbehaviour.GetHeight()))
	if !found {
		return sdkerrors.Wrap(types.ErrConsensusStateNotFound, misbehaviour.GetClientID())
	}

	var err error
	switch e := misbehaviour.(type) {
	case tendermint.Evidence:
		clientState, err = tendermint.CheckMisbehaviourAndUpdateState(
			clientState, consensusState, misbehaviour, uint64(misbehaviour.GetHeight()),
		)

	default:
		err = sdkerrors.Wrapf(sdkerrors.ErrUnknownRequest, "unrecognized IBC client evidence type: %T", e)
	}

	if err != nil {
		return err
	}

	k.SetClientState(ctx, clientState)
	k.Logger(ctx).Info(fmt.Sprintf("client %s frozen due to misbehaviour", misbehaviour.GetClientID()))

	ctx.EventManager().EmitEvent(
		sdk.NewEvent(
			types.EventTypeSubmitMisbehaviour,
			sdk.NewAttribute(types.AttributeKeyClientID, misbehaviour.GetClientID()),
			sdk.NewAttribute(types.AttributeKeyClientType, misbehaviour.ClientType().String()),
		),
	)

	return nil
}<|MERGE_RESOLUTION|>--- conflicted
+++ resolved
@@ -71,11 +71,6 @@
 		return sdkerrors.Wrapf(types.ErrClientFrozen, "cannot update client with ID %s", clientID)
 	}
 
-<<<<<<< HEAD
-	consensusState, found := k.GetClientConsensusState(ctx, clientID)
-	if !found {
-		return sdkerrors.Wrapf(errors.ErrConsensusStateNotFound, "cannot update client with ID %s", clientID)
-=======
 	var (
 		consensusState exported.ConsensusState
 		err            error
@@ -86,19 +81,12 @@
 		clientState, consensusState, err = tendermint.CheckValidityAndUpdateState(clientState, header, ctx.ChainID())
 	default:
 		return sdkerrors.Wrapf(types.ErrInvalidClientType, "cannot update client with ID %s", clientID)
->>>>>>> 17746870
 	}
 
 	if err != nil {
 		return sdkerrors.Wrapf(err, "cannot update client with ID %s", clientID)
 	}
 
-<<<<<<< HEAD
-	k.SetClientConsensusState(ctx, clientID, consensusState)
-	k.SetCommitter(ctx, clientID, consensusState.GetHeight(), consensusState.GetCommitter())
-	k.SetVerifiedRoot(ctx, clientID, consensusState.GetHeight(), consensusState.GetRoot())
-	k.Logger(ctx).Info(fmt.Sprintf("client %s updated to height %d", clientID, consensusState.GetHeight()))
-=======
 	k.SetClientState(ctx, clientState)
 	k.SetConsensusState(ctx, clientID, header.GetHeight(), consensusState)
 	k.Logger(ctx).Info(fmt.Sprintf("client %s updated to height %d", clientID, header.GetHeight()))
@@ -114,7 +102,6 @@
 		),
 	})
 
->>>>>>> 17746870
 	return nil
 }
 
