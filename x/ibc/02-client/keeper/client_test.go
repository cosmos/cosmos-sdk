--- conflicted
+++ resolved
@@ -80,25 +80,6 @@
 		{"frozen client", func() error {
 			clientState := tendermint.ClientState{FrozenHeight: 1, ID: testClientID, LatestHeight: 10}
 			suite.keeper.SetClientState(suite.ctx, clientState)
-<<<<<<< HEAD
-		}, true},
-		{"past height", func() {
-			suite.header = tendermint.MakeHeader("gaia", 2, suite.valSet, suite.valSet, []tmtypes.PrivValidator{suite.privVal})
-		}, true},
-		{"validatorHash incorrect", func() {
-			suite.header = tendermint.MakeHeader("gaia", 4, altValSet, suite.valSet, altSigners)
-		}, true},
-		{"nextHash incorrect", func() {
-			suite.header.NextValidatorSet = altValSet
-		}, true},
-		{"header fails validateBasic", func() {
-			suite.header.ChainID = "test"
-		}, true},
-		{"verify future commit fails", func() {
-			suite.consensusState.NextValidatorSet = altValSet
-			suite.keeper.SetClientConsensusState(suite.ctx, testClientID, suite.consensusState)
-		}, true},
-=======
 			suite.keeper.SetClientType(suite.ctx, testClientID, exported.Tendermint)
 			return nil
 		}, false},
@@ -110,7 +91,6 @@
 			suite.header.Height = suite.ctx.BlockHeight() - 1
 			return nil
 		}, false},
->>>>>>> 17746870
 	}
 
 	for i, tc := range cases {
@@ -123,27 +103,11 @@
 
 			err = suite.keeper.UpdateClient(suite.ctx, testClientID, suite.header)
 
-<<<<<<< HEAD
-			retrievedConsState, _ := suite.keeper.GetClientConsensusState(suite.ctx, testClientID)
-			tmConsState, _ := retrievedConsState.(tendermint.ConsensusState)
-			tmConsState.ValidatorSet.TotalVotingPower()
-			tmConsState.NextValidatorSet.TotalVotingPower()
-			retrievedRoot, _ := suite.keeper.GetVerifiedRoot(suite.ctx, testClientID, suite.consensusState.GetHeight()+1)
-			if tc.expErr {
-				suite.Error(err, "Invalid UpdateClient passed", tc.name)
-
-				// require no state changes occurred
-				require.Equal(suite.T(), suite.consensusState, tmConsState, "Consensus state changed after invalid UpdateClient")
-				require.Nil(suite.T(), retrievedRoot, "Root added for new height after invalid UpdateClient")
-			} else {
-				suite.NoError(err, "Valid UpdateClient failed", tc.name)
-=======
 			if tc.expPass {
 				expConsensusState := tendermint.ConsensusState{
 					Root:             commitment.NewRoot(suite.header.AppHash),
 					ValidatorSetHash: suite.header.ValidatorSet.Hash(),
 				}
->>>>>>> 17746870
 
 				clientState, found := suite.keeper.GetClientState(suite.ctx, testClientID)
 				suite.Require().True(found, "valid test case %d failed: %s", i, tc.name)
