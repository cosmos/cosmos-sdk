package keeper_test

import (
	"bytes"
	"fmt"
	"time"

	tmtypes "github.com/tendermint/tendermint/types"

	"github.com/cosmos/cosmos-sdk/x/ibc/02-client/exported"
	ibctmtypes "github.com/cosmos/cosmos-sdk/x/ibc/07-tendermint/types"
	localhosttypes "github.com/cosmos/cosmos-sdk/x/ibc/09-localhost/types"

	commitmenttypes "github.com/cosmos/cosmos-sdk/x/ibc/23-commitment/types"
)

const (
	invalidClientType exported.ClientType = 0
)

<<<<<<< HEAD
=======
func (suite *KeeperTestSuite) TestCreateClient() {
	suite.keeper.SetClientType(suite.ctx, testClientID2, exported.Tendermint)

	cases := []struct {
		msg      string
		clientID string
		expPass  bool
		expPanic bool
	}{
		{"success", testClientID, true, false},
		{"client ID exists", testClientID, false, false},
		{"client type exists", testClientID2, false, true},
	}

	for i, tc := range cases {
		tc := tc
		i := i
		if tc.expPanic {
			suite.Require().Panics(func() {
				clientState, err := ibctmtypes.Initialize(tc.clientID, lite.DefaultTrustLevel, trustingPeriod, ubdPeriod, maxClockDrift, suite.header, commitmenttypes.GetSDKSpecs())
				suite.Require().NoError(err, "err on client state initialization")
				suite.keeper.CreateClient(suite.ctx, clientState, suite.consensusState)
			}, "Msg %d didn't panic: %s", i, tc.msg)
		} else {
			clientState, err := ibctmtypes.Initialize(tc.clientID, lite.DefaultTrustLevel, trustingPeriod, ubdPeriod, maxClockDrift, suite.header, commitmenttypes.GetSDKSpecs())
			if tc.expPass {
				suite.Require().NoError(err, "errored on initialization")
				suite.Require().NotNil(clientState, "valid test case %d failed: %s", i, tc.msg)
			}
			// If we were able to initialize clientstate successfully, try persisting it to state
			if err == nil {
				_, err = suite.keeper.CreateClient(suite.ctx, clientState, suite.consensusState)
			}

			if tc.expPass {
				suite.Require().NoError(err, "valid test case %d failed: %s", i, tc.msg)
			} else {
				suite.Require().Error(err, "invalid test case %d passed: %s", i, tc.msg)
			}
		}
	}
}

>>>>>>> 257354db
func (suite *KeeperTestSuite) TestUpdateClientTendermint() {
	// Must create header creation functions since suite.header gets recreated on each test case
	createValidUpdateFn := func(s *KeeperTestSuite) ibctmtypes.Header {
		return ibctmtypes.CreateTestHeader(testClientID, suite.header.SignedHeader.Header.Height+1, suite.header.GetTime().Add(time.Minute),
			suite.valSet, []tmtypes.PrivValidator{suite.privVal})
	}
	createInvalidUpdateFn := func(s *KeeperTestSuite) ibctmtypes.Header {
		return ibctmtypes.CreateTestHeader(testClientID, suite.header.SignedHeader.Header.Height-3, suite.header.GetTime().Add(time.Minute),
			suite.valSet, []tmtypes.PrivValidator{suite.privVal})
	}
	var updateHeader ibctmtypes.Header

	cases := []struct {
		name     string
		malleate func() error
		expPass  bool
	}{
		{"valid update", func() error {
<<<<<<< HEAD
			clientState := ibctmtypes.NewClientState(testClientID, ibctmtypes.DefaultTrustLevel, trustingPeriod, ubdPeriod, maxClockDrift, suite.header)
			_, err := suite.keeper.CreateClient(suite.ctx, clientState, suite.consensusState)
=======
			clientState, err := ibctmtypes.Initialize(testClientID, lite.DefaultTrustLevel, trustingPeriod, ubdPeriod, maxClockDrift, suite.header, commitmenttypes.GetSDKSpecs())
			if err != nil {
				return err
			}
			_, err = suite.keeper.CreateClient(suite.ctx, clientState, suite.consensusState)
>>>>>>> 257354db
			updateHeader = createValidUpdateFn(suite)
			return err
		}, true},
		{"client type not found", func() error {
			updateHeader = createValidUpdateFn(suite)

			return nil
		}, false},
		{"client type and header type mismatch", func() error {
			suite.keeper.SetClientType(suite.ctx, testClientID, invalidClientType)
			updateHeader = createValidUpdateFn(suite)

			return nil
		}, false},
		{"client state not found", func() error {
			suite.keeper.SetClientType(suite.ctx, testClientID, exported.Tendermint)
			updateHeader = createValidUpdateFn(suite)

			return nil
		}, false},
		{"frozen client", func() error {
			clientState := ibctmtypes.ClientState{FrozenHeight: 1, ID: testClientID, LastHeader: suite.header}
			suite.keeper.SetClientState(suite.ctx, clientState)
			suite.keeper.SetClientType(suite.ctx, testClientID, exported.Tendermint)
			updateHeader = createValidUpdateFn(suite)

			return nil
		}, false},
		{"invalid header", func() error {
<<<<<<< HEAD
			clientState := ibctmtypes.NewClientState(testClientID, ibctmtypes.DefaultTrustLevel, trustingPeriod, ubdPeriod, maxClockDrift, suite.header)
			_, err := suite.keeper.CreateClient(suite.ctx, clientState, suite.consensusState)
=======
			clientState, err := ibctmtypes.Initialize(testClientID, lite.DefaultTrustLevel, trustingPeriod, ubdPeriod, maxClockDrift, suite.header, commitmenttypes.GetSDKSpecs())
			if err != nil {
				return err
			}
			_, err = suite.keeper.CreateClient(suite.ctx, clientState, suite.consensusState)
>>>>>>> 257354db
			if err != nil {
				return err
			}
			updateHeader = createInvalidUpdateFn(suite)

			return nil
		}, false},
	}

	for i, tc := range cases {
		tc := tc
		i := i
		suite.Run(fmt.Sprintf("Case %s", tc.name), func() {
			suite.SetupTest()

			err := tc.malleate()
			suite.Require().NoError(err)

			suite.ctx = suite.ctx.WithBlockTime(updateHeader.GetTime().Add(time.Minute))

			updatedClientState, err := suite.keeper.UpdateClient(suite.ctx, testClientID, updateHeader)

			if tc.expPass {
				suite.Require().NoError(err, "valid test case %d failed: %s", i, tc.name)

				expConsensusState := ibctmtypes.ConsensusState{
					Height:       updateHeader.GetHeight(),
					Timestamp:    updateHeader.GetTime(),
					Root:         commitmenttypes.NewMerkleRoot(updateHeader.SignedHeader.Header.AppHash),
					ValidatorSet: updateHeader.ValidatorSet,
				}

				clientState, found := suite.keeper.GetClientState(suite.ctx, testClientID)
				suite.Require().True(found, "valid test case %d failed: %s", i, tc.name)

				consensusState, found := suite.keeper.GetClientConsensusState(suite.ctx, testClientID, updateHeader.GetHeight())
				suite.Require().True(found, "valid test case %d failed: %s", i, tc.name)
				tmConsState, ok := consensusState.(ibctmtypes.ConsensusState)
				suite.Require().True(ok, "consensus state is not a tendermint consensus state")

				valset, err := tmtypes.ValidatorSetFromProto(tmConsState.ValidatorSet)
				suite.Require().NoError(err)

				// recalculate cached totalVotingPower field for equality check
				valset.TotalVotingPower()
				tmConsState.ValidatorSet, err = valset.ToProto()
				suite.Require().NoError(err)

				tmClientState, ok := updatedClientState.(ibctmtypes.ClientState)
				suite.Require().True(ok, "client state is not a tendermint client state")

				lastValset, err := tmtypes.ValidatorSetFromProto(tmClientState.LastHeader.ValidatorSet)
				suite.Require().NoError(err)

				// recalculate cached totalVotingPower field for equality check
				lastValset.TotalVotingPower()
				tmClientState.LastHeader.ValidatorSet, err = valset.ToProto()
				suite.Require().NoError(err)

				suite.Require().Equal(updateHeader.GetHeight(), clientState.GetLatestHeight(), "client state height not updated correctly on case %s", tc.name)
				suite.Require().Equal(expConsensusState, consensusState, "consensus state should have been updated on case %s", tc.name)
				suite.Require().Equal(updatedClientState, tmClientState, "client states don't match")
			} else {
				suite.Require().Error(err, "invalid test case %d passed: %s", i, tc.name)
			}
		})
	}
}

func (suite *KeeperTestSuite) TestUpdateClientLocalhost() {
	var localhostClient exported.ClientState = localhosttypes.NewClientState(suite.header.SignedHeader.Header.ChainID, suite.ctx.BlockHeight())

	suite.ctx = suite.ctx.WithBlockHeight(suite.ctx.BlockHeight() + 1)

	updatedClientState, err := suite.keeper.UpdateClient(suite.ctx, exported.ClientTypeLocalHost, nil)
	suite.Require().NoError(err, err)
	suite.Require().Equal(localhostClient.GetID(), updatedClientState.GetID())
	suite.Require().Equal(localhostClient.GetLatestHeight()+1, updatedClientState.GetLatestHeight())
}

func (suite *KeeperTestSuite) TestCheckMisbehaviourAndUpdateState() {
	altPrivVal := tmtypes.NewMockPV()
	altPubKey, err := altPrivVal.GetPubKey()
	suite.Require().NoError(err)
	altVal := tmtypes.NewValidator(altPubKey, 4)

	protoValSet, err := tmtypes.ValidatorSetFromProto(suite.valSet)
	suite.Require().NoError(err)

	// Create bothValSet with both suite validator and altVal
	bothValSet, err := tmtypes.NewValidatorSet(append(protoValSet.Validators, altVal)).ToProto()
	suite.Require().NoError(err)

	// Create alternative validator set with only altVal
	altValSet, err := tmtypes.NewValidatorSet([]*tmtypes.Validator{altVal}).ToProto()
	suite.Require().NoError(err)

	pubKey, err := suite.privVal.GetPubKey()
	suite.Require().NoError(err)

	// Create signer array and ensure it is in same order as bothValSet
	var bothSigners []tmtypes.PrivValidator
	if bytes.Compare(altPubKey.Address(), pubKey.Address()) == -1 {
		bothSigners = []tmtypes.PrivValidator{altPrivVal, suite.privVal}
	} else {
		bothSigners = []tmtypes.PrivValidator{suite.privVal, altPrivVal}
	}

	altSigners := []tmtypes.PrivValidator{altPrivVal}

	testCases := []struct {
		name     string
		evidence ibctmtypes.Evidence
		malleate func() error
		expPass  bool
	}{
		{
			"trusting period misbehavior should pass",
			ibctmtypes.Evidence{
				Header1:  ibctmtypes.CreateTestHeader(testClientID, testClientHeight, suite.ctx.BlockTime(), bothValSet, bothSigners),
				Header2:  ibctmtypes.CreateTestHeader(testClientID, testClientHeight, suite.ctx.BlockTime(), bothValSet, bothSigners),
				ChainID:  testClientID,
				ClientID: testClientID,
			},
			func() error {
				suite.consensusState.ValidatorSet = bothValSet
<<<<<<< HEAD
				clientState := ibctmtypes.NewClientState(testClientID, ibctmtypes.DefaultTrustLevel, trustingPeriod, ubdPeriod, maxClockDrift, suite.header)
=======
				clientState, err := ibctmtypes.Initialize(testClientID, lite.DefaultTrustLevel, trustingPeriod, ubdPeriod, maxClockDrift, suite.header, commitmenttypes.GetSDKSpecs())
>>>>>>> 257354db
				if err != nil {
					return err
				}
				_, err = suite.keeper.CreateClient(suite.ctx, clientState, suite.consensusState)

				return err
			},
			true,
		},
		{
			"misbehavior at later height should pass",
			ibctmtypes.Evidence{
				Header1:  ibctmtypes.CreateTestHeader(testClientID, testClientHeight+5, suite.ctx.BlockTime(), bothValSet, bothSigners),
				Header2:  ibctmtypes.CreateTestHeader(testClientID, testClientHeight+5, suite.ctx.BlockTime(), bothValSet, bothSigners),
				ChainID:  testClientID,
				ClientID: testClientID,
			},
			func() error {
				suite.consensusState.ValidatorSet = bothValSet
<<<<<<< HEAD
				clientState := ibctmtypes.NewClientState(testClientID, ibctmtypes.DefaultTrustLevel, trustingPeriod, ubdPeriod, maxClockDrift, suite.header)
=======
				clientState, err := ibctmtypes.Initialize(testClientID, lite.DefaultTrustLevel, trustingPeriod, ubdPeriod, maxClockDrift, suite.header, commitmenttypes.GetSDKSpecs())
>>>>>>> 257354db
				if err != nil {
					return err
				}
				_, err = suite.keeper.CreateClient(suite.ctx, clientState, suite.consensusState)

				return err
			},
			true,
		},
		{
			"client state not found",
			ibctmtypes.Evidence{},
			func() error { return nil },
			false,
		},
		{
			"consensus state not found",
			ibctmtypes.Evidence{
				Header1:  ibctmtypes.CreateTestHeader(testClientID, testClientHeight, suite.ctx.BlockTime(), bothValSet, bothSigners),
				Header2:  ibctmtypes.CreateTestHeader(testClientID, testClientHeight, suite.ctx.BlockTime(), bothValSet, bothSigners),
				ChainID:  testClientID,
				ClientID: testClientID,
			},
			func() error {
				clientState := ibctmtypes.ClientState{FrozenHeight: 1, ID: testClientID, LastHeader: suite.header}
				suite.keeper.SetClientState(suite.ctx, clientState)
				return nil
			},
			false,
		},
		{
			"consensus state not found",
			ibctmtypes.Evidence{
				Header1:  ibctmtypes.CreateTestHeader(testClientID, testClientHeight, suite.ctx.BlockTime(), bothValSet, bothSigners),
				Header2:  ibctmtypes.CreateTestHeader(testClientID, testClientHeight, suite.ctx.BlockTime(), bothValSet, bothSigners),
				ChainID:  testClientID,
				ClientID: testClientID,
			},
			func() error {
				clientState := ibctmtypes.ClientState{FrozenHeight: 1, ID: testClientID, LastHeader: suite.header}
				suite.keeper.SetClientState(suite.ctx, clientState)
				return nil
			},
			false,
		},
		{
			"misbehaviour check failed",
			ibctmtypes.Evidence{
				Header1:  ibctmtypes.CreateTestHeader(testClientID, testClientHeight, suite.ctx.BlockTime(), bothValSet, bothSigners),
				Header2:  ibctmtypes.CreateTestHeader(testClientID, testClientHeight, suite.ctx.BlockTime(), altValSet, altSigners),
				ChainID:  testClientID,
				ClientID: testClientID,
			},
			func() error {
<<<<<<< HEAD
				clientState := ibctmtypes.NewClientState(testClientID, ibctmtypes.DefaultTrustLevel, trustingPeriod, ubdPeriod, maxClockDrift, suite.header)
=======
				clientState, err := ibctmtypes.Initialize(testClientID, lite.DefaultTrustLevel, trustingPeriod, ubdPeriod, maxClockDrift, suite.header, commitmenttypes.GetSDKSpecs())
>>>>>>> 257354db
				if err != nil {
					return err
				}
				_, err = suite.keeper.CreateClient(suite.ctx, clientState, suite.consensusState)

				return err
			},
			false,
		},
	}

	for i, tc := range testCases {
		tc := tc
		i := i
		suite.Run(tc.name, func() {
			suite.SetupTest() // reset

			err := tc.malleate()
			suite.Require().NoError(err)

			err = suite.keeper.CheckMisbehaviourAndUpdateState(suite.ctx, tc.evidence)

			if tc.expPass {
				suite.Require().NoError(err, "valid test case %d failed: %s", i, tc.name)

				clientState, found := suite.keeper.GetClientState(suite.ctx, testClientID)
				suite.Require().True(found, "valid test case %d failed: %s", i, tc.name)
				suite.Require().True(clientState.IsFrozen(), "valid test case %d failed: %s", i, tc.name)
			} else {
				suite.Require().Error(err, "invalid test case %d passed: %s", i, tc.name)
			}
		})
	}
}<|MERGE_RESOLUTION|>--- conflicted
+++ resolved
@@ -5,6 +5,7 @@
 	"fmt"
 	"time"
 
+	lite "github.com/tendermint/tendermint/lite2"
 	tmtypes "github.com/tendermint/tendermint/types"
 
 	"github.com/cosmos/cosmos-sdk/x/ibc/02-client/exported"
@@ -18,8 +19,6 @@
 	invalidClientType exported.ClientType = 0
 )
 
-<<<<<<< HEAD
-=======
 func (suite *KeeperTestSuite) TestCreateClient() {
 	suite.keeper.SetClientType(suite.ctx, testClientID2, exported.Tendermint)
 
@@ -63,7 +62,6 @@
 	}
 }
 
->>>>>>> 257354db
 func (suite *KeeperTestSuite) TestUpdateClientTendermint() {
 	// Must create header creation functions since suite.header gets recreated on each test case
 	createValidUpdateFn := func(s *KeeperTestSuite) ibctmtypes.Header {
@@ -82,16 +80,11 @@
 		expPass  bool
 	}{
 		{"valid update", func() error {
-<<<<<<< HEAD
-			clientState := ibctmtypes.NewClientState(testClientID, ibctmtypes.DefaultTrustLevel, trustingPeriod, ubdPeriod, maxClockDrift, suite.header)
-			_, err := suite.keeper.CreateClient(suite.ctx, clientState, suite.consensusState)
-=======
-			clientState, err := ibctmtypes.Initialize(testClientID, lite.DefaultTrustLevel, trustingPeriod, ubdPeriod, maxClockDrift, suite.header, commitmenttypes.GetSDKSpecs())
+			clientState, err := ibctmtypes.Initialize(testClientID, ibctmtypes.DefaultTrustLevel, trustingPeriod, ubdPeriod, maxClockDrift, suite.header, commitmenttypes.GetSDKSpecs())
 			if err != nil {
 				return err
 			}
 			_, err = suite.keeper.CreateClient(suite.ctx, clientState, suite.consensusState)
->>>>>>> 257354db
 			updateHeader = createValidUpdateFn(suite)
 			return err
 		}, true},
@@ -121,16 +114,11 @@
 			return nil
 		}, false},
 		{"invalid header", func() error {
-<<<<<<< HEAD
-			clientState := ibctmtypes.NewClientState(testClientID, ibctmtypes.DefaultTrustLevel, trustingPeriod, ubdPeriod, maxClockDrift, suite.header)
-			_, err := suite.keeper.CreateClient(suite.ctx, clientState, suite.consensusState)
-=======
-			clientState, err := ibctmtypes.Initialize(testClientID, lite.DefaultTrustLevel, trustingPeriod, ubdPeriod, maxClockDrift, suite.header, commitmenttypes.GetSDKSpecs())
+			clientState, err := ibctmtypes.Initialize(testClientID, ibctmtypes.DefaultTrustLevel, trustingPeriod, ubdPeriod, maxClockDrift, suite.header, commitmenttypes.GetSDKSpecs())
 			if err != nil {
 				return err
 			}
 			_, err = suite.keeper.CreateClient(suite.ctx, clientState, suite.consensusState)
->>>>>>> 257354db
 			if err != nil {
 				return err
 			}
@@ -257,11 +245,7 @@
 			},
 			func() error {
 				suite.consensusState.ValidatorSet = bothValSet
-<<<<<<< HEAD
-				clientState := ibctmtypes.NewClientState(testClientID, ibctmtypes.DefaultTrustLevel, trustingPeriod, ubdPeriod, maxClockDrift, suite.header)
-=======
-				clientState, err := ibctmtypes.Initialize(testClientID, lite.DefaultTrustLevel, trustingPeriod, ubdPeriod, maxClockDrift, suite.header, commitmenttypes.GetSDKSpecs())
->>>>>>> 257354db
+				clientState, err := ibctmtypes.Initialize(testClientID, ibctmtypes.DefaultTrustLevel, trustingPeriod, ubdPeriod, maxClockDrift, suite.header, commitmenttypes.GetSDKSpecs())
 				if err != nil {
 					return err
 				}
@@ -281,11 +265,7 @@
 			},
 			func() error {
 				suite.consensusState.ValidatorSet = bothValSet
-<<<<<<< HEAD
-				clientState := ibctmtypes.NewClientState(testClientID, ibctmtypes.DefaultTrustLevel, trustingPeriod, ubdPeriod, maxClockDrift, suite.header)
-=======
-				clientState, err := ibctmtypes.Initialize(testClientID, lite.DefaultTrustLevel, trustingPeriod, ubdPeriod, maxClockDrift, suite.header, commitmenttypes.GetSDKSpecs())
->>>>>>> 257354db
+				clientState, err := ibctmtypes.Initialize(testClientID, ibctmtypes.DefaultTrustLevel, trustingPeriod, ubdPeriod, maxClockDrift, suite.header, commitmenttypes.GetSDKSpecs())
 				if err != nil {
 					return err
 				}
@@ -340,11 +320,7 @@
 				ClientID: testClientID,
 			},
 			func() error {
-<<<<<<< HEAD
-				clientState := ibctmtypes.NewClientState(testClientID, ibctmtypes.DefaultTrustLevel, trustingPeriod, ubdPeriod, maxClockDrift, suite.header)
-=======
-				clientState, err := ibctmtypes.Initialize(testClientID, lite.DefaultTrustLevel, trustingPeriod, ubdPeriod, maxClockDrift, suite.header, commitmenttypes.GetSDKSpecs())
->>>>>>> 257354db
+				clientState, err := ibctmtypes.Initialize(testClientID, ibctmtypes.DefaultTrustLevel, trustingPeriod, ubdPeriod, maxClockDrift, suite.header, commitmenttypes.GetSDKSpecs())
 				if err != nil {
 					return err
 				}
