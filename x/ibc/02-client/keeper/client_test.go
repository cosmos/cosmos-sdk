package keeper_test

import (
	"fmt"
	"time"

	tmtypes "github.com/tendermint/tendermint/types"

	"github.com/cosmos/cosmos-sdk/x/ibc/02-client/exported"
	ibctmtypes "github.com/cosmos/cosmos-sdk/x/ibc/07-tendermint/types"
	localhosttypes "github.com/cosmos/cosmos-sdk/x/ibc/09-localhost/types"
	commitmenttypes "github.com/cosmos/cosmos-sdk/x/ibc/23-commitment/types"
)

const (
	invalidClientType exported.ClientType = 0
)

func (suite *KeeperTestSuite) TestCreateClient() {
	suite.keeper.SetClientType(suite.ctx, testClientID2, exported.Tendermint)

	cases := []struct {
		msg      string
		clientID string
		expPass  bool
		expPanic bool
	}{
		{"success", testClientID, true, false},
		{"client ID exists", testClientID, false, false},
		{"client type exists", testClientID2, false, true},
	}

	for i, tc := range cases {
		tc := tc
		i := i
		if tc.expPanic {
			suite.Require().Panics(func() {
				clientState := ibctmtypes.NewClientState(testChainID, ibctmtypes.DefaultTrustLevel, trustingPeriod, ubdPeriod, maxClockDrift, testClientHeight, commitmenttypes.GetSDKSpecs())
				suite.keeper.CreateClient(suite.ctx, tc.clientID, clientState, suite.consensusState)
			}, "Msg %d didn't panic: %s", i, tc.msg)
		} else {
			clientState := ibctmtypes.NewClientState(testChainID, ibctmtypes.DefaultTrustLevel, trustingPeriod, ubdPeriod, maxClockDrift, testClientHeight, commitmenttypes.GetSDKSpecs())
			if tc.expPass {
				suite.Require().NotNil(clientState, "valid test case %d failed: %s", i, tc.msg)
			}
			// If we were able to NewClientState clientstate successfully, try persisting it to state
			_, err := suite.keeper.CreateClient(suite.ctx, tc.clientID, clientState, suite.consensusState)

			if tc.expPass {
				suite.Require().NoError(err, "valid test case %d failed: %s", i, tc.msg)
			} else {
				suite.Require().Error(err, "invalid test case %d passed: %s", i, tc.msg)
			}
		}
	}
}

func (suite *KeeperTestSuite) TestUpdateClientTendermint() {
	// Must create header creation functions since suite.header gets recreated on each test case
<<<<<<< HEAD
	createValidUpdateFn := func(s *KeeperTestSuite) ibctmtypes.Header {
		return ibctmtypes.CreateTestHeader(testClientID, exported.NewHeight(0, suite.header.Height.EpochHeight+1), suite.header.Time.Add(time.Minute),
			suite.valSet, []tmtypes.PrivValidator{suite.privVal})
	}
	createInvalidUpdateFn := func(s *KeeperTestSuite) ibctmtypes.Header {
		return ibctmtypes.CreateTestHeader(testClientID, exported.NewHeight(0, suite.header.Height.EpochHeight-3), suite.header.Time.Add(time.Minute),
			suite.valSet, []tmtypes.PrivValidator{suite.privVal})
	}
	createNextEpochHeaderFn := func(s *KeeperTestSuite, height exported.Height) ibctmtypes.Header {
		return ibctmtypes.CreateTestHeader(testClientID, height, suite.header.Time.Add(time.Minute), suite.valSet, []tmtypes.PrivValidator{suite.privVal})
	}
	var updateHeader ibctmtypes.Header
=======
	createFutureUpdateFn := func(s *KeeperTestSuite) *ibctmtypes.Header {
		return ibctmtypes.CreateTestHeader(testChainID, int64(suite.header.GetHeight()+3), int64(suite.header.GetHeight()), suite.header.Header.Time.Add(time.Hour),
			suite.valSet, suite.valSet, []tmtypes.PrivValidator{suite.privVal})
	}
	createPastUpdateFn := func(s *KeeperTestSuite) *ibctmtypes.Header {
		return ibctmtypes.CreateTestHeader(testChainID, int64(suite.header.GetHeight()-2), int64(suite.header.GetHeight())-4, suite.header.Header.Time,
			suite.valSet, suite.valSet, []tmtypes.PrivValidator{suite.privVal})
	}
	var (
		updateHeader *ibctmtypes.Header
		clientState  *ibctmtypes.ClientState
	)
>>>>>>> d9fd4d2c

	cases := []struct {
		name     string
		malleate func() error
		expPass  bool
	}{
		{"valid update", func() error {
			clientState = ibctmtypes.NewClientState(testChainID, ibctmtypes.DefaultTrustLevel, trustingPeriod, ubdPeriod, maxClockDrift, testClientHeight, commitmenttypes.GetSDKSpecs())
			_, err := suite.keeper.CreateClient(suite.ctx, testClientID, clientState, suite.consensusState)

			// store intermediate consensus state to check that trustedHeight does not need to be highest consensus state before header height
			intermediateConsState := &ibctmtypes.ConsensusState{
				Height:             testClientHeight + 1,
				Timestamp:          suite.now.Add(time.Minute),
				NextValidatorsHash: suite.valSetHash,
			}
			suite.keeper.SetClientConsensusState(suite.ctx, testClientID, testClientHeight+1, intermediateConsState)

			clientState.LatestHeight = testClientHeight + 1
			suite.keeper.SetClientState(suite.ctx, testClientID, clientState)

			updateHeader = createFutureUpdateFn(suite)
			return err
		}, true},
		{"valid past update", func() error {
			clientState = ibctmtypes.NewClientState(testChainID, ibctmtypes.DefaultTrustLevel, trustingPeriod, ubdPeriod, maxClockDrift, testClientHeight, commitmenttypes.GetSDKSpecs())
			_, err := suite.keeper.CreateClient(suite.ctx, testClientID, clientState, suite.consensusState)
			suite.Require().NoError(err)

			// store previous consensus state
			prevConsState := &ibctmtypes.ConsensusState{
				Height:             1,
				Timestamp:          suite.past,
				NextValidatorsHash: suite.valSetHash,
			}
			suite.keeper.SetClientConsensusState(suite.ctx, testClientID, 1, prevConsState)

			// store intermediate consensus state to check that trustedHeight does not need to be hightest consensus state before header height
			intermediateConsState := &ibctmtypes.ConsensusState{
				Height:             2,
				Timestamp:          suite.past.Add(time.Minute),
				NextValidatorsHash: suite.valSetHash,
			}
			suite.keeper.SetClientConsensusState(suite.ctx, testClientID, 2, intermediateConsState)

			// updateHeader will fill in consensus state between prevConsState and suite.consState
			// clientState should not be updated
			updateHeader = createPastUpdateFn(suite)
			return nil
		}, true},
		{"client type not found", func() error {
			updateHeader = createFutureUpdateFn(suite)

			return nil
		}, false},
		{"client type and header type mismatch", func() error {
			suite.keeper.SetClientType(suite.ctx, testClientID, invalidClientType)
			updateHeader = createFutureUpdateFn(suite)

			return nil
		}, false},
		{"client state not found", func() error {
			suite.keeper.SetClientType(suite.ctx, testClientID, exported.Tendermint)
			updateHeader = createFutureUpdateFn(suite)

			return nil
		}, false},
<<<<<<< HEAD
		{"frozen client", func() error {
			clientState := ibctmtypes.ClientState{FrozenHeight: exported.NewHeight(0, 1), ID: testClientID, LastHeader: suite.header}
			suite.keeper.SetClientState(suite.ctx, clientState)
=======
		{"consensus state not found", func() error {
			clientState = ibctmtypes.NewClientState(testChainID, ibctmtypes.DefaultTrustLevel, trustingPeriod, ubdPeriod, maxClockDrift, testClientHeight, commitmenttypes.GetSDKSpecs())
			suite.keeper.SetClientState(suite.ctx, testClientID, clientState)
>>>>>>> d9fd4d2c
			suite.keeper.SetClientType(suite.ctx, testClientID, exported.Tendermint)
			updateHeader = createFutureUpdateFn(suite)

			return nil
		}, false},
<<<<<<< HEAD
		{"height of earlier epoch froze", func() error {
			currentHeight := exported.NewHeight(3, 4)
			frozenHeight := exported.NewHeight(2, 5)
			updateHeight := exported.NewHeight(3, 8)
			clientState := ibctmtypes.ClientState{FrozenHeight: frozenHeight, ID: testClientID, LastHeader: createNextEpochHeaderFn(suite, currentHeight)}
			suite.keeper.SetClientState(suite.ctx, clientState)
			suite.keeper.SetClientType(suite.ctx, testClientID, exported.Tendermint)
			updateHeader = createNextEpochHeaderFn(suite, updateHeight)

			return nil
		}, false},
		{"invalid header", func() error {
			clientState, err := ibctmtypes.Initialize(testClientID, lite.DefaultTrustLevel, trustingPeriod, ubdPeriod, maxClockDrift, suite.header, commitmenttypes.GetSDKSpecs())
			if err != nil {
				return err
			}
			_, err = suite.keeper.CreateClient(suite.ctx, clientState, suite.consensusState)
			if err != nil {
				return err
=======
		{"frozen client before update", func() error {
			clientState = &ibctmtypes.ClientState{FrozenHeight: 1, LatestHeight: testClientHeight}
			suite.keeper.SetClientState(suite.ctx, testClientID, clientState)
			suite.keeper.SetClientType(suite.ctx, testClientID, exported.Tendermint)
			updateHeader = createFutureUpdateFn(suite)

			return nil
		}, false},
		{"valid past update before client was frozen", func() error {
			clientState = ibctmtypes.NewClientState(testChainID, ibctmtypes.DefaultTrustLevel, trustingPeriod, ubdPeriod, maxClockDrift, testClientHeight, commitmenttypes.GetSDKSpecs())
			clientState.FrozenHeight = testClientHeight - 1
			_, err := suite.keeper.CreateClient(suite.ctx, testClientID, clientState, suite.consensusState)
			suite.Require().NoError(err)

			// store previous consensus state
			prevConsState := &ibctmtypes.ConsensusState{
				Height:             1,
				Timestamp:          suite.past,
				NextValidatorsHash: suite.valSetHash,
>>>>>>> d9fd4d2c
			}
			suite.keeper.SetClientConsensusState(suite.ctx, testClientID, 1, prevConsState)

			// updateHeader will fill in consensus state between prevConsState and suite.consState
			// clientState should not be updated
			updateHeader = createPastUpdateFn(suite)
			return nil
		}, true},
		{"invalid header", func() error {
			clientState = ibctmtypes.NewClientState(testChainID, ibctmtypes.DefaultTrustLevel, trustingPeriod, ubdPeriod, maxClockDrift, testClientHeight, commitmenttypes.GetSDKSpecs())
			_, err := suite.keeper.CreateClient(suite.ctx, testClientID, clientState, suite.consensusState)
			suite.Require().NoError(err)
			updateHeader = createPastUpdateFn(suite)

			return nil
		}, false},
	}

	for i, tc := range cases {
		tc := tc
		i := i
		suite.Run(fmt.Sprintf("Case %s", tc.name), func() {
			suite.SetupTest()

			err := tc.malleate()
			suite.Require().NoError(err)

			suite.ctx = suite.ctx.WithBlockTime(updateHeader.Header.Time.Add(time.Minute))

			updatedClientState, err := suite.keeper.UpdateClient(suite.ctx, testClientID, updateHeader)

			if tc.expPass {
				suite.Require().NoError(err, err)

				expConsensusState := &ibctmtypes.ConsensusState{
					Height:             updateHeader.GetHeight(),
					Timestamp:          updateHeader.GetTime(),
					Root:               commitmenttypes.NewMerkleRoot(updateHeader.Header.GetAppHash()),
					NextValidatorsHash: updateHeader.Header.NextValidatorsHash,
				}

				newClientState, found := suite.keeper.GetClientState(suite.ctx, testClientID)
				suite.Require().True(found, "valid test case %d failed: %s", i, tc.name)

				consensusState, found := suite.keeper.GetClientConsensusState(suite.ctx, testClientID, updateHeader.GetHeight())
				suite.Require().True(found, "valid test case %d failed: %s", i, tc.name)
				// check returned client state is same as client state in store
				suite.Require().Equal(updatedClientState, newClientState, "updatedClient state not persisted correctly")

				// Determine if clientState should be updated or not
				if uint64(updateHeader.GetHeight()) > clientState.GetLatestHeight() {
					// Header Height is greater than clientState latest Height, clientState should be updated with header.GetHeight()
					suite.Require().Equal(uint64(updateHeader.GetHeight()), updatedClientState.GetLatestHeight(), "clientstate height did not update")
				} else {
					// Update will add past consensus state, clientState should not be updated at all
					suite.Require().Equal(clientState.GetLatestHeight(), updatedClientState.GetLatestHeight(), "client state height updated for past header")
				}

				suite.Require().NoError(err, "valid test case %d failed: %s", i, tc.name)
				suite.Require().Equal(expConsensusState, consensusState, "consensus state should have been updated on case %s", tc.name)
			} else {
				suite.Require().Error(err, "invalid test case %d passed: %s", i, tc.name)
			}
		})
	}
}

func (suite *KeeperTestSuite) TestUpdateClientLocalhost() {
	var localhostClient exported.ClientState = localhosttypes.NewClientState(suite.header.Header.GetChainID(), suite.ctx.BlockHeight())

	suite.ctx = suite.ctx.WithBlockHeight(suite.ctx.BlockHeight() + 1)

	updatedClientState, err := suite.keeper.UpdateClient(suite.ctx, exported.ClientTypeLocalHost, nil)
	suite.Require().NoError(err, err)
<<<<<<< HEAD
	suite.Require().Equal(localhostClient.GetID(), updatedClientState.GetID())
	suite.Require().Equal(localhostClient.GetLatestHeight().EpochNumber, updatedClientState.GetLatestHeight().EpochNumber)
	suite.Require().Equal(localhostClient.GetLatestHeight().EpochHeight+1, updatedClientState.GetLatestHeight().EpochHeight)
=======
	suite.Require().Equal(localhostClient.GetLatestHeight()+1, updatedClientState.GetLatestHeight())
>>>>>>> d9fd4d2c
}

func (suite *KeeperTestSuite) TestCheckMisbehaviourAndUpdateState() {
	altPrivVal := tmtypes.NewMockPV()
	altPubKey, err := altPrivVal.GetPubKey()
	suite.Require().NoError(err)
	altVal := tmtypes.NewValidator(altPubKey, 4)

	// Set valSet here with suite.valSet so it doesn't get reset on each testcase
	valSet := suite.valSet
	valsHash := valSet.Hash()

	// Create bothValSet with both suite validator and altVal
	bothValSet := tmtypes.NewValidatorSet(append(suite.valSet.Validators, altVal))
	bothValsHash := bothValSet.Hash()
	// Create alternative validator set with only altVal
	altValSet := tmtypes.NewValidatorSet([]*tmtypes.Validator{altVal})

	// Create signer array and ensure it is in same order as bothValSet
	_, suiteVal := suite.valSet.GetByIndex(0)
	bothSigners := ibctmtypes.CreateSortedSignerArray(altPrivVal, suite.privVal, altVal, suiteVal)

	altSigners := []tmtypes.PrivValidator{altPrivVal}

	// Create valid Misbehaviour by making a duplicate header that signs over different block time
	altTime := suite.ctx.BlockTime().Add(time.Minute)

	testCases := []struct {
		name     string
		evidence *ibctmtypes.Evidence
		malleate func() error
		expPass  bool
	}{
		{
			"trusting period misbehavior should pass",
			&ibctmtypes.Evidence{
				Header1:  ibctmtypes.CreateTestHeader(testChainID, testClientHeight, testClientHeight, altTime, bothValSet, bothValSet, bothSigners),
				Header2:  ibctmtypes.CreateTestHeader(testChainID, testClientHeight, testClientHeight, suite.ctx.BlockTime(), bothValSet, bothValSet, bothSigners),
				ChainId:  testChainID,
				ClientId: testClientID,
			},
			func() error {
				suite.consensusState.NextValidatorsHash = bothValsHash
				clientState := ibctmtypes.NewClientState(testChainID, ibctmtypes.DefaultTrustLevel, trustingPeriod, ubdPeriod, maxClockDrift, testClientHeight, commitmenttypes.GetSDKSpecs())
				_, err := suite.keeper.CreateClient(suite.ctx, testClientID, clientState, suite.consensusState)

				return err
			},
			true,
		},
		{
			"misbehavior at later height should pass",
<<<<<<< HEAD
			ibctmtypes.Evidence{
				Header1:  ibctmtypes.CreateTestHeader(testClientID, exported.NewHeight(0, testClientHeight.EpochHeight+5), suite.ctx.BlockTime(), bothValSet, bothSigners),
				Header2:  ibctmtypes.CreateTestHeader(testClientID, exported.NewHeight(0, testClientHeight.EpochHeight+5), suite.ctx.BlockTime(), bothValSet, bothSigners),
				ChainID:  testClientID,
				ClientID: testClientID,
=======
			&ibctmtypes.Evidence{
				Header1:  ibctmtypes.CreateTestHeader(testChainID, testClientHeight+5, testClientHeight, altTime, bothValSet, valSet, bothSigners),
				Header2:  ibctmtypes.CreateTestHeader(testChainID, testClientHeight+5, testClientHeight, suite.ctx.BlockTime(), bothValSet, valSet, bothSigners),
				ChainId:  testChainID,
				ClientId: testClientID,
>>>>>>> d9fd4d2c
			},
			func() error {
				suite.consensusState.NextValidatorsHash = valsHash
				clientState := ibctmtypes.NewClientState(testChainID, ibctmtypes.DefaultTrustLevel, trustingPeriod, ubdPeriod, maxClockDrift, testClientHeight, commitmenttypes.GetSDKSpecs())
				_, err := suite.keeper.CreateClient(suite.ctx, testClientID, clientState, suite.consensusState)

				// store intermediate consensus state to check that trustedHeight does not need to be highest consensus state before header height
				intermediateConsState := &ibctmtypes.ConsensusState{
					Height:             testClientHeight + 3,
					Timestamp:          suite.now.Add(time.Minute),
					NextValidatorsHash: suite.valSetHash,
				}
				suite.keeper.SetClientConsensusState(suite.ctx, testClientID, testClientHeight+3, intermediateConsState)

				clientState.LatestHeight = testClientHeight + 3
				suite.keeper.SetClientState(suite.ctx, testClientID, clientState)

				return err
			},
			true,
		},
		{
			"misbehavior at later height with different trusted heights should pass",
			&ibctmtypes.Evidence{
				Header1:  ibctmtypes.CreateTestHeader(testChainID, testClientHeight+5, testClientHeight, altTime, bothValSet, valSet, bothSigners),
				Header2:  ibctmtypes.CreateTestHeader(testChainID, testClientHeight+5, testClientHeight+3, suite.ctx.BlockTime(), bothValSet, bothValSet, bothSigners),
				ChainId:  testChainID,
				ClientId: testClientID,
			},
			func() error {
				suite.consensusState.NextValidatorsHash = valsHash
				clientState := ibctmtypes.NewClientState(testChainID, ibctmtypes.DefaultTrustLevel, trustingPeriod, ubdPeriod, maxClockDrift, testClientHeight, commitmenttypes.GetSDKSpecs())
				_, err := suite.keeper.CreateClient(suite.ctx, testClientID, clientState, suite.consensusState)

				// store trusted consensus state for Header2
				intermediateConsState := &ibctmtypes.ConsensusState{
					Height:             testClientHeight + 3,
					Timestamp:          suite.now.Add(time.Minute),
					NextValidatorsHash: bothValsHash,
				}
				suite.keeper.SetClientConsensusState(suite.ctx, testClientID, testClientHeight+3, intermediateConsState)

				clientState.LatestHeight = testClientHeight + 3
				suite.keeper.SetClientState(suite.ctx, testClientID, clientState)

				return err
			},
			true,
		},
		{
			"misbehaviour fails validatebasic",
			&ibctmtypes.Evidence{
				Header1:  ibctmtypes.CreateTestHeader(testChainID, testClientHeight+1, testClientHeight, altTime, bothValSet, bothValSet, bothSigners),
				Header2:  ibctmtypes.CreateTestHeader(testChainID, testClientHeight, testClientHeight, suite.ctx.BlockTime(), bothValSet, bothValSet, bothSigners),
				ChainId:  testChainID,
				ClientId: testClientID,
			},
			func() error {
				suite.consensusState.NextValidatorsHash = bothValsHash
				clientState := ibctmtypes.NewClientState(testChainID, ibctmtypes.DefaultTrustLevel, trustingPeriod, ubdPeriod, maxClockDrift, testClientHeight, commitmenttypes.GetSDKSpecs())
				_, err := suite.keeper.CreateClient(suite.ctx, testClientID, clientState, suite.consensusState)

				return err
			},
			false,
		},
		{
			"trusted ConsensusState1 not found",
			&ibctmtypes.Evidence{
				Header1:  ibctmtypes.CreateTestHeader(testChainID, testClientHeight+5, testClientHeight+3, altTime, bothValSet, bothValSet, bothSigners),
				Header2:  ibctmtypes.CreateTestHeader(testChainID, testClientHeight+5, testClientHeight, suite.ctx.BlockTime(), bothValSet, valSet, bothSigners),
				ChainId:  testChainID,
				ClientId: testClientID,
			},
			func() error {
<<<<<<< HEAD
				clientState := ibctmtypes.ClientState{FrozenHeight: exported.NewHeight(0, 1), ID: testClientID, LastHeader: suite.header}
				suite.keeper.SetClientState(suite.ctx, clientState)
				return nil
=======
				suite.consensusState.NextValidatorsHash = valsHash
				clientState := ibctmtypes.NewClientState(testChainID, ibctmtypes.DefaultTrustLevel, trustingPeriod, ubdPeriod, maxClockDrift, testClientHeight, commitmenttypes.GetSDKSpecs())
				_, err := suite.keeper.CreateClient(suite.ctx, testClientID, clientState, suite.consensusState)
				// intermediate consensus state at height + 3 is not created
				return err
>>>>>>> d9fd4d2c
			},
			false,
		},
		{
			"trusted ConsensusState2 not found",
			&ibctmtypes.Evidence{
				Header1:  ibctmtypes.CreateTestHeader(testChainID, testClientHeight+5, testClientHeight, altTime, bothValSet, valSet, bothSigners),
				Header2:  ibctmtypes.CreateTestHeader(testChainID, testClientHeight+5, testClientHeight+3, suite.ctx.BlockTime(), bothValSet, bothValSet, bothSigners),
				ChainId:  testChainID,
				ClientId: testClientID,
			},
			func() error {
<<<<<<< HEAD
				clientState := ibctmtypes.ClientState{FrozenHeight: exported.NewHeight(0, 1), ID: testClientID, LastHeader: suite.header}
				suite.keeper.SetClientState(suite.ctx, clientState)
				return nil
=======
				suite.consensusState.NextValidatorsHash = valsHash
				clientState := ibctmtypes.NewClientState(testChainID, ibctmtypes.DefaultTrustLevel, trustingPeriod, ubdPeriod, maxClockDrift, testClientHeight, commitmenttypes.GetSDKSpecs())
				_, err := suite.keeper.CreateClient(suite.ctx, testClientID, clientState, suite.consensusState)
				// intermediate consensus state at height + 3 is not created
				return err
>>>>>>> d9fd4d2c
			},
			false,
		},

		{
			"client state not found",
			&ibctmtypes.Evidence{},
			func() error { return nil },
			false,
		},
		{
			"client already frozen at earlier height",
			&ibctmtypes.Evidence{
				Header1:  ibctmtypes.CreateTestHeader(testChainID, testClientHeight, testClientHeight, altTime, bothValSet, bothValSet, bothSigners),
				Header2:  ibctmtypes.CreateTestHeader(testChainID, testClientHeight, testClientHeight, suite.ctx.BlockTime(), bothValSet, bothValSet, bothSigners),
				ChainId:  testChainID,
				ClientId: testClientID,
			},
			func() error {
				suite.consensusState.NextValidatorsHash = bothValsHash
				clientState := ibctmtypes.NewClientState(testChainID, ibctmtypes.DefaultTrustLevel, trustingPeriod, ubdPeriod, maxClockDrift, testClientHeight, commitmenttypes.GetSDKSpecs())
				_, err := suite.keeper.CreateClient(suite.ctx, testClientID, clientState, suite.consensusState)

				clientState.FrozenHeight = 1
				suite.keeper.SetClientState(suite.ctx, testClientID, clientState)

				return err
			},
			false,
		},

		{
			"misbehaviour check failed",
			&ibctmtypes.Evidence{
				Header1:  ibctmtypes.CreateTestHeader(testChainID, testClientHeight, testClientHeight, altTime, bothValSet, bothValSet, bothSigners),
				Header2:  ibctmtypes.CreateTestHeader(testChainID, testClientHeight, testClientHeight, suite.ctx.BlockTime(), altValSet, bothValSet, altSigners),
				ChainId:  testChainID,
				ClientId: testClientID,
			},
			func() error {
				clientState := ibctmtypes.NewClientState(testChainID, ibctmtypes.DefaultTrustLevel, trustingPeriod, ubdPeriod, maxClockDrift, testClientHeight, commitmenttypes.GetSDKSpecs())
				if err != nil {
					return err
				}
				_, err = suite.keeper.CreateClient(suite.ctx, testClientID, clientState, suite.consensusState)

				return err
			},
			false,
		},
	}

	for i, tc := range testCases {
		tc := tc
		i := i
		suite.Run(tc.name, func() {
			suite.SetupTest() // reset

			err := tc.malleate()
			suite.Require().NoError(err)

			err = suite.keeper.CheckMisbehaviourAndUpdateState(suite.ctx, tc.evidence)

			if tc.expPass {
				suite.Require().NoError(err, "valid test case %d failed: %s", i, tc.name)

				clientState, found := suite.keeper.GetClientState(suite.ctx, testClientID)
				suite.Require().True(found, "valid test case %d failed: %s", i, tc.name)
				suite.Require().True(clientState.IsFrozen(), "valid test case %d failed: %s", i, tc.name)
				suite.Require().Equal(uint64(tc.evidence.GetHeight()), clientState.GetFrozenHeight(),
					"valid test case %d failed: %s. Expected FrozenHeight %d got %d", tc.evidence.GetHeight(), clientState.GetFrozenHeight())
			} else {
				suite.Require().Error(err, "invalid test case %d passed: %s", i, tc.name)
			}
		})
	}
}<|MERGE_RESOLUTION|>--- conflicted
+++ resolved
@@ -57,20 +57,6 @@
 
 func (suite *KeeperTestSuite) TestUpdateClientTendermint() {
 	// Must create header creation functions since suite.header gets recreated on each test case
-<<<<<<< HEAD
-	createValidUpdateFn := func(s *KeeperTestSuite) ibctmtypes.Header {
-		return ibctmtypes.CreateTestHeader(testClientID, exported.NewHeight(0, suite.header.Height.EpochHeight+1), suite.header.Time.Add(time.Minute),
-			suite.valSet, []tmtypes.PrivValidator{suite.privVal})
-	}
-	createInvalidUpdateFn := func(s *KeeperTestSuite) ibctmtypes.Header {
-		return ibctmtypes.CreateTestHeader(testClientID, exported.NewHeight(0, suite.header.Height.EpochHeight-3), suite.header.Time.Add(time.Minute),
-			suite.valSet, []tmtypes.PrivValidator{suite.privVal})
-	}
-	createNextEpochHeaderFn := func(s *KeeperTestSuite, height exported.Height) ibctmtypes.Header {
-		return ibctmtypes.CreateTestHeader(testClientID, height, suite.header.Time.Add(time.Minute), suite.valSet, []tmtypes.PrivValidator{suite.privVal})
-	}
-	var updateHeader ibctmtypes.Header
-=======
 	createFutureUpdateFn := func(s *KeeperTestSuite) *ibctmtypes.Header {
 		return ibctmtypes.CreateTestHeader(testChainID, int64(suite.header.GetHeight()+3), int64(suite.header.GetHeight()), suite.header.Header.Time.Add(time.Hour),
 			suite.valSet, suite.valSet, []tmtypes.PrivValidator{suite.privVal})
@@ -83,7 +69,6 @@
 		updateHeader *ibctmtypes.Header
 		clientState  *ibctmtypes.ClientState
 	)
->>>>>>> d9fd4d2c
 
 	cases := []struct {
 		name     string
@@ -151,41 +136,14 @@
 
 			return nil
 		}, false},
-<<<<<<< HEAD
-		{"frozen client", func() error {
-			clientState := ibctmtypes.ClientState{FrozenHeight: exported.NewHeight(0, 1), ID: testClientID, LastHeader: suite.header}
-			suite.keeper.SetClientState(suite.ctx, clientState)
-=======
 		{"consensus state not found", func() error {
 			clientState = ibctmtypes.NewClientState(testChainID, ibctmtypes.DefaultTrustLevel, trustingPeriod, ubdPeriod, maxClockDrift, testClientHeight, commitmenttypes.GetSDKSpecs())
 			suite.keeper.SetClientState(suite.ctx, testClientID, clientState)
->>>>>>> d9fd4d2c
 			suite.keeper.SetClientType(suite.ctx, testClientID, exported.Tendermint)
 			updateHeader = createFutureUpdateFn(suite)
 
 			return nil
 		}, false},
-<<<<<<< HEAD
-		{"height of earlier epoch froze", func() error {
-			currentHeight := exported.NewHeight(3, 4)
-			frozenHeight := exported.NewHeight(2, 5)
-			updateHeight := exported.NewHeight(3, 8)
-			clientState := ibctmtypes.ClientState{FrozenHeight: frozenHeight, ID: testClientID, LastHeader: createNextEpochHeaderFn(suite, currentHeight)}
-			suite.keeper.SetClientState(suite.ctx, clientState)
-			suite.keeper.SetClientType(suite.ctx, testClientID, exported.Tendermint)
-			updateHeader = createNextEpochHeaderFn(suite, updateHeight)
-
-			return nil
-		}, false},
-		{"invalid header", func() error {
-			clientState, err := ibctmtypes.Initialize(testClientID, lite.DefaultTrustLevel, trustingPeriod, ubdPeriod, maxClockDrift, suite.header, commitmenttypes.GetSDKSpecs())
-			if err != nil {
-				return err
-			}
-			_, err = suite.keeper.CreateClient(suite.ctx, clientState, suite.consensusState)
-			if err != nil {
-				return err
-=======
 		{"frozen client before update", func() error {
 			clientState = &ibctmtypes.ClientState{FrozenHeight: 1, LatestHeight: testClientHeight}
 			suite.keeper.SetClientState(suite.ctx, testClientID, clientState)
@@ -205,7 +163,6 @@
 				Height:             1,
 				Timestamp:          suite.past,
 				NextValidatorsHash: suite.valSetHash,
->>>>>>> d9fd4d2c
 			}
 			suite.keeper.SetClientConsensusState(suite.ctx, testClientID, 1, prevConsState)
 
@@ -280,13 +237,9 @@
 
 	updatedClientState, err := suite.keeper.UpdateClient(suite.ctx, exported.ClientTypeLocalHost, nil)
 	suite.Require().NoError(err, err)
-<<<<<<< HEAD
 	suite.Require().Equal(localhostClient.GetID(), updatedClientState.GetID())
 	suite.Require().Equal(localhostClient.GetLatestHeight().EpochNumber, updatedClientState.GetLatestHeight().EpochNumber)
 	suite.Require().Equal(localhostClient.GetLatestHeight().EpochHeight+1, updatedClientState.GetLatestHeight().EpochHeight)
-=======
-	suite.Require().Equal(localhostClient.GetLatestHeight()+1, updatedClientState.GetLatestHeight())
->>>>>>> d9fd4d2c
 }
 
 func (suite *KeeperTestSuite) TestCheckMisbehaviourAndUpdateState() {
@@ -339,19 +292,11 @@
 		},
 		{
 			"misbehavior at later height should pass",
-<<<<<<< HEAD
 			ibctmtypes.Evidence{
-				Header1:  ibctmtypes.CreateTestHeader(testClientID, exported.NewHeight(0, testClientHeight.EpochHeight+5), suite.ctx.BlockTime(), bothValSet, bothSigners),
-				Header2:  ibctmtypes.CreateTestHeader(testClientID, exported.NewHeight(0, testClientHeight.EpochHeight+5), suite.ctx.BlockTime(), bothValSet, bothSigners),
+				Header1:  ibctmtypes.CreateTestHeader(testClientID, exported.NewHeight(0, testClientHeight.EpochHeight+5), exported.NewHeight(0, testClientHeight.EpochHeight+5), suite.ctx.BlockTime(), bothValSet, bothSigners),
+				Header2:  ibctmtypes.CreateTestHeader(testClientID, exported.NewHeight(0, testClientHeight.EpochHeight+5), exported.NewHeight(0, testClientHeight.EpochHeight+5), suite.ctx.BlockTime(), bothValSet, bothSigners),
 				ChainID:  testClientID,
 				ClientID: testClientID,
-=======
-			&ibctmtypes.Evidence{
-				Header1:  ibctmtypes.CreateTestHeader(testChainID, testClientHeight+5, testClientHeight, altTime, bothValSet, valSet, bothSigners),
-				Header2:  ibctmtypes.CreateTestHeader(testChainID, testClientHeight+5, testClientHeight, suite.ctx.BlockTime(), bothValSet, valSet, bothSigners),
-				ChainId:  testChainID,
-				ClientId: testClientID,
->>>>>>> d9fd4d2c
 			},
 			func() error {
 				suite.consensusState.NextValidatorsHash = valsHash
@@ -427,17 +372,11 @@
 				ClientId: testClientID,
 			},
 			func() error {
-<<<<<<< HEAD
-				clientState := ibctmtypes.ClientState{FrozenHeight: exported.NewHeight(0, 1), ID: testClientID, LastHeader: suite.header}
-				suite.keeper.SetClientState(suite.ctx, clientState)
-				return nil
-=======
 				suite.consensusState.NextValidatorsHash = valsHash
 				clientState := ibctmtypes.NewClientState(testChainID, ibctmtypes.DefaultTrustLevel, trustingPeriod, ubdPeriod, maxClockDrift, testClientHeight, commitmenttypes.GetSDKSpecs())
 				_, err := suite.keeper.CreateClient(suite.ctx, testClientID, clientState, suite.consensusState)
 				// intermediate consensus state at height + 3 is not created
 				return err
->>>>>>> d9fd4d2c
 			},
 			false,
 		},
@@ -450,17 +389,11 @@
 				ClientId: testClientID,
 			},
 			func() error {
-<<<<<<< HEAD
-				clientState := ibctmtypes.ClientState{FrozenHeight: exported.NewHeight(0, 1), ID: testClientID, LastHeader: suite.header}
-				suite.keeper.SetClientState(suite.ctx, clientState)
-				return nil
-=======
 				suite.consensusState.NextValidatorsHash = valsHash
 				clientState := ibctmtypes.NewClientState(testChainID, ibctmtypes.DefaultTrustLevel, trustingPeriod, ubdPeriod, maxClockDrift, testClientHeight, commitmenttypes.GetSDKSpecs())
 				_, err := suite.keeper.CreateClient(suite.ctx, testClientID, clientState, suite.consensusState)
 				// intermediate consensus state at height + 3 is not created
 				return err
->>>>>>> d9fd4d2c
 			},
 			false,
 		},
