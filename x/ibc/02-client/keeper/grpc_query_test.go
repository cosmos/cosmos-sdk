--- conflicted
+++ resolved
@@ -111,15 +111,8 @@
 		{
 			"success",
 			func() {
-<<<<<<< HEAD
-				clientState := ibctmtypes.NewClientState(testChainID, ibctmtypes.DefaultTrustLevel, trustingPeriod, ubdPeriod, maxClockDrift, 0, latestTimestamp, commitmenttypes.GetSDKSpecs(), false, false)
-				clientState2 := ibctmtypes.NewClientState(testChainID, ibctmtypes.DefaultTrustLevel, trustingPeriod, ubdPeriod, maxClockDrift, 0, latestTimestamp, commitmenttypes.GetSDKSpecs(), false, false)
-				suite.keeper.SetClientState(suite.ctx, testClientID, clientState)
-				suite.keeper.SetClientState(suite.ctx, testClientID2, clientState2)
-=======
 				clientA1, _ := suite.coordinator.SetupClients(suite.chainA, suite.chainB, exported.Tendermint)
 				clientA2, _ := suite.coordinator.CreateClient(suite.chainA, suite.chainB, exported.Tendermint)
->>>>>>> 56f4ccfd
 
 				clientStateA1 := suite.chainA.GetClientState(clientA1)
 				clientStateA2 := suite.chainA.GetClientState(clientA2)
