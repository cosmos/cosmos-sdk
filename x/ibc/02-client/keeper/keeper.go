package keeper

import (
	"fmt"

	"github.com/tendermint/tendermint/libs/log"

	"github.com/cosmos/cosmos-sdk/codec"
	"github.com/cosmos/cosmos-sdk/store/prefix"
	sdk "github.com/cosmos/cosmos-sdk/types"
	sdkerrors "github.com/cosmos/cosmos-sdk/types/errors"
	"github.com/cosmos/cosmos-sdk/x/ibc/02-client/exported"
	"github.com/cosmos/cosmos-sdk/x/ibc/02-client/types"
	"github.com/cosmos/cosmos-sdk/x/ibc/02-client/types/errors"
	"github.com/cosmos/cosmos-sdk/x/ibc/02-client/types/tendermint"
	commitment "github.com/cosmos/cosmos-sdk/x/ibc/23-commitment"
	ibctypes "github.com/cosmos/cosmos-sdk/x/ibc/types"
)

// Keeper represents a type that grants read and write permissions to any client
// state information
type Keeper struct {
	storeKey  sdk.StoreKey
	cdc       *codec.Codec
	codespace sdk.CodespaceType
	prefix    []byte // prefix bytes for accessing the store
}

// NewKeeper creates a new NewKeeper instance
func NewKeeper(cdc *codec.Codec, key sdk.StoreKey, codespace sdk.CodespaceType) Keeper {
	return Keeper{
		storeKey:  key,
		cdc:       cdc,
<<<<<<< HEAD
		codespace: sdk.CodespaceType(fmt.Sprintf("%s/%s", codespace, types.DefaultCodespace)), // "ibc/client",
=======
		codespace: sdk.CodespaceType(fmt.Sprintf("%s/%s", codespace, errors.DefaultCodespace)), // "ibc/client",
>>>>>>> 8e669fe0
		prefix:    []byte{},
		// prefix:    []byte(types.SubModuleName + "/"),                                          // "client/"
	}
}

// Logger returns a module-specific logger.
func (k Keeper) Logger(ctx sdk.Context) log.Logger {
	return ctx.Logger().With("module", fmt.Sprintf("x/%s/%s", ibctypes.ModuleName, types.SubModuleName))
}

// GetClientState gets a particular client from the store
func (k Keeper) GetClientState(ctx sdk.Context, clientID string) (types.State, bool) {
	store := prefix.NewStore(ctx.KVStore(k.storeKey), k.prefix)
	bz := store.Get(types.KeyClientState(clientID))
	if bz == nil {
		return types.State{}, false
	}

	var clientState types.State
	k.cdc.MustUnmarshalBinaryLengthPrefixed(bz, &clientState)
	return clientState, true
}

// SetClientState sets a particular Client to the store
func (k Keeper) SetClientState(ctx sdk.Context, clientState types.State) {
	store := prefix.NewStore(ctx.KVStore(k.storeKey), k.prefix)
	bz := k.cdc.MustMarshalBinaryLengthPrefixed(clientState)
	store.Set(types.KeyClientState(clientState.ID()), bz)
}

// GetClientType gets the consensus type for a specific client
func (k Keeper) GetClientType(ctx sdk.Context, clientID string) (exported.ClientType, bool) {
	store := prefix.NewStore(ctx.KVStore(k.storeKey), k.prefix)
	bz := store.Get(types.KeyClientType(clientID))
	if bz == nil {
		return 0, false
	}

	return exported.ClientType(bz[0]), true
}

// SetClientType sets the specific client consensus type to the provable store
func (k Keeper) SetClientType(ctx sdk.Context, clientID string, clientType exported.ClientType) {
	store := prefix.NewStore(ctx.KVStore(k.storeKey), k.prefix)
	store.Set(types.KeyClientType(clientID), []byte{byte(clientType)})
}

// GetConsensusState creates a new client state and populates it with a given consensus state
func (k Keeper) GetConsensusState(ctx sdk.Context, clientID string) (exported.ConsensusState, bool) {
	store := prefix.NewStore(ctx.KVStore(k.storeKey), k.prefix)
	bz := store.Get(types.KeyConsensusState(clientID))
	if bz == nil {
		return nil, false
	}

	var consensusState exported.ConsensusState
	k.cdc.MustUnmarshalBinaryLengthPrefixed(bz, &consensusState)
	return consensusState, true
}

// SetConsensusState sets a ConsensusState to a particular client
func (k Keeper) SetConsensusState(ctx sdk.Context, clientID string, consensusState exported.ConsensusState) {
	store := prefix.NewStore(ctx.KVStore(k.storeKey), k.prefix)
	bz := k.cdc.MustMarshalBinaryLengthPrefixed(consensusState)
	store.Set(types.KeyConsensusState(clientID), bz)
}

// GetVerifiedRoot gets a verified commitment Root from a particular height to
// a client
func (k Keeper) GetVerifiedRoot(ctx sdk.Context, clientID string, height uint64) (commitment.RootI, bool) {
	store := prefix.NewStore(ctx.KVStore(k.storeKey), k.prefix)

	bz := store.Get(types.KeyRoot(clientID, height))
	if bz == nil {
		return nil, false
	}

	var root commitment.RootI
	k.cdc.MustUnmarshalBinaryLengthPrefixed(bz, &root)
	return root, true
}

// SetVerifiedRoot sets a verified commitment Root from a particular height to
// a client
func (k Keeper) SetVerifiedRoot(ctx sdk.Context, clientID string, height uint64, root commitment.RootI) {
	store := prefix.NewStore(ctx.KVStore(k.storeKey), k.prefix)
	bz := k.cdc.MustMarshalBinaryLengthPrefixed(root)
	store.Set(types.KeyRoot(clientID, height), bz)
}

// State returns a new client state with a given id as defined in
// https://github.com/cosmos/ics/tree/master/spec/ics-002-client-semantics#example-implementation
func (k Keeper) initialize(ctx sdk.Context, clientID string, consensusState exported.ConsensusState) types.State {
	clientState := types.NewClientState(clientID)
	k.SetConsensusState(ctx, clientID, consensusState)
	return clientState
}

func (k Keeper) checkMisbehaviour(ctx sdk.Context, evidence exported.Evidence) error {
	switch evidence.Type() {
	case exported.ClientTypeTendermint:
		var tmEvidence tendermint.Evidence
		_, ok := evidence.(tendermint.Evidence)
		if !ok {
			return errors.ErrInvalidClientType(k.codespace, "consensus type is not Tendermint")
		}
		err := tendermint.CheckMisbehaviour(tmEvidence)
		if err != nil {
			return errors.ErrInvalidEvidence(k.codespace, err.Error())
		}
	default:
		panic(fmt.Sprintf("unregistered evidence type: %s", evidence.Type()))
	}
	return nil
}

// freeze updates the state of the client in the event of a misbehaviour
func (k Keeper) freeze(ctx sdk.Context, clientState types.State) (types.State, error) {
	if clientState.Frozen {
		return types.State{}, sdkerrors.Wrap(errors.ErrClientFrozen(k.codespace, clientState.ID()), "already frozen")
	}

	clientState.Frozen = true
	return clientState, nil
}

// VerifyMembership state membership verification function defined by the client type
func (k Keeper) VerifyMembership(
	ctx sdk.Context,
	clientID string,
	height uint64, // sequence
	proof commitment.ProofI,
	path commitment.PathI,
	value []byte,
) bool {
	// XXX: commented out for demo
	/*
		if clientState.Frozen {
			return false
		}
	*/

	root, found := k.GetVerifiedRoot(ctx, clientID, height)
	if !found {
		return false
	}

	return proof.VerifyMembership(root, path, value)
}

// VerifyNonMembership state non-membership function defined by the client type
func (k Keeper) VerifyNonMembership(
	ctx sdk.Context,
	clientID string,
	height uint64, // sequence
	proof commitment.ProofI,
	path commitment.PathI,
) bool {
	// XXX: commented out for demo
	/*
		if clientState.Frozen {
			return false
		}
	*/
	root, found := k.GetVerifiedRoot(ctx, clientID, height)
	if !found {
		return false
	}

	return proof.VerifyNonMembership(root, path)
}<|MERGE_RESOLUTION|>--- conflicted
+++ resolved
@@ -31,11 +31,7 @@
 	return Keeper{
 		storeKey:  key,
 		cdc:       cdc,
-<<<<<<< HEAD
-		codespace: sdk.CodespaceType(fmt.Sprintf("%s/%s", codespace, types.DefaultCodespace)), // "ibc/client",
-=======
 		codespace: sdk.CodespaceType(fmt.Sprintf("%s/%s", codespace, errors.DefaultCodespace)), // "ibc/client",
->>>>>>> 8e669fe0
 		prefix:    []byte{},
 		// prefix:    []byte(types.SubModuleName + "/"),                                          // "client/"
 	}
