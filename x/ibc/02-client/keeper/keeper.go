--- conflicted
+++ resolved
@@ -135,16 +135,10 @@
 	valSet := stakingtypes.Validators(histInfo.Valset)
 
 	consensusState := ibctmtypes.ConsensusState{
-<<<<<<< HEAD
 		Height: height,
-		// TODO: Fix me. Currently commented out due to time normalisation issues.
+		// FIXME: Currently commented out due to time normalisation issues.
 		//Timestamp:    histInfo.Header.Time,
-		Root:         commitment.NewRoot(histInfo.Header.AppHash),
-=======
-		Height:       height,
-		Timestamp:    ctx.BlockTime(),
 		Root:         commitmenttypes.NewMerkleRoot(histInfo.Header.AppHash),
->>>>>>> 04a1f6f8
 		ValidatorSet: tmtypes.NewValidatorSet(valSet.ToTmValidators()),
 	}
 	return consensusState, true
