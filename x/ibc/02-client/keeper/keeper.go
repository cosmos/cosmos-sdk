package keeper

import (
	"fmt"

	"github.com/tendermint/tendermint/libs/log"
	tmtypes "github.com/tendermint/tendermint/types"

	"github.com/cosmos/cosmos-sdk/codec"
	sdk "github.com/cosmos/cosmos-sdk/types"
	"github.com/cosmos/cosmos-sdk/x/ibc/02-client/exported"
	"github.com/cosmos/cosmos-sdk/x/ibc/02-client/types"
	ibctmtypes "github.com/cosmos/cosmos-sdk/x/ibc/07-tendermint/types"
	commitment "github.com/cosmos/cosmos-sdk/x/ibc/23-commitment"
	ibctypes "github.com/cosmos/cosmos-sdk/x/ibc/types"
	stakingtypes "github.com/cosmos/cosmos-sdk/x/staking/types"
)

// Keeper represents a type that grants read and write permissions to any client
// state information
type Keeper struct {
	storeKey      sdk.StoreKey
	cdc           *codec.Codec
	stakingKeeper types.StakingKeeper
}

// NewKeeper creates a new NewKeeper instance
func NewKeeper(cdc *codec.Codec, key sdk.StoreKey, sk types.StakingKeeper) Keeper {
	return Keeper{
		storeKey:      key,
		cdc:           cdc,
		stakingKeeper: sk,
	}
}

// Logger returns a module-specific logger.
func (k Keeper) Logger(ctx sdk.Context) log.Logger {
	return ctx.Logger().With("module", fmt.Sprintf("x/%s/%s", ibctypes.ModuleName, types.SubModuleName))
}

// GetClientState gets a particular client from the store
func (k Keeper) GetClientState(ctx sdk.Context, clientID string) (exported.ClientState, bool) {
	store := ctx.KVStore(k.storeKey)
	bz := store.Get(ibctypes.KeyClientState(clientID))
	if bz == nil {
		return nil, false
	}

	var clientState exported.ClientState
	k.cdc.MustUnmarshalBinaryLengthPrefixed(bz, &clientState)
	return clientState, true
}

// SetClientState sets a particular Client to the store
func (k Keeper) SetClientState(ctx sdk.Context, clientState exported.ClientState) {
	store := ctx.KVStore(k.storeKey)
	bz := k.cdc.MustMarshalBinaryLengthPrefixed(clientState)
	store.Set(ibctypes.KeyClientState(clientState.GetID()), bz)
}

// GetClientType gets the consensus type for a specific client
func (k Keeper) GetClientType(ctx sdk.Context, clientID string) (exported.ClientType, bool) {
	store := ctx.KVStore(k.storeKey)
	bz := store.Get(ibctypes.KeyClientType(clientID))
	if bz == nil {
		return 0, false
	}

	return exported.ClientType(bz[0]), true
}

// SetClientType sets the specific client consensus type to the provable store
func (k Keeper) SetClientType(ctx sdk.Context, clientID string, clientType exported.ClientType) {
	store := ctx.KVStore(k.storeKey)
	store.Set(ibctypes.KeyClientType(clientID), []byte{byte(clientType)})
}

// GetClientConsensusState gets the stored consensus state from a client at a given height.
func (k Keeper) GetClientConsensusState(ctx sdk.Context, clientID string, height uint64) (exported.ConsensusState, bool) {
	store := ctx.KVStore(k.storeKey)
	bz := store.Get(ibctypes.KeyConsensusState(clientID, height))
	if bz == nil {
		return nil, false
	}

	var consensusState exported.ConsensusState
	k.cdc.MustUnmarshalBinaryLengthPrefixed(bz, &consensusState)
	return consensusState, true
}

// SetClientConsensusState sets a ConsensusState to a particular client at the given
// height
func (k Keeper) SetClientConsensusState(ctx sdk.Context, clientID string, height uint64, consensusState exported.ConsensusState) {
	store := ctx.KVStore(k.storeKey)
	bz := k.cdc.MustMarshalBinaryLengthPrefixed(consensusState)
	store.Set(ibctypes.KeyConsensusState(clientID, height), bz)
}

// HasClientConsensusState returns if keeper has a ConsensusState for a particular
// client at the given height
func (k Keeper) HasClientConsensusState(ctx sdk.Context, clientID string, height uint64) bool {
	store := ctx.KVStore(k.storeKey)
	return store.Has(ibctypes.KeyConsensusState(clientID, height))
}

// GetLatestClientConsensusState gets the latest ConsensusState stored for a given client
func (k Keeper) GetLatestClientConsensusState(ctx sdk.Context, clientID string) (exported.ConsensusState, bool) {
	clientState, ok := k.GetClientState(ctx, clientID)
	if !ok {
		return nil, false
	}
	return k.GetClientConsensusState(ctx, clientID, clientState.GetLatestHeight())
}

// GetClientConsensusStatelTE will get the latest ConsensusState of a particular client at the latest height
// less than or equal to the given height
func (k Keeper) GetClientConsensusStateLTE(ctx sdk.Context, clientID string, maxHeight uint64) (exported.ConsensusState, bool) {
	for i := maxHeight; i > 0; i-- {
		found := k.HasClientConsensusState(ctx, clientID, i)
		if found {
			return k.GetClientConsensusState(ctx, clientID, i)
		}
	}
	return nil, false
}

// GetSelfConsensusState introspects the (self) past historical info at a given height
// and returns the expected consensus state at that height.
func (k Keeper) GetSelfConsensusState(ctx sdk.Context, height uint64) (exported.ConsensusState, bool) {
	histInfo, found := k.stakingKeeper.GetHistoricalInfo(ctx, int64(height))
	if !found {
		return nil, false
	}

<<<<<<< HEAD
	consensusState := ibctmtypes.ConsensusState{
		Height:       height,
=======
	valSet := stakingtypes.Validators(histInfo.Valset)

	consensusState := tendermint.ConsensusState{
>>>>>>> bee558d9
		Timestamp:    ctx.BlockTime(),
		Root:         commitment.NewRoot(histInfo.Header.AppHash),
		ValidatorSet: tmtypes.NewValidatorSet(valSet.ToTmValidators()),
	}
	return consensusState, true
}

// IterateClients provides an iterator over all stored light client State
// objects. For each State object, cb will be called. If the cb returns true,
// the iterator will close and stop.
func (k Keeper) IterateClients(ctx sdk.Context, cb func(exported.ClientState) bool) {
	store := ctx.KVStore(k.storeKey)
	iterator := sdk.KVStorePrefixIterator(store, ibctypes.KeyClientPrefix)

	defer iterator.Close()
	for ; iterator.Valid(); iterator.Next() {
		var clientState exported.ClientState
		k.cdc.MustUnmarshalBinaryLengthPrefixed(iterator.Value(), &clientState)

		if cb(clientState) {
			break
		}
	}
}

// GetAllClients returns all stored light client State objects.
func (k Keeper) GetAllClients(ctx sdk.Context) (states []exported.ClientState) {
	k.IterateClients(ctx, func(state exported.ClientState) bool {
		states = append(states, state)
		return false
	})
	return states
}<|MERGE_RESOLUTION|>--- conflicted
+++ resolved
@@ -132,14 +132,10 @@
 		return nil, false
 	}
 
-<<<<<<< HEAD
+	valSet := stakingtypes.Validators(histInfo.Valset)
+
 	consensusState := ibctmtypes.ConsensusState{
 		Height:       height,
-=======
-	valSet := stakingtypes.Validators(histInfo.Valset)
-
-	consensusState := tendermint.ConsensusState{
->>>>>>> bee558d9
 		Timestamp:    ctx.BlockTime(),
 		Root:         commitment.NewRoot(histInfo.Header.AppHash),
 		ValidatorSet: tmtypes.NewValidatorSet(valSet.ToTmValidators()),
