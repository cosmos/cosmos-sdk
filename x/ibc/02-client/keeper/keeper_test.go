package keeper_test

import (
	"math/rand"
	"testing"
	"time"

	"github.com/stretchr/testify/suite"

	abci "github.com/tendermint/tendermint/abci/types"
	tmbytes "github.com/tendermint/tendermint/libs/bytes"
	tmtypes "github.com/tendermint/tendermint/types"

	"github.com/cosmos/cosmos-sdk/codec"
	"github.com/cosmos/cosmos-sdk/simapp"
	sdk "github.com/cosmos/cosmos-sdk/types"
	"github.com/cosmos/cosmos-sdk/x/ibc/02-client/exported"
	"github.com/cosmos/cosmos-sdk/x/ibc/02-client/keeper"
	"github.com/cosmos/cosmos-sdk/x/ibc/02-client/types"
	ibctmtypes "github.com/cosmos/cosmos-sdk/x/ibc/07-tendermint/types"
	commitmenttypes "github.com/cosmos/cosmos-sdk/x/ibc/23-commitment/types"
	stakingtypes "github.com/cosmos/cosmos-sdk/x/staking/types"
)

const (
	testChainID = "gaiahub"

	testClientID  = "gaiachain"
	testClientID2 = "ethbridge"
	testClientID3 = "ethermint"

	testClientHeight = 5

	trustingPeriod time.Duration = time.Hour * 24 * 7 * 2
	ubdPeriod      time.Duration = time.Hour * 24 * 7 * 3
	maxClockDrift  time.Duration = time.Second * 10
)

type KeeperTestSuite struct {
	suite.Suite

	cdc            codec.Marshaler
	ctx            sdk.Context
	keeper         *keeper.Keeper
	consensusState *ibctmtypes.ConsensusState
	header         ibctmtypes.Header
	valSet         *tmtypes.ValidatorSet
	valSetHash     tmbytes.HexBytes
	privVal        tmtypes.PrivValidator
	now            time.Time
	past           time.Time
}

func (suite *KeeperTestSuite) SetupTest() {
	isCheckTx := false
	suite.now = time.Date(2020, 1, 2, 0, 0, 0, 0, time.UTC)
	suite.past = time.Date(2020, 1, 1, 0, 0, 0, 0, time.UTC)
	now2 := suite.now.Add(time.Hour)
	app := simapp.Setup(isCheckTx)

<<<<<<< HEAD
	suite.cdc = app.Codec()
	suite.ctx = app.BaseApp.NewContext(isCheckTx, tmproto.Header{Height: testClientHeight, ChainID: testClientID, Time: now2})
=======
	suite.cdc = app.AppCodec()
	suite.ctx = app.BaseApp.NewContext(isCheckTx, abci.Header{Height: testClientHeight, ChainID: testClientID, Time: now2})
>>>>>>> fe8c8b83
	suite.keeper = &app.IBCKeeper.ClientKeeper
	suite.privVal = tmtypes.NewMockPV()

	pubKey, err := suite.privVal.GetPubKey()
	suite.Require().NoError(err)

	validator := tmtypes.NewValidator(pubKey, 1)
	suite.valSet = tmtypes.NewValidatorSet([]*tmtypes.Validator{validator})
	suite.valSetHash = suite.valSet.Hash()
	suite.header = ibctmtypes.CreateTestHeader(testChainID, testClientHeight, testClientHeight-1, now2, suite.valSet, suite.valSet, []tmtypes.PrivValidator{suite.privVal})
	suite.consensusState = ibctmtypes.NewConsensusState(suite.now, commitmenttypes.NewMerkleRoot([]byte("hash")), testClientHeight, suite.valSetHash)

	var validators stakingtypes.Validators
	for i := 1; i < 11; i++ {
		privVal := tmtypes.NewMockPV()
		pk, err := privVal.GetPubKey()
		suite.Require().NoError(err)
		val := stakingtypes.NewValidator(sdk.ValAddress(pk.Address()), pk, stakingtypes.Description{})
		val.Status = sdk.Bonded
		val.Tokens = sdk.NewInt(rand.Int63())
		validators = append(validators, val)

		app.StakingKeeper.SetHistoricalInfo(suite.ctx, int64(i), stakingtypes.NewHistoricalInfo(suite.ctx.BlockHeader(), validators))
	}
}

func TestKeeperTestSuite(t *testing.T) {
	suite.Run(t, new(KeeperTestSuite))
}

func (suite *KeeperTestSuite) TestSetClientState() {
	clientState := ibctmtypes.NewClientState(testChainID, ibctmtypes.DefaultTrustLevel, trustingPeriod, ubdPeriod, maxClockDrift, 0, commitmenttypes.GetSDKSpecs())
	suite.keeper.SetClientState(suite.ctx, testClientID, clientState)

	retrievedState, found := suite.keeper.GetClientState(suite.ctx, testClientID)
	suite.Require().True(found, "GetClientState failed")
	suite.Require().Equal(clientState, retrievedState, "Client states are not equal")
}

func (suite *KeeperTestSuite) TestSetClientType() {
	suite.keeper.SetClientType(suite.ctx, testClientID, exported.Tendermint)
	clientType, found := suite.keeper.GetClientType(suite.ctx, testClientID)

	suite.Require().True(found, "GetClientType failed")
	suite.Require().Equal(exported.Tendermint, clientType, "ClientTypes not stored correctly")
}

func (suite *KeeperTestSuite) TestSetClientConsensusState() {
	suite.keeper.SetClientConsensusState(suite.ctx, testClientID, testClientHeight, suite.consensusState)

	retrievedConsState, found := suite.keeper.GetClientConsensusState(suite.ctx, testClientID, testClientHeight)
	suite.Require().True(found, "GetConsensusState failed")

	tmConsState, ok := retrievedConsState.(*ibctmtypes.ConsensusState)
	suite.Require().True(ok)
	suite.Require().Equal(suite.consensusState, tmConsState, "ConsensusState not stored correctly")
}

func (suite KeeperTestSuite) TestGetAllClients() {
	clientIDs := []string{
		testClientID2, testClientID3, testClientID,
	}
	expClients := []exported.ClientState{
		ibctmtypes.NewClientState(testChainID, ibctmtypes.DefaultTrustLevel, trustingPeriod, ubdPeriod, maxClockDrift, 0, commitmenttypes.GetSDKSpecs()),
		ibctmtypes.NewClientState(testChainID, ibctmtypes.DefaultTrustLevel, trustingPeriod, ubdPeriod, maxClockDrift, 0, commitmenttypes.GetSDKSpecs()),
		ibctmtypes.NewClientState(testChainID, ibctmtypes.DefaultTrustLevel, trustingPeriod, ubdPeriod, maxClockDrift, 0, commitmenttypes.GetSDKSpecs()),
	}

	for i := range expClients {
		suite.keeper.SetClientState(suite.ctx, clientIDs[i], expClients[i])
	}

	// add localhost client
	localHostClient, found := suite.keeper.GetClientState(suite.ctx, exported.ClientTypeLocalHost)
	suite.Require().True(found)
	expClients = append(expClients, localHostClient)

	clients := suite.keeper.GetAllClients(suite.ctx)
	suite.Require().Len(clients, len(expClients))
	suite.Require().Equal(expClients, clients)
}

func (suite KeeperTestSuite) TestGetAllGenesisClients() {
	clientIDs := []string{
		testClientID2, testClientID3, testClientID,
	}
	expClients := []exported.ClientState{
		ibctmtypes.NewClientState(testChainID, ibctmtypes.DefaultTrustLevel, trustingPeriod, ubdPeriod, maxClockDrift, 0, commitmenttypes.GetSDKSpecs()),
		ibctmtypes.NewClientState(testChainID, ibctmtypes.DefaultTrustLevel, trustingPeriod, ubdPeriod, maxClockDrift, 0, commitmenttypes.GetSDKSpecs()),
		ibctmtypes.NewClientState(testChainID, ibctmtypes.DefaultTrustLevel, trustingPeriod, ubdPeriod, maxClockDrift, 0, commitmenttypes.GetSDKSpecs()),
	}

	expGenClients := make([]types.GenesisClientState, len(expClients))

	for i := range expClients {
		suite.keeper.SetClientState(suite.ctx, clientIDs[i], expClients[i])
		expGenClients[i] = types.NewGenesisClientState(clientIDs[i], expClients[i])
	}

	// add localhost client
	localHostClient, found := suite.keeper.GetClientState(suite.ctx, exported.ClientTypeLocalHost)
	suite.Require().True(found)
	expGenClients = append(expGenClients, types.NewGenesisClientState(exported.ClientTypeLocalHost, localHostClient))

	genClients := suite.keeper.GetAllGenesisClients(suite.ctx)

	suite.Require().Equal(expGenClients, genClients)
}

func (suite KeeperTestSuite) TestGetConsensusState() {
	suite.ctx = suite.ctx.WithBlockHeight(10)
	cases := []struct {
		name    string
		height  uint64
		expPass bool
	}{
		{"zero height", 0, false},
		{"height > latest height", uint64(suite.ctx.BlockHeight()) + 1, false},
		{"latest height - 1", uint64(suite.ctx.BlockHeight()) - 1, true},
		{"latest height", uint64(suite.ctx.BlockHeight()), true},
	}

	for i, tc := range cases {
		tc := tc
		cs, found := suite.keeper.GetSelfConsensusState(suite.ctx, tc.height)
		if tc.expPass {
			suite.Require().True(found, "Case %d should have passed: %s", i, tc.name)
			suite.Require().NotNil(cs, "Case %d should have passed: %s", i, tc.name)
		} else {
			suite.Require().False(found, "Case %d should have failed: %s", i, tc.name)
			suite.Require().Nil(cs, "Case %d should have failed: %s", i, tc.name)
		}
	}
}

func (suite KeeperTestSuite) TestConsensusStateHelpers() {
	// initial setup
	clientState := ibctmtypes.NewClientState(testChainID, ibctmtypes.DefaultTrustLevel, trustingPeriod, ubdPeriod, maxClockDrift, testClientHeight, commitmenttypes.GetSDKSpecs())

	suite.keeper.SetClientState(suite.ctx, testClientID, clientState)
	suite.keeper.SetClientConsensusState(suite.ctx, testClientID, testClientHeight, suite.consensusState)

	nextState := ibctmtypes.NewConsensusState(suite.now, commitmenttypes.NewMerkleRoot([]byte("next")), testClientHeight+5, suite.valSetHash)

	header := ibctmtypes.CreateTestHeader(testClientID, testClientHeight+5, testClientHeight, suite.header.Time.Add(time.Minute),
		suite.valSet, suite.valSet, []tmtypes.PrivValidator{suite.privVal})

	// mock update functionality
	clientState.LatestHeight = uint64(header.Height)
	suite.keeper.SetClientConsensusState(suite.ctx, testClientID, testClientHeight+5, nextState)
	suite.keeper.SetClientState(suite.ctx, testClientID, clientState)

	latest, ok := suite.keeper.GetLatestClientConsensusState(suite.ctx, testClientID)
	suite.Require().True(ok)
	suite.Require().Equal(nextState, latest, "Latest client not returned correctly")

	// Should return existing consensusState at latestClientHeight
	lte, ok := suite.keeper.GetClientConsensusStateLTE(suite.ctx, testClientID, testClientHeight+3)
	suite.Require().True(ok)
	suite.Require().Equal(suite.consensusState, lte, "LTE helper function did not return latest client state below height: %d", testClientHeight+3)
}

func (suite KeeperTestSuite) TestGetAllConsensusStates() {
	expConsensus := []types.ClientConsensusStates{
		types.NewClientConsensusStates(
			testClientID,
			[]exported.ConsensusState{
				ibctmtypes.NewConsensusState(
					suite.consensusState.Timestamp, commitmenttypes.NewMerkleRoot([]byte("hash")), suite.consensusState.GetHeight(), nil,
				),
				ibctmtypes.NewConsensusState(
					suite.consensusState.Timestamp.Add(time.Minute), commitmenttypes.NewMerkleRoot([]byte("app_hash")), suite.consensusState.GetHeight()+1, nil,
				),
			},
		),
		types.NewClientConsensusStates(
			testClientID2,
			[]exported.ConsensusState{
				ibctmtypes.NewConsensusState(
					suite.consensusState.Timestamp.Add(2*time.Minute), commitmenttypes.NewMerkleRoot([]byte("app_hash_2")), suite.consensusState.GetHeight()+2, nil,
				),
			},
		),
	}

	for i := range expConsensus {
		for _, cons := range expConsensus[i].ConsensusStates {
			suite.keeper.SetClientConsensusState(suite.ctx, expConsensus[i].ClientID, cons.GetHeight(), cons)
		}
	}

	consStates := suite.keeper.GetAllConsensusStates(suite.ctx)
	suite.Require().Len(consStates, len(expConsensus))
	suite.Require().Equal(expConsensus, consStates)
}<|MERGE_RESOLUTION|>--- conflicted
+++ resolved
@@ -58,13 +58,8 @@
 	now2 := suite.now.Add(time.Hour)
 	app := simapp.Setup(isCheckTx)
 
-<<<<<<< HEAD
-	suite.cdc = app.Codec()
+	suite.cdc = app.AppCodec()
 	suite.ctx = app.BaseApp.NewContext(isCheckTx, tmproto.Header{Height: testClientHeight, ChainID: testClientID, Time: now2})
-=======
-	suite.cdc = app.AppCodec()
-	suite.ctx = app.BaseApp.NewContext(isCheckTx, abci.Header{Height: testClientHeight, ChainID: testClientID, Time: now2})
->>>>>>> fe8c8b83
 	suite.keeper = &app.IBCKeeper.ClientKeeper
 	suite.privVal = tmtypes.NewMockPV()
 
