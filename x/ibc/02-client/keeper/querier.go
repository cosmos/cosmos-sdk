--- conflicted
+++ resolved
@@ -34,91 +34,4 @@
 	}
 
 	return res, nil
-<<<<<<< HEAD
-}
-
-// QuerierClientState defines the sdk.Querier to query the IBC client state
-func QuerierClientState(ctx sdk.Context, req abci.RequestQuery, k Keeper) ([]byte, error) {
-	var params types.QueryClientStateParams
-
-	if err := k.cdc.UnmarshalJSON(req.Data, &params); err != nil {
-		return nil, sdkerrors.Wrap(sdkerrors.ErrJSONUnmarshal, err.Error())
-	}
-
-	clientState, found := k.GetClientState(ctx, params.ClientID)
-	if !found {
-		return nil, sdkerrors.Wrap(errors.ErrClientTypeNotFound, params.ClientID)
-	}
-
-	bz, err := codec.MarshalJSONIndent(k.cdc, clientState)
-	if err != nil {
-		return nil, sdkerrors.Wrap(sdkerrors.ErrJSONMarshal, err.Error())
-	}
-
-	return bz, nil
-}
-
-// QuerierConsensusState defines the sdk.Querier to query a consensus state
-func QuerierConsensusState(ctx sdk.Context, req abci.RequestQuery, k Keeper) ([]byte, error) {
-	var params types.QueryClientStateParams
-
-	if err := k.cdc.UnmarshalJSON(req.Data, &params); err != nil {
-		return nil, sdkerrors.Wrap(sdkerrors.ErrJSONUnmarshal, err.Error())
-	}
-
-	consensusState, found := k.GetClientConsensusState(ctx, params.ClientID)
-	if !found {
-		return nil, errors.ErrConsensusStateNotFound
-	}
-
-	bz, err := codec.MarshalJSONIndent(k.cdc, consensusState)
-	if err != nil {
-		return nil, sdkerrors.Wrap(sdkerrors.ErrJSONMarshal, err.Error())
-	}
-
-	return bz, nil
-}
-
-// QuerierVerifiedRoot defines the sdk.Querier to query a verified commitment root
-func QuerierVerifiedRoot(ctx sdk.Context, req abci.RequestQuery, k Keeper) ([]byte, error) {
-	var params types.QueryCommitmentRootParams
-
-	if err := k.cdc.UnmarshalJSON(req.Data, &params); err != nil {
-		return nil, sdkerrors.Wrap(sdkerrors.ErrJSONUnmarshal, err.Error())
-	}
-
-	root, found := k.GetVerifiedRoot(ctx, params.ClientID, params.Height)
-	if !found {
-		return nil, errors.ErrRootNotFound
-	}
-
-	bz, err := codec.MarshalJSONIndent(k.cdc, root)
-	if err != nil {
-		return nil, sdkerrors.Wrap(sdkerrors.ErrJSONMarshal, err.Error())
-	}
-
-	return bz, nil
-}
-
-// QuerierCommitter defines the sdk.Querier to query a committer
-func QuerierCommitter(ctx sdk.Context, req abci.RequestQuery, k Keeper) ([]byte, error) {
-	var params types.QueryCommitterParams
-
-	if err := k.cdc.UnmarshalJSON(req.Data, &params); err != nil {
-		return nil, sdkerrors.Wrap(sdkerrors.ErrJSONUnmarshal, err.Error())
-	}
-
-	committer, found := k.GetCommitter(ctx, params.ClientID, params.Height)
-	if !found {
-		return nil, errors.ErrCommitterNotFound
-	}
-
-	bz, err := codec.MarshalJSONIndent(k.cdc, committer)
-	if err != nil {
-		return nil, sdkerrors.Wrap(sdkerrors.ErrJSONMarshal, err.Error())
-	}
-
-	return bz, nil
-=======
->>>>>>> 17746870
 }