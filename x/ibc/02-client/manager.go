package client

import (
	"errors"

	"github.com/cosmos/cosmos-sdk/codec"
	"github.com/cosmos/cosmos-sdk/store/state"
	sdk "github.com/cosmos/cosmos-sdk/types"

	commitment "github.com/cosmos/cosmos-sdk/x/ibc/23-commitment"
)

// Any actor holding the Manager can access on and modify any client information
type Manager struct {
	protocol state.Mapping
}

func NewManager(base state.Mapping) Manager {
	return Manager{
		protocol: base.Prefix(LocalRoot()),
	}
}

type CounterpartyManager struct {
	protocol commitment.Mapping
}

func NewCounterpartyManager(cdc *codec.Codec) CounterpartyManager {
	return CounterpartyManager{
		protocol: commitment.NewMapping(cdc, LocalRoot()),
	}
}

/*
func (man Manager) RegisterKind(kind Kind, pred ValidityPredicate) Manager {
	if _, ok := man.pred[kind]; ok {
		panic("Kind already registered")
	}
	man.pred[kind] = pred
	return man
}
*/
func (man Manager) State(id string) State {
	return State{
		id:             id,
		Roots:          man.protocol.Prefix([]byte(id + "/roots/")).Indexer(state.Dec),
		ConsensusState: man.protocol.Value([]byte(id)),
		Frozen:         man.protocol.Value([]byte(id + "/freeze")).Boolean(),
	}
}

func (man Manager) Create(ctx sdk.Context, id string, cs ConsensusState) (State, error) {
	obj := man.State(id)
	if obj.exists(ctx) {
		return State{}, errors.New("Create client on already existing id")
	}
	obj.Roots.Set(ctx, cs.GetHeight(), cs.GetRoot())
	obj.ConsensusState.Set(ctx, cs)
	return obj, nil
}

func (man Manager) Query(ctx sdk.Context, id string) (State, error) {
	res := man.State(id)
	if !res.exists(ctx) {
		return State{}, errors.New("client not exists")
	}
	return res, nil
}

func (man CounterpartyManager) State(id string) CounterState {
	return CounterState{
		id:             id,
		ConsensusState: man.protocol.Value([]byte(id)),
	}
}

func (man CounterpartyManager) Query(id string) CounterState {
	return man.State(id)
}

// Any actor holding the Stage can access on and modify that client information
type State struct {
	id             string
	Roots          state.Indexer
	ConsensusState state.Value // ConsensusState
	Frozen         state.Boolean
}

type CounterState struct {
	id             string
	ConsensusState commitment.Value
}

func (obj State) ID() string {
	return obj.id
}

func (obj State) GetConsensusState(ctx sdk.Context) (res ConsensusState) {
	obj.ConsensusState.Get(ctx, &res)
	return
}

func (obj State) GetRoot(ctx sdk.Context, height uint64) (res commitment.Root, err error) {
	err = obj.Roots.GetSafe(ctx, height, &res)
	return
}

func (obj CounterState) Is(ctx sdk.Context, client ConsensusState) bool {
	return obj.ConsensusState.Is(ctx, client)
}

func (obj State) exists(ctx sdk.Context) bool {
	return obj.ConsensusState.Exists(ctx)
}

func (obj State) Update(ctx sdk.Context, header Header) error {
	if !obj.exists(ctx) {
		panic("should not update nonexisting client")
	}

	if obj.Frozen.Get(ctx) {
		return errors.New("client is Frozen")
	}

	stored := obj.GetConsensusState(ctx)
	updated, err := stored.CheckValidityAndUpdateState(header)
	if err != nil {
		return err
	}

	obj.ConsensusState.Set(ctx, updated)
	obj.Roots.Set(ctx, updated.GetHeight(), updated.GetRoot())

	return nil
<<<<<<< HEAD
=======
}

func (obj State) Freeze(ctx sdk.Context) error {
	if !obj.exists(ctx) {
		panic("should not freeze nonexisting client")
	}

	if obj.Frozen.Get(ctx) {
		return errors.New("client is already Frozen")
	}

	obj.Frozen.Set(ctx, true)

	return nil
}

func (obj State) Delete(ctx sdk.Context) error {
	if !obj.exists(ctx) {
		panic("should not delete nonexisting client")
	}

	if !obj.Frozen.Get(ctx) {
		return errors.New("client is not Frozen")
	}

	obj.ConsensusState.Delete(ctx)
	obj.Frozen.Delete(ctx)

	return nil
>>>>>>> fea2ba62
}<|MERGE_RESOLUTION|>--- conflicted
+++ resolved
@@ -132,8 +132,6 @@
 	obj.Roots.Set(ctx, updated.GetHeight(), updated.GetRoot())
 
 	return nil
-<<<<<<< HEAD
-=======
 }
 
 func (obj State) Freeze(ctx sdk.Context) error {
@@ -163,5 +161,4 @@
 	obj.Frozen.Delete(ctx)
 
 	return nil
->>>>>>> fea2ba62
 }