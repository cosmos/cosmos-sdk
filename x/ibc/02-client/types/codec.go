--- conflicted
+++ resolved
@@ -70,7 +70,6 @@
 	return anyClientState, nil
 }
 
-<<<<<<< HEAD
 // MustPackClientState calls PackClientState and panics on error.
 func MustPackClientState(clientState exported.ClientState) *codectypes.Any {
 	anyClientState, err := PackClientState(clientState)
@@ -82,11 +81,7 @@
 }
 
 // UnpackClientState unpacks an Any into a ClientState. It returns an error if the
-// consensus state can't be unpacked into a ClientState.
-=======
-// UnpackClientState unpacks an Any into a ClientState. It returns an error if the
 // client state can't be unpacked into a ClientState.
->>>>>>> ac93d08d
 func UnpackClientState(any *codectypes.Any) (exported.ClientState, error) {
 	clientState, ok := any.GetCachedValue().(exported.ClientState)
 	if !ok {
