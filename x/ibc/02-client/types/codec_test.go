--- conflicted
+++ resolved
@@ -21,7 +21,6 @@
 }
 
 func TestPackClientState(t *testing.T) {
-<<<<<<< HEAD
 	testCases := []struct {
 		name        string
 		clientState exported.ClientState
@@ -39,18 +38,15 @@
 		},
 		{
 			"localhost client",
-			localhosttypes.NewClientState(chainID, height),
-			true,
-		},
-		{
-			"nil",
-			nil,
-			false,
-		},
-	}
-=======
-	clientState := localhosttypes.NewClientState(chainID, clientHeight)
->>>>>>> 1c9158b7
+			localhosttypes.NewClientState(chainID, clientHeight),
+			true,
+		},
+		{
+			"nil",
+			nil,
+			false,
+		},
+	}
 
 	testCasesAny := []caseAny{}
 
@@ -77,7 +73,6 @@
 }
 
 func TestPackConsensusState(t *testing.T) {
-<<<<<<< HEAD
 	chain := ibctesting.NewTestChain(t, "cosmoshub")
 
 	testCases := []struct {
@@ -198,9 +193,6 @@
 			false,
 		},
 	}
-=======
-	consensusState := ibctmtypes.NewConsensusState(time.Now(), commitmenttypes.NewMerkleRoot([]byte("root")), clientHeight, []byte("nextvalshash"))
->>>>>>> 1c9158b7
 
 	testCasesAny := []caseAny{}
 
