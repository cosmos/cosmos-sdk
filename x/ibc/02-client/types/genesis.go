--- conflicted
+++ resolved
@@ -3,26 +3,13 @@
 import (
 	"fmt"
 
-<<<<<<< HEAD
-=======
 	proto "github.com/gogo/protobuf/proto"
 
->>>>>>> c29c5958
 	codectypes "github.com/cosmos/cosmos-sdk/codec/types"
 	"github.com/cosmos/cosmos-sdk/x/ibc/02-client/exported"
 	host "github.com/cosmos/cosmos-sdk/x/ibc/24-host"
-	"github.com/gogo/protobuf/proto"
 )
 
-<<<<<<< HEAD
-func NewGenesisClientState(id string, cs exported.ClientState) GenesisClientState {
-	msg, ok := cs.(proto.Message)
-	if !ok {
-		panic(fmt.Errorf("cannot proto marshal genesis client state %T", cs))
-	}
-
-	any, err := codectypes.NewAnyWithValue(msg)
-=======
 // NewGenesisClientState creates a new GenesisClientState instance.
 func NewGenesisClientState(clientID string, clientState exported.ClientState) GenesisClientState {
 	msg, ok := clientState.(proto.Message)
@@ -31,19 +18,13 @@
 	}
 
 	anyClientState, err := codectypes.NewAnyWithValue(msg)
->>>>>>> c29c5958
 	if err != nil {
 		panic(err)
 	}
 
 	return GenesisClientState{
-<<<<<<< HEAD
-		ClientID:    id,
-		ClientState: any,
-=======
 		ClientID:    clientID,
 		ClientState: anyClientState,
->>>>>>> c29c5958
 	}
 }
 
@@ -95,21 +76,11 @@
 		if err := host.ClientIdentifierValidator(client.ClientID); err != nil {
 			return fmt.Errorf("invalid client consensus state identifier %s index %d: %w", client.ClientID, i, err)
 		}
-<<<<<<< HEAD
-
 		clientState, ok := client.ClientState.GetCachedValue().(exported.ClientState)
-		if !ok {
-			panic("expected client state")
-		}
-
-		if err := clientState.Validate(); err != nil {
-=======
-		cs, ok := client.ClientState.GetCachedValue().(exported.ClientState)
 		if !ok {
 			return fmt.Errorf("invalid client state")
 		}
-		if err := cs.Validate(); err != nil {
->>>>>>> c29c5958
+		if err := clientState.Validate(); err != nil {
 			return fmt.Errorf("invalid client %v index %d: %w", client, i, err)
 		}
 	}
