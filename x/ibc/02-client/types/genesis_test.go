--- conflicted
+++ resolved
@@ -5,7 +5,6 @@
 	"time"
 
 	"github.com/stretchr/testify/require"
-
 	"github.com/tendermint/tendermint/light"
 	tmtypes "github.com/tendermint/tendermint/types"
 
@@ -54,11 +53,7 @@
 			genState: types.NewGenesisState(
 				[]types.GenesisClientState{
 					types.NewGenesisClientState(
-<<<<<<< HEAD
-						clientID, ibctmtypes.NewClientState(light.DefaultTrustLevel, trustingPeriod, ubdPeriod, maxClockDrift, header, commitmenttypes.GetSDKSpecs()),
-=======
-						clientID, ibctmtypes.NewClientState(chainID, lite.DefaultTrustLevel, trustingPeriod, ubdPeriod, maxClockDrift, height, commitmenttypes.GetSDKSpecs()),
->>>>>>> 662aa7fa
+						clientID, ibctmtypes.NewClientState(chainID, light.DefaultTrustLevel, trustingPeriod, ubdPeriod, maxClockDrift, height, commitmenttypes.GetSDKSpecs()),
 					),
 					types.NewGenesisClientState(
 						exported.ClientTypeLocalHost, localhosttypes.NewClientState("chainID", 10),
@@ -83,11 +78,7 @@
 			genState: types.NewGenesisState(
 				[]types.GenesisClientState{
 					types.NewGenesisClientState(
-<<<<<<< HEAD
-						"/~@$*", ibctmtypes.NewClientState(light.DefaultTrustLevel, trustingPeriod, ubdPeriod, maxClockDrift, header, commitmenttypes.GetSDKSpecs()),
-=======
-						"/~@$*", ibctmtypes.NewClientState(chainID, lite.DefaultTrustLevel, trustingPeriod, ubdPeriod, maxClockDrift, height, commitmenttypes.GetSDKSpecs()),
->>>>>>> 662aa7fa
+						"/~@$*", ibctmtypes.NewClientState(chainID, light.DefaultTrustLevel, trustingPeriod, ubdPeriod, maxClockDrift, height, commitmenttypes.GetSDKSpecs()),
 					),
 					types.NewGenesisClientState(
 						exported.ClientTypeLocalHost, localhosttypes.NewClientState("chainID", 10),
@@ -113,11 +104,7 @@
 			genState: types.NewGenesisState(
 				[]types.GenesisClientState{
 					types.NewGenesisClientState(
-<<<<<<< HEAD
-						clientID, ibctmtypes.NewClientState(light.DefaultTrustLevel, trustingPeriod, ubdPeriod, maxClockDrift, header, commitmenttypes.GetSDKSpecs()),
-=======
-						clientID, ibctmtypes.NewClientState(chainID, lite.DefaultTrustLevel, trustingPeriod, ubdPeriod, maxClockDrift, height, commitmenttypes.GetSDKSpecs()),
->>>>>>> 662aa7fa
+						clientID, ibctmtypes.NewClientState(chainID, light.DefaultTrustLevel, trustingPeriod, ubdPeriod, maxClockDrift, height, commitmenttypes.GetSDKSpecs()),
 					),
 					types.NewGenesisClientState(exported.ClientTypeLocalHost, localhosttypes.NewClientState("chaindID", 0)),
 				},
@@ -131,11 +118,7 @@
 			genState: types.NewGenesisState(
 				[]types.GenesisClientState{
 					types.NewGenesisClientState(
-<<<<<<< HEAD
-						clientID, ibctmtypes.NewClientState(light.DefaultTrustLevel, trustingPeriod, ubdPeriod, maxClockDrift, header, commitmenttypes.GetSDKSpecs()),
-=======
-						clientID, ibctmtypes.NewClientState(chainID, lite.DefaultTrustLevel, trustingPeriod, ubdPeriod, maxClockDrift, height, commitmenttypes.GetSDKSpecs()),
->>>>>>> 662aa7fa
+						clientID, ibctmtypes.NewClientState(chainID, light.DefaultTrustLevel, trustingPeriod, ubdPeriod, maxClockDrift, height, commitmenttypes.GetSDKSpecs()),
 					),
 					types.NewGenesisClientState(
 						exported.ClientTypeLocalHost, localhosttypes.NewClientState("chaindID", 10),
@@ -160,11 +143,7 @@
 			genState: types.NewGenesisState(
 				[]types.GenesisClientState{
 					types.NewGenesisClientState(
-<<<<<<< HEAD
-						clientID, ibctmtypes.NewClientState(light.DefaultTrustLevel, trustingPeriod, ubdPeriod, maxClockDrift, header, commitmenttypes.GetSDKSpecs()),
-=======
-						clientID, ibctmtypes.NewClientState(chainID, lite.DefaultTrustLevel, trustingPeriod, ubdPeriod, maxClockDrift, height, commitmenttypes.GetSDKSpecs()),
->>>>>>> 662aa7fa
+						clientID, ibctmtypes.NewClientState(chainID, light.DefaultTrustLevel, trustingPeriod, ubdPeriod, maxClockDrift, height, commitmenttypes.GetSDKSpecs()),
 					),
 					types.NewGenesisClientState(
 						exported.ClientTypeLocalHost, localhosttypes.NewClientState("chaindID", 10),
