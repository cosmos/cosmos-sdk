package cli

import (
	"github.com/spf13/cobra"

	"github.com/cosmos/cosmos-sdk/client"
	"github.com/cosmos/cosmos-sdk/codec"
)

// GetQueryCmd returns the query commands for IBC connections
func GetQueryCmd(queryRoute string, cdc *codec.Codec) *cobra.Command {
	ics03ConnectionQueryCmd := &cobra.Command{
		Use:                        "connection",
		Short:                      "IBC connection query subcommands",
		DisableFlagParsing:         true,
		SuggestionsMinimumDistance: 2,
	}

	ics03ConnectionQueryCmd.AddCommand(client.GetCommands(
		GetCmdQueryConnection(queryRoute, cdc),
	)...)
	return ics03ConnectionQueryCmd
}

// GetTxCmd returns the transaction commands for IBC connections
func GetTxCmd(storeKey string, cdc *codec.Codec) *cobra.Command {
	ics03ConnectionTxCmd := &cobra.Command{
		Use:   "connection",
		Short: "IBC connection transaction subcommands",
	}

	ics03ConnectionTxCmd.AddCommand(client.PostCommands(
		GetCmdConnectionOpenInit(storeKey, cdc),
		GetCmdConnectionOpenTry(storeKey, cdc),
		GetCmdConnectionOpenAck(storeKey, cdc),
		GetCmdConnectionOpenConfirm(storeKey, cdc),
<<<<<<< HEAD
		GetCmdHandshakeConnection(storeKey, cdc),
=======
>>>>>>> 8ca3c28b
	)...)

	return ics03ConnectionTxCmd
}<|MERGE_RESOLUTION|>--- conflicted
+++ resolved
@@ -34,10 +34,6 @@
 		GetCmdConnectionOpenTry(storeKey, cdc),
 		GetCmdConnectionOpenAck(storeKey, cdc),
 		GetCmdConnectionOpenConfirm(storeKey, cdc),
-<<<<<<< HEAD
-		GetCmdHandshakeConnection(storeKey, cdc),
-=======
->>>>>>> 8ca3c28b
 	)...)
 
 	return ics03ConnectionTxCmd
