package cli

import (
	"context"
	"fmt"

	"github.com/spf13/cobra"

	"github.com/cosmos/cosmos-sdk/client"
	"github.com/cosmos/cosmos-sdk/client/flags"
	"github.com/cosmos/cosmos-sdk/types/query"
	"github.com/cosmos/cosmos-sdk/version"
	"github.com/cosmos/cosmos-sdk/x/ibc/03-connection/client/utils"
	"github.com/cosmos/cosmos-sdk/x/ibc/03-connection/types"
	host "github.com/cosmos/cosmos-sdk/x/ibc/24-host"
)

// GetCmdQueryConnections defines the command to query all the connection ends
// that this chain mantains.
func GetCmdQueryConnections(clientCtx client.Context) *cobra.Command {
	return &cobra.Command{
		Use:     "connections",
		Short:   "Query all connections",
		Long:    "Query all connections ends from a chain",
		Example: fmt.Sprintf("%s query %s %s connections", version.ClientName, host.ModuleName, types.SubModuleName),
		Args:    cobra.NoArgs,
		RunE: func(_ *cobra.Command, _ []string) error {
			clientCtx = clientCtx.Init()
			queryClient := types.NewQueryClient(clientCtx)

<<<<<<< HEAD
			req := &types.QueryConnectionsRequest{
				Req: &query.PageRequest{},
			}
=======
			page, _ := cmd.Flags().GetInt(flags.FlagPage)
			limit, _ := cmd.Flags().GetInt(flags.FlagLimit)
>>>>>>> bbe245ac

			res, err := queryClient.Connections(context.Background(), req)
			if err != nil {
				return err
			}

			return clientCtx.PrintOutput(res)
		},
	}
<<<<<<< HEAD
=======

	cmd.Flags().Int(flags.FlagPage, 1, "pagination page of light clients to to query for")
	cmd.Flags().Int(flags.FlagLimit, 100, "pagination limit of light clients to query for")

	return cmd
>>>>>>> bbe245ac
}

// GetCmdQueryConnection defines the command to query a connection end
func GetCmdQueryConnection(clientCtx client.Context) *cobra.Command {
	cmd := &cobra.Command{
		Use:     "end [connection-id]",
		Short:   "Query stored connection end",
		Long:    "Query stored connection end",
		Example: fmt.Sprintf("%s query %s %s end [connection-id]", version.ClientName, host.ModuleName, types.SubModuleName),
		Args:    cobra.ExactArgs(1),
		RunE: func(cmd *cobra.Command, args []string) error {
			clientCtx = clientCtx.Init()

			connectionID := args[0]
<<<<<<< HEAD
			prove, err := cmd.Flags().GetBool(flags.FlagProve)
			if err != nil {
				return err
			}
=======
			prove, _ := cmd.Flags().GetBool(flags.FlagProve)
>>>>>>> bbe245ac

			connRes, err := utils.QueryConnection(clientCtx, connectionID, prove)
			if err != nil {
				return err
			}

			clientCtx = clientCtx.WithHeight(int64(connRes.ProofHeight))
			return clientCtx.PrintOutput(connRes)
		},
	}

	cmd.Flags().Bool(flags.FlagProve, true, "show proofs for the query results")

	return cmd
}

// GetCmdQueryAllClientConnections defines the command to query a all the client connection paths.
func GetCmdQueryAllClientConnections(clientCtx client.Context) *cobra.Command {
	cmd := &cobra.Command{
		Use:     "paths",
		Short:   "Query all stored client connection paths",
		Long:    "Query all stored client connection paths",
		Example: fmt.Sprintf("%s query %s %s paths", version.ClientName, host.ModuleName, types.SubModuleName),
		Args:    cobra.NoArgs,
		RunE: func(_ *cobra.Command, _ []string) error {
			clientCtx = clientCtx.Init()
			queryClient := types.NewQueryClient(clientCtx)

<<<<<<< HEAD
			req := &types.QueryClientsConnectionsRequest{
				Req: &query.PageRequest{},
			}
=======
			page, _ := cmd.Flags().GetInt(flags.FlagPage)
			limit, _ := cmd.Flags().GetInt(flags.FlagLimit)
>>>>>>> bbe245ac

			res, err := queryClient.ClientsConnections(context.Background(), req)
			if err != nil {
				return err
			}

			clientCtx = clientCtx.WithHeight(res.Height)
			return clientCtx.PrintOutput(res)
		},
	}
<<<<<<< HEAD
=======

	cmd.Flags().Int(flags.FlagPage, 1, "pagination page of light clients to to query for")
	cmd.Flags().Int(flags.FlagLimit, 100, "pagination limit of light clients to query for")
>>>>>>> bbe245ac

	return cmd
}

// GetCmdQueryClientConnections defines the command to query a client connections
func GetCmdQueryClientConnections(clientCtx client.Context) *cobra.Command {
	return &cobra.Command{
		Use:     "path [client-id]",
		Short:   "Query stored client connection paths",
		Long:    "Query stored client connection paths",
		Example: fmt.Sprintf("%s query  %s %s path [client-id]", version.ClientName, host.ModuleName, types.SubModuleName),
		Args:    cobra.ExactArgs(1),
		RunE: func(cmd *cobra.Command, args []string) error {
			clientCtx = clientCtx.Init()

			clientID := args[0]
<<<<<<< HEAD
			prove, err := cmd.Flags().GetBool(flags.FlagProve)
			if err != nil {
				return err
			}
=======
			prove, _ := cmd.Flags().GetBool(flags.FlagProve)
>>>>>>> bbe245ac

			connPathsRes, err := utils.QueryClientConnections(clientCtx, clientID, prove)
			if err != nil {
				return err
			}

			clientCtx = clientCtx.WithHeight(int64(connPathsRes.ProofHeight))
			return clientCtx.PrintOutput(connPathsRes)
		},
	}
}<|MERGE_RESOLUTION|>--- conflicted
+++ resolved
@@ -18,24 +18,32 @@
 // GetCmdQueryConnections defines the command to query all the connection ends
 // that this chain mantains.
 func GetCmdQueryConnections(clientCtx client.Context) *cobra.Command {
-	return &cobra.Command{
+	cmd := &cobra.Command{
 		Use:     "connections",
 		Short:   "Query all connections",
 		Long:    "Query all connections ends from a chain",
 		Example: fmt.Sprintf("%s query %s %s connections", version.ClientName, host.ModuleName, types.SubModuleName),
 		Args:    cobra.NoArgs,
-		RunE: func(_ *cobra.Command, _ []string) error {
+		RunE: func(cmd *cobra.Command, _ []string) error {
 			clientCtx = clientCtx.Init()
 			queryClient := types.NewQueryClient(clientCtx)
 
-<<<<<<< HEAD
+			page, err := cmd.Flags().GetInt(flags.FlagPage)
+			if err != nil {
+				return err
+			}
+
+			limit, err := cmd.Flags().GetInt(flags.FlagLimit)
+			if err != nil {
+				return err
+			}
+
 			req := &types.QueryConnectionsRequest{
-				Req: &query.PageRequest{},
+				Req: &query.PageRequest{
+					Offset: uint64(page),
+					Limit:  uint64(limit),
+				},
 			}
-=======
-			page, _ := cmd.Flags().GetInt(flags.FlagPage)
-			limit, _ := cmd.Flags().GetInt(flags.FlagLimit)
->>>>>>> bbe245ac
 
 			res, err := queryClient.Connections(context.Background(), req)
 			if err != nil {
@@ -45,14 +53,10 @@
 			return clientCtx.PrintOutput(res)
 		},
 	}
-<<<<<<< HEAD
-=======
-
 	cmd.Flags().Int(flags.FlagPage, 1, "pagination page of light clients to to query for")
 	cmd.Flags().Int(flags.FlagLimit, 100, "pagination limit of light clients to query for")
 
 	return cmd
->>>>>>> bbe245ac
 }
 
 // GetCmdQueryConnection defines the command to query a connection end
@@ -67,14 +71,10 @@
 			clientCtx = clientCtx.Init()
 
 			connectionID := args[0]
-<<<<<<< HEAD
 			prove, err := cmd.Flags().GetBool(flags.FlagProve)
 			if err != nil {
 				return err
 			}
-=======
-			prove, _ := cmd.Flags().GetBool(flags.FlagProve)
->>>>>>> bbe245ac
 
 			connRes, err := utils.QueryConnection(clientCtx, connectionID, prove)
 			if err != nil {
@@ -99,18 +99,26 @@
 		Long:    "Query all stored client connection paths",
 		Example: fmt.Sprintf("%s query %s %s paths", version.ClientName, host.ModuleName, types.SubModuleName),
 		Args:    cobra.NoArgs,
-		RunE: func(_ *cobra.Command, _ []string) error {
+		RunE: func(cmd *cobra.Command, _ []string) error {
 			clientCtx = clientCtx.Init()
 			queryClient := types.NewQueryClient(clientCtx)
 
-<<<<<<< HEAD
+			page, err := cmd.Flags().GetInt(flags.FlagPage)
+			if err != nil {
+				return err
+			}
+
+			limit, err := cmd.Flags().GetInt(flags.FlagLimit)
+			if err != nil {
+				return err
+			}
+
 			req := &types.QueryClientsConnectionsRequest{
-				Req: &query.PageRequest{},
+				Req: &query.PageRequest{
+					Offset: uint64(page),
+					Limit:  uint64(limit),
+				},
 			}
-=======
-			page, _ := cmd.Flags().GetInt(flags.FlagPage)
-			limit, _ := cmd.Flags().GetInt(flags.FlagLimit)
->>>>>>> bbe245ac
 
 			res, err := queryClient.ClientsConnections(context.Background(), req)
 			if err != nil {
@@ -121,12 +129,8 @@
 			return clientCtx.PrintOutput(res)
 		},
 	}
-<<<<<<< HEAD
-=======
-
 	cmd.Flags().Int(flags.FlagPage, 1, "pagination page of light clients to to query for")
 	cmd.Flags().Int(flags.FlagLimit, 100, "pagination limit of light clients to query for")
->>>>>>> bbe245ac
 
 	return cmd
 }
@@ -143,14 +147,10 @@
 			clientCtx = clientCtx.Init()
 
 			clientID := args[0]
-<<<<<<< HEAD
 			prove, err := cmd.Flags().GetBool(flags.FlagProve)
 			if err != nil {
 				return err
 			}
-=======
-			prove, _ := cmd.Flags().GetBool(flags.FlagProve)
->>>>>>> bbe245ac
 
 			connPathsRes, err := utils.QueryClientConnections(clientCtx, clientID, prove)
 			if err != nil {
