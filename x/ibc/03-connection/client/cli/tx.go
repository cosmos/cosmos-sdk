--- conflicted
+++ resolved
@@ -236,13 +236,8 @@
 				return err
 			}
 
-<<<<<<< HEAD
 			msg, err := types.NewMsgConnectionOpenConfirm(
-				connectionID, proofAck, proofHeight, cliCtx.GetFromAddress(),
-=======
-			msg := types.NewMsgConnectionOpenConfirm(
 				connectionID, proofAck, proofHeight, clientCtx.GetFromAddress(),
->>>>>>> 53c88753
 			)
 
 			if err != nil {
