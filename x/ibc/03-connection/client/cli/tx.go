package cli

import (
	"fmt"
	"strings"

	"github.com/spf13/cobra"

	"github.com/cosmos/cosmos-sdk/client"
	"github.com/cosmos/cosmos-sdk/client/flags"
	"github.com/cosmos/cosmos-sdk/client/tx"
	"github.com/cosmos/cosmos-sdk/version"
	"github.com/cosmos/cosmos-sdk/x/ibc/03-connection/client/utils"
	"github.com/cosmos/cosmos-sdk/x/ibc/03-connection/types"
	host "github.com/cosmos/cosmos-sdk/x/ibc/24-host"
)

const (
	flagProofEpoch, flagConsensusEpoch string = "proof-epoch", "consensus-epoch"
)

// NewConnectionOpenInitCmd defines the command to initialize a connection on
// chain A with a given counterparty chain B
func NewConnectionOpenInitCmd() *cobra.Command {
	cmd := &cobra.Command{
		Use:   "open-init [connection-id] [client-id] [counterparty-connection-id] [counterparty-client-id] [path/to/counterparty_prefix.json]",
		Short: "Initialize connection on chain A",
		Long:  "Initialize a connection on chain A with a given counterparty chain B",
		Example: fmt.Sprintf(
			"%s tx %s %s open-init [connection-id] [client-id] [counterparty-connection-id] [counterparty-client-id] [path/to/counterparty_prefix.json]",
			version.AppName, host.ModuleName, types.SubModuleName,
		),
		Args: cobra.ExactArgs(5),
		RunE: func(cmd *cobra.Command, args []string) error {
			clientCtx := client.GetClientContextFromCmd(cmd)
			clientCtx, err := client.ReadTxCommandFlags(clientCtx, cmd.Flags())
			if err != nil {
				return err
			}

			connectionID := args[0]
			clientID := args[1]
			counterpartyConnectionID := args[2]
			counterpartyClientID := args[3]

			counterpartyPrefix, err := utils.ParsePrefix(clientCtx.LegacyAmino, args[4])
			if err != nil {
				return err
			}

			msg := types.NewMsgConnectionOpenInit(
				connectionID, clientID, counterpartyConnectionID, counterpartyClientID,
				counterpartyPrefix, clientCtx.GetFromAddress(),
			)

			if err := msg.ValidateBasic(); err != nil {
				return err
			}

			return tx.GenerateOrBroadcastTxCLI(clientCtx, cmd.Flags(), msg)
		},
	}

	flags.AddTxFlagsToCmd(cmd)

	return cmd
}

// NewConnectionOpenTryCmd defines the command to relay a try open a connection on
// chain B
func NewConnectionOpenTryCmd() *cobra.Command {
	cmd := &cobra.Command{
		Use: strings.TrimSpace(`open-try [connection-id] [client-id]
[counterparty-connection-id] [counterparty-client-id] [path/to/counterparty_prefix.json] [path/to/client_state.json]
[counterparty-versions] [path/to/proof_init.json] [path/to/proof_client.json] [path/to/proof_consensus.json]`),
		Short: "initiate connection handshake between two chains",
		Long:  "Initialize a connection on chain A with a given counterparty chain B",
		Example: fmt.Sprintf(
			`%s tx %s %s open-try connection-id] [client-id] \
[counterparty-connection-id] [counterparty-client-id] [path/to/counterparty_prefix.json] [path/to/client_state.json]\
[counterparty-versions] [path/to/proof_init.json] [path/to/proof_client.json] [path/tp/proof_consensus.json]`,
			version.AppName, host.ModuleName, types.SubModuleName,
		),
		Args: cobra.ExactArgs(10),
		RunE: func(cmd *cobra.Command, args []string) error {
			clientCtx := client.GetClientContextFromCmd(cmd)
			clientCtx, err := client.ReadTxCommandFlags(clientCtx, cmd.Flags())
			if err != nil {
				return err
			}

			connectionID := args[0]
			clientID := args[1]
			counterpartyConnectionID := args[2]
			counterpartyClientID := args[3]

			counterpartyPrefix, err := utils.ParsePrefix(clientCtx.LegacyAmino, args[4])
			if err != nil {
				return err
			}

			counterpartyClient, err := utils.ParseClientState(clientCtx.LegacyAmino, args[5])
			if err != nil {
				return err
			}

			// TODO: parse strings?
			counterpartyVersions := args[6]

			proofInit, err := utils.ParseProof(clientCtx.LegacyAmino, args[7])
			if err != nil {
				return err
			}

			proofClient, err := utils.ParseProof(clientCtx.LegacyAmino, args[8])
			if err != nil {
				return err
			}

			proofConsensus, err := utils.ParseProof(clientCtx.LegacyAmino, args[9])
			if err != nil {
				return err
			}

			proofHeight := uint64(clientCtx.Height)
			consensusHeight, err := lastHeight(clientCtx)
			if err != nil {
				return err
			}

			proofEpoch, err := cmd.Flags().GetInt(flagProofEpoch)
			if err != nil {
				return err
			}
			consensusEpoch, err := cmd.Flags().GetInt(flagConsensusEpoch)
			if err != nil {
				return err
			}

			msg := types.NewMsgConnectionOpenTry(
				connectionID, clientID, counterpartyConnectionID, counterpartyClientID,
<<<<<<< HEAD
				counterpartyPrefix, []string{counterpartyVersions}, proofInit, proofConsensus, uint64(proofEpoch), proofHeight,
				uint64(consensusEpoch), consensusHeight, clientCtx.GetFromAddress(),
=======
				counterpartyClient, counterpartyPrefix, []string{counterpartyVersions},
				proofInit, proofClient, proofConsensus, proofHeight,
				consensusHeight, clientCtx.GetFromAddress(),
>>>>>>> d9fd4d2c
			)

			if err := msg.ValidateBasic(); err != nil {
				return err
			}

			return tx.GenerateOrBroadcastTxCLI(clientCtx, cmd.Flags(), msg)
		},
	}

	cmd.Flags().Int(flagProofEpoch, 0, "epoch for proof height")
	cmd.Flags().Int(flagConsensusEpoch, 0, "epoch for consensus height")
	flags.AddTxFlagsToCmd(cmd)

	return cmd
}

// NewConnectionOpenAckCmd defines the command to relay the acceptance of a
// connection open attempt from chain B to chain A
func NewConnectionOpenAckCmd() *cobra.Command {
	cmd := &cobra.Command{
		Use:   "open-ack [connection-id] [path/to/client_state.json] [path/to/proof_try.json] [path/to/proof_client.json] [path/to/proof_consensus.json] [version]",
		Short: "relay the acceptance of a connection open attempt",
		Long:  "Relay the acceptance of a connection open attempt from chain B to chain A",
		Example: fmt.Sprintf(
			"%s tx %s %s open-ack [connection-id] [path/to/client_state.json] [path/to/proof_try.json] [path/to/proof_client.json] [path/to/proof_consensus.json] [version]",
			version.AppName, host.ModuleName, types.SubModuleName,
		),
		Args: cobra.ExactArgs(6),
		RunE: func(cmd *cobra.Command, args []string) error {
			clientCtx := client.GetClientContextFromCmd(cmd)
			clientCtx, err := client.ReadTxCommandFlags(clientCtx, cmd.Flags())
			if err != nil {
				return err
			}

			connectionID := args[0]

			counterpartyClient, err := utils.ParseClientState(clientCtx.LegacyAmino, args[1])
			if err != nil {
				return err
			}

			proofTry, err := utils.ParseProof(clientCtx.LegacyAmino, args[2])
			if err != nil {
				return err
			}

			proofClient, err := utils.ParseProof(clientCtx.LegacyAmino, args[3])
			if err != nil {
				return err
			}

			proofConsensus, err := utils.ParseProof(clientCtx.LegacyAmino, args[4])
			if err != nil {
				return err
			}

			proofHeight := uint64(clientCtx.Height)
			consensusHeight, err := lastHeight(clientCtx)
			if err != nil {
				return err
			}

<<<<<<< HEAD
			proofEpoch, err := cmd.Flags().GetInt(flagProofEpoch)
			if err != nil {
				return err
			}
			consensusEpoch, err := cmd.Flags().GetInt(flagConsensusEpoch)
			if err != nil {
				return err
			}

			version := args[3]

			msg := types.NewMsgConnectionOpenAck(
				connectionID, proofTry, proofConsensus, uint64(proofEpoch), proofHeight,
				uint64(consensusEpoch), consensusHeight, version, clientCtx.GetFromAddress(),
=======
			version := args[5]

			msg := types.NewMsgConnectionOpenAck(
				connectionID, counterpartyClient, proofTry, proofClient, proofConsensus, proofHeight,
				consensusHeight, version, clientCtx.GetFromAddress(),
>>>>>>> d9fd4d2c
			)

			if err := msg.ValidateBasic(); err != nil {
				return err
			}

			return tx.GenerateOrBroadcastTxCLI(clientCtx, cmd.Flags(), msg)
		},
	}

	cmd.Flags().Int(flagProofEpoch, 0, "epoch for proof height")
	cmd.Flags().Int(flagConsensusEpoch, 0, "epoch for consensus height")
	flags.AddTxFlagsToCmd(cmd)

	return cmd
}

// NewConnectionOpenConfirmCmd defines the command to initialize a connection on
// chain A with a given counterparty chain B
func NewConnectionOpenConfirmCmd() *cobra.Command {
	cmd := &cobra.Command{
		Use:   "open-confirm [connection-id] [path/to/proof_ack.json]",
		Short: "confirm to chain B that connection is open on chain A",
		Long:  "Confirm to chain B that connection is open on chain A",
		Example: fmt.Sprintf(
			"%s tx %s %s open-confirm [connection-id] [path/to/proof_ack.json]",
			version.AppName, host.ModuleName, types.SubModuleName,
		),
		Args: cobra.ExactArgs(2),
		RunE: func(cmd *cobra.Command, args []string) error {
			clientCtx := client.GetClientContextFromCmd(cmd)
			clientCtx, err := client.ReadTxCommandFlags(clientCtx, cmd.Flags())
			if err != nil {
				return err
			}

			connectionID := args[0]

			proofAck, err := utils.ParseProof(clientCtx.LegacyAmino, args[1])
			if err != nil {
				return err
			}

			proofHeight := uint64(clientCtx.Height)
			if err != nil {
				return err
			}

			proofEpoch, err := cmd.Flags().GetInt(flagProofEpoch)
			if err != nil {
				return err
			}

			msg := types.NewMsgConnectionOpenConfirm(
				connectionID, proofAck, uint64(proofEpoch), proofHeight, clientCtx.GetFromAddress(),
			)

			if err := msg.ValidateBasic(); err != nil {
				return err
			}

			return tx.GenerateOrBroadcastTxCLI(clientCtx, cmd.Flags(), msg)
		},
	}

	cmd.Flags().Int(flagProofEpoch, 0, "epoch for proof height")
	flags.AddTxFlagsToCmd(cmd)

	return cmd
}

// lastHeight util function to get the consensus height from the node
func lastHeight(clientCtx client.Context) (uint64, error) {
	node, err := clientCtx.GetNode()
	if err != nil {
		return 0, err
	}

	info, err := node.ABCIInfo()
	if err != nil {
		return 0, err
	}

	return uint64(info.Response.LastBlockHeight), nil
}<|MERGE_RESOLUTION|>--- conflicted
+++ resolved
@@ -139,14 +139,9 @@
 
 			msg := types.NewMsgConnectionOpenTry(
 				connectionID, clientID, counterpartyConnectionID, counterpartyClientID,
-<<<<<<< HEAD
-				counterpartyPrefix, []string{counterpartyVersions}, proofInit, proofConsensus, uint64(proofEpoch), proofHeight,
+				counterpartyClient, counterpartyPrefix, []string{counterpartyVersions},
+				proofInit, proofClient, proofConsensus, uint64(proofEpoch), proofHeight,
 				uint64(consensusEpoch), consensusHeight, clientCtx.GetFromAddress(),
-=======
-				counterpartyClient, counterpartyPrefix, []string{counterpartyVersions},
-				proofInit, proofClient, proofConsensus, proofHeight,
-				consensusHeight, clientCtx.GetFromAddress(),
->>>>>>> d9fd4d2c
 			)
 
 			if err := msg.ValidateBasic(); err != nil {
@@ -211,7 +206,6 @@
 				return err
 			}
 
-<<<<<<< HEAD
 			proofEpoch, err := cmd.Flags().GetInt(flagProofEpoch)
 			if err != nil {
 				return err
@@ -221,18 +215,12 @@
 				return err
 			}
 
-			version := args[3]
+			version := args[5]
 
 			msg := types.NewMsgConnectionOpenAck(
-				connectionID, proofTry, proofConsensus, uint64(proofEpoch), proofHeight,
-				uint64(consensusEpoch), consensusHeight, version, clientCtx.GetFromAddress(),
-=======
-			version := args[5]
-
-			msg := types.NewMsgConnectionOpenAck(
-				connectionID, counterpartyClient, proofTry, proofClient, proofConsensus, proofHeight,
-				consensusHeight, version, clientCtx.GetFromAddress(),
->>>>>>> d9fd4d2c
+				connectionID, counterpartyClient, proofTry, proofClient, proofConsensus,
+				uint64(proofEpoch), proofHeight, uint64(consensusEpoch), consensusHeight,
+				version, clientCtx.GetFromAddress(),
 			)
 
 			if err := msg.ValidateBasic(); err != nil {
