package cli

import (
	"fmt"
	"io/ioutil"
	"os"
	"strings"
	"time"
<<<<<<< HEAD
=======

	"github.com/pkg/errors"
>>>>>>> 6106861c

	"github.com/spf13/cobra"
	"github.com/spf13/viper"

	"github.com/cosmos/cosmos-sdk/client"
	"github.com/cosmos/cosmos-sdk/client/context"
	"github.com/cosmos/cosmos-sdk/client/flags"
	"github.com/cosmos/cosmos-sdk/client/keys"
	"github.com/cosmos/cosmos-sdk/codec"
	sdk "github.com/cosmos/cosmos-sdk/types"
	"github.com/cosmos/cosmos-sdk/version"
	"github.com/cosmos/cosmos-sdk/x/auth"
	"github.com/cosmos/cosmos-sdk/x/auth/client/utils"
<<<<<<< HEAD
	ibcclient "github.com/cosmos/cosmos-sdk/x/ibc/02-client/types"
	"github.com/cosmos/cosmos-sdk/x/ibc/02-client/types/tendermint"
	"github.com/cosmos/cosmos-sdk/x/ibc/03-connection/types"
	commitment "github.com/cosmos/cosmos-sdk/x/ibc/23-commitment"
	abci "github.com/tendermint/tendermint/abci/types"
	tmtypes "github.com/tendermint/tendermint/types"
)

=======
	clientutils "github.com/cosmos/cosmos-sdk/x/ibc/02-client/client/utils"
	clienttypes "github.com/cosmos/cosmos-sdk/x/ibc/02-client/types"
	"github.com/cosmos/cosmos-sdk/x/ibc/03-connection/types"
	commitment "github.com/cosmos/cosmos-sdk/x/ibc/23-commitment"
	abci "github.com/tendermint/tendermint/abci/types"
)

// Connection Handshake flags
>>>>>>> 6106861c
const (
	FlagNode1    = "node1"
	FlagNode2    = "node2"
	FlagFrom1    = "from1"
	FlagFrom2    = "from2"
	FlagChainID2 = "chain-id2"
)

// GetTxCmd returns the transaction commands for IBC Connections
func GetTxCmd(storeKey string, cdc *codec.Codec) *cobra.Command {
	ics03ConnectionTxCmd := &cobra.Command{
		Use:   "connection",
		Short: "IBC connection transaction subcommands",
	}

	ics03ConnectionTxCmd.AddCommand(client.PostCommands(
		GetCmdConnectionOpenInit(storeKey, cdc),
		GetCmdConnectionOpenTry(storeKey, cdc),
		GetCmdConnectionOpenAck(storeKey, cdc),
		GetCmdConnectionOpenConfirm(storeKey, cdc),
		GetCmdHandshakeState(storeKey, cdc),
	)...)

	return ics03ConnectionTxCmd
}

// GetCmdConnectionOpenInit defines the command to initialize a connection on
// chain A with a given counterparty chain B
func GetCmdConnectionOpenInit(storeKey string, cdc *codec.Codec) *cobra.Command {
	cmd := &cobra.Command{
		Use: strings.TrimSpace(`open-init [connection-id] [client-id] [counterparty-connection-id] 
		[counterparty-client-id] [path/to/counterparty_prefix.json]`),
		Short: "initialize connection on chain A",
		Long: strings.TrimSpace(
			fmt.Sprintf(`initialize a connection on chain A with a given counterparty chain B:

Example:
$ %s tx ibc connection open-init [connection-id] [client-id] [counterparty-connection-id] 
[counterparty-client-id] [path/to/counterparty_prefix.json]
		`, version.ClientName),
		),
		Args: cobra.ExactArgs(6),
		RunE: func(cmd *cobra.Command, args []string) error {
			txBldr := auth.NewTxBuilderFromCLI().WithTxEncoder(utils.GetTxEncoder(cdc))
			cliCtx := context.NewCLIContext().WithCodec(cdc)

			connectionID := args[0]
			clientID := args[1]
			counterpartyConnectionID := args[2]
			counterpartyClientID := args[3]

			bz, err := ioutil.ReadFile(args[4])
			if err != nil {
				return err
			}

			var counterpartyPrefix commitment.Prefix
			if err := cdc.UnmarshalJSON(bz, &counterpartyPrefix); err != nil {
				return err
			}

			msg := types.NewMsgConnectionOpenInit(
				connectionID, clientID, counterpartyConnectionID, counterpartyClientID,
				counterpartyPrefix, cliCtx.GetFromAddress(),
			)

			if err := msg.ValidateBasic(); err != nil {
				return err
			}

			return utils.GenerateOrBroadcastMsgs(cliCtx, txBldr, []sdk.Msg{msg})
		},
	}
	return cmd
}

// GetCmdConnectionOpenTry defines the command to relay a try open a connection on
// chain B
func GetCmdConnectionOpenTry(storeKey string, cdc *codec.Codec) *cobra.Command {
	cmd := &cobra.Command{
		Use: strings.TrimSpace(`open-try [connection-id] [client-id] 
[counterparty-connection-id] [counterparty-client-id] [path/to/counterparty_prefix.json] 
[counterparty-versions] [path/to/proof_init.json]`),
		Short: "initiate connection handshake between two chains",
		Long: strings.TrimSpace(
			fmt.Sprintf(`initialize a connection on chain A with a given counterparty chain B:

Example:
$ %s tx ibc connection open-try connection-id] [client-id] 
[counterparty-connection-id] [counterparty-client-id] [path/to/counterparty_prefix.json] 
[counterparty-versions] [path/to/proof_init.json]
		`, version.ClientName),
		),
		Args: cobra.ExactArgs(6),
		RunE: func(cmd *cobra.Command, args []string) error {
			txBldr := auth.NewTxBuilderFromCLI().WithTxEncoder(utils.GetTxEncoder(cdc))
			cliCtx := context.NewCLIContext().
				WithCodec(cdc).
				WithHeight(viper.GetInt64(flags.FlagHeight))

			connectionID := args[0]
			clientID := args[1]
			counterpartyConnectionID := args[2]
			counterpartyClientID := args[3]

			prefixBz, err := ioutil.ReadFile(args[4])
			if err != nil {
				return err
			}

			var counterpartyPrefix commitment.Prefix
			if err := cdc.UnmarshalJSON(prefixBz, &counterpartyPrefix); err != nil {
				return err
			}

			// TODO: parse strings?
			counterpartyVersions := args[5]

			proofBz, err := ioutil.ReadFile(args[6])
			if err != nil {
				return err
			}

			var proofInit commitment.Proof
			if err := cdc.UnmarshalJSON(proofBz, &proofInit); err != nil {
				return err
			}

			proofHeight := uint64(cliCtx.Height)
			consensusHeight, err := lastHeight(cliCtx)
			if err != nil {
				return err
			}

			msg := types.NewMsgConnectionOpenTry(
				connectionID, clientID, counterpartyConnectionID, counterpartyClientID,
				counterpartyPrefix, []string{counterpartyVersions}, proofInit, proofInit, proofHeight,
				consensusHeight, cliCtx.GetFromAddress(),
			)

			if err := msg.ValidateBasic(); err != nil {
				return err
			}

			return utils.GenerateOrBroadcastMsgs(cliCtx, txBldr, []sdk.Msg{msg})
		},
	}
	return cmd
}

// GetCmdConnectionOpenAck defines the command to relay the acceptance of a
// connection open attempt from chain B to chain A
func GetCmdConnectionOpenAck(storeKey string, cdc *codec.Codec) *cobra.Command {
	cmd := &cobra.Command{
		Use:   "open-ack [connection-id] [path/to/proof_try.json] [version]",
		Short: "relay the acceptance of a connection open attempt from chain B to chain A",
		Long: strings.TrimSpace(
			fmt.Sprintf(`relay the acceptance of a connection open attempt from chain B to chain A:

Example:
$ %s tx ibc connection open-ack [connection-id] [path/to/proof_try.json] [version]
		`, version.ClientName),
		),
		Args: cobra.ExactArgs(3),
		RunE: func(cmd *cobra.Command, args []string) error {
			txBldr := auth.NewTxBuilderFromCLI().WithTxEncoder(utils.GetTxEncoder(cdc))
			cliCtx := context.NewCLIContext().WithCodec(cdc)

			connectionID := args[0]
			proofBz, err := ioutil.ReadFile(args[1])
			if err != nil {
				return err
			}

			var proofTry commitment.Proof
			if err := cdc.UnmarshalJSON(proofBz, &proofTry); err != nil {
				return err
			}

			proofHeight := uint64(cliCtx.Height)
			consensusHeight, err := lastHeight(cliCtx)
			if err != nil {
				return err
			}

			version := args[4]

			msg := types.NewMsgConnectionOpenAck(
				connectionID, proofTry, proofTry, proofHeight,
				consensusHeight, version, cliCtx.GetFromAddress(),
			)

			if err := msg.ValidateBasic(); err != nil {
				return err
			}

			return utils.GenerateOrBroadcastMsgs(cliCtx, txBldr, []sdk.Msg{msg})
		},
	}
	return cmd
}

// GetCmdConnectionOpenConfirm defines the command to initialize a connection on
// chain A with a given counterparty chain B
func GetCmdConnectionOpenConfirm(storeKey string, cdc *codec.Codec) *cobra.Command {
	cmd := &cobra.Command{
		Use:   "open-confirm [connection-id] [path/to/proof_ack.json]",
		Short: "confirm to chain B that connection is open on chain A",
		Long: strings.TrimSpace(
			fmt.Sprintf(`confirm to chain B that connection is open on chain A:

Example:
$ %s tx ibc connection open-confirm [connection-id] [path/to/proof_ack.json]
		`, version.ClientName),
		),
		Args: cobra.ExactArgs(3),
		RunE: func(cmd *cobra.Command, args []string) error {
			txBldr := auth.NewTxBuilderFromCLI().WithTxEncoder(utils.GetTxEncoder(cdc))
			cliCtx := context.NewCLIContext().
				WithCodec(cdc).
				WithHeight(viper.GetInt64(flags.FlagHeight))

			connectionID := args[0]

			proofBz, err := ioutil.ReadFile(args[1])
			if err != nil {
				return err
			}

			var proofAck commitment.Proof
			if err := cdc.UnmarshalJSON(proofBz, &proofAck); err != nil {
				return err
			}

			proofHeight := uint64(cliCtx.Height)

			msg := types.NewMsgConnectionOpenConfirm(
				connectionID, proofAck, proofHeight, cliCtx.GetFromAddress(),
			)

			if err := msg.ValidateBasic(); err != nil {
				return err
			}

			return utils.GenerateOrBroadcastMsgs(cliCtx, txBldr, []sdk.Msg{msg})
		},
	}
	return cmd
}

// lastHeight util function to get the consensus height from the node
func lastHeight(cliCtx context.CLIContext) (uint64, error) {
	node, err := cliCtx.GetNode()
	if err != nil {
		return 0, err
	}

	info, err := node.ABCIInfo()
	if err != nil {
		return 0, err
	}

	return uint64(info.Response.LastBlockHeight), nil
}

func GetCmdHandshakeState(storeKey string, cdc *codec.Codec) *cobra.Command {
	cmd := &cobra.Command{
		Use:   "handshake [conn-id-chain-1] [client-id-chain-1] [path-chain-1] [conn-id-chain-2] [client-id-chain-2] [path-chain-2] ",
		Short: "initiate connection handshake between two chains",
		Args:  cobra.ExactArgs(6),
		RunE: func(cmd *cobra.Command, args []string) error {
<<<<<<< HEAD
=======

			viper.Set(flags.FlagProve, true)

>>>>>>> 6106861c
			// --chain-id values for each chain
			cid1 := viper.GetString(flags.FlagChainID)
			cid2 := viper.GetString(FlagChainID2)

			// --from values for each wallet
			from1 := viper.GetString(FlagFrom1)
			from2 := viper.GetString(FlagFrom2)

			// --node values for each RPC
			rpc1 := viper.GetString(FlagNode1)
			rpc2 := viper.GetString(FlagNode2)

			// ibc connection-id for each chain
			connID1 := args[0]
			connID2 := args[3]

			// ibc client-id for each chain
			clientID1 := args[1]
			clientID2 := args[4]

			// Get default version
			version := types.GetCompatibleVersions()[0]

			// Create txbldr, clictx, querier for cid1
			viper.Set(flags.FlagChainID, cid1)
			txBldr1 := auth.NewTxBuilderFromCLI().WithTxEncoder(utils.GetTxEncoder(cdc))
			ctx1 := context.NewCLIContextIBC(from1, cid1, rpc1).WithCodec(cdc).
				WithBroadcastMode(flags.BroadcastBlock)

			// Create txbldr, clictx, querier for cid1
			viper.Set(flags.FlagChainID, cid2)
			txBldr2 := auth.NewTxBuilderFromCLI().WithTxEncoder(utils.GetTxEncoder(cdc))
			ctx2 := context.NewCLIContextIBC(from2, cid2, rpc2).WithCodec(cdc).
				WithBroadcastMode(flags.BroadcastBlock)

			// read in path for cid1
			path1, err := parsePath(ctx1.Codec, args[2])
			if err != nil {
				return err
			}

			// read in path for cid2
			path2, err := parsePath(ctx1.Codec, args[5])
			if err != nil {
				return err
			}

<<<<<<< HEAD
			// get passphrase for key from1
			passphrase1, err := keys.GetPassphrase(from1)
			if err != nil {
				return err
			}

			// get passphrase for key from2
			passphrase2, err := keys.GetPassphrase(from2)
			if err != nil {
				return err
			}

=======
>>>>>>> 6106861c
			viper.Set(flags.FlagChainID, cid1)
			msgOpenInit := types.NewMsgConnectionOpenInit(
				connID1, clientID1, connID2, clientID2,
				path2, ctx1.GetFromAddress(),
			)

<<<<<<< HEAD
			fmt.Printf("%v <- %-14v", cid1, msgOpenInit.Type())
			res, err := utils.CompleteAndBroadcastTx(txBldr1, ctx1, []sdk.Msg{msgOpenInit}, passphrase1)
			if err != nil || !res.IsOK() {
				return err
			}

			fmt.Printf(" [OK] txid(%v) client(%v) conn(%v)\n", res.TxHash, clientID1, connID1)
=======
			if err := msgOpenInit.ValidateBasic(); err != nil {
				return err
			}

			err = utils.CompleteAndBroadcastTxCLI(txBldr1, ctx1, []sdk.Msg{msgOpenInit})
			if err != nil {
				return err
			}
>>>>>>> 6106861c

			// Another block has to be passed after msgOpenInit is committed
			// to retrieve the correct proofs
			// TODO: Modify this to actually check two blocks being processed, and
			// remove hardcoding this to 8 seconds.
			time.Sleep(8 * time.Second)

<<<<<<< HEAD
			header, err := getHeader(ctx1)
=======
			header, err := clientutils.GetTendermintHeader(ctx1)
>>>>>>> 6106861c
			if err != nil {
				return err
			}

			// Create and send msgUpdateClient
			viper.Set(flags.FlagChainID, cid2)
<<<<<<< HEAD
			msgUpdateClient := ibcclient.NewMsgUpdateClient(clientID2, header, ctx2.GetFromAddress())
			fmt.Printf("%v <- %-14v", cid2, msgUpdateClient.Type())
			res, err = utils.CompleteAndBroadcastTx(txBldr2, ctx2, []sdk.Msg{msgUpdateClient}, passphrase2)
			if err != nil || !res.IsOK() {
				return err
			}
			fmt.Printf(" [OK] txid(%v) client(%v)\n", res.TxHash, clientID1)
=======
			msgUpdateClient := clienttypes.NewMsgUpdateClient(clientID2, header, ctx2.GetFromAddress())

			if err := msgUpdateClient.ValidateBasic(); err != nil {
				return err
			}

			err = utils.CompleteAndBroadcastTxCLI(txBldr2, ctx2, []sdk.Msg{msgUpdateClient})
			if err != nil {
				return err
			}
			fmt.Printf(" [OK] client(%v)\n", clientID1)
>>>>>>> 6106861c

			// Fetch proofs from cid1
			viper.Set(flags.FlagChainID, cid1)
			proofs, err := queryProofs(ctx1.WithHeight(header.Height-1), connID1, storeKey)
			if err != nil {
				return err
			}

<<<<<<< HEAD
			// Create and send msgOpenTry
			viper.Set(flags.FlagChainID, cid2)
			msgOpenTry := types.NewMsgConnectionOpenTry(connID2, clientID2, connID1, clientID1, path1, []string{version}, proofs.Proof, uint64(header.Height), uint64(header.Height), ctx2.GetFromAddress())
			fmt.Printf("%v <- %-14v", cid2, msgOpenTry.Type())
			res, err = utils.CompleteAndBroadcastTx(txBldr2, ctx2, []sdk.Msg{msgOpenTry}, passphrase2)
			if err != nil || !res.IsOK() {
				return err
			}

			fmt.Printf(" [OK] txid(%v) client(%v) connection(%v)\n", res.TxHash, clientID2, connID2)
=======
			csProof, err := clientutils.QueryConsensusStateProof(ctx1.WithHeight(header.Height-1), clientID1)
			if err != nil {
				return err
			}

			// Create and send msgOpenTry
			viper.Set(flags.FlagChainID, cid2)
			msgOpenTry := types.NewMsgConnectionOpenTry(connID2, clientID2, connID1, clientID1, path1, []string{version}, proofs.Proof, csProof.Proof, uint64(header.Height), uint64(header.Height), ctx2.GetFromAddress())

			if err := msgOpenTry.ValidateBasic(); err != nil {
				return err
			}

			err = utils.CompleteAndBroadcastTxCLI(txBldr2, ctx2, []sdk.Msg{msgOpenTry})
			if err != nil {
				return err
			}

			fmt.Printf(" [OK] client(%v) connection(%v)\n", clientID2, connID2)
>>>>>>> 6106861c

			// Another block has to be passed after msgOpenInit is committed
			// to retrieve the correct proofs
			// TODO: Modify this to actually check two blocks being processed, and
			// remove hardcoding this to 8 seconds.
			time.Sleep(8 * time.Second)

<<<<<<< HEAD
			header, err = getHeader(ctx2)
=======
			header, err = clientutils.GetTendermintHeader(ctx2)
>>>>>>> 6106861c
			if err != nil {
				return err
			}

			// Update the client for cid2 on cid1
			viper.Set(flags.FlagChainID, cid1)
<<<<<<< HEAD
			msgUpdateClient = ibcclient.NewMsgUpdateClient(clientID1, header, ctx1.GetFromAddress())
			fmt.Printf("%v <- %-14v", cid1, msgUpdateClient.Type())
			res, err = utils.CompleteAndBroadcastTx(txBldr1, ctx1, []sdk.Msg{msgUpdateClient}, passphrase1)
			if err != nil || !res.IsOK() {
				return err
			}
			fmt.Printf(" [OK] txid(%v) client(%v)\n", res.TxHash, clientID2)
=======
			msgUpdateClient = clienttypes.NewMsgUpdateClient(clientID1, header, ctx1.GetFromAddress())

			if err := msgUpdateClient.ValidateBasic(); err != nil {
				return err
			}

			err = utils.CompleteAndBroadcastTxCLI(txBldr1, ctx1, []sdk.Msg{msgUpdateClient})
			if err != nil {
				return err
			}
			fmt.Printf(" [OK] client(%v)\n", clientID2)
>>>>>>> 6106861c

			// Fetch proofs from cid2
			viper.Set(flags.FlagChainID, cid2)
			proofs, err = queryProofs(ctx2.WithHeight(header.Height-1), connID2, storeKey)
			if err != nil {
				return err
			}

<<<<<<< HEAD
			// Create and send msgOpenAck
			viper.Set(flags.FlagChainID, cid1)
			msgOpenAck := types.NewMsgConnectionOpenAck(connID1, proofs.Proof, uint64(header.Height), uint64(header.Height), version, ctx1.GetFromAddress())
			fmt.Printf("%v <- %-14v", cid1, msgOpenAck.Type())
			res, err = utils.CompleteAndBroadcastTx(txBldr1, ctx1, []sdk.Msg{msgOpenAck}, passphrase1)
			if err != nil || !res.IsOK() {
				return err
			}
			fmt.Printf(" [OK] txid(%v) connection(%v)\n", res.TxHash, connID1)
=======
			csProof, err = clientutils.QueryConsensusStateProof(ctx2.WithHeight(header.Height-1), clientID2)
			if err != nil {
				return err
			}

			// Create and send msgOpenAck
			viper.Set(flags.FlagChainID, cid1)
			msgOpenAck := types.NewMsgConnectionOpenAck(connID1, proofs.Proof, csProof.Proof, uint64(header.Height), uint64(header.Height), version, ctx1.GetFromAddress())

			if err := msgOpenAck.ValidateBasic(); err != nil {
				return err
			}

			err = utils.CompleteAndBroadcastTxCLI(txBldr1, ctx1, []sdk.Msg{msgOpenAck})
			if err != nil {
				return err
			}
			fmt.Printf(" [OK] connection(%v)\n", connID1)
>>>>>>> 6106861c

			// Another block has to be passed after msgOpenInit is committed
			// to retrieve the correct proofs
			// TODO: Modify this to actually check two blocks being processed, and
			// remove hardcoding this to 8 seconds.
			time.Sleep(8 * time.Second)

<<<<<<< HEAD
			header, err = getHeader(ctx1)
=======
			header, err = clientutils.GetTendermintHeader(ctx1)
>>>>>>> 6106861c
			if err != nil {
				return err
			}

			// Update client for cid1 on cid2
			viper.Set(flags.FlagChainID, cid2)
<<<<<<< HEAD
			msgUpdateClient = ibcclient.NewMsgUpdateClient(clientID2, header, ctx2.GetFromAddress())
			fmt.Printf("%v <- %-14v", cid2, msgUpdateClient.Type())
			res, err = utils.CompleteAndBroadcastTx(txBldr2, ctx2, []sdk.Msg{msgUpdateClient}, passphrase2)
			if err != nil || !res.IsOK() {
				return err
			}
			fmt.Printf(" [OK] txid(%v) client(%v)\n", res.TxHash, clientID1)
=======
			msgUpdateClient = clienttypes.NewMsgUpdateClient(clientID2, header, ctx2.GetFromAddress())

			if err := msgUpdateClient.ValidateBasic(); err != nil {
				return err
			}

			err = utils.CompleteAndBroadcastTxCLI(txBldr2, ctx2, []sdk.Msg{msgUpdateClient})
			if err != nil {
				return err
			}
			fmt.Printf(" [OK] client(%v)\n", clientID1)
>>>>>>> 6106861c

			// Fetch proof from cid1
			viper.Set(flags.FlagChainID, cid1)
			proofs, err = queryProofs(ctx1.WithHeight(header.Height-1), connID1, storeKey)
			if err != nil {
				return err
			}

			// Create and send msgOpenConfirm
			viper.Set(flags.FlagChainID, cid2)
			msgOpenConfirm := types.NewMsgConnectionOpenConfirm(connID2, proofs.Proof, uint64(header.Height), ctx2.GetFromAddress())
<<<<<<< HEAD
			fmt.Printf("%v <- %-14v", cid1, msgOpenConfirm.Type())
			res, err = utils.CompleteAndBroadcastTx(txBldr2, ctx2, []sdk.Msg{msgOpenConfirm}, passphrase2)
			if err != nil || !res.IsOK() {
				return err
			}
			fmt.Printf(" [OK] txid(%v) connection(%v)\n", res.TxHash, connID2)
=======

			if err := msgOpenConfirm.ValidateBasic(); err != nil {
				return err
			}

			err = utils.CompleteAndBroadcastTxCLI(txBldr2, ctx2, []sdk.Msg{msgOpenConfirm})
			if err != nil {
				return err
			}
			fmt.Printf(" [OK] connection(%v)\n", connID2)
>>>>>>> 6106861c

			return nil
		},
	}

	cmd.Flags().String(FlagNode1, "tcp://localhost:26657", "RPC port for the first chain")
	cmd.Flags().String(FlagNode2, "tcp://localhost:26657", "RPC port for the second chain")
	cmd.Flags().String(FlagFrom1, "", "key in local keystore for first chain")
	cmd.Flags().String(FlagFrom2, "", "key in local keystore for second chain")
	cmd.Flags().String(FlagChainID2, "", "chain-id for the second chain")

	cmd.MarkFlagRequired(FlagNode1)
	cmd.MarkFlagRequired(FlagNode2)
	cmd.MarkFlagRequired(FlagFrom1)
	cmd.MarkFlagRequired(FlagFrom2)
	cmd.MarkFlagRequired(FlagChainID2)

	return cmd
}

<<<<<<< HEAD
func getHeader(ctx context.CLIContext) (res tendermint.Header, err error) {
	node, err := ctx.GetNode()
	if err != nil {
		return
	}

	info, err := node.ABCIInfo()
	if err != nil {
		return
	}

	height := info.Response.LastBlockHeight
	prevheight := height - 1

	commit, err := node.Commit(&height)
	if err != nil {
		return
	}

	validators, err := node.Validators(&prevheight)
	if err != nil {
		return
	}

	nextvalidators, err := node.Validators(&height)
	if err != nil {
		return
	}

	res = tendermint.Header{
		SignedHeader:     commit.SignedHeader,
		ValidatorSet:     tmtypes.NewValidatorSet(validators.Validators),
		NextValidatorSet: tmtypes.NewValidatorSet(nextvalidators.Validators),
	}

	return
}

func queryProofs(ctx client.CLIContext, connectionID string, queryRoute string) (types.ConnectionResponse, error) {
	var connRes types.ConnectionResponse
	bz, err := ctx.Codec.MarshalJSON(types.NewQueryConnectionParams(connectionID))
	if err != nil {
		return connRes, err
	}

	req := abci.RequestQuery{
		Path:  fmt.Sprintf("custom/%s/%s", queryRoute, types.QueryConnection),
		Data:  bz,
		Prove: viper.GetBool(flags.FlagProve),
	}

=======
func queryProofs(ctx client.CLIContext, connectionID string, queryRoute string) (types.ConnectionResponse, error) {

	var connRes types.ConnectionResponse

	req := abci.RequestQuery{
		Path:  "store/ibc/key",
		Data:  []byte(fmt.Sprintf("connections/%s", connectionID)),
		Prove: true,
	}
>>>>>>> 6106861c
	res, err := ctx.QueryABCI(req)
	if err != nil {
		return connRes, err
	}

	var connection types.ConnectionEnd
<<<<<<< HEAD
	if err := ctx.Codec.UnmarshalJSON(res.Value, &connection); err != nil {
		return connRes, err
	}

=======
	if err := ctx.Codec.UnmarshalBinaryLengthPrefixed(res.Value, &connection); err != nil {
		return connRes, err
	}
>>>>>>> 6106861c
	return types.NewConnectionResponse(connectionID, connection, res.Proof, res.Height), nil
}

func parsePath(cdc *codec.Codec, arg string) (commitment.Prefix, error) {
	var path commitment.Prefix
	if err := cdc.UnmarshalJSON([]byte(arg), &path); err != nil {
		fmt.Fprintf(os.Stderr, "failed to unmarshall input into struct, checking for file...")
		contents, err := ioutil.ReadFile(arg)
		if err != nil {
<<<<<<< HEAD
			return path, fmt.Errorf("error opening path file: %v\n", err)
		}
		if err := cdc.UnmarshalJSON(contents, &path); err != nil {
			return path, fmt.Errorf("error unmarshalling path file: %v\n", err)
=======
			return path, errors.Wrap(err, "error opening path file")
		}
		if err := cdc.UnmarshalJSON(contents, &path); err != nil {
			return path, errors.Wrap(err, "error unmarshalling path file")
>>>>>>> 6106861c
		}
	}
	return path, nil
}<|MERGE_RESOLUTION|>--- conflicted
+++ resolved
@@ -6,11 +6,8 @@
 	"os"
 	"strings"
 	"time"
-<<<<<<< HEAD
-=======
 
 	"github.com/pkg/errors"
->>>>>>> 6106861c
 
 	"github.com/spf13/cobra"
 	"github.com/spf13/viper"
@@ -24,16 +21,6 @@
 	"github.com/cosmos/cosmos-sdk/version"
 	"github.com/cosmos/cosmos-sdk/x/auth"
 	"github.com/cosmos/cosmos-sdk/x/auth/client/utils"
-<<<<<<< HEAD
-	ibcclient "github.com/cosmos/cosmos-sdk/x/ibc/02-client/types"
-	"github.com/cosmos/cosmos-sdk/x/ibc/02-client/types/tendermint"
-	"github.com/cosmos/cosmos-sdk/x/ibc/03-connection/types"
-	commitment "github.com/cosmos/cosmos-sdk/x/ibc/23-commitment"
-	abci "github.com/tendermint/tendermint/abci/types"
-	tmtypes "github.com/tendermint/tendermint/types"
-)
-
-=======
 	clientutils "github.com/cosmos/cosmos-sdk/x/ibc/02-client/client/utils"
 	clienttypes "github.com/cosmos/cosmos-sdk/x/ibc/02-client/types"
 	"github.com/cosmos/cosmos-sdk/x/ibc/03-connection/types"
@@ -42,7 +29,6 @@
 )
 
 // Connection Handshake flags
->>>>>>> 6106861c
 const (
 	FlagNode1    = "node1"
 	FlagNode2    = "node2"
@@ -314,12 +300,9 @@
 		Short: "initiate connection handshake between two chains",
 		Args:  cobra.ExactArgs(6),
 		RunE: func(cmd *cobra.Command, args []string) error {
-<<<<<<< HEAD
-=======
 
 			viper.Set(flags.FlagProve, true)
 
->>>>>>> 6106861c
 			// --chain-id values for each chain
 			cid1 := viper.GetString(flags.FlagChainID)
 			cid2 := viper.GetString(FlagChainID2)
@@ -367,7 +350,6 @@
 				return err
 			}
 
-<<<<<<< HEAD
 			// get passphrase for key from1
 			passphrase1, err := keys.GetPassphrase(from1)
 			if err != nil {
@@ -380,15 +362,16 @@
 				return err
 			}
 
-=======
->>>>>>> 6106861c
 			viper.Set(flags.FlagChainID, cid1)
 			msgOpenInit := types.NewMsgConnectionOpenInit(
 				connID1, clientID1, connID2, clientID2,
 				path2, ctx1.GetFromAddress(),
 			)
 
-<<<<<<< HEAD
+			if err := msgOpenInit.ValidateBasic(); err != nil {
+				return err
+			}
+
 			fmt.Printf("%v <- %-14v", cid1, msgOpenInit.Type())
 			res, err := utils.CompleteAndBroadcastTx(txBldr1, ctx1, []sdk.Msg{msgOpenInit}, passphrase1)
 			if err != nil || !res.IsOK() {
@@ -396,16 +379,6 @@
 			}
 
 			fmt.Printf(" [OK] txid(%v) client(%v) conn(%v)\n", res.TxHash, clientID1, connID1)
-=======
-			if err := msgOpenInit.ValidateBasic(); err != nil {
-				return err
-			}
-
-			err = utils.CompleteAndBroadcastTxCLI(txBldr1, ctx1, []sdk.Msg{msgOpenInit})
-			if err != nil {
-				return err
-			}
->>>>>>> 6106861c
 
 			// Another block has to be passed after msgOpenInit is committed
 			// to retrieve the correct proofs
@@ -413,38 +386,25 @@
 			// remove hardcoding this to 8 seconds.
 			time.Sleep(8 * time.Second)
 
-<<<<<<< HEAD
-			header, err := getHeader(ctx1)
-=======
 			header, err := clientutils.GetTendermintHeader(ctx1)
->>>>>>> 6106861c
 			if err != nil {
 				return err
 			}
 
 			// Create and send msgUpdateClient
 			viper.Set(flags.FlagChainID, cid2)
-<<<<<<< HEAD
-			msgUpdateClient := ibcclient.NewMsgUpdateClient(clientID2, header, ctx2.GetFromAddress())
+			msgUpdateClient := clienttypes.NewMsgUpdateClient(clientID2, header, ctx2.GetFromAddress())
+
+			if err := msgUpdateClient.ValidateBasic(); err != nil {
+				return err
+			}
+
 			fmt.Printf("%v <- %-14v", cid2, msgUpdateClient.Type())
 			res, err = utils.CompleteAndBroadcastTx(txBldr2, ctx2, []sdk.Msg{msgUpdateClient}, passphrase2)
 			if err != nil || !res.IsOK() {
 				return err
 			}
 			fmt.Printf(" [OK] txid(%v) client(%v)\n", res.TxHash, clientID1)
-=======
-			msgUpdateClient := clienttypes.NewMsgUpdateClient(clientID2, header, ctx2.GetFromAddress())
-
-			if err := msgUpdateClient.ValidateBasic(); err != nil {
-				return err
-			}
-
-			err = utils.CompleteAndBroadcastTxCLI(txBldr2, ctx2, []sdk.Msg{msgUpdateClient})
-			if err != nil {
-				return err
-			}
-			fmt.Printf(" [OK] client(%v)\n", clientID1)
->>>>>>> 6106861c
 
 			// Fetch proofs from cid1
 			viper.Set(flags.FlagChainID, cid1)
@@ -453,18 +413,6 @@
 				return err
 			}
 
-<<<<<<< HEAD
-			// Create and send msgOpenTry
-			viper.Set(flags.FlagChainID, cid2)
-			msgOpenTry := types.NewMsgConnectionOpenTry(connID2, clientID2, connID1, clientID1, path1, []string{version}, proofs.Proof, uint64(header.Height), uint64(header.Height), ctx2.GetFromAddress())
-			fmt.Printf("%v <- %-14v", cid2, msgOpenTry.Type())
-			res, err = utils.CompleteAndBroadcastTx(txBldr2, ctx2, []sdk.Msg{msgOpenTry}, passphrase2)
-			if err != nil || !res.IsOK() {
-				return err
-			}
-
-			fmt.Printf(" [OK] txid(%v) client(%v) connection(%v)\n", res.TxHash, clientID2, connID2)
-=======
 			csProof, err := clientutils.QueryConsensusStateProof(ctx1.WithHeight(header.Height-1), clientID1)
 			if err != nil {
 				return err
@@ -478,13 +426,14 @@
 				return err
 			}
 
-			err = utils.CompleteAndBroadcastTxCLI(txBldr2, ctx2, []sdk.Msg{msgOpenTry})
-			if err != nil {
-				return err
-			}
-
-			fmt.Printf(" [OK] client(%v) connection(%v)\n", clientID2, connID2)
->>>>>>> 6106861c
+			fmt.Printf("%v <- %-14v", cid2, msgOpenTry.Type())
+
+			res, err = utils.CompleteAndBroadcastTx(txBldr2, ctx2, []sdk.Msg{msgOpenTry}, passphrase2)
+			if err != nil || !res.IsOK() {
+				return err
+			}
+
+			fmt.Printf(" [OK] txid(%v) client(%v) connection(%v)\n", res.TxHash, clientID2, connID2)
 
 			// Another block has to be passed after msgOpenInit is committed
 			// to retrieve the correct proofs
@@ -492,38 +441,24 @@
 			// remove hardcoding this to 8 seconds.
 			time.Sleep(8 * time.Second)
 
-<<<<<<< HEAD
-			header, err = getHeader(ctx2)
-=======
 			header, err = clientutils.GetTendermintHeader(ctx2)
->>>>>>> 6106861c
 			if err != nil {
 				return err
 			}
 
 			// Update the client for cid2 on cid1
 			viper.Set(flags.FlagChainID, cid1)
-<<<<<<< HEAD
-			msgUpdateClient = ibcclient.NewMsgUpdateClient(clientID1, header, ctx1.GetFromAddress())
-			fmt.Printf("%v <- %-14v", cid1, msgUpdateClient.Type())
+			msgUpdateClient = clienttypes.NewMsgUpdateClient(clientID1, header, ctx1.GetFromAddress())
+
+			if err := msgUpdateClient.ValidateBasic(); err != nil {
+				return err
+			}
+
 			res, err = utils.CompleteAndBroadcastTx(txBldr1, ctx1, []sdk.Msg{msgUpdateClient}, passphrase1)
 			if err != nil || !res.IsOK() {
 				return err
 			}
 			fmt.Printf(" [OK] txid(%v) client(%v)\n", res.TxHash, clientID2)
-=======
-			msgUpdateClient = clienttypes.NewMsgUpdateClient(clientID1, header, ctx1.GetFromAddress())
-
-			if err := msgUpdateClient.ValidateBasic(); err != nil {
-				return err
-			}
-
-			err = utils.CompleteAndBroadcastTxCLI(txBldr1, ctx1, []sdk.Msg{msgUpdateClient})
-			if err != nil {
-				return err
-			}
-			fmt.Printf(" [OK] client(%v)\n", clientID2)
->>>>>>> 6106861c
 
 			// Fetch proofs from cid2
 			viper.Set(flags.FlagChainID, cid2)
@@ -532,17 +467,6 @@
 				return err
 			}
 
-<<<<<<< HEAD
-			// Create and send msgOpenAck
-			viper.Set(flags.FlagChainID, cid1)
-			msgOpenAck := types.NewMsgConnectionOpenAck(connID1, proofs.Proof, uint64(header.Height), uint64(header.Height), version, ctx1.GetFromAddress())
-			fmt.Printf("%v <- %-14v", cid1, msgOpenAck.Type())
-			res, err = utils.CompleteAndBroadcastTx(txBldr1, ctx1, []sdk.Msg{msgOpenAck}, passphrase1)
-			if err != nil || !res.IsOK() {
-				return err
-			}
-			fmt.Printf(" [OK] txid(%v) connection(%v)\n", res.TxHash, connID1)
-=======
 			csProof, err = clientutils.QueryConsensusStateProof(ctx2.WithHeight(header.Height-1), clientID2)
 			if err != nil {
 				return err
@@ -556,12 +480,13 @@
 				return err
 			}
 
-			err = utils.CompleteAndBroadcastTxCLI(txBldr1, ctx1, []sdk.Msg{msgOpenAck})
-			if err != nil {
-				return err
-			}
-			fmt.Printf(" [OK] connection(%v)\n", connID1)
->>>>>>> 6106861c
+			fmt.Printf("%v <- %-14v", cid1, msgOpenAck.Type())
+
+			res, err = utils.CompleteAndBroadcastTx(txBldr1, ctx1, []sdk.Msg{msgOpenAck}, passphrase1)
+			if err != nil || !res.IsOK() {
+				return err
+			}
+			fmt.Printf(" [OK] txid(%v) connection(%v)\n", res.TxHash, connID1)
 
 			// Another block has to be passed after msgOpenInit is committed
 			// to retrieve the correct proofs
@@ -569,40 +494,28 @@
 			// remove hardcoding this to 8 seconds.
 			time.Sleep(8 * time.Second)
 
-<<<<<<< HEAD
-			header, err = getHeader(ctx1)
-=======
 			header, err = clientutils.GetTendermintHeader(ctx1)
->>>>>>> 6106861c
 			if err != nil {
 				return err
 			}
 
 			// Update client for cid1 on cid2
 			viper.Set(flags.FlagChainID, cid2)
-<<<<<<< HEAD
-			msgUpdateClient = ibcclient.NewMsgUpdateClient(clientID2, header, ctx2.GetFromAddress())
+
+			msgUpdateClient = clienttypes.NewMsgUpdateClient(clientID2, header, ctx2.GetFromAddress())
+
+			if err := msgUpdateClient.ValidateBasic(); err != nil {
+				return err
+			}
+
 			fmt.Printf("%v <- %-14v", cid2, msgUpdateClient.Type())
+
 			res, err = utils.CompleteAndBroadcastTx(txBldr2, ctx2, []sdk.Msg{msgUpdateClient}, passphrase2)
 			if err != nil || !res.IsOK() {
 				return err
 			}
 			fmt.Printf(" [OK] txid(%v) client(%v)\n", res.TxHash, clientID1)
-=======
-			msgUpdateClient = clienttypes.NewMsgUpdateClient(clientID2, header, ctx2.GetFromAddress())
-
-			if err := msgUpdateClient.ValidateBasic(); err != nil {
-				return err
-			}
-
-			err = utils.CompleteAndBroadcastTxCLI(txBldr2, ctx2, []sdk.Msg{msgUpdateClient})
-			if err != nil {
-				return err
-			}
-			fmt.Printf(" [OK] client(%v)\n", clientID1)
->>>>>>> 6106861c
-
-			// Fetch proof from cid1
+
 			viper.Set(flags.FlagChainID, cid1)
 			proofs, err = queryProofs(ctx1.WithHeight(header.Height-1), connID1, storeKey)
 			if err != nil {
@@ -612,25 +525,18 @@
 			// Create and send msgOpenConfirm
 			viper.Set(flags.FlagChainID, cid2)
 			msgOpenConfirm := types.NewMsgConnectionOpenConfirm(connID2, proofs.Proof, uint64(header.Height), ctx2.GetFromAddress())
-<<<<<<< HEAD
+
+			if err := msgOpenConfirm.ValidateBasic(); err != nil {
+				return err
+			}
+
 			fmt.Printf("%v <- %-14v", cid1, msgOpenConfirm.Type())
+
 			res, err = utils.CompleteAndBroadcastTx(txBldr2, ctx2, []sdk.Msg{msgOpenConfirm}, passphrase2)
 			if err != nil || !res.IsOK() {
 				return err
 			}
 			fmt.Printf(" [OK] txid(%v) connection(%v)\n", res.TxHash, connID2)
-=======
-
-			if err := msgOpenConfirm.ValidateBasic(); err != nil {
-				return err
-			}
-
-			err = utils.CompleteAndBroadcastTxCLI(txBldr2, ctx2, []sdk.Msg{msgOpenConfirm})
-			if err != nil {
-				return err
-			}
-			fmt.Printf(" [OK] connection(%v)\n", connID2)
->>>>>>> 6106861c
 
 			return nil
 		},
@@ -651,59 +557,6 @@
 	return cmd
 }
 
-<<<<<<< HEAD
-func getHeader(ctx context.CLIContext) (res tendermint.Header, err error) {
-	node, err := ctx.GetNode()
-	if err != nil {
-		return
-	}
-
-	info, err := node.ABCIInfo()
-	if err != nil {
-		return
-	}
-
-	height := info.Response.LastBlockHeight
-	prevheight := height - 1
-
-	commit, err := node.Commit(&height)
-	if err != nil {
-		return
-	}
-
-	validators, err := node.Validators(&prevheight)
-	if err != nil {
-		return
-	}
-
-	nextvalidators, err := node.Validators(&height)
-	if err != nil {
-		return
-	}
-
-	res = tendermint.Header{
-		SignedHeader:     commit.SignedHeader,
-		ValidatorSet:     tmtypes.NewValidatorSet(validators.Validators),
-		NextValidatorSet: tmtypes.NewValidatorSet(nextvalidators.Validators),
-	}
-
-	return
-}
-
-func queryProofs(ctx client.CLIContext, connectionID string, queryRoute string) (types.ConnectionResponse, error) {
-	var connRes types.ConnectionResponse
-	bz, err := ctx.Codec.MarshalJSON(types.NewQueryConnectionParams(connectionID))
-	if err != nil {
-		return connRes, err
-	}
-
-	req := abci.RequestQuery{
-		Path:  fmt.Sprintf("custom/%s/%s", queryRoute, types.QueryConnection),
-		Data:  bz,
-		Prove: viper.GetBool(flags.FlagProve),
-	}
-
-=======
 func queryProofs(ctx client.CLIContext, connectionID string, queryRoute string) (types.ConnectionResponse, error) {
 
 	var connRes types.ConnectionResponse
@@ -713,23 +566,15 @@
 		Data:  []byte(fmt.Sprintf("connections/%s", connectionID)),
 		Prove: true,
 	}
->>>>>>> 6106861c
 	res, err := ctx.QueryABCI(req)
 	if err != nil {
 		return connRes, err
 	}
 
 	var connection types.ConnectionEnd
-<<<<<<< HEAD
-	if err := ctx.Codec.UnmarshalJSON(res.Value, &connection); err != nil {
-		return connRes, err
-	}
-
-=======
 	if err := ctx.Codec.UnmarshalBinaryLengthPrefixed(res.Value, &connection); err != nil {
 		return connRes, err
 	}
->>>>>>> 6106861c
 	return types.NewConnectionResponse(connectionID, connection, res.Proof, res.Height), nil
 }
 
@@ -739,17 +584,10 @@
 		fmt.Fprintf(os.Stderr, "failed to unmarshall input into struct, checking for file...")
 		contents, err := ioutil.ReadFile(arg)
 		if err != nil {
-<<<<<<< HEAD
-			return path, fmt.Errorf("error opening path file: %v\n", err)
-		}
-		if err := cdc.UnmarshalJSON(contents, &path); err != nil {
-			return path, fmt.Errorf("error unmarshalling path file: %v\n", err)
-=======
 			return path, errors.Wrap(err, "error opening path file")
 		}
 		if err := cdc.UnmarshalJSON(contents, &path); err != nil {
 			return path, errors.Wrap(err, "error unmarshalling path file")
->>>>>>> 6106861c
 		}
 	}
 	return path, nil
