--- conflicted
+++ resolved
@@ -51,14 +51,10 @@
 		return nil, err
 	}
 
-<<<<<<< HEAD
-	connRes := types.NewConnectionResponse(connectionID, connection, res.ProofOps, res.Height)
-=======
 	proofBz, err := clientCtx.Codec.MarshalBinaryBare(res.Proof)
 	if err != nil {
 		return nil, err
 	}
->>>>>>> e6bb2e7e
 
 	return types.NewQueryConnectionResponse(connection, proofBz, res.Height), nil
 }
@@ -103,12 +99,7 @@
 		return nil, err
 	}
 
-<<<<<<< HEAD
-	connPathsRes := types.NewClientConnectionsResponse(clientID, paths, res.ProofOps, res.Height)
-	return connPathsRes, nil
-=======
 	return types.NewQueryClientConnectionsResponse(clientID, paths, proofBz, res.Height), nil
->>>>>>> e6bb2e7e
 }
 
 // ParsePrefix unmarshals an cmd input argument from a JSON string to a commitment
