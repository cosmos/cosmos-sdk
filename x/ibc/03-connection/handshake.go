package connection

import (
	"errors"

	"github.com/cosmos/cosmos-sdk/store/state"
	sdk "github.com/cosmos/cosmos-sdk/types"

	commitment "github.com/cosmos/cosmos-sdk/x/ibc/23-commitment"
)

type HandshakeStage = byte

const (
	Idle HandshakeStage = iota
	Init
	OpenTry
	Open
)

const HandshakeKind = "handshake"

type Handshaker struct {
	man Manager

	counterParty CounterpartyHandshaker
}

func NewHandshaker(man Manager) Handshaker {
	return Handshaker{
		man: man,
		counterParty: CounterpartyHandshaker{man.counterparty},
	}
}

type CounterpartyHandshaker struct {
	man CounterpartyManager
}

type HandshakeState struct {
	State

	Stage              state.Enum
	CounterpartyClient state.String

	Counterparty CounterHandshakeState
}

type CounterHandshakeState struct {
	CounterState

	Stage              commitment.Enum
	CounterpartyClient commitment.String
}

// CONTRACT: client and remote must be filled by the caller
func (man Handshaker) CreateState(parent State) HandshakeState {
	return HandshakeState{
		State: parent,
		Stage:              man.man.protocol.Value([]byte(parent.id + "/state")).Enum(),
		CounterpartyClient: man.man.protocol.Value([]byte(parent.id + "/counterpartyClient")).String(),

		// CONTRACT: counterParty must be filled by the caller
	}
}

func (man CounterpartyHandshaker) CreateState(id string) CounterHandshakeState {
	return CounterHandshakeState{
		CounterState: man.man.CreateState(id),
		Stage:              man.man.protocol.Value([]byte(id + "/state")).Enum(),
		CounterpartyClient: man.man.protocol.Value([]byte(id + "/counterpartyClient")).String(),
	}
}

func (man Handshaker) create(ctx sdk.Context, id string, connection Connection, counterpartyClient string) (obj HandshakeState, err error) {
	cobj, err := man.man.create(ctx, id, connection, HandshakeKind)
	if err != nil {
		return
	}
	obj = man.CreateState(cobj)
	obj.CounterpartyClient.Set(ctx, counterpartyClient)
	obj.Counterparty = man.counterParty.CreateState(connection.Counterparty)
	return obj, nil
}

func (man Handshaker) query(ctx sdk.Context, id string) (obj HandshakeState, err error) {
	cobj, err := man.man.query(ctx, id, HandshakeKind)
	if err != nil {
		return
	}
	obj = man.CreateState(cobj)
	obj.Counterparty = man.counterParty.CreateState(obj.GetConnection(ctx).Counterparty)
	return
}

<<<<<<< HEAD
// Using proofs: none
func (man Handshaker) OpenInit(ctx sdk.Context,
	id string, connection Connection, counterpartyClient string,
) (HandshakeObject, error) {
=======
func (obj HandshakeState) remove(ctx sdk.Context) {
	obj.State.remove(ctx)
	obj.Stage.Delete(ctx)
	obj.CounterpartyClient.Delete(ctx)
}

// Using proofs: none
func (man Handshaker) OpenInit(ctx sdk.Context,
	id string, connection Connection, counterpartyClient string,
) (HandshakeState, error) {
>>>>>>> fea2ba62
	// man.Create() will ensure
	// assert(get("connections/{identifier}") === null) and
	// set("connections{identifier}", connection)
	obj, err := man.create(ctx, id, connection, counterpartyClient)
	if err != nil {
		return HandshakeState{}, err
	}

<<<<<<< HEAD
	obj.State.Set(ctx, Init)
=======
	obj.Stage.Set(ctx, Init)
>>>>>>> fea2ba62

	return obj, nil
}

// Using proofs: counterParty.{connection,state,nextTimeout,counterpartyClient, client}
func (man Handshaker) OpenTry(ctx sdk.Context,
<<<<<<< HEAD
	proofs []commitment.Proof,
	id string, connection Connection, counterpartyClient string,
) (obj HandshakeObject, err error) {
=======
	proofs []commitment.Proof, height uint64,
	id string, connection Connection, counterpartyClient string,
) (obj HandshakeState, err error) {
>>>>>>> fea2ba62
	obj, err = man.create(ctx, id, connection, counterpartyClient)
	if err != nil {
		return
	}

<<<<<<< HEAD
	ctx, err = obj.Context(ctx, connection.Path, proofs)
=======
	ctx, err = obj.Context(ctx, height, proofs)
>>>>>>> fea2ba62
	if err != nil {
		return
	}

<<<<<<< HEAD
	if !obj.Counterparty.State.Is(ctx, Init) {
		err = errors.New("counterparty state not init")
=======
	if !obj.Counterparty.Stage.Is(ctx, Init) {
		err = errors.New("counterParty state not init")
>>>>>>> fea2ba62
		return
	}

	if !obj.Counterparty.Connection.Is(ctx, Connection{
		Client:       counterpartyClient,
		Counterparty: id,
		Path:         obj.path,
	}) {
		err = errors.New("wrong counterParty connection")
		return
	}

	if !obj.Counterparty.CounterpartyClient.Is(ctx, connection.Client) {
<<<<<<< HEAD
		err = errors.New("counterparty client not match")
=======
		err = errors.New("counterParty client not match")
>>>>>>> fea2ba62
		return
	}

	// TODO: commented out, need to check whether the stored client is compatible
	// make a separate module that manages recent n block headers
	// ref #4647
	/*
		var expected client.ConsensusState
		obj.self.Get(ctx, expheight, &expected)
		if !obj.counterParty.client.Is(ctx, expected) {
			return errors.New("unexpected counterParty client value")
		}
	*/

	// CONTRACT: OpenTry() should be called after man.Create(), not man.Query(),
	// which will ensure
	// assert(get("connections/{desiredIdentifier}") === null) and
	// set("connections{identifier}", connection)

<<<<<<< HEAD
	obj.State.Set(ctx, OpenTry)
=======
	obj.Stage.Set(ctx, OpenTry)
>>>>>>> fea2ba62

	return
}

<<<<<<< HEAD
// Using proofs: counterparty.{connection, state, counterpartyClient, client}
func (man Handshaker) OpenAck(ctx sdk.Context,
	proofs []commitment.Proof,
	id string, /*expheight uint64, */
) (obj HandshakeObject, err error) {
=======
// Using proofs: counterParty.{connection, state, timeout, counterpartyClient, client}
func (man Handshaker) OpenAck(ctx sdk.Context,
	proofs []commitment.Proof, height uint64,
	id string,
) (obj HandshakeState, err error) {
>>>>>>> fea2ba62
	obj, err = man.query(ctx, id)
	if err != nil {
		return
	}

	ctx, err = obj.Context(ctx, height, proofs)
	if err != nil {
		return
	}

	if !obj.Stage.Transit(ctx, Init, Open) {
		err = errors.New("ack on non-init connection")
		return
	}

	if !obj.Counterparty.Connection.Is(ctx, Connection{
		Client:       obj.CounterpartyClient.Get(ctx),
		Counterparty: obj.ID(),
		Path:         obj.path,
	}) {
		err = errors.New("wrong counterParty")
		return
	}

	if !obj.Counterparty.Stage.Is(ctx, OpenTry) {
		err = errors.New("counterParty state not opentry")
		return
	}

	if !obj.Counterparty.CounterpartyClient.Is(ctx, obj.GetConnection(ctx).Client) {
<<<<<<< HEAD
		err = errors.New("counterparty client not match")
=======
		err = errors.New("counterParty client not match")
>>>>>>> fea2ba62
		return
	}

	// TODO: implement in v1
	/*
		var expected client.ConsensusState
		// obj.self.Get(ctx, expheight, &expected)
		if !obj.counterParty.client.Is(ctx, expected) {
			// return errors.New("unexpected counterParty client value")
		}
	*/
	obj.Available.Set(ctx, true)

	return
}

// Using proofs: counterParty.{connection,state, nextTimeout}
func (man Handshaker) OpenConfirm(ctx sdk.Context,
<<<<<<< HEAD
	proofs []commitment.Proof,
	id string) (obj HandshakeObject, err error) {
=======
	proofs []commitment.Proof, height uint64,
	id string) (obj HandshakeState, err error) {
>>>>>>> fea2ba62

	obj, err = man.query(ctx, id)
	if err != nil {
		return
	}

	ctx, err = obj.Context(ctx, height, proofs)
	if err != nil {
		return
	}

	if !obj.Stage.Transit(ctx, OpenTry, Open) {
		err = errors.New("confirm on non-try connection")
		return
	}

<<<<<<< HEAD
	if !obj.Counterparty.State.Is(ctx, Open) {
		err = errors.New("counterparty state not open")
=======
	if !obj.Counterparty.Stage.Is(ctx, Open) {
		err = errors.New("counterParty state not open")
>>>>>>> fea2ba62
		return
	}

	obj.Available.Set(ctx, true)

	return
}<|MERGE_RESOLUTION|>--- conflicted
+++ resolved
@@ -28,7 +28,7 @@
 
 func NewHandshaker(man Manager) Handshaker {
 	return Handshaker{
-		man: man,
+		man:          man,
 		counterParty: CounterpartyHandshaker{man.counterparty},
 	}
 }
@@ -56,7 +56,7 @@
 // CONTRACT: client and remote must be filled by the caller
 func (man Handshaker) CreateState(parent State) HandshakeState {
 	return HandshakeState{
-		State: parent,
+		State:              parent,
 		Stage:              man.man.protocol.Value([]byte(parent.id + "/state")).Enum(),
 		CounterpartyClient: man.man.protocol.Value([]byte(parent.id + "/counterpartyClient")).String(),
 
@@ -66,7 +66,7 @@
 
 func (man CounterpartyHandshaker) CreateState(id string) CounterHandshakeState {
 	return CounterHandshakeState{
-		CounterState: man.man.CreateState(id),
+		CounterState:       man.man.CreateState(id),
 		Stage:              man.man.protocol.Value([]byte(id + "/state")).Enum(),
 		CounterpartyClient: man.man.protocol.Value([]byte(id + "/counterpartyClient")).String(),
 	}
@@ -93,12 +93,6 @@
 	return
 }
 
-<<<<<<< HEAD
-// Using proofs: none
-func (man Handshaker) OpenInit(ctx sdk.Context,
-	id string, connection Connection, counterpartyClient string,
-) (HandshakeObject, error) {
-=======
 func (obj HandshakeState) remove(ctx sdk.Context) {
 	obj.State.remove(ctx)
 	obj.Stage.Delete(ctx)
@@ -109,7 +103,6 @@
 func (man Handshaker) OpenInit(ctx sdk.Context,
 	id string, connection Connection, counterpartyClient string,
 ) (HandshakeState, error) {
->>>>>>> fea2ba62
 	// man.Create() will ensure
 	// assert(get("connections/{identifier}") === null) and
 	// set("connections{identifier}", connection)
@@ -118,47 +111,28 @@
 		return HandshakeState{}, err
 	}
 
-<<<<<<< HEAD
-	obj.State.Set(ctx, Init)
-=======
 	obj.Stage.Set(ctx, Init)
->>>>>>> fea2ba62
 
 	return obj, nil
 }
 
 // Using proofs: counterParty.{connection,state,nextTimeout,counterpartyClient, client}
 func (man Handshaker) OpenTry(ctx sdk.Context,
-<<<<<<< HEAD
-	proofs []commitment.Proof,
-	id string, connection Connection, counterpartyClient string,
-) (obj HandshakeObject, err error) {
-=======
 	proofs []commitment.Proof, height uint64,
 	id string, connection Connection, counterpartyClient string,
 ) (obj HandshakeState, err error) {
->>>>>>> fea2ba62
 	obj, err = man.create(ctx, id, connection, counterpartyClient)
 	if err != nil {
 		return
 	}
 
-<<<<<<< HEAD
-	ctx, err = obj.Context(ctx, connection.Path, proofs)
-=======
 	ctx, err = obj.Context(ctx, height, proofs)
->>>>>>> fea2ba62
-	if err != nil {
-		return
-	}
-
-<<<<<<< HEAD
-	if !obj.Counterparty.State.Is(ctx, Init) {
-		err = errors.New("counterparty state not init")
-=======
+	if err != nil {
+		return
+	}
+
 	if !obj.Counterparty.Stage.Is(ctx, Init) {
 		err = errors.New("counterParty state not init")
->>>>>>> fea2ba62
 		return
 	}
 
@@ -172,11 +146,7 @@
 	}
 
 	if !obj.Counterparty.CounterpartyClient.Is(ctx, connection.Client) {
-<<<<<<< HEAD
-		err = errors.New("counterparty client not match")
-=======
 		err = errors.New("counterParty client not match")
->>>>>>> fea2ba62
 		return
 	}
 
@@ -196,28 +166,16 @@
 	// assert(get("connections/{desiredIdentifier}") === null) and
 	// set("connections{identifier}", connection)
 
-<<<<<<< HEAD
-	obj.State.Set(ctx, OpenTry)
-=======
 	obj.Stage.Set(ctx, OpenTry)
->>>>>>> fea2ba62
-
-	return
-}
-
-<<<<<<< HEAD
-// Using proofs: counterparty.{connection, state, counterpartyClient, client}
-func (man Handshaker) OpenAck(ctx sdk.Context,
-	proofs []commitment.Proof,
-	id string, /*expheight uint64, */
-) (obj HandshakeObject, err error) {
-=======
+
+	return
+}
+
 // Using proofs: counterParty.{connection, state, timeout, counterpartyClient, client}
 func (man Handshaker) OpenAck(ctx sdk.Context,
 	proofs []commitment.Proof, height uint64,
 	id string,
 ) (obj HandshakeState, err error) {
->>>>>>> fea2ba62
 	obj, err = man.query(ctx, id)
 	if err != nil {
 		return
@@ -248,11 +206,7 @@
 	}
 
 	if !obj.Counterparty.CounterpartyClient.Is(ctx, obj.GetConnection(ctx).Client) {
-<<<<<<< HEAD
-		err = errors.New("counterparty client not match")
-=======
 		err = errors.New("counterParty client not match")
->>>>>>> fea2ba62
 		return
 	}
 
@@ -271,13 +225,8 @@
 
 // Using proofs: counterParty.{connection,state, nextTimeout}
 func (man Handshaker) OpenConfirm(ctx sdk.Context,
-<<<<<<< HEAD
-	proofs []commitment.Proof,
-	id string) (obj HandshakeObject, err error) {
-=======
 	proofs []commitment.Proof, height uint64,
 	id string) (obj HandshakeState, err error) {
->>>>>>> fea2ba62
 
 	obj, err = man.query(ctx, id)
 	if err != nil {
@@ -294,13 +243,8 @@
 		return
 	}
 
-<<<<<<< HEAD
-	if !obj.Counterparty.State.Is(ctx, Open) {
-		err = errors.New("counterparty state not open")
-=======
 	if !obj.Counterparty.Stage.Is(ctx, Open) {
 		err = errors.New("counterParty state not open")
->>>>>>> fea2ba62
 		return
 	}
 
