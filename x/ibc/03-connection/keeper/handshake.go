package keeper

import (
	"bytes"
	"fmt"

	sdk "github.com/cosmos/cosmos-sdk/types"
	sdkerrors "github.com/cosmos/cosmos-sdk/types/errors"
	clienttypes "github.com/cosmos/cosmos-sdk/x/ibc/02-client/types"
<<<<<<< HEAD
	clienterrors "github.com/cosmos/cosmos-sdk/x/ibc/02-client/types/errors"
=======
	"github.com/cosmos/cosmos-sdk/x/ibc/03-connection/exported"
>>>>>>> 17746870
	"github.com/cosmos/cosmos-sdk/x/ibc/03-connection/types"
	commitment "github.com/cosmos/cosmos-sdk/x/ibc/23-commitment"
	ibctypes "github.com/cosmos/cosmos-sdk/x/ibc/types"
)

// ConnOpenInit initialises a connection attempt on chain A.
//
// NOTE: Identifiers are checked on msg validation.
func (k Keeper) ConnOpenInit(
	ctx sdk.Context,
	connectionID, // identifier
	clientID string,
	counterparty types.Counterparty, // desiredCounterpartyConnectionIdentifier, counterpartyPrefix, counterpartyClientIdentifier
) error {
	_, found := k.GetConnection(ctx, connectionID)
	if found {
		return sdkerrors.Wrap(types.ErrConnectionExists, "cannot initialize connection")
	}

	// connection defines chain A's ConnectionEnd
	connection := types.NewConnectionEnd(exported.INIT, clientID, counterparty, types.GetCompatibleVersions())
	k.SetConnection(ctx, connectionID, connection)

	if err := k.addConnectionToClient(ctx, clientID, connectionID); err != nil {
		return sdkerrors.Wrap(err, "cannot initialize connection")
	}

	k.Logger(ctx).Info(fmt.Sprintf("connection %s state updated: NONE -> INIT", connectionID))
	return nil
}

// ConnOpenTry relays notice of a connection attempt on chain A to chain B (this
// code is executed on chain B).
//
// NOTE:
//  - Here chain A acts as the counterparty
//  - Identifiers are checked on msg validation
func (k Keeper) ConnOpenTry(
	ctx sdk.Context,
	connectionID string, // desiredIdentifier
	counterparty types.Counterparty, // counterpartyConnectionIdentifier, counterpartyPrefix and counterpartyClientIdentifier
	clientID string,
	counterpartyVersions []string,
	proofInit commitment.ProofI,
	proofConsensus commitment.ProofI,
	proofHeight uint64,
	consensusHeight uint64,
) error {
<<<<<<< HEAD
	consHeight := int64(consensusHeight)

	if consHeight > ctx.BlockHeight() {
		return sdkerrors.Wrapf(
			ibctypes.ErrInvalidHeight,
			"consensus height is greater than the latest height (%d > %d)", consHeight, ctx.BlockHeight(),
		)
	}

	expectedConsensusState, found := k.clientKeeper.GetConsensusState(ctx, consHeight)
	if !found {
		return clienterrors.ErrConsensusStateNotFound
=======
	// XXX: blocked by #5475
	// if consensusHeight > uint64(ctx.BlockHeight()) {
	// 	return sdkerrors.Wrap(ibctypes.ErrInvalidHeight, "invalid consensus height")
	// }

	expectedConsensusState, found := k.clientKeeper.GetConsensusState(ctx, clientID, consensusHeight)
	if !found {
		return clienttypes.ErrConsensusStateNotFound
>>>>>>> 17746870
	}

	// expectedConnection defines Chain A's ConnectionEnd
	// NOTE: chain A's counterparty is chain B (i.e where this code is executed)
	prefix := k.GetCommitmentPrefix()
	expectedCounterparty := types.NewCounterparty(clientID, connectionID, prefix)
	expectedConnection := types.NewConnectionEnd(exported.INIT, counterparty.ClientID, expectedCounterparty, counterpartyVersions)

	// chain B picks a version from Chain A's available versions that is compatible
	// with the supported IBC versions
	version := types.PickVersion(counterpartyVersions, types.GetCompatibleVersions())

	// connection defines chain B's ConnectionEnd
	connection := types.NewConnectionEnd(exported.UNINITIALIZED, clientID, counterparty, []string{version})

	if err := k.VerifyConnectionState(
		ctx, proofHeight, proofInit, counterparty.ConnectionID,
		expectedConnection, expectedConsensusState,
	); err != nil {
		return err
	}

<<<<<<< HEAD
	// verify connection state
	ok := k.VerifyMembership(
		ctx, connection, proofHeight, proofInit,
		types.ConnectionPath(counterparty.ConnectionID), expConnBz,
	)
	if !ok {
		return errors.New("couldn't verify connection membership on counterparty's client") // TODO: sdk.Error
	}

	expConsStateBz, err := k.cdc.MarshalBinaryLengthPrefixed(expectedConsensusState)
	if err != nil {
		return err
	}

	// verify client consensus state
	ok = k.VerifyMembership(
		ctx, connection, proofHeight, proofConsensus,
		clienttypes.ConsensusStatePath(counterparty.ClientID), expConsStateBz,
	)
	if !ok {
		return errors.New("couldn't verify consensus state membership on counterparty's client") // TODO: sdk.Error
	}

	previousConnection, found := k.GetConnection(ctx, connectionID)
	if found {
		return sdkerrors.Wrap(types.ErrConnectionExists, "cannot relay connection attempt")
	} else if !(previousConnection.State == types.INIT &&
		previousConnection.Counterparty.ConnectionID == counterparty.ConnectionID &&
		previousConnection.Counterparty.Prefix == counterparty.Prefix &&
		previousConnection.ClientID == clientID &&
		previousConnection.Counterparty.ClientID == counterparty.ClientID &&
		previousConnection.Versions[0] == version) {
		return sdkerrors.Wrap(types.ErrInvalidConnection, "cannot relay connection attempt")
	}

	connection.State = types.TRYOPEN
	err = k.addConnectionToClient(ctx, clientID, connectionID)
	if err != nil {
=======
	// XXX: blocked by #5475
	// if err := k.VerifyClientConsensusState(
	// 	ctx, proofHeight, proofInit, expectedConsensusState,
	// ); err != nil {
	// 	return err
	// }

	previousConnection, found := k.GetConnection(ctx, connectionID)
	if found && !(previousConnection.State == exported.INIT &&
		previousConnection.Counterparty.ConnectionID == counterparty.ConnectionID &&
		bytes.Equal(previousConnection.Counterparty.Prefix.Bytes(), counterparty.Prefix.Bytes()) &&
		previousConnection.ClientID == clientID &&
		previousConnection.Counterparty.ClientID == counterparty.ClientID &&
		previousConnection.Versions[0] == version) {
		return sdkerrors.Wrap(types.ErrInvalidConnection, "cannot relay connection attempt")
	}

	connection.State = exported.TRYOPEN
	if err := k.addConnectionToClient(ctx, clientID, connectionID); err != nil {
>>>>>>> 17746870
		return sdkerrors.Wrap(err, "cannot relay connection attempt")
	}

	k.SetConnection(ctx, connectionID, connection)
	k.Logger(ctx).Info(fmt.Sprintf("connection %s state updated: NONE -> TRYOPEN ", connectionID))
	return nil
}

// ConnOpenAck relays acceptance of a connection open attempt from chain B back
// to chain A (this code is executed on chain A).
//
// NOTE: Identifiers are checked on msg validation.
func (k Keeper) ConnOpenAck(
	ctx sdk.Context,
	connectionID string,
	version string,
	proofTry commitment.ProofI,
	proofConsensus commitment.ProofI,
	proofHeight uint64,
	consensusHeight uint64,
) error {
<<<<<<< HEAD
	consHeight := int64(consensusHeight)

	if consHeight > ctx.BlockHeight() {
		return sdkerrors.Wrapf(
			ibctypes.ErrInvalidHeight,
			"consensus height is greater than the latest height (%d > %d)", consHeight, ctx.BlockHeight(),
		)
	}
=======
	// XXX: blocked by #5475
	// if consensusHeight > uint64(ctx.BlockHeight()) {
	// 	return sdkerrors.Wrap(ibctypes.ErrInvalidHeight, "invalid consensus height")
	// }
>>>>>>> 17746870

	connection, found := k.GetConnection(ctx, connectionID)
	if !found {
		return sdkerrors.Wrap(types.ErrConnectionNotFound, "cannot relay ACK of open attempt")
	}

	if connection.State != exported.INIT {
		return sdkerrors.Wrapf(
			types.ErrInvalidConnectionState,
			"connection state is not INIT (got %s)", connection.State.String(),
		)
	}

	if types.LatestVersion(connection.Versions) != version {
		return sdkerrors.Wrapf(
			ibctypes.ErrInvalidVersion,
			"connection version does't match provided one (%s ≠ %s)", types.LatestVersion(connection.Versions), version,
		)
	}

<<<<<<< HEAD
	expectedConsensusState, found := k.clientKeeper.GetConsensusState(ctx, consHeight)
	if !found {
		return clienterrors.ErrConsensusStateNotFound
=======
	expectedConsensusState, found := k.clientKeeper.GetConsensusState(ctx, connection.ClientID, consensusHeight)
	if !found {
		return clienttypes.ErrConsensusStateNotFound
>>>>>>> 17746870
	}

	prefix := k.GetCommitmentPrefix()
	expectedCounterparty := types.NewCounterparty(connection.ClientID, connectionID, prefix)
	expectedConnection := types.NewConnectionEnd(exported.TRYOPEN, connection.Counterparty.ClientID, expectedCounterparty, []string{version})

	if err := k.VerifyConnectionState(
		ctx, proofHeight, proofTry, connection.Counterparty.ConnectionID,
		expectedConnection, expectedConsensusState,
	); err != nil {
		return err
	}

<<<<<<< HEAD
	ok := k.VerifyMembership(
		ctx, connection, proofHeight, proofTry,
		types.ConnectionPath(connection.Counterparty.ConnectionID), expConnBz,
	)
	if !ok {
		return errors.New("couldn't verify connection membership on counterparty's client") // TODO: sdk.Error
	}

	expConsStateBz, err := k.cdc.MarshalBinaryLengthPrefixed(expectedConsensusState)
	if err != nil {
		return err
	}

	ok = k.VerifyMembership(
		ctx, connection, proofHeight, proofConsensus,
		clienttypes.ConsensusStatePath(connection.Counterparty.ClientID), expConsStateBz,
	)
	if !ok {
		return errors.New("couldn't verify consensus state membership on counterparty's client") // TODO: sdk.Error
	}

	connection.State = types.OPEN
=======
	// XXX: blocked by #5475
	// if err := k.VerifyClientConsensusState(
	// 	ctx, connection, proofHeight, proofInit, expectedConsensusState,
	// ); err != nil {
	// 	return err
	// }

	connection.State = exported.OPEN
>>>>>>> 17746870
	connection.Versions = []string{version}
	k.SetConnection(ctx, connectionID, connection)
	k.Logger(ctx).Info(fmt.Sprintf("connection %s state updated: INIT -> OPEN ", connectionID))
	return nil
}

// ConnOpenConfirm confirms opening of a connection on chain A to chain B, after
// which the connection is open on both chains (this code is executed on chain B).
//
// NOTE: Identifiers are checked on msg validation.
func (k Keeper) ConnOpenConfirm(
	ctx sdk.Context,
	connectionID string,
	proofAck commitment.ProofI,
	proofHeight,
	consensusHeight uint64,
) error {
	connection, found := k.GetConnection(ctx, connectionID)
	if !found {
		return sdkerrors.Wrap(types.ErrConnectionNotFound, "cannot relay ACK of open attempt")
	}

	if connection.State != exported.TRYOPEN {
		return sdkerrors.Wrapf(
			types.ErrInvalidConnectionState,
			"connection state is not TRYOPEN (got %s)", connection.State.String(),
		)
	}

	expectedConsensusState, found := k.clientKeeper.GetConsensusState(ctx, connection.ClientID, consensusHeight)
	if !found {
		return clienttypes.ErrConsensusStateNotFound
	}

	prefix := k.GetCommitmentPrefix()
	expectedCounterparty := types.NewCounterparty(connection.ClientID, connectionID, prefix)
	expectedConnection := types.NewConnectionEnd(exported.OPEN, connection.Counterparty.ClientID, expectedCounterparty, connection.Versions)

	if err := k.VerifyConnectionState(
		ctx, proofHeight, proofAck, connection.Counterparty.ConnectionID,
		expectedConnection, expectedConsensusState,
	); err != nil {
		return err
	}

	connection.State = exported.OPEN
	k.SetConnection(ctx, connectionID, connection)
	k.Logger(ctx).Info(fmt.Sprintf("connection %s state updated: TRYOPEN -> OPEN ", connectionID))
	return nil
}<|MERGE_RESOLUTION|>--- conflicted
+++ resolved
@@ -7,11 +7,7 @@
 	sdk "github.com/cosmos/cosmos-sdk/types"
 	sdkerrors "github.com/cosmos/cosmos-sdk/types/errors"
 	clienttypes "github.com/cosmos/cosmos-sdk/x/ibc/02-client/types"
-<<<<<<< HEAD
-	clienterrors "github.com/cosmos/cosmos-sdk/x/ibc/02-client/types/errors"
-=======
 	"github.com/cosmos/cosmos-sdk/x/ibc/03-connection/exported"
->>>>>>> 17746870
 	"github.com/cosmos/cosmos-sdk/x/ibc/03-connection/types"
 	commitment "github.com/cosmos/cosmos-sdk/x/ibc/23-commitment"
 	ibctypes "github.com/cosmos/cosmos-sdk/x/ibc/types"
@@ -60,20 +56,6 @@
 	proofHeight uint64,
 	consensusHeight uint64,
 ) error {
-<<<<<<< HEAD
-	consHeight := int64(consensusHeight)
-
-	if consHeight > ctx.BlockHeight() {
-		return sdkerrors.Wrapf(
-			ibctypes.ErrInvalidHeight,
-			"consensus height is greater than the latest height (%d > %d)", consHeight, ctx.BlockHeight(),
-		)
-	}
-
-	expectedConsensusState, found := k.clientKeeper.GetConsensusState(ctx, consHeight)
-	if !found {
-		return clienterrors.ErrConsensusStateNotFound
-=======
 	// XXX: blocked by #5475
 	// if consensusHeight > uint64(ctx.BlockHeight()) {
 	// 	return sdkerrors.Wrap(ibctypes.ErrInvalidHeight, "invalid consensus height")
@@ -82,7 +64,6 @@
 	expectedConsensusState, found := k.clientKeeper.GetConsensusState(ctx, clientID, consensusHeight)
 	if !found {
 		return clienttypes.ErrConsensusStateNotFound
->>>>>>> 17746870
 	}
 
 	// expectedConnection defines Chain A's ConnectionEnd
@@ -105,46 +86,6 @@
 		return err
 	}
 
-<<<<<<< HEAD
-	// verify connection state
-	ok := k.VerifyMembership(
-		ctx, connection, proofHeight, proofInit,
-		types.ConnectionPath(counterparty.ConnectionID), expConnBz,
-	)
-	if !ok {
-		return errors.New("couldn't verify connection membership on counterparty's client") // TODO: sdk.Error
-	}
-
-	expConsStateBz, err := k.cdc.MarshalBinaryLengthPrefixed(expectedConsensusState)
-	if err != nil {
-		return err
-	}
-
-	// verify client consensus state
-	ok = k.VerifyMembership(
-		ctx, connection, proofHeight, proofConsensus,
-		clienttypes.ConsensusStatePath(counterparty.ClientID), expConsStateBz,
-	)
-	if !ok {
-		return errors.New("couldn't verify consensus state membership on counterparty's client") // TODO: sdk.Error
-	}
-
-	previousConnection, found := k.GetConnection(ctx, connectionID)
-	if found {
-		return sdkerrors.Wrap(types.ErrConnectionExists, "cannot relay connection attempt")
-	} else if !(previousConnection.State == types.INIT &&
-		previousConnection.Counterparty.ConnectionID == counterparty.ConnectionID &&
-		previousConnection.Counterparty.Prefix == counterparty.Prefix &&
-		previousConnection.ClientID == clientID &&
-		previousConnection.Counterparty.ClientID == counterparty.ClientID &&
-		previousConnection.Versions[0] == version) {
-		return sdkerrors.Wrap(types.ErrInvalidConnection, "cannot relay connection attempt")
-	}
-
-	connection.State = types.TRYOPEN
-	err = k.addConnectionToClient(ctx, clientID, connectionID)
-	if err != nil {
-=======
 	// XXX: blocked by #5475
 	// if err := k.VerifyClientConsensusState(
 	// 	ctx, proofHeight, proofInit, expectedConsensusState,
@@ -164,7 +105,6 @@
 
 	connection.State = exported.TRYOPEN
 	if err := k.addConnectionToClient(ctx, clientID, connectionID); err != nil {
->>>>>>> 17746870
 		return sdkerrors.Wrap(err, "cannot relay connection attempt")
 	}
 
@@ -186,21 +126,10 @@
 	proofHeight uint64,
 	consensusHeight uint64,
 ) error {
-<<<<<<< HEAD
-	consHeight := int64(consensusHeight)
-
-	if consHeight > ctx.BlockHeight() {
-		return sdkerrors.Wrapf(
-			ibctypes.ErrInvalidHeight,
-			"consensus height is greater than the latest height (%d > %d)", consHeight, ctx.BlockHeight(),
-		)
-	}
-=======
 	// XXX: blocked by #5475
 	// if consensusHeight > uint64(ctx.BlockHeight()) {
 	// 	return sdkerrors.Wrap(ibctypes.ErrInvalidHeight, "invalid consensus height")
 	// }
->>>>>>> 17746870
 
 	connection, found := k.GetConnection(ctx, connectionID)
 	if !found {
@@ -221,15 +150,9 @@
 		)
 	}
 
-<<<<<<< HEAD
-	expectedConsensusState, found := k.clientKeeper.GetConsensusState(ctx, consHeight)
-	if !found {
-		return clienterrors.ErrConsensusStateNotFound
-=======
 	expectedConsensusState, found := k.clientKeeper.GetConsensusState(ctx, connection.ClientID, consensusHeight)
 	if !found {
 		return clienttypes.ErrConsensusStateNotFound
->>>>>>> 17746870
 	}
 
 	prefix := k.GetCommitmentPrefix()
@@ -243,30 +166,6 @@
 		return err
 	}
 
-<<<<<<< HEAD
-	ok := k.VerifyMembership(
-		ctx, connection, proofHeight, proofTry,
-		types.ConnectionPath(connection.Counterparty.ConnectionID), expConnBz,
-	)
-	if !ok {
-		return errors.New("couldn't verify connection membership on counterparty's client") // TODO: sdk.Error
-	}
-
-	expConsStateBz, err := k.cdc.MarshalBinaryLengthPrefixed(expectedConsensusState)
-	if err != nil {
-		return err
-	}
-
-	ok = k.VerifyMembership(
-		ctx, connection, proofHeight, proofConsensus,
-		clienttypes.ConsensusStatePath(connection.Counterparty.ClientID), expConsStateBz,
-	)
-	if !ok {
-		return errors.New("couldn't verify consensus state membership on counterparty's client") // TODO: sdk.Error
-	}
-
-	connection.State = types.OPEN
-=======
 	// XXX: blocked by #5475
 	// if err := k.VerifyClientConsensusState(
 	// 	ctx, connection, proofHeight, proofInit, expectedConsensusState,
@@ -275,7 +174,6 @@
 	// }
 
 	connection.State = exported.OPEN
->>>>>>> 17746870
 	connection.Versions = []string{version}
 	k.SetConnection(ctx, connectionID, connection)
 	k.Logger(ctx).Info(fmt.Sprintf("connection %s state updated: INIT -> OPEN ", connectionID))
