package keeper

import (
	"errors"
	"fmt"

	sdk "github.com/cosmos/cosmos-sdk/types"
	sdkerrors "github.com/cosmos/cosmos-sdk/types/errors"
	"github.com/cosmos/cosmos-sdk/x/ibc/03-connection/types"
	commitment "github.com/cosmos/cosmos-sdk/x/ibc/23-commitment"
)

// ConnOpenInit initialises a connection attempt on chain A.
//
// NOTE: Identifiers are checked on msg validation.
func (k Keeper) ConnOpenInit(
	ctx sdk.Context,
	connectionID, // identifier
	clientID string,
	counterparty types.Counterparty, // desiredCounterpartyConnectionIdentifier, counterpartyPrefix, counterpartyClientIdentifier
) error {
	_, found := k.GetConnection(ctx, connectionID)
	if found {
		return sdkerrors.Wrap(types.ErrConnectionExists(k.codespace, connectionID), "cannot initialize connection")
	}

	// connection defines chain A's ConnectionEnd
	connection := types.NewConnectionEnd(types.INIT, clientID, counterparty, types.GetCompatibleVersions())
	k.SetConnection(ctx, connectionID, connection)

	err := k.addConnectionToClient(ctx, clientID, connectionID)
	if err != nil {
		sdkerrors.Wrap(err, "cannot initialize connection")
	}

	k.Logger(ctx).Info(fmt.Sprintf("connection %s state updated: NONE -> INIT", connectionID))
	return nil
}

// ConnOpenTry relays notice of a connection attempt on chain A to chain B (this
// code is executed on chain B).
//
// NOTE:
//  - Here chain A acts as the counterparty
//  - Identifiers are checked on msg validation
func (k Keeper) ConnOpenTry(
	ctx sdk.Context,
	connectionID string, // desiredIdentifier
	counterparty types.Counterparty, // counterpartyConnectionIdentifier, counterpartyPrefix and counterpartyClientIdentifier
	clientID string,
	counterpartyVersions []string,
	proofInit commitment.ProofI,
	proofConsensus commitment.ProofI,
	proofHeight uint64,
	consensusHeight uint64,
) error {
	// XXX: blocked by #5078
	/*
		if consensusHeight > uint64(ctx.BlockHeight()) {
			return errors.New("invalid consensus height") // TODO: sdk.Error
		}
<<<<<<< HEAD
	*/

	expectedConsensusState, found := k.clientKeeper.GetConsensusState(ctx, clientID)
	if !found {
		return errors.New("client consensus state not found") // TODO: use ICS02 error
	}
=======

		expectedConsensusState, found := k.clientKeeper.GetConsensusState(ctx, clientID)
		if !found {
			return errors.New("client consensus state not found") // TODO: use ICS02 error
		}
	*/
>>>>>>> 6106861c

	// expectedConn defines Chain A's ConnectionEnd
	// NOTE: chain A's counterparty is chain B (i.e where this code is executed)
	prefix := k.GetCommitmentPrefix()
	expectedCounterparty := types.NewCounterparty(clientID, connectionID, prefix)
	expectedConn := types.NewConnectionEnd(types.INIT, counterparty.ClientID, expectedCounterparty, counterpartyVersions)

	// chain B picks a version from Chain A's available versions that is compatible
	// with the supported IBC versions
	version := types.PickVersion(counterpartyVersions, types.GetCompatibleVersions())

	// connection defines chain B's ConnectionEnd
	connection := types.NewConnectionEnd(types.NONE, clientID, counterparty, []string{version})
	expConnBz, err := k.cdc.MarshalBinaryLengthPrefixed(expectedConn)
	if err != nil {
		return err
	}

	ok := k.VerifyMembership(
		ctx, connection, proofHeight, proofInit,
		types.ConnectionPath(counterparty.ConnectionID), expConnBz,
	)
	if !ok {
		return errors.New("couldn't verify connection membership on counterparty's client") // TODO: sdk.Error
	}

	// XXX: blocked by #5078
	/*
		expConsStateBz, err := k.cdc.MarshalBinaryLengthPrefixed(expectedConsensusState)
		if err != nil {
			return err
		}

		ok = k.VerifyMembership(
			ctx, connection, proofHeight, proofConsensus,
			clienttypes.ConsensusStatePath(counterparty.ClientID), expConsStateBz,
		)
		if !ok {
			fmt.Sprintf("couldn't verify consensus state membership on counterparty's client\n")
			return errors.New("couldn't verify consensus state membership on counterparty's client") // TODO: sdk.Error
		}

	*/

	_, found := k.GetConnection(ctx, connectionID)
	if found {
		return sdkerrors.Wrap(types.ErrConnectionExists(k.codespace, connectionID), "cannot relay connection attempt")
	}

	connection.State = types.TRYOPEN
	err = k.addConnectionToClient(ctx, clientID, connectionID)
	if err != nil {
		return sdkerrors.Wrap(err, "cannot relay connection attempt")
	}

	k.SetConnection(ctx, connectionID, connection)
	k.Logger(ctx).Info(fmt.Sprintf("connection %s state updated: NONE -> TRYOPEN ", connectionID))
	return nil
}

// ConnOpenAck relays acceptance of a connection open attempt from chain B back
// to chain A (this code is executed on chain A).
//
// NOTE: Identifiers are checked on msg validation.
func (k Keeper) ConnOpenAck(
	ctx sdk.Context,
	connectionID string,
	version string,
	proofTry commitment.ProofI,
	proofConsensus commitment.ProofI,
	proofHeight uint64,
	consensusHeight uint64,
) error {
	// XXX: blocked by #5078
	/*
		if consensusHeight > uint64(ctx.BlockHeight()) {
			return errors.New("invalid consensus height") // TODO: sdk.Error
		}
	*/
<<<<<<< HEAD

=======
>>>>>>> 6106861c
	connection, found := k.GetConnection(ctx, connectionID)
	if !found {
		return sdkerrors.Wrap(types.ErrConnectionNotFound(k.codespace, connectionID), "cannot relay ACK of open attempt")
	}

	if connection.State != types.INIT {
		return types.ErrInvalidConnectionState(
			k.codespace,
			fmt.Sprintf("connection state is not INIT (got %s)", connection.State.String()),
		)
	}

	if types.LatestVersion(connection.Versions) != version {
		return types.ErrInvalidVersion(
			k.codespace,
			fmt.Sprintf("connection version does't match provided one (%s ≠ %s)", types.LatestVersion(connection.Versions), version),
		)
	}

	// XXX: blocked by #5078
	/*
		expectedConsensusState, found := k.clientKeeper.GetConsensusState(ctx, connection.ClientID)
		if !found {
			return errors.New("client consensus state not found") // TODO: use ICS02 error
		}
	*/
	prefix := k.GetCommitmentPrefix()
	expectedCounterparty := types.NewCounterparty(connection.ClientID, connectionID, prefix)
	expectedConn := types.NewConnectionEnd(types.TRYOPEN, connection.Counterparty.ClientID, expectedCounterparty, []string{version})

	expConnBz, err := k.cdc.MarshalBinaryLengthPrefixed(expectedConn)
	if err != nil {
		return err
	}

	ok := k.VerifyMembership(
		ctx, connection, proofHeight, proofTry,
		types.ConnectionPath(connection.Counterparty.ConnectionID), expConnBz,
	)
	if !ok {
		return errors.New("couldn't verify connection membership on counterparty's client") // TODO: sdk.Error
	}

	// XXX: blocked by #5078
	/*
		expConsStateBz, err := k.cdc.MarshalBinaryLengthPrefixed(expectedConsensusState)
		if err != nil {
			return err
		}

		ok = k.VerifyMembership(
			ctx, connection, proofHeight, proofConsensus,
			clienttypes.ConsensusStatePath(connection.Counterparty.ClientID), expConsStateBz,
		)
		if !ok {
			return errors.New("couldn't verify consensus state membership on counterparty's client") // TODO: sdk.Error
		}

	*/
	connection.State = types.OPEN
	connection.Versions = []string{version}
	k.SetConnection(ctx, connectionID, connection)
	k.Logger(ctx).Info(fmt.Sprintf("connection %s state updated: INIT -> OPEN ", connectionID))
	return nil
}

// ConnOpenConfirm confirms opening of a connection on chain A to chain B, after
// which the connection is open on both chains (this code is executed on chain B).
//
// NOTE: Identifiers are checked on msg validation.
func (k Keeper) ConnOpenConfirm(
	ctx sdk.Context,
	connectionID string,
	proofAck commitment.ProofI,
	proofHeight uint64,
) error {
	connection, found := k.GetConnection(ctx, connectionID)
	if !found {
		return sdkerrors.Wrap(types.ErrConnectionNotFound(k.codespace, connectionID), "cannot relay ACK of open attempt")
	}

	if connection.State != types.TRYOPEN {
		return types.ErrInvalidConnectionState(
			k.codespace,
			fmt.Sprintf("connection state is not TRYOPEN (got %s)", connection.State.String()),
		)
	}

	prefix := k.GetCommitmentPrefix()
	expectedCounterparty := types.NewCounterparty(connection.ClientID, connectionID, prefix)
	expectedConn := types.NewConnectionEnd(types.OPEN, connection.Counterparty.ClientID, expectedCounterparty, connection.Versions)

	expConnBz, err := k.cdc.MarshalBinaryLengthPrefixed(expectedConn)
	if err != nil {
		return err
	}

	ok := k.VerifyMembership(
		ctx, connection, proofHeight, proofAck,
		types.ConnectionPath(connection.Counterparty.ConnectionID), expConnBz,
	)
	if !ok {
		return types.ErrInvalidCounterpartyConnection(k.codespace)
	}

	connection.State = types.OPEN
	k.SetConnection(ctx, connectionID, connection)
	k.Logger(ctx).Info(fmt.Sprintf("connection %s state updated: TRYOPEN -> OPEN ", connectionID))
	return nil
}<|MERGE_RESOLUTION|>--- conflicted
+++ resolved
@@ -59,21 +59,12 @@
 		if consensusHeight > uint64(ctx.BlockHeight()) {
 			return errors.New("invalid consensus height") // TODO: sdk.Error
 		}
-<<<<<<< HEAD
-	*/
-
-	expectedConsensusState, found := k.clientKeeper.GetConsensusState(ctx, clientID)
-	if !found {
-		return errors.New("client consensus state not found") // TODO: use ICS02 error
-	}
-=======
 
 		expectedConsensusState, found := k.clientKeeper.GetConsensusState(ctx, clientID)
 		if !found {
 			return errors.New("client consensus state not found") // TODO: use ICS02 error
 		}
 	*/
->>>>>>> 6106861c
 
 	// expectedConn defines Chain A's ConnectionEnd
 	// NOTE: chain A's counterparty is chain B (i.e where this code is executed)
@@ -153,10 +144,6 @@
 			return errors.New("invalid consensus height") // TODO: sdk.Error
 		}
 	*/
-<<<<<<< HEAD
-
-=======
->>>>>>> 6106861c
 	connection, found := k.GetConnection(ctx, connectionID)
 	if !found {
 		return sdkerrors.Wrap(types.ErrConnectionNotFound(k.codespace, connectionID), "cannot relay ACK of open attempt")
