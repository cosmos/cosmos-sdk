package keeper_test

import (
	"time"

	clientexported "github.com/cosmos/cosmos-sdk/x/ibc/02-client/exported"
	"github.com/cosmos/cosmos-sdk/x/ibc/03-connection/types"
	ibctmtypes "github.com/cosmos/cosmos-sdk/x/ibc/07-tendermint/types"
	host "github.com/cosmos/cosmos-sdk/x/ibc/24-host"
)

// TestConnOpenInit - chainA initializes (INIT state) a connection with
// chainB which is yet UNINITIALIZED
func (suite *KeeperTestSuite) TestConnOpenInit() {
	var (
		clientA string
		clientB string
	)

	testCases := []struct {
		msg      string
		malleate func()
		expPass  bool
	}{
		{"success", func() {
			clientA, clientB = suite.coordinator.SetupClients(suite.chainA, suite.chainB, clientexported.Tendermint)
		}, true},
		{"connection already exists", func() {
			clientA, clientB, _, _ = suite.coordinator.SetupClientConnections(suite.chainA, suite.chainB, clientexported.Tendermint)
		}, false},
		{"couldn't add connection to client", func() {
			// swap client identifiers to result in client that does not exist
			clientB, clientA = suite.coordinator.SetupClients(suite.chainA, suite.chainB, clientexported.Tendermint)
		}, false},
	}

	for _, tc := range testCases {
		tc := tc
		suite.Run(tc.msg, func() {
			suite.SetupTest() // reset

			tc.malleate()

			connA := suite.chainA.GetFirstTestConnection(clientA, clientB)
			connB := suite.chainB.GetFirstTestConnection(clientB, clientA)
			counterparty := types.NewCounterparty(clientB, connB.ID, suite.chainB.GetPrefix())

			err := suite.chainA.App.IBCKeeper.ConnectionKeeper.ConnOpenInit(suite.chainA.GetContext(), connA.ID, clientA, counterparty)

			if tc.expPass {
				suite.Require().NoError(err)
			} else {
				suite.Require().Error(err)
			}
		})
	}
}

// TestConnOpenTry - chainB calls ConnOpenTry to verify the state of
// connection on chainA is INIT
func (suite *KeeperTestSuite) TestConnOpenTry() {
	var (
		clientA         string
		clientB         string
		versions        []string
		consensusHeight clientexported.Height
	)

	testCases := []struct {
		msg      string
		malleate func()
		expPass  bool
	}{
		{"success", func() {
			clientA, clientB = suite.coordinator.SetupClients(suite.chainA, suite.chainB, clientexported.Tendermint)
			_, _, err := suite.coordinator.ConnOpenInit(suite.chainA, suite.chainB, clientA, clientB)
			suite.Require().NoError(err)
		}, true},
		{"consensus height >= latest height", func() {
			clientA, clientB = suite.coordinator.SetupClients(suite.chainA, suite.chainB, clientexported.Tendermint)
			_, _, err := suite.coordinator.ConnOpenInit(suite.chainA, suite.chainB, clientA, clientB)
			suite.Require().NoError(err)

			consensusHeight = clientexported.NewHeight(0, uint64(suite.chainB.GetContext().BlockHeight()))
		}, false},
		{"self consensus state not found", func() {
			clientA, clientB = suite.coordinator.SetupClients(suite.chainA, suite.chainB, clientexported.Tendermint)
			_, _, err := suite.coordinator.ConnOpenInit(suite.chainA, suite.chainB, clientA, clientB)
			suite.Require().NoError(err)

			consensusHeight = clientexported.NewHeight(0, 1)
		}, false},
		{"counterparty versions is empty", func() {
			clientA, clientB = suite.coordinator.SetupClients(suite.chainA, suite.chainB, clientexported.Tendermint)
			_, _, err := suite.coordinator.ConnOpenInit(suite.chainA, suite.chainB, clientA, clientB)
			suite.Require().NoError(err)

			versions = nil
		}, false},
		{"counterparty versions don't have a match", func() {
			clientA, clientB = suite.coordinator.SetupClients(suite.chainA, suite.chainB, clientexported.Tendermint)
			_, _, err := suite.coordinator.ConnOpenInit(suite.chainA, suite.chainB, clientA, clientB)
			suite.Require().NoError(err)

			version, err := types.NewVersion("0.0", nil).Encode()
			suite.Require().NoError(err)
			versions = []string{version}
		}, false},
		{"connection state verification failed", func() {
			clientA, clientB = suite.coordinator.SetupClients(suite.chainA, suite.chainB, clientexported.Tendermint)
			// chainA connection not created
		}, false},
		{"consensus state verification failed", func() {
			clientA, clientB = suite.coordinator.SetupClients(suite.chainA, suite.chainB, clientexported.Tendermint)
			// give chainA wrong consensus state for chainB
			consState, found := suite.chainA.App.IBCKeeper.ClientKeeper.GetLatestClientConsensusState(suite.chainA.GetContext(), clientA)
			suite.Require().True(found)

			tmConsState, ok := consState.(ibctmtypes.ConsensusState)
			suite.Require().True(ok)

			tmConsState.Timestamp = time.Now()
			suite.chainA.App.IBCKeeper.ClientKeeper.SetClientConsensusState(suite.chainA.GetContext(), clientA, tmConsState.Height, tmConsState)

			_, _, err := suite.coordinator.ConnOpenInit(suite.chainA, suite.chainB, clientA, clientB)
			suite.Require().NoError(err)
		}, false},
		{"invalid previous connection is in TRYOPEN", func() {
			clientA, clientB = suite.coordinator.SetupClients(suite.chainA, suite.chainB, clientexported.Tendermint)

			// open init chainA
			connA, connB, err := suite.coordinator.ConnOpenInit(suite.chainA, suite.chainB, clientA, clientB)
			suite.Require().NoError(err)

			// open try chainB
			err = suite.coordinator.ConnOpenTry(suite.chainB, suite.chainA, connB, connA)
			suite.Require().NoError(err)
		}, false},
	}

	for _, tc := range testCases {
		tc := tc

		suite.Run(tc.msg, func() {
<<<<<<< HEAD
			suite.SetupTest()                                // reset
			consensusHeight = clientexported.NewHeight(0, 0) // must be explicitly changed in malleate
			versions = types.GetCompatibleVersions()         // must be explicitly changed in malleate
=======
			suite.SetupTest()                               // reset
			consensusHeight = 0                             // must be explicitly changed in malleate
			versions = types.GetCompatibleEncodedVersions() // must be explicitly changed in malleate
>>>>>>> 0a498d8c

			tc.malleate()

			connA := suite.chainA.GetFirstTestConnection(clientA, clientB)
			connB := suite.chainB.GetFirstTestConnection(clientB, clientA)
			counterparty := types.NewCounterparty(clientA, connA.ID, suite.chainA.GetPrefix())

			connectionKey := host.KeyConnection(connA.ID)
			proofInit, proofHeight := suite.chainA.QueryProof(connectionKey)

			// retrieve consensus state to provide proof for
			consState, found := suite.chainA.App.IBCKeeper.ClientKeeper.GetLatestClientConsensusState(suite.chainA.GetContext(), clientA)
			suite.Require().True(found)

			if !consensusHeight.Valid() {
				consensusHeight = consState.GetHeight()
			}
			consensusKey := host.FullKeyClientPath(clientA, host.KeyConsensusState(consensusHeight))
			proofConsensus, _ := suite.chainA.QueryProof(consensusKey)

			err := suite.chainB.App.IBCKeeper.ConnectionKeeper.ConnOpenTry(
				suite.chainB.GetContext(), connB.ID, counterparty, clientB,
				versions, proofInit, proofConsensus,
				proofHeight, consensusHeight,
			)

			if tc.expPass {
				suite.Require().NoError(err)
			} else {
				suite.Require().Error(err)
			}
		})
	}
}

// TestConnOpenAck - Chain A (ID #1) calls TestConnOpenAck to acknowledge (ACK state)
// the initialization (TRYINIT) of the connection on  Chain B (ID #2).
func (suite *KeeperTestSuite) TestConnOpenAck() {
	var (
		clientA         string
		clientB         string
		consensusHeight clientexported.Height
		version         string
	)

	testCases := []struct {
		msg      string
		malleate func()
		expPass  bool
	}{
		{"success", func() {
			clientA, clientB = suite.coordinator.SetupClients(suite.chainA, suite.chainB, clientexported.Tendermint)
			connA, connB, err := suite.coordinator.ConnOpenInit(suite.chainA, suite.chainB, clientA, clientB)
			suite.Require().NoError(err)

			err = suite.coordinator.ConnOpenTry(suite.chainB, suite.chainA, connB, connA)
			suite.Require().NoError(err)
		}, true},
		{"success from tryopen", func() {
			// chainA is in TRYOPEN, chainB is in TRYOPEN
			clientA, clientB = suite.coordinator.SetupClients(suite.chainA, suite.chainB, clientexported.Tendermint)
			connB, connA, err := suite.coordinator.ConnOpenInit(suite.chainB, suite.chainA, clientB, clientA)
			suite.Require().NoError(err)

			err = suite.coordinator.ConnOpenTry(suite.chainA, suite.chainB, connA, connB)
			suite.Require().NoError(err)

			// set chainB to TRYOPEN
			connection := suite.chainB.GetConnection(connB)
			connection.State = types.TRYOPEN
			suite.chainB.App.IBCKeeper.ConnectionKeeper.SetConnection(suite.chainB.GetContext(), connB.ID, connection)
			// update clientB so state change is committed
			suite.coordinator.UpdateClient(suite.chainB, suite.chainA, clientB, clientexported.Tendermint)

			suite.coordinator.UpdateClient(suite.chainA, suite.chainB, clientA, clientexported.Tendermint)
		}, true},
		{"consensus height >= latest height", func() {
			clientA, clientB = suite.coordinator.SetupClients(suite.chainA, suite.chainB, clientexported.Tendermint)
			connA, connB, err := suite.coordinator.ConnOpenInit(suite.chainA, suite.chainB, clientA, clientB)
			suite.Require().NoError(err)

			err = suite.coordinator.ConnOpenTry(suite.chainB, suite.chainA, connB, connA)
			suite.Require().NoError(err)

			consensusHeight = clientexported.NewHeight(0, uint64(suite.chainA.GetContext().BlockHeight()))
		}, false},
		{"connection not found", func() {
			// connections are never created
			clientA, clientB = suite.coordinator.SetupClients(suite.chainA, suite.chainB, clientexported.Tendermint)
		}, false},
		{"connection state is not INIT", func() {
			// connection state is already OPEN on chainA
			clientA, clientB = suite.coordinator.SetupClients(suite.chainA, suite.chainB, clientexported.Tendermint)
			connA, connB, err := suite.coordinator.ConnOpenInit(suite.chainA, suite.chainB, clientA, clientB)
			suite.Require().NoError(err)

			err = suite.coordinator.ConnOpenTry(suite.chainB, suite.chainA, connB, connA)
			suite.Require().NoError(err)

			err = suite.coordinator.ConnOpenAck(suite.chainA, suite.chainB, connA, connB)
			suite.Require().NoError(err)
		}, false},
		{"incompatible IBC versions", func() {
			clientA, clientB = suite.coordinator.SetupClients(suite.chainA, suite.chainB, clientexported.Tendermint)
			connA, connB, err := suite.coordinator.ConnOpenInit(suite.chainA, suite.chainB, clientA, clientB)
			suite.Require().NoError(err)

			err = suite.coordinator.ConnOpenTry(suite.chainB, suite.chainA, connB, connA)
			suite.Require().NoError(err)

			// set version to a non-compatible version
			version = "(2.0,[])"
		}, false},
		{"empty version", func() {
			clientA, clientB = suite.coordinator.SetupClients(suite.chainA, suite.chainB, clientexported.Tendermint)
			connA, connB, err := suite.coordinator.ConnOpenInit(suite.chainA, suite.chainB, clientA, clientB)
			suite.Require().NoError(err)

			err = suite.coordinator.ConnOpenTry(suite.chainB, suite.chainA, connB, connA)
			suite.Require().NoError(err)

			version = ""
		}, false},
		{"feature set verification failed - unsupported feature", func() {
			clientA, clientB = suite.coordinator.SetupClients(suite.chainA, suite.chainB, clientexported.Tendermint)
			connA, connB, err := suite.coordinator.ConnOpenInit(suite.chainA, suite.chainB, clientA, clientB)
			suite.Require().NoError(err)

			err = suite.coordinator.ConnOpenTry(suite.chainB, suite.chainA, connB, connA)
			suite.Require().NoError(err)

			version, err = types.NewVersion(types.DefaultIBCVersionIdentifier, []string{"ORDER_ORDERED", "ORDER_UNORDERED", "ORDER_DAG"}).Encode()
			suite.Require().NoError(err)
		}, false},
		{"self consensus state not found", func() {
			clientA, clientB = suite.coordinator.SetupClients(suite.chainA, suite.chainB, clientexported.Tendermint)
			connA, connB, err := suite.coordinator.ConnOpenInit(suite.chainA, suite.chainB, clientA, clientB)
			suite.Require().NoError(err)

			err = suite.coordinator.ConnOpenTry(suite.chainB, suite.chainA, connB, connA)
			suite.Require().NoError(err)

			consensusHeight = clientexported.NewHeight(0, 1)
		}, false},
		{"connection state verification failed", func() {
			// chainB connection is not in INIT
			clientA, clientB = suite.coordinator.SetupClients(suite.chainA, suite.chainB, clientexported.Tendermint)
			_, _, err := suite.coordinator.ConnOpenInit(suite.chainA, suite.chainB, clientA, clientB)
			suite.Require().NoError(err)
		}, false},
		{"consensus state verification failed", func() {
			clientA, clientB = suite.coordinator.SetupClients(suite.chainA, suite.chainB, clientexported.Tendermint)
			connA, connB, err := suite.coordinator.ConnOpenInit(suite.chainA, suite.chainB, clientA, clientB)
			suite.Require().NoError(err)

			// give chainB wrong consensus state for chainA
			consState, found := suite.chainB.App.IBCKeeper.ClientKeeper.GetLatestClientConsensusState(suite.chainB.GetContext(), clientB)
			suite.Require().True(found)

			tmConsState, ok := consState.(ibctmtypes.ConsensusState)
			suite.Require().True(ok)

			tmConsState.Timestamp = time.Now()
			suite.chainB.App.IBCKeeper.ClientKeeper.SetClientConsensusState(suite.chainB.GetContext(), clientB, tmConsState.Height, tmConsState)

			err = suite.coordinator.ConnOpenTry(suite.chainB, suite.chainA, connB, connA)
			suite.Require().NoError(err)
		}, false},
	}

	for _, tc := range testCases {
		tc := tc
		suite.Run(tc.msg, func() {
<<<<<<< HEAD
			suite.SetupTest()                                // reset
			version = types.GetCompatibleVersions()[0]       // must be explicitly changed in malleate
			consensusHeight = clientexported.NewHeight(0, 0) // must be explicitly changed in malleate
=======
			suite.SetupTest()                                 // reset
			version = types.GetCompatibleEncodedVersions()[0] // must be explicitly changed in malleate
			consensusHeight = 0                               // must be explicitly changed in malleate
>>>>>>> 0a498d8c

			tc.malleate()

			connA := suite.chainA.GetFirstTestConnection(clientA, clientB)
			connB := suite.chainB.GetFirstTestConnection(clientB, clientA)

			connectionKey := host.KeyConnection(connB.ID)
			proofTry, proofHeight := suite.chainB.QueryProof(connectionKey)

			// retrieve consensus state to provide proof for
			consState, found := suite.chainB.App.IBCKeeper.ClientKeeper.GetLatestClientConsensusState(suite.chainB.GetContext(), clientB)
			suite.Require().True(found)

			if !consensusHeight.Valid() {
				consensusHeight = consState.GetHeight()
			}
			consensusKey := host.FullKeyClientPath(clientB, host.KeyConsensusState(consensusHeight))
			proofConsensus, _ := suite.chainB.QueryProof(consensusKey)

			err := suite.chainA.App.IBCKeeper.ConnectionKeeper.ConnOpenAck(
				suite.chainA.GetContext(), connA.ID, version,
				proofTry, proofConsensus, proofHeight, consensusHeight,
			)

			if tc.expPass {
				suite.Require().NoError(err)
			} else {
				suite.Require().Error(err)
			}
		})
	}
}

// TestConnOpenConfirm - chainB calls ConnOpenConfirm to confirm that
// chainA state is now OPEN.
func (suite *KeeperTestSuite) TestConnOpenConfirm() {
	var (
		clientA string
		clientB string
	)
	testCases := []struct {
		msg      string
		malleate func()
		expPass  bool
	}{
		{"success", func() {
			clientA, clientB = suite.coordinator.SetupClients(suite.chainA, suite.chainB, clientexported.Tendermint)
			connA, connB, err := suite.coordinator.ConnOpenInit(suite.chainA, suite.chainB, clientA, clientB)
			suite.Require().NoError(err)

			err = suite.coordinator.ConnOpenTry(suite.chainB, suite.chainA, connB, connA)
			suite.Require().NoError(err)

			err = suite.coordinator.ConnOpenAck(suite.chainA, suite.chainB, connA, connB)
			suite.Require().NoError(err)
		}, true},
		{"connection not found", func() {
			// connections are never created
			clientA, clientB = suite.coordinator.SetupClients(suite.chainA, suite.chainB, clientexported.Tendermint)
		}, false},
		{"chain B's connection state is not TRYOPEN", func() {
			// connections are OPEN
			clientA, clientB, _, _ = suite.coordinator.SetupClientConnections(suite.chainA, suite.chainB, clientexported.Tendermint)
		}, false},
		{"connection state verification failed", func() {
			// chainA is in INIT
			clientA, clientB = suite.coordinator.SetupClients(suite.chainA, suite.chainB, clientexported.Tendermint)
			connA, connB, err := suite.coordinator.ConnOpenInit(suite.chainA, suite.chainB, clientA, clientB)
			suite.Require().NoError(err)

			err = suite.coordinator.ConnOpenTry(suite.chainB, suite.chainA, connB, connA)
			suite.Require().NoError(err)
		}, false},
	}

	for _, tc := range testCases {
		tc := tc

		suite.Run(tc.msg, func() {
			suite.SetupTest() // reset

			tc.malleate()

			connA := suite.chainA.GetFirstTestConnection(clientA, clientB)
			connB := suite.chainA.GetFirstTestConnection(clientB, clientA)

			connectionKey := host.KeyConnection(connA.ID)
			proofAck, proofHeight := suite.chainA.QueryProof(connectionKey)

			err := suite.chainB.App.IBCKeeper.ConnectionKeeper.ConnOpenConfirm(
				suite.chainB.GetContext(), connB.ID, proofAck, proofHeight,
			)

			if tc.expPass {
				suite.Require().NoError(err)
			} else {
				suite.Require().Error(err)
			}
		})
	}
}<|MERGE_RESOLUTION|>--- conflicted
+++ resolved
@@ -142,15 +142,9 @@
 		tc := tc
 
 		suite.Run(tc.msg, func() {
-<<<<<<< HEAD
 			suite.SetupTest()                                // reset
 			consensusHeight = clientexported.NewHeight(0, 0) // must be explicitly changed in malleate
-			versions = types.GetCompatibleVersions()         // must be explicitly changed in malleate
-=======
-			suite.SetupTest()                               // reset
-			consensusHeight = 0                             // must be explicitly changed in malleate
-			versions = types.GetCompatibleEncodedVersions() // must be explicitly changed in malleate
->>>>>>> 0a498d8c
+			versions = types.GetCompatibleEncodedVersions()  // must be explicitly changed in malleate
 
 			tc.malleate()
 
@@ -324,15 +318,9 @@
 	for _, tc := range testCases {
 		tc := tc
 		suite.Run(tc.msg, func() {
-<<<<<<< HEAD
-			suite.SetupTest()                                // reset
-			version = types.GetCompatibleVersions()[0]       // must be explicitly changed in malleate
-			consensusHeight = clientexported.NewHeight(0, 0) // must be explicitly changed in malleate
-=======
 			suite.SetupTest()                                 // reset
+			consensusHeight = clientexported.NewHeight(0, 0)  // must be explicitly changed in malleate
 			version = types.GetCompatibleEncodedVersions()[0] // must be explicitly changed in malleate
-			consensusHeight = 0                               // must be explicitly changed in malleate
->>>>>>> 0a498d8c
 
 			tc.malleate()
 
