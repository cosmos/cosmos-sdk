--- conflicted
+++ resolved
@@ -60,18 +60,11 @@
 // connection on chainA is INIT
 func (suite *KeeperTestSuite) TestConnOpenTry() {
 	var (
-<<<<<<< HEAD
-		clientA         string
-		clientB         string
-		versions        []string
-		consensusHeight clientexported.Height
-=======
 		clientA            string
 		clientB            string
 		versions           []string
-		consensusHeight    uint64
+		consensusHeight    clientexported.Height
 		counterpartyClient clientexported.ClientState
->>>>>>> d9fd4d2c
 	)
 
 	testCases := []struct {
@@ -107,28 +100,18 @@
 			_, _, err := suite.coordinator.ConnOpenInit(suite.chainA, suite.chainB, clientA, clientB)
 			suite.Require().NoError(err)
 
-<<<<<<< HEAD
 			consensusHeight = clientexported.NewHeight(0, uint64(suite.chainB.GetContext().BlockHeight()))
-=======
-			// retrieve client state of chainA to pass as counterpartyClient
-			counterpartyClient = suite.chainA.GetClientState(clientA)
-
-			consensusHeight = uint64(suite.chainB.GetContext().BlockHeight())
->>>>>>> d9fd4d2c
+			// retrieve client state of chainA to pass as counterpartyClient
+			counterpartyClient = suite.chainA.GetClientState(clientA)
 		}, false},
 		{"self consensus state not found", func() {
 			clientA, clientB = suite.coordinator.SetupClients(suite.chainA, suite.chainB, clientexported.Tendermint)
 			_, _, err := suite.coordinator.ConnOpenInit(suite.chainA, suite.chainB, clientA, clientB)
 			suite.Require().NoError(err)
 
-<<<<<<< HEAD
 			consensusHeight = clientexported.NewHeight(0, 1)
-=======
-			// retrieve client state of chainA to pass as counterpartyClient
-			counterpartyClient = suite.chainA.GetClientState(clientA)
-
-			consensusHeight = 1
->>>>>>> d9fd4d2c
+			// retrieve client state of chainA to pass as counterpartyClient
+			counterpartyClient = suite.chainA.GetClientState(clientA)
 		}, false},
 		{"counterparty versions is empty", func() {
 			clientA, clientB = suite.coordinator.SetupClients(suite.chainA, suite.chainB, clientexported.Tendermint)
@@ -257,18 +240,11 @@
 // the initialization (TRYINIT) of the connection on  Chain B (ID #2).
 func (suite *KeeperTestSuite) TestConnOpenAck() {
 	var (
-<<<<<<< HEAD
-		clientA         string
-		clientB         string
-		consensusHeight clientexported.Height
-		version         string
-=======
 		clientA            string
 		clientB            string
-		consensusHeight    uint64
+		consensusHeight    clientexported.Height
 		version            string
 		counterpartyClient clientexported.ClientState
->>>>>>> d9fd4d2c
 	)
 
 	testCases := []struct {
