--- conflicted
+++ resolved
@@ -1,12 +1,9 @@
 package keeper_test
 
 import (
-<<<<<<< HEAD
-	"math/rand"
-=======
 	"errors"
 	"fmt"
->>>>>>> 17746870
+	"math/rand"
 	"testing"
 
 	"github.com/stretchr/testify/suite"
@@ -32,10 +29,7 @@
 	clientType = clientexported.Tendermint
 	storeKey   = ibctypes.StoreKey
 	chainID    = "gaia"
-<<<<<<< HEAD
-=======
 	testHeight = 10
->>>>>>> 17746870
 
 	testClientID1     = "testclientidone"
 	testConnectionID1 = "connectionidone"
@@ -50,19 +44,12 @@
 type KeeperTestSuite struct {
 	suite.Suite
 
-<<<<<<< HEAD
-	cdc     *codec.Codec
-	ctx     sdk.Context
-	app     *simapp.SimApp
-	valSets []*tmtypes.ValidatorSet
-=======
 	cdc            *codec.Codec
 	ctx            sdk.Context
 	app            *simapp.SimApp
 	valSet         *tmtypes.ValidatorSet
 	consensusState clientexported.ConsensusState
 	header         tendermint.Header
->>>>>>> 17746870
 }
 
 func (suite *KeeperTestSuite) SetupTest() {
@@ -70,11 +57,7 @@
 	app := simapp.Setup(isCheckTx)
 
 	suite.cdc = app.Codec()
-<<<<<<< HEAD
-	suite.ctx = app.BaseApp.NewContext(isCheckTx, abci.Header{}).WithBlockHeight(2)
-=======
 	suite.ctx = app.BaseApp.NewContext(isCheckTx, abci.Header{ChainID: chainID, Height: 1})
->>>>>>> 17746870
 	suite.app = app
 
 	var validators staking.Validators
@@ -86,15 +69,10 @@
 		val.Tokens = sdk.NewInt(rand.Int63())
 		validators = append(validators, val)
 
-<<<<<<< HEAD
 		valset := tmtypes.NewValidatorSet(validators.ToTmValidators())
 		suite.valSets = append(suite.valSets, valset)
-
 		app.StakingKeeper.SetHistoricalInfo(suite.ctx, int64(i), staking.NewHistoricalInfo(suite.ctx.BlockHeader(), validators))
 	}
-=======
-	validator := tmtypes.NewValidator(privVal.GetPubKey(), 1)
-	suite.valSet = tmtypes.NewValidatorSet([]*tmtypes.Validator{validator})
 	suite.header = tendermint.CreateTestHeader(chainID, testHeight, suite.valSet, suite.valSet, []tmtypes.PrivValidator{privVal})
 
 	suite.consensusState = tendermint.ConsensusState{
@@ -201,7 +179,6 @@
 	)
 	suite.app.IBCKeeper.ChannelKeeper.SetChannel(suite.ctx, portID, channelID, channel)
 	return channel
->>>>>>> 17746870
 }
 
 func TestKeeperTestSuite(t *testing.T) {
