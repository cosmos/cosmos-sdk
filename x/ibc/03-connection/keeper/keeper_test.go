--- conflicted
+++ resolved
@@ -36,16 +36,13 @@
 
 	trustingPeriod time.Duration = time.Hour * 24 * 7 * 2
 	ubdPeriod      time.Duration = time.Hour * 24 * 7 * 3
-<<<<<<< HEAD
+  maxClockDrift  time.Duration = time.Second * 10
 
 	nextTimestamp = 10 // increment used for the next header's timestamp
 )
 
 var (
 	timestamp = time.Now() // starting timestamp for the client test chain
-=======
-	maxClockDrift  time.Duration = time.Second * 10
->>>>>>> 61753c8c
 )
 
 type KeeperTestSuite struct {
