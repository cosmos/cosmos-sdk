--- conflicted
+++ resolved
@@ -81,21 +81,8 @@
 		validators = append(validators, val)
 		signers = append(signers, privVal)
 
-<<<<<<< HEAD
 		app.StakingKeeper.SetHistoricalInfo(suite.ctx, int64(i), staking.NewHistoricalInfo(suite.ctx.BlockHeader(), validators))
 	}
-=======
-		suite.lastValSet = suite.valSet
-		suite.valSet = tmtypes.NewValidatorSet(validators.ToTmValidators())
-		app.StakingKeeper.SetHistoricalInfo(suite.ctx, int64(i), staking.NewHistoricalInfo(suite.ctx.BlockHeader(), validators))
-	}
-	suite.header = tendermint.CreateTestHeader(chainID, testHeight, suite.lastValSet, suite.valSet, signers)
-
-	suite.consensusState = tendermint.ConsensusState{
-		Root:             commitment.NewRoot(suite.header.AppHash),
-		ValidatorSetHash: suite.valSet.Hash(),
-	}
->>>>>>> 7b7995b6
 }
 
 // nolint: unused
