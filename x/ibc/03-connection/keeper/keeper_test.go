package keeper_test

import (
	"fmt"
	"testing"

	"github.com/stretchr/testify/suite"

<<<<<<< HEAD
	abci "github.com/tendermint/tendermint/abci/types"
	tmencoding "github.com/tendermint/tendermint/crypto/encoding"
	tmproto "github.com/tendermint/tendermint/proto/types"
	tmtypes "github.com/tendermint/tendermint/types"

	"github.com/cosmos/cosmos-sdk/codec"
	"github.com/cosmos/cosmos-sdk/simapp"
	sdk "github.com/cosmos/cosmos-sdk/types"
	clientexported "github.com/cosmos/cosmos-sdk/x/ibc/02-client/exported"
	"github.com/cosmos/cosmos-sdk/x/ibc/03-connection/types"
	channeltypes "github.com/cosmos/cosmos-sdk/x/ibc/04-channel/types"
	ibctmtypes "github.com/cosmos/cosmos-sdk/x/ibc/07-tendermint/types"
	commitmenttypes "github.com/cosmos/cosmos-sdk/x/ibc/23-commitment/types"
	host "github.com/cosmos/cosmos-sdk/x/ibc/24-host"

	stakingtypes "github.com/cosmos/cosmos-sdk/x/staking/types"
)

const (
	storeKey = host.StoreKey

	testClientIDA     = "testclientida" // chainid for chainA also chainB's clientID for A's liteclient
	testConnectionIDA = "connectionidatob"

	testClientIDB     = "testclientidb" // chainid for chainB also chainA's clientID for B's liteclient
	testConnectionIDB = "connectionidbtoa"

	testClientID3     = "testclientidthree"
	testConnectionID3 = "connectionidthree"

	trustingPeriod time.Duration = time.Hour * 24 * 7 * 2
	ubdPeriod      time.Duration = time.Hour * 24 * 7 * 3
	maxClockDrift  time.Duration = time.Second * 10

	nextTimestamp = 10 // increment used for the next header's timestamp
)

var (
	timestamp         = time.Now() // starting timestamp for the client test chain
	defaultTrustLevel = ibctmtypes.NewFractionFromTm(ibctmtypes.DefaultTrustLevel)
=======
	clientexported "github.com/cosmos/cosmos-sdk/x/ibc/02-client/exported"
	"github.com/cosmos/cosmos-sdk/x/ibc/03-connection/types"
	ibctesting "github.com/cosmos/cosmos-sdk/x/ibc/testing"
>>>>>>> 5dfc4a2e
)

type KeeperTestSuite struct {
	suite.Suite

	coordinator *ibctesting.Coordinator

	// testing chains used for convenience and readability
	chainA *ibctesting.TestChain
	chainB *ibctesting.TestChain
}

func (suite *KeeperTestSuite) SetupTest() {
	suite.coordinator = ibctesting.NewCoordinator(suite.T(), 2)
	suite.chainA = suite.coordinator.GetChain(ibctesting.GetChainID(0))
	suite.chainB = suite.coordinator.GetChain(ibctesting.GetChainID(1))
}

func TestKeeperTestSuite(t *testing.T) {
	suite.Run(t, new(KeeperTestSuite))
}

func (suite *KeeperTestSuite) TestSetAndGetConnection() {
	clientA, clientB := suite.coordinator.SetupClients(suite.chainA, suite.chainB, clientexported.Tendermint)
	connA := suite.chainA.GetFirstTestConnection(clientA, clientB)
	_, existed := suite.chainA.App.IBCKeeper.ConnectionKeeper.GetConnection(suite.chainA.GetContext(), connA.ID)
	suite.Require().False(existed)

	suite.coordinator.CreateConnection(suite.chainA, suite.chainB, clientA, clientB)
	_, existed = suite.chainA.App.IBCKeeper.ConnectionKeeper.GetConnection(suite.chainA.GetContext(), connA.ID)
	suite.Require().True(existed)
}

func (suite *KeeperTestSuite) TestSetAndGetClientConnectionPaths() {
	clientA, _ := suite.coordinator.SetupClients(suite.chainA, suite.chainB, clientexported.Tendermint)
	_, existed := suite.chainA.App.IBCKeeper.ConnectionKeeper.GetClientConnectionPaths(suite.chainA.GetContext(), clientA)
	suite.False(existed)

	suite.chainA.App.IBCKeeper.ConnectionKeeper.SetClientConnectionPaths(suite.chainA.GetContext(), clientA, types.GetCompatibleEncodedVersions())
	paths, existed := suite.chainA.App.IBCKeeper.ConnectionKeeper.GetClientConnectionPaths(suite.chainA.GetContext(), clientA)
	suite.True(existed)
	suite.EqualValues(types.GetCompatibleEncodedVersions(), paths)
}

// create 2 connections: A0 - B0, A1 - B1
func (suite KeeperTestSuite) TestGetAllConnections() {
	clientA, clientB, connA0, connB0 := suite.coordinator.SetupClientConnections(suite.chainA, suite.chainB, clientexported.Tendermint)
	connA1, connB1 := suite.coordinator.CreateConnection(suite.chainA, suite.chainB, clientA, clientB)

	counterpartyB0 := types.NewCounterparty(clientB, connB0.ID, suite.chainB.GetPrefix()) // connection B0
	counterpartyB1 := types.NewCounterparty(clientB, connB1.ID, suite.chainB.GetPrefix()) // connection B1

	conn1 := types.NewConnectionEnd(types.OPEN, connA0.ID, clientA, counterpartyB0, types.GetCompatibleEncodedVersions()) // A0 - B0
	conn2 := types.NewConnectionEnd(types.OPEN, connA1.ID, clientA, counterpartyB1, types.GetCompatibleEncodedVersions()) // A1 - B1
	expConnections := []types.ConnectionEnd{conn1, conn2}

	connections := suite.chainA.App.IBCKeeper.ConnectionKeeper.GetAllConnections(suite.chainA.GetContext())
	suite.Require().Len(connections, len(expConnections))
	suite.Require().Equal(expConnections, connections)
}

// the test creates 2 clients clientA0 and clientA1. clientA0 has a single
// connection and clientA1 has 2 connections.
func (suite KeeperTestSuite) TestGetAllClientConnectionPaths() {
<<<<<<< HEAD
	clients := []clientexported.ClientState{
		ibctmtypes.NewClientState(testClientIDA, ibctmtypes.DefaultTrustLevel, trustingPeriod, ubdPeriod, maxClockDrift, ibctmtypes.Header{}, commitmenttypes.GetSDKSpecs()),
		ibctmtypes.NewClientState(testClientIDB, ibctmtypes.DefaultTrustLevel, trustingPeriod, ubdPeriod, maxClockDrift, ibctmtypes.Header{}, commitmenttypes.GetSDKSpecs()),
		ibctmtypes.NewClientState(testClientID3, ibctmtypes.DefaultTrustLevel, trustingPeriod, ubdPeriod, maxClockDrift, ibctmtypes.Header{}, commitmenttypes.GetSDKSpecs()),
	}

	for i := range clients {
		suite.chainA.App.IBCKeeper.ClientKeeper.SetClientState(suite.chainA.GetContext(), clients[i])
	}
=======
	clientA0, _, connA0, _ := suite.coordinator.SetupClientConnections(suite.chainA, suite.chainB, clientexported.Tendermint)
	clientA1, clientB1, connA1, _ := suite.coordinator.SetupClientConnections(suite.chainA, suite.chainB, clientexported.Tendermint)
	connA2, _ := suite.coordinator.CreateConnection(suite.chainA, suite.chainB, clientA1, clientB1)
>>>>>>> 5dfc4a2e

	expPaths := []types.ConnectionPaths{
		types.NewConnectionPaths(clientA0, []string{connA0.ID}),
		types.NewConnectionPaths(clientA1, []string{connA1.ID, connA2.ID}),
	}

	connPaths := suite.chainA.App.IBCKeeper.ConnectionKeeper.GetAllClientConnectionPaths(suite.chainA.GetContext())
	suite.Require().Len(connPaths, 2)
	suite.Require().Equal(expPaths, connPaths)
}

// TestGetTimestampAtHeight verifies if the clients on each chain return the
// correct timestamp for the other chain.
func (suite *KeeperTestSuite) TestGetTimestampAtHeight() {
	var connection types.ConnectionEnd

	cases := []struct {
		msg      string
		malleate func()
		expPass  bool
	}{
		{"verification success", func() {
			_, _, connA, _ := suite.coordinator.SetupClientConnections(suite.chainA, suite.chainB, clientexported.Tendermint)
			connection = suite.chainA.GetConnection(connA)
		}, true},
		{"consensus state not found", func() {
			// any non-nil value of connection is valid
			suite.Require().NotNil(connection)
		}, false},
	}

	for _, tc := range cases {
		suite.Run(fmt.Sprintf("Case %s", tc.msg), func() {
			suite.SetupTest() // reset

			tc.malleate()

			actualTimestamp, err := suite.chainA.App.IBCKeeper.ConnectionKeeper.GetTimestampAtHeight(
<<<<<<< HEAD
				suite.chainA.GetContext(), connection, suite.chainB.Header.GetHeight(),
			)

			if tc.expPass {
				suite.Require().NoError(err, "valid test case %d failed: %s", i, tc.msg)
				suite.Require().EqualValues(uint64(suite.chainB.Header.GetTime().UnixNano()), actualTimestamp)
=======
				suite.chainA.GetContext(), connection, uint64(suite.chainB.LastHeader.Height),
			)

			if tc.expPass {
				suite.Require().NoError(err)
				suite.Require().EqualValues(uint64(suite.chainB.LastHeader.Time.UnixNano()), actualTimestamp)
>>>>>>> 5dfc4a2e
			} else {
				suite.Require().Error(err)
			}
		})
	}
<<<<<<< HEAD
}

// TestChain is a testing struct that wraps a simapp with the latest Header, Vals and Signers
// It also contains a field called ClientID. This is the clientID that *other* chains use
// to refer to this TestChain. For simplicity's sake it is also the chainID on the TestChain Header
type TestChain struct {
	ClientID string
	App      *simapp.SimApp
	Header   ibctmtypes.Header
	Vals     *tmproto.ValidatorSet
	Signers  []tmtypes.PrivValidator
}

func NewTestChain(clientID string) *TestChain {
	privVal := tmtypes.NewMockPV()

	pubKey, err := privVal.GetPubKey()
	if err != nil {
		panic(err)
	}

	validator := tmtypes.NewValidator(pubKey, 1)
	valSet, err := tmtypes.NewValidatorSet([]*tmtypes.Validator{validator}).ToProto()
	if err != nil {
		panic(err)
	}
	signers := []tmtypes.PrivValidator{privVal}

	header := ibctmtypes.CreateTestHeader(clientID, 1, timestamp, valSet, signers)

	return &TestChain{
		ClientID: clientID,
		App:      simapp.Setup(false),
		Header:   header,
		Vals:     valSet,
		Signers:  signers,
	}
}

// Creates simple context for testing purposes
func (chain *TestChain) GetContext() sdk.Context {
	return chain.App.BaseApp.NewContext(false, abci.Header{ChainID: chain.Header.SignedHeader.Header.ChainID, Height: chain.Header.SignedHeader.Header.Height})
}

// createClient will create a client for clientChain on targetChain
func (chain *TestChain) CreateClient(client *TestChain) error {
	client.Header = nextHeader(client)
	// Commit and create a new block on appTarget to get a fresh CommitID
	client.App.Commit()
	commitID := client.App.LastCommitID()
	client.App.BeginBlock(abci.RequestBeginBlock{Header: abci.Header{Height: client.Header.SignedHeader.Header.Height, Time: client.Header.GetTime()}})

	// Set HistoricalInfo on client chain after Commit
	ctxClient := client.GetContext()
	pk, err := tmencoding.PubKeyFromProto(&client.Vals.Validators[0].PubKey)
	if err != nil {
		return err
	}
	validator := staking.NewValidator(sdk.ValAddress(client.Vals.Validators[0].Address), pk, staking.Description{})
	validator.Status = sdk.Bonded
	validator.Tokens = sdk.NewInt(1000000) // get one voting power
	validators := []stakingtypes.Validator{validator}
	histInfo := stakingtypes.HistoricalInfo{
		Header: abci.Header{
			Time:    client.Header.GetTime(),
			AppHash: commitID.Hash,
		},
		Valset: validators,
	}
	client.App.StakingKeeper.SetHistoricalInfo(ctxClient, client.Header.SignedHeader.Header.Height, histInfo)

	// also set staking params
	stakingParams := stakingtypes.DefaultParams()
	stakingParams.HistoricalEntries = 10
	client.App.StakingKeeper.SetParams(ctxClient, stakingParams)

	// Create target ctx
	ctxTarget := chain.GetContext()

	// create client
	clientState, err := ibctmtypes.Initialize(client.ClientID, ibctmtypes.DefaultTrustLevel, trustingPeriod, ubdPeriod, maxClockDrift, client.Header, commitmenttypes.GetSDKSpecs())
	if err != nil {
		return err
	}
	_, err = chain.App.IBCKeeper.ClientKeeper.CreateClient(ctxTarget, clientState, client.Header.ConsensusState())
	if err != nil {
		return err
	}
	return nil

	// _, _, err := simapp.SignCheckDeliver(
	// 	suite.T(),
	// 	suite.cdc,
	// 	suite.app.BaseApp,
	// 	suite.ctx.BlockHeader(),
	// 	[]sdk.Msg{clienttypes.NewMsgCreateClient(clientID, clientexported.ClientTypeTendermint, consState, accountAddress)},
	// 	[]uint64{baseAccount.GetAccountNumber()},
	// 	[]uint64{baseAccount.GetSequence()},
	// 	true, true, accountPrivKey,
	// )
}

func (chain *TestChain) updateClient(client *TestChain) {
	// Create chain ctx
	ctxTarget := chain.GetContext()

	// if clientState does not already exist, return without updating
	_, found := chain.App.IBCKeeper.ClientKeeper.GetClientState(
		ctxTarget, client.ClientID,
	)
	if !found {
		return
	}

	// always commit when updateClient and begin a new block
	client.App.Commit()
	commitID := client.App.LastCommitID()
	client.Header = nextHeader(client)

	/*
		err := chain.App.IBCKeeper.ClientKeeper.UpdateClient(ctxTarget, client.ClientID, client.Header)
		if err != nil {
			panic(err)
		}
	*/

	client.App.BeginBlock(abci.RequestBeginBlock{Header: abci.Header{Height: client.Header.SignedHeader.Header.Height, Time: client.Header.GetTime()}})

	// Set HistoricalInfo on client chain after Commit
	ctxClient := client.GetContext()

	pk, _ := tmencoding.PubKeyFromProto(&client.Vals.Validators[0].PubKey)
	validator := staking.NewValidator(sdk.ValAddress(client.Vals.Validators[0].Address), pk, staking.Description{})
	validator.Status = sdk.Bonded
	validator.Tokens = sdk.NewInt(1000000)
	validators := []stakingtypes.Validator{validator}
	histInfo := stakingtypes.HistoricalInfo{
		Header: abci.Header{
			Time:    client.Header.GetTime(),
			AppHash: commitID.Hash,
		},
		Valset: validators,
	}
	client.App.StakingKeeper.SetHistoricalInfo(ctxClient, client.Header.SignedHeader.Header.Height, histInfo)

	consensusState := ibctmtypes.ConsensusState{
		Height:       client.Header.GetHeight(),
		Timestamp:    client.Header.GetTime(),
		Root:         commitmenttypes.NewMerkleRoot(commitID.Hash),
		ValidatorSet: client.Vals,
	}

	chain.App.IBCKeeper.ClientKeeper.SetClientConsensusState(
		ctxTarget, client.ClientID, client.Header.GetHeight(), consensusState,
	)
	chain.App.IBCKeeper.ClientKeeper.SetClientState(
		ctxTarget, ibctmtypes.NewClientState(client.ClientID, ibctmtypes.DefaultTrustLevel, trustingPeriod, ubdPeriod, maxClockDrift, client.Header, commitmenttypes.GetSDKSpecs()),
	)

	// _, _, err := simapp.SignCheckDeliver(
	// 	suite.T(),
	// 	suite.cdc,
	// 	suite.app.BaseApp,
	// 	suite.ctx.BlockHeader(),
	// 	[]sdk.Msg{clienttypes.NewMsgUpdateClient(clientID, suite.header, accountAddress)},
	// 	[]uint64{baseAccount.GetAccountNumber()},
	// 	[]uint64{baseAccount.GetSequence()},
	// 	true, true, accountPrivKey,
	// )
	// suite.Require().NoError(err)
}

func (chain *TestChain) createConnection(
	connID, counterpartyConnID, clientID, counterpartyClientID string,
	state types.State,
) types.ConnectionEnd {
	counterparty := types.NewCounterparty(counterpartyClientID, counterpartyConnID, commitmenttypes.NewMerklePrefix(chain.App.IBCKeeper.ConnectionKeeper.GetCommitmentPrefix().Bytes()))
	connection := types.ConnectionEnd{
		State:        state,
		ID:           connID,
		ClientID:     clientID,
		Counterparty: counterparty,
		Versions:     types.GetCompatibleVersions(),
	}
	ctx := chain.GetContext()
	chain.App.IBCKeeper.ConnectionKeeper.SetConnection(ctx, connID, connection)
	return connection
}

func (chain *TestChain) createChannel(
	portID, channelID, counterpartyPortID, counterpartyChannelID string,
	state channeltypes.State, order channeltypes.Order, connectionID string,
) channeltypes.Channel {
	counterparty := channeltypes.NewCounterparty(counterpartyPortID, counterpartyChannelID)
	channel := channeltypes.NewChannel(state, order, counterparty, []string{connectionID}, "1.0")
	ctx := chain.GetContext()
	chain.App.IBCKeeper.ChannelKeeper.SetChannel(ctx, portID, channelID, channel)
	return channel
}

func nextHeader(chain *TestChain) ibctmtypes.Header {
	return ibctmtypes.CreateTestHeader(
		chain.Header.SignedHeader.Header.ChainID,
		chain.Header.SignedHeader.Header.Height+1,
		chain.Header.GetTime().Add(nextTimestamp), chain.Vals, chain.Signers,
	)
}

func prefixedClientKey(clientID string, key []byte) []byte {
	return append([]byte("clients/"+clientID+"/"), key...)
=======
>>>>>>> 5dfc4a2e
}<|MERGE_RESOLUTION|>--- conflicted
+++ resolved
@@ -6,52 +6,9 @@
 
 	"github.com/stretchr/testify/suite"
 
-<<<<<<< HEAD
-	abci "github.com/tendermint/tendermint/abci/types"
-	tmencoding "github.com/tendermint/tendermint/crypto/encoding"
-	tmproto "github.com/tendermint/tendermint/proto/types"
-	tmtypes "github.com/tendermint/tendermint/types"
-
-	"github.com/cosmos/cosmos-sdk/codec"
-	"github.com/cosmos/cosmos-sdk/simapp"
-	sdk "github.com/cosmos/cosmos-sdk/types"
-	clientexported "github.com/cosmos/cosmos-sdk/x/ibc/02-client/exported"
-	"github.com/cosmos/cosmos-sdk/x/ibc/03-connection/types"
-	channeltypes "github.com/cosmos/cosmos-sdk/x/ibc/04-channel/types"
-	ibctmtypes "github.com/cosmos/cosmos-sdk/x/ibc/07-tendermint/types"
-	commitmenttypes "github.com/cosmos/cosmos-sdk/x/ibc/23-commitment/types"
-	host "github.com/cosmos/cosmos-sdk/x/ibc/24-host"
-
-	stakingtypes "github.com/cosmos/cosmos-sdk/x/staking/types"
-)
-
-const (
-	storeKey = host.StoreKey
-
-	testClientIDA     = "testclientida" // chainid for chainA also chainB's clientID for A's liteclient
-	testConnectionIDA = "connectionidatob"
-
-	testClientIDB     = "testclientidb" // chainid for chainB also chainA's clientID for B's liteclient
-	testConnectionIDB = "connectionidbtoa"
-
-	testClientID3     = "testclientidthree"
-	testConnectionID3 = "connectionidthree"
-
-	trustingPeriod time.Duration = time.Hour * 24 * 7 * 2
-	ubdPeriod      time.Duration = time.Hour * 24 * 7 * 3
-	maxClockDrift  time.Duration = time.Second * 10
-
-	nextTimestamp = 10 // increment used for the next header's timestamp
-)
-
-var (
-	timestamp         = time.Now() // starting timestamp for the client test chain
-	defaultTrustLevel = ibctmtypes.NewFractionFromTm(ibctmtypes.DefaultTrustLevel)
-=======
 	clientexported "github.com/cosmos/cosmos-sdk/x/ibc/02-client/exported"
 	"github.com/cosmos/cosmos-sdk/x/ibc/03-connection/types"
 	ibctesting "github.com/cosmos/cosmos-sdk/x/ibc/testing"
->>>>>>> 5dfc4a2e
 )
 
 type KeeperTestSuite struct {
@@ -116,21 +73,9 @@
 // the test creates 2 clients clientA0 and clientA1. clientA0 has a single
 // connection and clientA1 has 2 connections.
 func (suite KeeperTestSuite) TestGetAllClientConnectionPaths() {
-<<<<<<< HEAD
-	clients := []clientexported.ClientState{
-		ibctmtypes.NewClientState(testClientIDA, ibctmtypes.DefaultTrustLevel, trustingPeriod, ubdPeriod, maxClockDrift, ibctmtypes.Header{}, commitmenttypes.GetSDKSpecs()),
-		ibctmtypes.NewClientState(testClientIDB, ibctmtypes.DefaultTrustLevel, trustingPeriod, ubdPeriod, maxClockDrift, ibctmtypes.Header{}, commitmenttypes.GetSDKSpecs()),
-		ibctmtypes.NewClientState(testClientID3, ibctmtypes.DefaultTrustLevel, trustingPeriod, ubdPeriod, maxClockDrift, ibctmtypes.Header{}, commitmenttypes.GetSDKSpecs()),
-	}
-
-	for i := range clients {
-		suite.chainA.App.IBCKeeper.ClientKeeper.SetClientState(suite.chainA.GetContext(), clients[i])
-	}
-=======
 	clientA0, _, connA0, _ := suite.coordinator.SetupClientConnections(suite.chainA, suite.chainB, clientexported.Tendermint)
 	clientA1, clientB1, connA1, _ := suite.coordinator.SetupClientConnections(suite.chainA, suite.chainB, clientexported.Tendermint)
 	connA2, _ := suite.coordinator.CreateConnection(suite.chainA, suite.chainB, clientA1, clientB1)
->>>>>>> 5dfc4a2e
 
 	expPaths := []types.ConnectionPaths{
 		types.NewConnectionPaths(clientA0, []string{connA0.ID}),
@@ -169,237 +114,15 @@
 			tc.malleate()
 
 			actualTimestamp, err := suite.chainA.App.IBCKeeper.ConnectionKeeper.GetTimestampAtHeight(
-<<<<<<< HEAD
-				suite.chainA.GetContext(), connection, suite.chainB.Header.GetHeight(),
-			)
-
-			if tc.expPass {
-				suite.Require().NoError(err, "valid test case %d failed: %s", i, tc.msg)
-				suite.Require().EqualValues(uint64(suite.chainB.Header.GetTime().UnixNano()), actualTimestamp)
-=======
 				suite.chainA.GetContext(), connection, uint64(suite.chainB.LastHeader.Height),
 			)
 
 			if tc.expPass {
 				suite.Require().NoError(err)
 				suite.Require().EqualValues(uint64(suite.chainB.LastHeader.Time.UnixNano()), actualTimestamp)
->>>>>>> 5dfc4a2e
 			} else {
 				suite.Require().Error(err)
 			}
 		})
 	}
-<<<<<<< HEAD
-}
-
-// TestChain is a testing struct that wraps a simapp with the latest Header, Vals and Signers
-// It also contains a field called ClientID. This is the clientID that *other* chains use
-// to refer to this TestChain. For simplicity's sake it is also the chainID on the TestChain Header
-type TestChain struct {
-	ClientID string
-	App      *simapp.SimApp
-	Header   ibctmtypes.Header
-	Vals     *tmproto.ValidatorSet
-	Signers  []tmtypes.PrivValidator
-}
-
-func NewTestChain(clientID string) *TestChain {
-	privVal := tmtypes.NewMockPV()
-
-	pubKey, err := privVal.GetPubKey()
-	if err != nil {
-		panic(err)
-	}
-
-	validator := tmtypes.NewValidator(pubKey, 1)
-	valSet, err := tmtypes.NewValidatorSet([]*tmtypes.Validator{validator}).ToProto()
-	if err != nil {
-		panic(err)
-	}
-	signers := []tmtypes.PrivValidator{privVal}
-
-	header := ibctmtypes.CreateTestHeader(clientID, 1, timestamp, valSet, signers)
-
-	return &TestChain{
-		ClientID: clientID,
-		App:      simapp.Setup(false),
-		Header:   header,
-		Vals:     valSet,
-		Signers:  signers,
-	}
-}
-
-// Creates simple context for testing purposes
-func (chain *TestChain) GetContext() sdk.Context {
-	return chain.App.BaseApp.NewContext(false, abci.Header{ChainID: chain.Header.SignedHeader.Header.ChainID, Height: chain.Header.SignedHeader.Header.Height})
-}
-
-// createClient will create a client for clientChain on targetChain
-func (chain *TestChain) CreateClient(client *TestChain) error {
-	client.Header = nextHeader(client)
-	// Commit and create a new block on appTarget to get a fresh CommitID
-	client.App.Commit()
-	commitID := client.App.LastCommitID()
-	client.App.BeginBlock(abci.RequestBeginBlock{Header: abci.Header{Height: client.Header.SignedHeader.Header.Height, Time: client.Header.GetTime()}})
-
-	// Set HistoricalInfo on client chain after Commit
-	ctxClient := client.GetContext()
-	pk, err := tmencoding.PubKeyFromProto(&client.Vals.Validators[0].PubKey)
-	if err != nil {
-		return err
-	}
-	validator := staking.NewValidator(sdk.ValAddress(client.Vals.Validators[0].Address), pk, staking.Description{})
-	validator.Status = sdk.Bonded
-	validator.Tokens = sdk.NewInt(1000000) // get one voting power
-	validators := []stakingtypes.Validator{validator}
-	histInfo := stakingtypes.HistoricalInfo{
-		Header: abci.Header{
-			Time:    client.Header.GetTime(),
-			AppHash: commitID.Hash,
-		},
-		Valset: validators,
-	}
-	client.App.StakingKeeper.SetHistoricalInfo(ctxClient, client.Header.SignedHeader.Header.Height, histInfo)
-
-	// also set staking params
-	stakingParams := stakingtypes.DefaultParams()
-	stakingParams.HistoricalEntries = 10
-	client.App.StakingKeeper.SetParams(ctxClient, stakingParams)
-
-	// Create target ctx
-	ctxTarget := chain.GetContext()
-
-	// create client
-	clientState, err := ibctmtypes.Initialize(client.ClientID, ibctmtypes.DefaultTrustLevel, trustingPeriod, ubdPeriod, maxClockDrift, client.Header, commitmenttypes.GetSDKSpecs())
-	if err != nil {
-		return err
-	}
-	_, err = chain.App.IBCKeeper.ClientKeeper.CreateClient(ctxTarget, clientState, client.Header.ConsensusState())
-	if err != nil {
-		return err
-	}
-	return nil
-
-	// _, _, err := simapp.SignCheckDeliver(
-	// 	suite.T(),
-	// 	suite.cdc,
-	// 	suite.app.BaseApp,
-	// 	suite.ctx.BlockHeader(),
-	// 	[]sdk.Msg{clienttypes.NewMsgCreateClient(clientID, clientexported.ClientTypeTendermint, consState, accountAddress)},
-	// 	[]uint64{baseAccount.GetAccountNumber()},
-	// 	[]uint64{baseAccount.GetSequence()},
-	// 	true, true, accountPrivKey,
-	// )
-}
-
-func (chain *TestChain) updateClient(client *TestChain) {
-	// Create chain ctx
-	ctxTarget := chain.GetContext()
-
-	// if clientState does not already exist, return without updating
-	_, found := chain.App.IBCKeeper.ClientKeeper.GetClientState(
-		ctxTarget, client.ClientID,
-	)
-	if !found {
-		return
-	}
-
-	// always commit when updateClient and begin a new block
-	client.App.Commit()
-	commitID := client.App.LastCommitID()
-	client.Header = nextHeader(client)
-
-	/*
-		err := chain.App.IBCKeeper.ClientKeeper.UpdateClient(ctxTarget, client.ClientID, client.Header)
-		if err != nil {
-			panic(err)
-		}
-	*/
-
-	client.App.BeginBlock(abci.RequestBeginBlock{Header: abci.Header{Height: client.Header.SignedHeader.Header.Height, Time: client.Header.GetTime()}})
-
-	// Set HistoricalInfo on client chain after Commit
-	ctxClient := client.GetContext()
-
-	pk, _ := tmencoding.PubKeyFromProto(&client.Vals.Validators[0].PubKey)
-	validator := staking.NewValidator(sdk.ValAddress(client.Vals.Validators[0].Address), pk, staking.Description{})
-	validator.Status = sdk.Bonded
-	validator.Tokens = sdk.NewInt(1000000)
-	validators := []stakingtypes.Validator{validator}
-	histInfo := stakingtypes.HistoricalInfo{
-		Header: abci.Header{
-			Time:    client.Header.GetTime(),
-			AppHash: commitID.Hash,
-		},
-		Valset: validators,
-	}
-	client.App.StakingKeeper.SetHistoricalInfo(ctxClient, client.Header.SignedHeader.Header.Height, histInfo)
-
-	consensusState := ibctmtypes.ConsensusState{
-		Height:       client.Header.GetHeight(),
-		Timestamp:    client.Header.GetTime(),
-		Root:         commitmenttypes.NewMerkleRoot(commitID.Hash),
-		ValidatorSet: client.Vals,
-	}
-
-	chain.App.IBCKeeper.ClientKeeper.SetClientConsensusState(
-		ctxTarget, client.ClientID, client.Header.GetHeight(), consensusState,
-	)
-	chain.App.IBCKeeper.ClientKeeper.SetClientState(
-		ctxTarget, ibctmtypes.NewClientState(client.ClientID, ibctmtypes.DefaultTrustLevel, trustingPeriod, ubdPeriod, maxClockDrift, client.Header, commitmenttypes.GetSDKSpecs()),
-	)
-
-	// _, _, err := simapp.SignCheckDeliver(
-	// 	suite.T(),
-	// 	suite.cdc,
-	// 	suite.app.BaseApp,
-	// 	suite.ctx.BlockHeader(),
-	// 	[]sdk.Msg{clienttypes.NewMsgUpdateClient(clientID, suite.header, accountAddress)},
-	// 	[]uint64{baseAccount.GetAccountNumber()},
-	// 	[]uint64{baseAccount.GetSequence()},
-	// 	true, true, accountPrivKey,
-	// )
-	// suite.Require().NoError(err)
-}
-
-func (chain *TestChain) createConnection(
-	connID, counterpartyConnID, clientID, counterpartyClientID string,
-	state types.State,
-) types.ConnectionEnd {
-	counterparty := types.NewCounterparty(counterpartyClientID, counterpartyConnID, commitmenttypes.NewMerklePrefix(chain.App.IBCKeeper.ConnectionKeeper.GetCommitmentPrefix().Bytes()))
-	connection := types.ConnectionEnd{
-		State:        state,
-		ID:           connID,
-		ClientID:     clientID,
-		Counterparty: counterparty,
-		Versions:     types.GetCompatibleVersions(),
-	}
-	ctx := chain.GetContext()
-	chain.App.IBCKeeper.ConnectionKeeper.SetConnection(ctx, connID, connection)
-	return connection
-}
-
-func (chain *TestChain) createChannel(
-	portID, channelID, counterpartyPortID, counterpartyChannelID string,
-	state channeltypes.State, order channeltypes.Order, connectionID string,
-) channeltypes.Channel {
-	counterparty := channeltypes.NewCounterparty(counterpartyPortID, counterpartyChannelID)
-	channel := channeltypes.NewChannel(state, order, counterparty, []string{connectionID}, "1.0")
-	ctx := chain.GetContext()
-	chain.App.IBCKeeper.ChannelKeeper.SetChannel(ctx, portID, channelID, channel)
-	return channel
-}
-
-func nextHeader(chain *TestChain) ibctmtypes.Header {
-	return ibctmtypes.CreateTestHeader(
-		chain.Header.SignedHeader.Header.ChainID,
-		chain.Header.SignedHeader.Header.Height+1,
-		chain.Header.GetTime().Add(nextTimestamp), chain.Vals, chain.Signers,
-	)
-}
-
-func prefixedClientKey(clientID string, key []byte) []byte {
-	return append([]byte("clients/"+clientID+"/"), key...)
-=======
->>>>>>> 5dfc4a2e
 }