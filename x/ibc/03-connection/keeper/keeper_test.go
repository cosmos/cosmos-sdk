package keeper_test

import (
	"fmt"
	"testing"
	"time"

	"github.com/stretchr/testify/suite"
	abci "github.com/tendermint/tendermint/abci/types"
	tmtypes "github.com/tendermint/tendermint/types"

	"github.com/cosmos/cosmos-sdk/codec"
	"github.com/cosmos/cosmos-sdk/simapp"
	sdk "github.com/cosmos/cosmos-sdk/types"
	clientexported "github.com/cosmos/cosmos-sdk/x/ibc/02-client/exported"
	"github.com/cosmos/cosmos-sdk/x/ibc/03-connection/exported"
	"github.com/cosmos/cosmos-sdk/x/ibc/03-connection/types"
	channelexported "github.com/cosmos/cosmos-sdk/x/ibc/04-channel/exported"
	channeltypes "github.com/cosmos/cosmos-sdk/x/ibc/04-channel/types"
	ibctmtypes "github.com/cosmos/cosmos-sdk/x/ibc/07-tendermint/types"
	commitmenttypes "github.com/cosmos/cosmos-sdk/x/ibc/23-commitment/types"
	ibctypes "github.com/cosmos/cosmos-sdk/x/ibc/types"
	"github.com/cosmos/cosmos-sdk/x/staking"
)

const (
	clientType = clientexported.Tendermint
	storeKey   = ibctypes.StoreKey
	chainID    = "gaia"

	testClientIDA     = "testclientida" // chainid for chainA also chainB's clientID for A's liteclient
	testConnectionIDA = "connectionidatob"

	testClientIDB     = "testclientidb" // chainid for chainB also chainA's clientID for B's liteclient
	testConnectionIDB = "connectionidbtoa"

	testClientID3     = "testclientidthree"
	testConnectionID3 = "connectionidthree"

	trustingPeriod time.Duration = time.Hour * 24 * 7 * 2
	ubdPeriod      time.Duration = time.Hour * 24 * 7 * 3
)

type KeeperTestSuite struct {
	suite.Suite

	cdc *codec.Codec

	// ChainA testing fields
	chainA *TestChain

	// ChainB testing fields
	chainB *TestChain
}

func (suite *KeeperTestSuite) SetupTest() {
	suite.chainA = NewTestChain(testClientIDA)
	suite.chainB = NewTestChain(testClientIDB)

	suite.cdc = suite.chainA.App.Codec()
}

// nolint: unused
<<<<<<< HEAD
func queryProof(chain *TestChain, key []byte) (commitment.Proof, uint64) {
	res := chain.App.Query(abci.RequestQuery{
=======
func (suite *KeeperTestSuite) queryProof(key []byte) (commitmenttypes.MerkleProof, int64) {
	res := suite.chainA.App.Query(abci.RequestQuery{
>>>>>>> 04a1f6f8
		Path:   fmt.Sprintf("store/%s/key", storeKey),
		Height: chain.App.LastBlockHeight(),
		Data:   key,
		Prove:  true,
	})

	proof := commitmenttypes.MerkleProof{
		Proof: res.Proof,
	}

	return proof, uint64(res.Height)
}
func TestKeeperTestSuite(t *testing.T) {
	suite.Run(t, new(KeeperTestSuite))
}

func (suite *KeeperTestSuite) TestSetAndGetConnection() {
	_, existed := suite.chainA.App.IBCKeeper.ConnectionKeeper.GetConnection(suite.chainA.GetContext(), testConnectionIDA)
	suite.Require().False(existed)

	counterparty := types.NewCounterparty(testClientIDA, testConnectionIDA, suite.chainA.App.IBCKeeper.ConnectionKeeper.GetCommitmentPrefix())
	expConn := types.NewConnectionEnd(exported.INIT, testClientIDB, counterparty, types.GetCompatibleVersions())
	suite.chainA.App.IBCKeeper.ConnectionKeeper.SetConnection(suite.chainA.GetContext(), testConnectionIDA, expConn)
	conn, existed := suite.chainA.App.IBCKeeper.ConnectionKeeper.GetConnection(suite.chainA.GetContext(), testConnectionIDA)
	suite.Require().True(existed)
	suite.Require().EqualValues(expConn, conn)
}

func (suite *KeeperTestSuite) TestSetAndGetClientConnectionPaths() {
	_, existed := suite.chainA.App.IBCKeeper.ConnectionKeeper.GetClientConnectionPaths(suite.chainA.GetContext(), testClientIDA)
	suite.False(existed)

	suite.chainA.App.IBCKeeper.ConnectionKeeper.SetClientConnectionPaths(suite.chainA.GetContext(), testClientIDB, types.GetCompatibleVersions())
	paths, existed := suite.chainA.App.IBCKeeper.ConnectionKeeper.GetClientConnectionPaths(suite.chainA.GetContext(), testClientIDB)
	suite.True(existed)
	suite.EqualValues(types.GetCompatibleVersions(), paths)
}

func (suite KeeperTestSuite) TestGetAllConnections() {
	// Connection (Counterparty): A(C) -> C(B) -> B(A)
	counterparty1 := types.NewCounterparty(testClientIDA, testConnectionIDA, suite.chainA.App.IBCKeeper.ConnectionKeeper.GetCommitmentPrefix())
	counterparty2 := types.NewCounterparty(testClientIDB, testConnectionIDB, suite.chainA.App.IBCKeeper.ConnectionKeeper.GetCommitmentPrefix())
	counterparty3 := types.NewCounterparty(testClientID3, testConnectionID3, suite.chainA.App.IBCKeeper.ConnectionKeeper.GetCommitmentPrefix())

	conn1 := types.NewConnectionEnd(exported.INIT, testClientIDA, counterparty3, types.GetCompatibleVersions())
	conn2 := types.NewConnectionEnd(exported.INIT, testClientIDB, counterparty1, types.GetCompatibleVersions())
	conn3 := types.NewConnectionEnd(exported.UNINITIALIZED, testClientID3, counterparty2, types.GetCompatibleVersions())

	expConnections := []types.ConnectionEnd{conn1, conn2, conn3}

	suite.chainA.App.IBCKeeper.ConnectionKeeper.SetConnection(suite.chainA.GetContext(), testConnectionIDA, expConnections[0])
	suite.chainA.App.IBCKeeper.ConnectionKeeper.SetConnection(suite.chainA.GetContext(), testConnectionIDB, expConnections[1])
	suite.chainA.App.IBCKeeper.ConnectionKeeper.SetConnection(suite.chainA.GetContext(), testConnectionID3, expConnections[2])

	connections := suite.chainA.App.IBCKeeper.ConnectionKeeper.GetAllConnections(suite.chainA.GetContext())
	suite.Require().Len(connections, len(expConnections))
	suite.Require().ElementsMatch(expConnections, connections)
}

// TestChain is a testing struct that wraps a simapp with the latest Header, Vals and Signers
// It also contains a field called ClientID. This is the clientID that *other* chains use
// to refer to this TestChain. For simplicity's sake it is also the chainID on the TestChain Header
type TestChain struct {
	ClientID string
	App      *simapp.SimApp
	Header   ibctmtypes.Header
	Vals     *tmtypes.ValidatorSet
	Signers  []tmtypes.PrivValidator
}

func NewTestChain(clientID string) *TestChain {
	privVal := tmtypes.NewMockPV()
	validator := tmtypes.NewValidator(privVal.GetPubKey(), 1)
	valSet := tmtypes.NewValidatorSet([]*tmtypes.Validator{validator})
	signers := []tmtypes.PrivValidator{privVal}
	now := time.Now()

	header := ibctmtypes.CreateTestHeader(clientID, 1, now, valSet, valSet, signers)

	return &TestChain{
		ClientID: clientID,
		App:      simapp.Setup(false),
		Header:   header,
		Vals:     valSet,
		Signers:  signers,
	}
}

// Creates simple context for testing purposes
func (chain *TestChain) GetContext() sdk.Context {
	return chain.App.BaseApp.NewContext(false, abci.Header{ChainID: chain.Header.ChainID, Height: chain.Header.Height})
}

// createClient will create a client for clientChain on targetChain
func (chain *TestChain) CreateClient(client *TestChain) error {
	client.Header = nextHeader(client)
	// Commit and create a new block on appTarget to get a fresh CommitID
	client.App.Commit()
	commitID := client.App.LastCommitID()
	client.App.BeginBlock(abci.RequestBeginBlock{Header: abci.Header{Height: client.Header.Height, Time: client.Header.Time}})

	// Set HistoricalInfo on client chain after Commit
	ctxClient := client.GetContext()
	validator := staking.NewValidator(
		sdk.ValAddress(client.Vals.Validators[0].Address), client.Vals.Validators[0].PubKey, staking.Description{},
	)
	validator.Status = sdk.Bonded
	validator.Tokens = sdk.NewInt(1000000) // get one voting power
	validators := []staking.Validator{validator}
	histInfo := staking.HistoricalInfo{
		Header: abci.Header{
			Time:    client.Header.Time,
			AppHash: commitID.Hash,
		},
		Valset: validators,
	}
	client.App.StakingKeeper.SetHistoricalInfo(ctxClient, client.Header.Height, histInfo)

	// also set staking params
	stakingParams := staking.DefaultParams()
	stakingParams.HistoricalEntries = 10
	client.App.StakingKeeper.SetParams(ctxClient, stakingParams)

	// Create target ctx
	ctxTarget := chain.GetContext()

	// create client
	clientState, err := ibctmtypes.Initialize(client.ClientID, trustingPeriod, ubdPeriod, client.Header)
	if err != nil {
		return err
	}
	_, err = chain.App.IBCKeeper.ClientKeeper.CreateClient(ctxTarget, clientState, client.Header.ConsensusState())
	if err != nil {
		return err
	}
	return nil

	// _, _, err := simapp.SignCheckDeliver(
	// 	suite.T(),
	// 	suite.cdc,
	// 	suite.app.BaseApp,
	// 	suite.ctx.BlockHeader(),
	// 	[]sdk.Msg{clienttypes.NewMsgCreateClient(clientID, clientexported.ClientTypeTendermint, consState, accountAddress)},
	// 	[]uint64{baseAccount.GetAccountNumber()},
	// 	[]uint64{baseAccount.GetSequence()},
	// 	true, true, accountPrivKey,
	// )
}

func (chain *TestChain) updateClient(client *TestChain) {
	// Create chain ctx
	ctxTarget := chain.GetContext()

	// if clientState does not already exist, return without updating
	_, found := chain.App.IBCKeeper.ClientKeeper.GetClientState(
		ctxTarget, client.ClientID,
	)
	if !found {
		return
	}

	// always commit when updateClient and begin a new block
	client.App.Commit()
	commitID := client.App.LastCommitID()
	client.Header = nextHeader(client)

	/*
		err := chain.App.IBCKeeper.ClientKeeper.UpdateClient(ctxTarget, client.ClientID, client.Header)
		if err != nil {
			panic(err)
		}
	*/

	client.App.BeginBlock(abci.RequestBeginBlock{Header: abci.Header{Height: client.Header.Height, Time: client.Header.Time}})

	// Set HistoricalInfo on client chain after Commit
	ctxClient := client.GetContext()
	validator := staking.NewValidator(
		sdk.ValAddress(client.Vals.Validators[0].Address), client.Vals.Validators[0].PubKey, staking.Description{},
	)
	validator.Status = sdk.Bonded
	validator.Tokens = sdk.NewInt(1000000)
	validators := []staking.Validator{validator}
	histInfo := staking.HistoricalInfo{
		Header: abci.Header{
			Time:    client.Header.Time,
			AppHash: commitID.Hash,
		},
		Valset: validators,
	}
	client.App.StakingKeeper.SetHistoricalInfo(ctxClient, client.Header.Height, histInfo)

	consensusState := ibctmtypes.ConsensusState{
<<<<<<< HEAD
		Height: uint64(client.Header.Height),
		// TODO Fix me - currently commented out due to time normalisation issues.
		//Timestamp:    client.Header.Time,
		Root:         commitment.NewRoot(commitID.Hash),
=======
		Height:       uint64(client.Header.Height),
		Timestamp:    client.Header.Time,
		Root:         commitmenttypes.NewMerkleRoot(commitID.Hash),
>>>>>>> 04a1f6f8
		ValidatorSet: client.Vals,
	}

	chain.App.IBCKeeper.ClientKeeper.SetClientConsensusState(
		ctxTarget, client.ClientID, uint64(client.Header.Height), consensusState,
	)
	chain.App.IBCKeeper.ClientKeeper.SetClientState(
		ctxTarget, ibctmtypes.NewClientState(client.ClientID, trustingPeriod, ubdPeriod, client.Header),
	)

	// _, _, err := simapp.SignCheckDeliver(
	// 	suite.T(),
	// 	suite.cdc,
	// 	suite.app.BaseApp,
	// 	suite.ctx.BlockHeader(),
	// 	[]sdk.Msg{clienttypes.NewMsgUpdateClient(clientID, suite.header, accountAddress)},
	// 	[]uint64{baseAccount.GetAccountNumber()},
	// 	[]uint64{baseAccount.GetSequence()},
	// 	true, true, accountPrivKey,
	// )
	// suite.Require().NoError(err)
}

func (chain *TestChain) createConnection(
	connID, counterpartyConnID, clientID, counterpartyClientID string,
	state exported.State,
) types.ConnectionEnd {
	counterparty := types.NewCounterparty(counterpartyClientID, counterpartyConnID, chain.App.IBCKeeper.ConnectionKeeper.GetCommitmentPrefix())
	connection := types.ConnectionEnd{
		State:        state,
		ClientID:     clientID,
		Counterparty: counterparty,
		Versions:     types.GetCompatibleVersions(),
	}
	ctx := chain.GetContext()
	chain.App.IBCKeeper.ConnectionKeeper.SetConnection(ctx, connID, connection)
	return connection
}

func (chain *TestChain) createChannel(
	portID, channelID, counterpartyPortID, counterpartyChannelID string,
	state channelexported.State, order channelexported.Order, connectionID string,
) channeltypes.Channel {
	counterparty := channeltypes.NewCounterparty(counterpartyPortID, counterpartyChannelID)
	channel := channeltypes.NewChannel(state, order, counterparty,
		[]string{connectionID}, "1.0",
	)
	ctx := chain.GetContext()
	chain.App.IBCKeeper.ChannelKeeper.SetChannel(ctx, portID, channelID, channel)
	return channel
}

func nextHeader(chain *TestChain) ibctmtypes.Header {
	return ibctmtypes.CreateTestHeader(chain.Header.ChainID, chain.Header.Height+1,
		time.Now(), chain.Vals, chain.Vals, chain.Signers)
}<|MERGE_RESOLUTION|>--- conflicted
+++ resolved
@@ -61,13 +61,8 @@
 }
 
 // nolint: unused
-<<<<<<< HEAD
-func queryProof(chain *TestChain, key []byte) (commitment.Proof, uint64) {
+func queryProof(chain *TestChain, key []byte) (commitmenttypes.MerkleProof, uint64) {
 	res := chain.App.Query(abci.RequestQuery{
-=======
-func (suite *KeeperTestSuite) queryProof(key []byte) (commitmenttypes.MerkleProof, int64) {
-	res := suite.chainA.App.Query(abci.RequestQuery{
->>>>>>> 04a1f6f8
 		Path:   fmt.Sprintf("store/%s/key", storeKey),
 		Height: chain.App.LastBlockHeight(),
 		Data:   key,
@@ -261,16 +256,10 @@
 	client.App.StakingKeeper.SetHistoricalInfo(ctxClient, client.Header.Height, histInfo)
 
 	consensusState := ibctmtypes.ConsensusState{
-<<<<<<< HEAD
 		Height: uint64(client.Header.Height),
-		// TODO Fix me - currently commented out due to time normalisation issues.
+		// FIXME: currently commented out due to time normalisation issues.
 		//Timestamp:    client.Header.Time,
-		Root:         commitment.NewRoot(commitID.Hash),
-=======
-		Height:       uint64(client.Header.Height),
-		Timestamp:    client.Header.Time,
 		Root:         commitmenttypes.NewMerkleRoot(commitID.Hash),
->>>>>>> 04a1f6f8
 		ValidatorSet: client.Vals,
 	}
 
