package keeper_test

import (
	"fmt"
	"testing"

	"github.com/stretchr/testify/suite"

<<<<<<< HEAD
	abci "github.com/tendermint/tendermint/abci/types"
	lite "github.com/tendermint/tendermint/light"
	tmproto "github.com/tendermint/tendermint/proto/tendermint/types"
	tmtypes "github.com/tendermint/tendermint/types"

	"github.com/cosmos/cosmos-sdk/codec"
	"github.com/cosmos/cosmos-sdk/simapp"
	sdk "github.com/cosmos/cosmos-sdk/types"
=======
>>>>>>> e6bb2e7e
	clientexported "github.com/cosmos/cosmos-sdk/x/ibc/02-client/exported"
	"github.com/cosmos/cosmos-sdk/x/ibc/03-connection/types"
	ibctesting "github.com/cosmos/cosmos-sdk/x/ibc/testing"
)

type KeeperTestSuite struct {
	suite.Suite

	coordinator *ibctesting.Coordinator

	// testing chains used for convenience and readability
	chainA *ibctesting.TestChain
	chainB *ibctesting.TestChain
}

func (suite *KeeperTestSuite) SetupTest() {
	suite.coordinator = ibctesting.NewCoordinator(suite.T(), 2)
	suite.chainA = suite.coordinator.GetChain(ibctesting.GetChainID(0))
	suite.chainB = suite.coordinator.GetChain(ibctesting.GetChainID(1))
}

<<<<<<< HEAD
// nolint: unused
func queryProof(chain *TestChain, key []byte) ([]byte, uint64) {
	res := chain.App.Query(abci.RequestQuery{
		Path:   fmt.Sprintf("store/%s/key", storeKey),
		Height: chain.App.LastBlockHeight(),
		Data:   key,
		Prove:  true,
	})

	merkleProof := commitmenttypes.MerkleProof{
		Proof: res.ProofOps,
	}

	proof, _ := chain.App.AppCodec().MarshalBinaryBare(&merkleProof)

	return proof, uint64(res.Height)
}
=======
>>>>>>> e6bb2e7e
func TestKeeperTestSuite(t *testing.T) {
	suite.Run(t, new(KeeperTestSuite))
}

func (suite *KeeperTestSuite) TestSetAndGetConnection() {
	clientA, clientB := suite.coordinator.SetupClients(suite.chainA, suite.chainB, clientexported.Tendermint)
	connA := suite.chainA.GetFirstTestConnection(clientA, clientB)
	_, existed := suite.chainA.App.IBCKeeper.ConnectionKeeper.GetConnection(suite.chainA.GetContext(), connA.ID)
	suite.Require().False(existed)

	suite.coordinator.CreateConnection(suite.chainA, suite.chainB, clientA, clientB)
	_, existed = suite.chainA.App.IBCKeeper.ConnectionKeeper.GetConnection(suite.chainA.GetContext(), connA.ID)
	suite.Require().True(existed)
}

func (suite *KeeperTestSuite) TestSetAndGetClientConnectionPaths() {
	clientA, _ := suite.coordinator.SetupClients(suite.chainA, suite.chainB, clientexported.Tendermint)
	_, existed := suite.chainA.App.IBCKeeper.ConnectionKeeper.GetClientConnectionPaths(suite.chainA.GetContext(), clientA)
	suite.False(existed)

	suite.chainA.App.IBCKeeper.ConnectionKeeper.SetClientConnectionPaths(suite.chainA.GetContext(), clientA, types.GetCompatibleVersions())
	paths, existed := suite.chainA.App.IBCKeeper.ConnectionKeeper.GetClientConnectionPaths(suite.chainA.GetContext(), clientA)
	suite.True(existed)
	suite.EqualValues(types.GetCompatibleVersions(), paths)
}

// create 2 connections: A0 - B0, A1 - B1
func (suite KeeperTestSuite) TestGetAllConnections() {
	clientA, clientB, connA0, connB0 := suite.coordinator.SetupClientConnections(suite.chainA, suite.chainB, clientexported.Tendermint)
	connA1, connB1 := suite.coordinator.CreateConnection(suite.chainA, suite.chainB, clientA, clientB)

	counterpartyB0 := types.NewCounterparty(clientB, connB0.ID, suite.chainB.GetPrefix()) // connection B0
	counterpartyB1 := types.NewCounterparty(clientB, connB1.ID, suite.chainB.GetPrefix()) // connection B1

	conn1 := types.NewConnectionEnd(types.OPEN, connA0.ID, clientA, counterpartyB0, types.GetCompatibleVersions()) // A0 - B0
	conn2 := types.NewConnectionEnd(types.OPEN, connA1.ID, clientA, counterpartyB1, types.GetCompatibleVersions()) // A1 - B1
	expConnections := []types.ConnectionEnd{conn1, conn2}

	connections := suite.chainA.App.IBCKeeper.ConnectionKeeper.GetAllConnections(suite.chainA.GetContext())
	suite.Require().Len(connections, len(expConnections))
	suite.Require().Equal(expConnections, connections)
}

// the test creates 2 clients clientA0 and clientA1. clientA0 has a single
// connection and clientA1 has 2 connections.
func (suite KeeperTestSuite) TestGetAllClientConnectionPaths() {
	clientA0, _, connA0, _ := suite.coordinator.SetupClientConnections(suite.chainA, suite.chainB, clientexported.Tendermint)
	clientA1, clientB1, connA1, _ := suite.coordinator.SetupClientConnections(suite.chainA, suite.chainB, clientexported.Tendermint)
	connA2, _ := suite.coordinator.CreateConnection(suite.chainA, suite.chainB, clientA1, clientB1)

	expPaths := []types.ConnectionPaths{
		types.NewConnectionPaths(clientA0, []string{connA0.ID}),
		types.NewConnectionPaths(clientA1, []string{connA1.ID, connA2.ID}),
	}

	connPaths := suite.chainA.App.IBCKeeper.ConnectionKeeper.GetAllClientConnectionPaths(suite.chainA.GetContext())
	suite.Require().Len(connPaths, 2)
	suite.Require().Equal(expPaths, connPaths)
}

// TestGetTimestampAtHeight verifies if the clients on each chain return the
// correct timestamp for the other chain.
func (suite *KeeperTestSuite) TestGetTimestampAtHeight() {
	var connection types.ConnectionEnd

	cases := []struct {
		msg      string
		malleate func()
		expPass  bool
	}{
		{"verification success", func() {
			_, _, connA, _ := suite.coordinator.SetupClientConnections(suite.chainA, suite.chainB, clientexported.Tendermint)
			connection = suite.chainA.GetConnection(connA)
		}, true},
		{"consensus state not found", func() {
			// any non-nil value of connection is valid
			suite.Require().NotNil(connection)
		}, false},
	}

	for _, tc := range cases {
		suite.Run(fmt.Sprintf("Case %s", tc.msg), func() {
			suite.SetupTest() // reset

			tc.malleate()

			actualTimestamp, err := suite.chainA.App.IBCKeeper.ConnectionKeeper.GetTimestampAtHeight(
				suite.chainA.GetContext(), connection, uint64(suite.chainB.LastHeader.Height),
			)

			if tc.expPass {
				suite.Require().NoError(err)
				suite.Require().EqualValues(uint64(suite.chainB.LastHeader.Time.UnixNano()), actualTimestamp)
			} else {
				suite.Require().Error(err)
			}
		})
	}
<<<<<<< HEAD
}

// TestChain is a testing struct that wraps a simapp with the latest Header, Vals and Signers
// It also contains a field called ClientID. This is the clientID that *other* chains use
// to refer to this TestChain. For simplicity's sake it is also the chainID on the TestChain Header
type TestChain struct {
	ClientID string
	App      *simapp.SimApp
	Header   ibctmtypes.Header
	Vals     *tmtypes.ValidatorSet
	Signers  []tmtypes.PrivValidator
}

func NewTestChain(clientID string) *TestChain {
	privVal := tmtypes.NewMockPV()

	pubKey, err := privVal.GetPubKey()
	if err != nil {
		panic(err)
	}

	validator := tmtypes.NewValidator(pubKey, 1)
	valSet := tmtypes.NewValidatorSet([]*tmtypes.Validator{validator})
	signers := []tmtypes.PrivValidator{privVal}

	header := ibctmtypes.CreateTestHeader(clientID, 1, timestamp, valSet, signers)

	return &TestChain{
		ClientID: clientID,
		App:      simapp.Setup(false),
		Header:   header,
		Vals:     valSet,
		Signers:  signers,
	}
}

// Creates simple context for testing purposes
func (chain *TestChain) GetContext() sdk.Context {
	return chain.App.BaseApp.NewContext(false, tmproto.Header{ChainID: chain.Header.SignedHeader.Header.ChainID, Height: chain.Header.SignedHeader.Header.Height})
}

// createClient will create a client for clientChain on targetChain
func (chain *TestChain) CreateClient(client *TestChain) error {
	client.Header = nextHeader(client)
	// Commit and create a new block on appTarget to get a fresh CommitID
	client.App.Commit()
	commitID := client.App.LastCommitID()
	client.App.BeginBlock(abci.RequestBeginBlock{Header: tmproto.Header{Height: client.Header.SignedHeader.Header.Height, Time: client.Header.Time}})

	// Set HistoricalInfo on client chain after Commit
	ctxClient := client.GetContext()
	validator := stakingtypes.NewValidator(
		sdk.ValAddress(client.Vals.Validators[0].Address), client.Vals.Validators[0].PubKey, stakingtypes.Description{},
	)
	validator.Status = sdk.Bonded
	validator.Tokens = sdk.NewInt(1000000) // get one voting power
	validators := []stakingtypes.Validator{validator}
	histInfo := stakingtypes.HistoricalInfo{
		Header: tmproto.Header{
			Time:    client.Header.Time,
			AppHash: commitID.Hash,
		},
		Valset: validators,
	}
	client.App.StakingKeeper.SetHistoricalInfo(ctxClient, client.Header.SignedHeader.Header.Height, histInfo)

	// also set staking params
	stakingParams := stakingtypes.DefaultParams()
	stakingParams.HistoricalEntries = 10
	client.App.StakingKeeper.SetParams(ctxClient, stakingParams)

	// Create target ctx
	ctxTarget := chain.GetContext()

	// create client
	clientState, err := ibctmtypes.Initialize(client.ClientID, lite.DefaultTrustLevel, trustingPeriod, ubdPeriod, maxClockDrift, client.Header, commitmenttypes.GetSDKSpecs())
	if err != nil {
		return err
	}
	_, err = chain.App.IBCKeeper.ClientKeeper.CreateClient(ctxTarget, clientState, client.Header.ConsensusState())
	if err != nil {
		return err
	}
	return nil

	// _, _, err := simapp.SignCheckDeliver(
	// 	suite.T(),
	// 	suite.cdc,
	// 	suite.app.BaseApp,
	// 	suite.ctx.BlockHeader(),
	// 	[]sdk.Msg{clienttypes.NewMsgCreateClient(clientID, clientexported.ClientTypeTendermint, consState, accountAddress)},
	// 	[]uint64{baseAccount.GetAccountNumber()},
	// 	[]uint64{baseAccount.GetSequence()},
	// 	true, true, accountPrivKey,
	// )
}

func (chain *TestChain) updateClient(client *TestChain) {
	// Create chain ctx
	ctxTarget := chain.GetContext()

	// if clientState does not already exist, return without updating
	_, found := chain.App.IBCKeeper.ClientKeeper.GetClientState(
		ctxTarget, client.ClientID,
	)
	if !found {
		return
	}

	// always commit when updateClient and begin a new block
	client.App.Commit()
	commitID := client.App.LastCommitID()
	client.Header = nextHeader(client)

	/*
		err := chain.App.IBCKeeper.ClientKeeper.UpdateClient(ctxTarget, client.ClientID, client.Header)
		if err != nil {
			panic(err)
		}
	*/

	client.App.BeginBlock(abci.RequestBeginBlock{Header: tmproto.Header{Height: client.Header.SignedHeader.Header.Height, Time: client.Header.Time}})

	// Set HistoricalInfo on client chain after Commit
	ctxClient := client.GetContext()
	validator := stakingtypes.NewValidator(
		sdk.ValAddress(client.Vals.Validators[0].Address), client.Vals.Validators[0].PubKey, stakingtypes.Description{},
	)
	validator.Status = sdk.Bonded
	validator.Tokens = sdk.NewInt(1000000)
	validators := []stakingtypes.Validator{validator}
	histInfo := stakingtypes.HistoricalInfo{
		Header: tmproto.Header{
			Time:    client.Header.Time,
			AppHash: commitID.Hash,
		},
		Valset: validators,
	}
	client.App.StakingKeeper.SetHistoricalInfo(ctxClient, client.Header.SignedHeader.Header.Height, histInfo)

	consensusState := ibctmtypes.ConsensusState{
		Height:       client.Header.GetHeight(),
		Timestamp:    client.Header.Time,
		Root:         commitmenttypes.NewMerkleRoot(commitID.Hash),
		ValidatorSet: client.Vals,
	}

	chain.App.IBCKeeper.ClientKeeper.SetClientConsensusState(
		ctxTarget, client.ClientID, client.Header.GetHeight(), consensusState,
	)
	chain.App.IBCKeeper.ClientKeeper.SetClientState(
		ctxTarget, ibctmtypes.NewClientState(client.ClientID, lite.DefaultTrustLevel, trustingPeriod, ubdPeriod, maxClockDrift, client.Header, commitmenttypes.GetSDKSpecs()),
	)

	// _, _, err := simapp.SignCheckDeliver(
	// 	suite.T(),
	// 	suite.cdc,
	// 	suite.app.BaseApp,
	// 	suite.ctx.BlockHeader(),
	// 	[]sdk.Msg{clienttypes.NewMsgUpdateClient(clientID, suite.header, accountAddress)},
	// 	[]uint64{baseAccount.GetAccountNumber()},
	// 	[]uint64{baseAccount.GetSequence()},
	// 	true, true, accountPrivKey,
	// )
	// suite.Require().NoError(err)
}

func (chain *TestChain) createConnection(
	connID, counterpartyConnID, clientID, counterpartyClientID string,
	state types.State,
) types.ConnectionEnd {
	counterparty := types.NewCounterparty(counterpartyClientID, counterpartyConnID, commitmenttypes.NewMerklePrefix(chain.App.IBCKeeper.ConnectionKeeper.GetCommitmentPrefix().Bytes()))
	connection := types.ConnectionEnd{
		State:        state,
		ID:           connID,
		ClientID:     clientID,
		Counterparty: counterparty,
		Versions:     types.GetCompatibleVersions(),
	}
	ctx := chain.GetContext()
	chain.App.IBCKeeper.ConnectionKeeper.SetConnection(ctx, connID, connection)
	return connection
}

func (chain *TestChain) createChannel(
	portID, channelID, counterpartyPortID, counterpartyChannelID string,
	state channeltypes.State, order channeltypes.Order, connectionID string,
) channeltypes.Channel {
	counterparty := channeltypes.NewCounterparty(counterpartyPortID, counterpartyChannelID)
	channel := channeltypes.NewChannel(state, order, counterparty, []string{connectionID}, "1.0")
	ctx := chain.GetContext()
	chain.App.IBCKeeper.ChannelKeeper.SetChannel(ctx, portID, channelID, channel)
	return channel
}

func nextHeader(chain *TestChain) ibctmtypes.Header {
	return ibctmtypes.CreateTestHeader(
		chain.Header.SignedHeader.Header.ChainID,
		chain.Header.SignedHeader.Header.Height+1,
		chain.Header.Time.Add(nextTimestamp), chain.Vals, chain.Signers,
	)
}

func prefixedClientKey(clientID string, key []byte) []byte {
	return append([]byte("clients/"+clientID+"/"), key...)
=======
>>>>>>> e6bb2e7e
}<|MERGE_RESOLUTION|>--- conflicted
+++ resolved
@@ -6,17 +6,6 @@
 
 	"github.com/stretchr/testify/suite"
 
-<<<<<<< HEAD
-	abci "github.com/tendermint/tendermint/abci/types"
-	lite "github.com/tendermint/tendermint/light"
-	tmproto "github.com/tendermint/tendermint/proto/tendermint/types"
-	tmtypes "github.com/tendermint/tendermint/types"
-
-	"github.com/cosmos/cosmos-sdk/codec"
-	"github.com/cosmos/cosmos-sdk/simapp"
-	sdk "github.com/cosmos/cosmos-sdk/types"
-=======
->>>>>>> e6bb2e7e
 	clientexported "github.com/cosmos/cosmos-sdk/x/ibc/02-client/exported"
 	"github.com/cosmos/cosmos-sdk/x/ibc/03-connection/types"
 	ibctesting "github.com/cosmos/cosmos-sdk/x/ibc/testing"
@@ -38,7 +27,6 @@
 	suite.chainB = suite.coordinator.GetChain(ibctesting.GetChainID(1))
 }
 
-<<<<<<< HEAD
 // nolint: unused
 func queryProof(chain *TestChain, key []byte) ([]byte, uint64) {
 	res := chain.App.Query(abci.RequestQuery{
@@ -49,26 +37,6 @@
 	})
 
 	merkleProof := commitmenttypes.MerkleProof{
-		Proof: res.ProofOps,
-	}
-
-	proof, _ := chain.App.AppCodec().MarshalBinaryBare(&merkleProof)
-
-	return proof, uint64(res.Height)
-}
-=======
->>>>>>> e6bb2e7e
-func TestKeeperTestSuite(t *testing.T) {
-	suite.Run(t, new(KeeperTestSuite))
-}
-
-func (suite *KeeperTestSuite) TestSetAndGetConnection() {
-	clientA, clientB := suite.coordinator.SetupClients(suite.chainA, suite.chainB, clientexported.Tendermint)
-	connA := suite.chainA.GetFirstTestConnection(clientA, clientB)
-	_, existed := suite.chainA.App.IBCKeeper.ConnectionKeeper.GetConnection(suite.chainA.GetContext(), connA.ID)
-	suite.Require().False(existed)
-
-	suite.coordinator.CreateConnection(suite.chainA, suite.chainB, clientA, clientB)
 	_, existed = suite.chainA.App.IBCKeeper.ConnectionKeeper.GetConnection(suite.chainA.GetContext(), connA.ID)
 	suite.Require().True(existed)
 }
@@ -156,212 +124,4 @@
 			}
 		})
 	}
-<<<<<<< HEAD
-}
-
-// TestChain is a testing struct that wraps a simapp with the latest Header, Vals and Signers
-// It also contains a field called ClientID. This is the clientID that *other* chains use
-// to refer to this TestChain. For simplicity's sake it is also the chainID on the TestChain Header
-type TestChain struct {
-	ClientID string
-	App      *simapp.SimApp
-	Header   ibctmtypes.Header
-	Vals     *tmtypes.ValidatorSet
-	Signers  []tmtypes.PrivValidator
-}
-
-func NewTestChain(clientID string) *TestChain {
-	privVal := tmtypes.NewMockPV()
-
-	pubKey, err := privVal.GetPubKey()
-	if err != nil {
-		panic(err)
-	}
-
-	validator := tmtypes.NewValidator(pubKey, 1)
-	valSet := tmtypes.NewValidatorSet([]*tmtypes.Validator{validator})
-	signers := []tmtypes.PrivValidator{privVal}
-
-	header := ibctmtypes.CreateTestHeader(clientID, 1, timestamp, valSet, signers)
-
-	return &TestChain{
-		ClientID: clientID,
-		App:      simapp.Setup(false),
-		Header:   header,
-		Vals:     valSet,
-		Signers:  signers,
-	}
-}
-
-// Creates simple context for testing purposes
-func (chain *TestChain) GetContext() sdk.Context {
-	return chain.App.BaseApp.NewContext(false, tmproto.Header{ChainID: chain.Header.SignedHeader.Header.ChainID, Height: chain.Header.SignedHeader.Header.Height})
-}
-
-// createClient will create a client for clientChain on targetChain
-func (chain *TestChain) CreateClient(client *TestChain) error {
-	client.Header = nextHeader(client)
-	// Commit and create a new block on appTarget to get a fresh CommitID
-	client.App.Commit()
-	commitID := client.App.LastCommitID()
-	client.App.BeginBlock(abci.RequestBeginBlock{Header: tmproto.Header{Height: client.Header.SignedHeader.Header.Height, Time: client.Header.Time}})
-
-	// Set HistoricalInfo on client chain after Commit
-	ctxClient := client.GetContext()
-	validator := stakingtypes.NewValidator(
-		sdk.ValAddress(client.Vals.Validators[0].Address), client.Vals.Validators[0].PubKey, stakingtypes.Description{},
-	)
-	validator.Status = sdk.Bonded
-	validator.Tokens = sdk.NewInt(1000000) // get one voting power
-	validators := []stakingtypes.Validator{validator}
-	histInfo := stakingtypes.HistoricalInfo{
-		Header: tmproto.Header{
-			Time:    client.Header.Time,
-			AppHash: commitID.Hash,
-		},
-		Valset: validators,
-	}
-	client.App.StakingKeeper.SetHistoricalInfo(ctxClient, client.Header.SignedHeader.Header.Height, histInfo)
-
-	// also set staking params
-	stakingParams := stakingtypes.DefaultParams()
-	stakingParams.HistoricalEntries = 10
-	client.App.StakingKeeper.SetParams(ctxClient, stakingParams)
-
-	// Create target ctx
-	ctxTarget := chain.GetContext()
-
-	// create client
-	clientState, err := ibctmtypes.Initialize(client.ClientID, lite.DefaultTrustLevel, trustingPeriod, ubdPeriod, maxClockDrift, client.Header, commitmenttypes.GetSDKSpecs())
-	if err != nil {
-		return err
-	}
-	_, err = chain.App.IBCKeeper.ClientKeeper.CreateClient(ctxTarget, clientState, client.Header.ConsensusState())
-	if err != nil {
-		return err
-	}
-	return nil
-
-	// _, _, err := simapp.SignCheckDeliver(
-	// 	suite.T(),
-	// 	suite.cdc,
-	// 	suite.app.BaseApp,
-	// 	suite.ctx.BlockHeader(),
-	// 	[]sdk.Msg{clienttypes.NewMsgCreateClient(clientID, clientexported.ClientTypeTendermint, consState, accountAddress)},
-	// 	[]uint64{baseAccount.GetAccountNumber()},
-	// 	[]uint64{baseAccount.GetSequence()},
-	// 	true, true, accountPrivKey,
-	// )
-}
-
-func (chain *TestChain) updateClient(client *TestChain) {
-	// Create chain ctx
-	ctxTarget := chain.GetContext()
-
-	// if clientState does not already exist, return without updating
-	_, found := chain.App.IBCKeeper.ClientKeeper.GetClientState(
-		ctxTarget, client.ClientID,
-	)
-	if !found {
-		return
-	}
-
-	// always commit when updateClient and begin a new block
-	client.App.Commit()
-	commitID := client.App.LastCommitID()
-	client.Header = nextHeader(client)
-
-	/*
-		err := chain.App.IBCKeeper.ClientKeeper.UpdateClient(ctxTarget, client.ClientID, client.Header)
-		if err != nil {
-			panic(err)
-		}
-	*/
-
-	client.App.BeginBlock(abci.RequestBeginBlock{Header: tmproto.Header{Height: client.Header.SignedHeader.Header.Height, Time: client.Header.Time}})
-
-	// Set HistoricalInfo on client chain after Commit
-	ctxClient := client.GetContext()
-	validator := stakingtypes.NewValidator(
-		sdk.ValAddress(client.Vals.Validators[0].Address), client.Vals.Validators[0].PubKey, stakingtypes.Description{},
-	)
-	validator.Status = sdk.Bonded
-	validator.Tokens = sdk.NewInt(1000000)
-	validators := []stakingtypes.Validator{validator}
-	histInfo := stakingtypes.HistoricalInfo{
-		Header: tmproto.Header{
-			Time:    client.Header.Time,
-			AppHash: commitID.Hash,
-		},
-		Valset: validators,
-	}
-	client.App.StakingKeeper.SetHistoricalInfo(ctxClient, client.Header.SignedHeader.Header.Height, histInfo)
-
-	consensusState := ibctmtypes.ConsensusState{
-		Height:       client.Header.GetHeight(),
-		Timestamp:    client.Header.Time,
-		Root:         commitmenttypes.NewMerkleRoot(commitID.Hash),
-		ValidatorSet: client.Vals,
-	}
-
-	chain.App.IBCKeeper.ClientKeeper.SetClientConsensusState(
-		ctxTarget, client.ClientID, client.Header.GetHeight(), consensusState,
-	)
-	chain.App.IBCKeeper.ClientKeeper.SetClientState(
-		ctxTarget, ibctmtypes.NewClientState(client.ClientID, lite.DefaultTrustLevel, trustingPeriod, ubdPeriod, maxClockDrift, client.Header, commitmenttypes.GetSDKSpecs()),
-	)
-
-	// _, _, err := simapp.SignCheckDeliver(
-	// 	suite.T(),
-	// 	suite.cdc,
-	// 	suite.app.BaseApp,
-	// 	suite.ctx.BlockHeader(),
-	// 	[]sdk.Msg{clienttypes.NewMsgUpdateClient(clientID, suite.header, accountAddress)},
-	// 	[]uint64{baseAccount.GetAccountNumber()},
-	// 	[]uint64{baseAccount.GetSequence()},
-	// 	true, true, accountPrivKey,
-	// )
-	// suite.Require().NoError(err)
-}
-
-func (chain *TestChain) createConnection(
-	connID, counterpartyConnID, clientID, counterpartyClientID string,
-	state types.State,
-) types.ConnectionEnd {
-	counterparty := types.NewCounterparty(counterpartyClientID, counterpartyConnID, commitmenttypes.NewMerklePrefix(chain.App.IBCKeeper.ConnectionKeeper.GetCommitmentPrefix().Bytes()))
-	connection := types.ConnectionEnd{
-		State:        state,
-		ID:           connID,
-		ClientID:     clientID,
-		Counterparty: counterparty,
-		Versions:     types.GetCompatibleVersions(),
-	}
-	ctx := chain.GetContext()
-	chain.App.IBCKeeper.ConnectionKeeper.SetConnection(ctx, connID, connection)
-	return connection
-}
-
-func (chain *TestChain) createChannel(
-	portID, channelID, counterpartyPortID, counterpartyChannelID string,
-	state channeltypes.State, order channeltypes.Order, connectionID string,
-) channeltypes.Channel {
-	counterparty := channeltypes.NewCounterparty(counterpartyPortID, counterpartyChannelID)
-	channel := channeltypes.NewChannel(state, order, counterparty, []string{connectionID}, "1.0")
-	ctx := chain.GetContext()
-	chain.App.IBCKeeper.ChannelKeeper.SetChannel(ctx, portID, channelID, channel)
-	return channel
-}
-
-func nextHeader(chain *TestChain) ibctmtypes.Header {
-	return ibctmtypes.CreateTestHeader(
-		chain.Header.SignedHeader.Header.ChainID,
-		chain.Header.SignedHeader.Header.Height+1,
-		chain.Header.Time.Add(nextTimestamp), chain.Vals, chain.Signers,
-	)
-}
-
-func prefixedClientKey(clientID string, key []byte) []byte {
-	return append([]byte("clients/"+clientID+"/"), key...)
-=======
->>>>>>> e6bb2e7e
 }