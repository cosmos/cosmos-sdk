package keeper_test

import (
	"fmt"
	"testing"

	"github.com/stretchr/testify/suite"

<<<<<<< HEAD
	abci "github.com/tendermint/tendermint/abci/types"
	lite "github.com/tendermint/tendermint/lite2"
	tmtypes "github.com/tendermint/tendermint/types"

	"github.com/KiraCore/cosmos-sdk/codec"
	"github.com/KiraCore/cosmos-sdk/simapp"
	sdk "github.com/KiraCore/cosmos-sdk/types"
	clientexported "github.com/KiraCore/cosmos-sdk/x/ibc/02-client/exported"
	"github.com/KiraCore/cosmos-sdk/x/ibc/03-connection/types"
	channeltypes "github.com/KiraCore/cosmos-sdk/x/ibc/04-channel/types"
	ibctmtypes "github.com/KiraCore/cosmos-sdk/x/ibc/07-tendermint/types"
	commitmenttypes "github.com/KiraCore/cosmos-sdk/x/ibc/23-commitment/types"
	host "github.com/KiraCore/cosmos-sdk/x/ibc/24-host"

	"github.com/KiraCore/cosmos-sdk/x/staking"
)

const (
	storeKey = host.StoreKey

	testClientIDA     = "testclientida" // chainid for chainA also chainB's clientID for A's liteclient
	testConnectionIDA = "connectionidatob"

	testClientIDB     = "testclientidb" // chainid for chainB also chainA's clientID for B's liteclient
	testConnectionIDB = "connectionidbtoa"

	testClientID3     = "testclientidthree"
	testConnectionID3 = "connectionidthree"

	trustingPeriod time.Duration = time.Hour * 24 * 7 * 2
	ubdPeriod      time.Duration = time.Hour * 24 * 7 * 3
	maxClockDrift  time.Duration = time.Second * 10

	nextTimestamp = 10 // increment used for the next header's timestamp
)

var (
	timestamp = time.Now() // starting timestamp for the client test chain
=======
	clientexported "github.com/cosmos/cosmos-sdk/x/ibc/02-client/exported"
	"github.com/cosmos/cosmos-sdk/x/ibc/03-connection/types"
	ibctesting "github.com/cosmos/cosmos-sdk/x/ibc/testing"
>>>>>>> f59df68a
)

type KeeperTestSuite struct {
	suite.Suite

	coordinator *ibctesting.Coordinator

	// testing chains used for convenience and readability
	chainA *ibctesting.TestChain
	chainB *ibctesting.TestChain
}

func (suite *KeeperTestSuite) SetupTest() {
	suite.coordinator = ibctesting.NewCoordinator(suite.T(), 2)
	suite.chainA = suite.coordinator.GetChain(ibctesting.GetChainID(0))
	suite.chainB = suite.coordinator.GetChain(ibctesting.GetChainID(1))
}

func TestKeeperTestSuite(t *testing.T) {
	suite.Run(t, new(KeeperTestSuite))
}

func (suite *KeeperTestSuite) TestSetAndGetConnection() {
	clientA, clientB := suite.coordinator.SetupClients(suite.chainA, suite.chainB, clientexported.Tendermint)
	connA := suite.chainA.GetFirstTestConnection(clientA, clientB)
	_, existed := suite.chainA.App.IBCKeeper.ConnectionKeeper.GetConnection(suite.chainA.GetContext(), connA.ID)
	suite.Require().False(existed)

	suite.coordinator.CreateConnection(suite.chainA, suite.chainB, clientA, clientB)
	_, existed = suite.chainA.App.IBCKeeper.ConnectionKeeper.GetConnection(suite.chainA.GetContext(), connA.ID)
	suite.Require().True(existed)
}

func (suite *KeeperTestSuite) TestSetAndGetClientConnectionPaths() {
	clientA, _ := suite.coordinator.SetupClients(suite.chainA, suite.chainB, clientexported.Tendermint)
	_, existed := suite.chainA.App.IBCKeeper.ConnectionKeeper.GetClientConnectionPaths(suite.chainA.GetContext(), clientA)
	suite.False(existed)

	suite.chainA.App.IBCKeeper.ConnectionKeeper.SetClientConnectionPaths(suite.chainA.GetContext(), clientA, types.GetCompatibleEncodedVersions())
	paths, existed := suite.chainA.App.IBCKeeper.ConnectionKeeper.GetClientConnectionPaths(suite.chainA.GetContext(), clientA)
	suite.True(existed)
	suite.EqualValues(types.GetCompatibleEncodedVersions(), paths)
}

// create 2 connections: A0 - B0, A1 - B1
func (suite KeeperTestSuite) TestGetAllConnections() {
	clientA, clientB, connA0, connB0 := suite.coordinator.SetupClientConnections(suite.chainA, suite.chainB, clientexported.Tendermint)
	connA1, connB1 := suite.coordinator.CreateConnection(suite.chainA, suite.chainB, clientA, clientB)

	counterpartyB0 := types.NewCounterparty(clientB, connB0.ID, suite.chainB.GetPrefix()) // connection B0
	counterpartyB1 := types.NewCounterparty(clientB, connB1.ID, suite.chainB.GetPrefix()) // connection B1

	conn1 := types.NewConnectionEnd(types.OPEN, clientA, counterpartyB0, types.GetCompatibleEncodedVersions()) // A0 - B0
	conn2 := types.NewConnectionEnd(types.OPEN, clientA, counterpartyB1, types.GetCompatibleEncodedVersions()) // A1 - B1

	iconn1 := types.NewIdentifiedConnection(connA0.ID, conn1)
	iconn2 := types.NewIdentifiedConnection(connA1.ID, conn2)

	expConnections := []types.IdentifiedConnection{iconn1, iconn2}

	connections := suite.chainA.App.IBCKeeper.ConnectionKeeper.GetAllConnections(suite.chainA.GetContext())
	suite.Require().Len(connections, len(expConnections))
	suite.Require().Equal(expConnections, connections)
}

// the test creates 2 clients clientA0 and clientA1. clientA0 has a single
// connection and clientA1 has 2 connections.
func (suite KeeperTestSuite) TestGetAllClientConnectionPaths() {
	clientA0, _, connA0, _ := suite.coordinator.SetupClientConnections(suite.chainA, suite.chainB, clientexported.Tendermint)
	clientA1, clientB1, connA1, _ := suite.coordinator.SetupClientConnections(suite.chainA, suite.chainB, clientexported.Tendermint)
	connA2, _ := suite.coordinator.CreateConnection(suite.chainA, suite.chainB, clientA1, clientB1)

	expPaths := []types.ConnectionPaths{
		types.NewConnectionPaths(clientA0, []string{connA0.ID}),
		types.NewConnectionPaths(clientA1, []string{connA1.ID, connA2.ID}),
	}

	connPaths := suite.chainA.App.IBCKeeper.ConnectionKeeper.GetAllClientConnectionPaths(suite.chainA.GetContext())
	suite.Require().Len(connPaths, 2)
	suite.Require().Equal(expPaths, connPaths)
}

// TestGetTimestampAtHeight verifies if the clients on each chain return the
// correct timestamp for the other chain.
func (suite *KeeperTestSuite) TestGetTimestampAtHeight() {
	var connection types.ConnectionEnd

	cases := []struct {
		msg      string
		malleate func()
		expPass  bool
	}{
		{"verification success", func() {
			_, _, connA, _ := suite.coordinator.SetupClientConnections(suite.chainA, suite.chainB, clientexported.Tendermint)
			connection = suite.chainA.GetConnection(connA)
		}, true},
		{"consensus state not found", func() {
			// any non-nil value of connection is valid
			suite.Require().NotNil(connection)
		}, false},
	}

	for _, tc := range cases {
		suite.Run(fmt.Sprintf("Case %s", tc.msg), func() {
			suite.SetupTest() // reset

			tc.malleate()

			actualTimestamp, err := suite.chainA.App.IBCKeeper.ConnectionKeeper.GetTimestampAtHeight(
				suite.chainA.GetContext(), connection, uint64(suite.chainB.LastHeader.Height),
			)

			if tc.expPass {
				suite.Require().NoError(err)
				suite.Require().EqualValues(uint64(suite.chainB.LastHeader.Time.UnixNano()), actualTimestamp)
			} else {
				suite.Require().Error(err)
			}
		})
	}
}<|MERGE_RESOLUTION|>--- conflicted
+++ resolved
@@ -6,50 +6,9 @@
 
 	"github.com/stretchr/testify/suite"
 
-<<<<<<< HEAD
-	abci "github.com/tendermint/tendermint/abci/types"
-	lite "github.com/tendermint/tendermint/lite2"
-	tmtypes "github.com/tendermint/tendermint/types"
-
-	"github.com/KiraCore/cosmos-sdk/codec"
-	"github.com/KiraCore/cosmos-sdk/simapp"
-	sdk "github.com/KiraCore/cosmos-sdk/types"
 	clientexported "github.com/KiraCore/cosmos-sdk/x/ibc/02-client/exported"
 	"github.com/KiraCore/cosmos-sdk/x/ibc/03-connection/types"
-	channeltypes "github.com/KiraCore/cosmos-sdk/x/ibc/04-channel/types"
-	ibctmtypes "github.com/KiraCore/cosmos-sdk/x/ibc/07-tendermint/types"
-	commitmenttypes "github.com/KiraCore/cosmos-sdk/x/ibc/23-commitment/types"
-	host "github.com/KiraCore/cosmos-sdk/x/ibc/24-host"
-
-	"github.com/KiraCore/cosmos-sdk/x/staking"
-)
-
-const (
-	storeKey = host.StoreKey
-
-	testClientIDA     = "testclientida" // chainid for chainA also chainB's clientID for A's liteclient
-	testConnectionIDA = "connectionidatob"
-
-	testClientIDB     = "testclientidb" // chainid for chainB also chainA's clientID for B's liteclient
-	testConnectionIDB = "connectionidbtoa"
-
-	testClientID3     = "testclientidthree"
-	testConnectionID3 = "connectionidthree"
-
-	trustingPeriod time.Duration = time.Hour * 24 * 7 * 2
-	ubdPeriod      time.Duration = time.Hour * 24 * 7 * 3
-	maxClockDrift  time.Duration = time.Second * 10
-
-	nextTimestamp = 10 // increment used for the next header's timestamp
-)
-
-var (
-	timestamp = time.Now() // starting timestamp for the client test chain
-=======
-	clientexported "github.com/cosmos/cosmos-sdk/x/ibc/02-client/exported"
-	"github.com/cosmos/cosmos-sdk/x/ibc/03-connection/types"
-	ibctesting "github.com/cosmos/cosmos-sdk/x/ibc/testing"
->>>>>>> f59df68a
+	ibctesting "github.com/KiraCore/cosmos-sdk/x/ibc/testing"
 )
 
 type KeeperTestSuite struct {
