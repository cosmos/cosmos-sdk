package keeper_test

import (
	"fmt"
	"testing"

	"github.com/stretchr/testify/suite"

	clientexported "github.com/cosmos/cosmos-sdk/x/ibc/02-client/exported"
	"github.com/cosmos/cosmos-sdk/x/ibc/03-connection/types"
	ibctesting "github.com/cosmos/cosmos-sdk/x/ibc/testing"
)

type KeeperTestSuite struct {
	suite.Suite

	coordinator *ibctesting.Coordinator

	// testing chains used for convenience and readability
	chainA *ibctesting.TestChain
	chainB *ibctesting.TestChain
}

func (suite *KeeperTestSuite) SetupTest() {
	suite.coordinator = ibctesting.NewCoordinator(suite.T(), 2)
	suite.chainA = suite.coordinator.GetChain(ibctesting.GetChainID(0))
	suite.chainB = suite.coordinator.GetChain(ibctesting.GetChainID(1))
}

func TestKeeperTestSuite(t *testing.T) {
	suite.Run(t, new(KeeperTestSuite))
}

func (suite *KeeperTestSuite) TestSetAndGetConnection() {
	clientA, clientB := suite.coordinator.SetupClients(suite.chainA, suite.chainB, clientexported.Tendermint)
	connA := suite.chainA.GetFirstTestConnection(clientA, clientB)
	_, existed := suite.chainA.App.IBCKeeper.ConnectionKeeper.GetConnection(suite.chainA.GetContext(), connA.ID)
	suite.Require().False(existed)

	suite.coordinator.CreateConnection(suite.chainA, suite.chainB, clientA, clientB)
	_, existed = suite.chainA.App.IBCKeeper.ConnectionKeeper.GetConnection(suite.chainA.GetContext(), connA.ID)
	suite.Require().True(existed)
}

func (suite *KeeperTestSuite) TestSetAndGetClientConnectionPaths() {
	clientA, _ := suite.coordinator.SetupClients(suite.chainA, suite.chainB, clientexported.Tendermint)
	_, existed := suite.chainA.App.IBCKeeper.ConnectionKeeper.GetClientConnectionPaths(suite.chainA.GetContext(), clientA)
	suite.False(existed)

	suite.chainA.App.IBCKeeper.ConnectionKeeper.SetClientConnectionPaths(suite.chainA.GetContext(), clientA, types.GetCompatibleEncodedVersions())
	paths, existed := suite.chainA.App.IBCKeeper.ConnectionKeeper.GetClientConnectionPaths(suite.chainA.GetContext(), clientA)
	suite.True(existed)
	suite.EqualValues(types.GetCompatibleEncodedVersions(), paths)
}

// create 2 connections: A0 - B0, A1 - B1
func (suite KeeperTestSuite) TestGetAllConnections() {
	clientA, clientB, connA0, connB0 := suite.coordinator.SetupClientConnections(suite.chainA, suite.chainB, clientexported.Tendermint)
	connA1, connB1 := suite.coordinator.CreateConnection(suite.chainA, suite.chainB, clientA, clientB)

	counterpartyB0 := types.NewCounterparty(clientB, connB0.ID, suite.chainB.GetPrefix()) // connection B0
	counterpartyB1 := types.NewCounterparty(clientB, connB1.ID, suite.chainB.GetPrefix()) // connection B1

	conn1 := types.NewConnectionEnd(types.OPEN, clientA, counterpartyB0, types.GetCompatibleEncodedVersions()) // A0 - B0
	conn2 := types.NewConnectionEnd(types.OPEN, clientA, counterpartyB1, types.GetCompatibleEncodedVersions()) // A1 - B1

	iconn1 := types.NewIdentifiedConnection(connA0.ID, conn1)
	iconn2 := types.NewIdentifiedConnection(connA1.ID, conn2)

	expConnections := []types.IdentifiedConnection{iconn1, iconn2}

	connections := suite.chainA.App.IBCKeeper.ConnectionKeeper.GetAllConnections(suite.chainA.GetContext())
	suite.Require().Len(connections, len(expConnections))
	suite.Require().Equal(expConnections, connections)
}

// the test creates 2 clients clientA0 and clientA1. clientA0 has a single
// connection and clientA1 has 2 connections.
func (suite KeeperTestSuite) TestGetAllClientConnectionPaths() {
	clientA0, _, connA0, _ := suite.coordinator.SetupClientConnections(suite.chainA, suite.chainB, clientexported.Tendermint)
	clientA1, clientB1, connA1, _ := suite.coordinator.SetupClientConnections(suite.chainA, suite.chainB, clientexported.Tendermint)
	connA2, _ := suite.coordinator.CreateConnection(suite.chainA, suite.chainB, clientA1, clientB1)

	expPaths := []types.ConnectionPaths{
		types.NewConnectionPaths(clientA0, []string{connA0.ID}),
		types.NewConnectionPaths(clientA1, []string{connA1.ID, connA2.ID}),
	}

	connPaths := suite.chainA.App.IBCKeeper.ConnectionKeeper.GetAllClientConnectionPaths(suite.chainA.GetContext())
	suite.Require().Len(connPaths, 2)
	suite.Require().Equal(expPaths, connPaths)
}

// TestGetTimestampAtHeight verifies if the clients on each chain return the
// correct timestamp for the other chain.
func (suite *KeeperTestSuite) TestGetTimestampAtHeight() {
	var connection types.ConnectionEnd

	cases := []struct {
		msg      string
		malleate func()
		expPass  bool
	}{
		{"verification success", func() {
			_, _, connA, _ := suite.coordinator.SetupClientConnections(suite.chainA, suite.chainB, clientexported.Tendermint)
			connection = suite.chainA.GetConnection(connA)
		}, true},
		{"consensus state not found", func() {
			// any non-nil value of connection is valid
			suite.Require().NotNil(connection)
		}, false},
	}

	for _, tc := range cases {
		suite.Run(fmt.Sprintf("Case %s", tc.msg), func() {
			suite.SetupTest() // reset

			tc.malleate()

			actualTimestamp, err := suite.chainA.App.IBCKeeper.ConnectionKeeper.GetTimestampAtHeight(
<<<<<<< HEAD
				suite.chainA.GetContext(), connection, suite.chainB.LastHeader.Height,
=======
				suite.chainA.GetContext(), connection, uint64(suite.chainB.LastHeader.GetHeight()),
>>>>>>> d9fd4d2c
			)

			if tc.expPass {
				suite.Require().NoError(err)
				suite.Require().EqualValues(uint64(suite.chainB.LastHeader.GetTime().UnixNano()), actualTimestamp)
			} else {
				suite.Require().Error(err)
			}
		})
	}
}<|MERGE_RESOLUTION|>--- conflicted
+++ resolved
@@ -118,11 +118,7 @@
 			tc.malleate()
 
 			actualTimestamp, err := suite.chainA.App.IBCKeeper.ConnectionKeeper.GetTimestampAtHeight(
-<<<<<<< HEAD
-				suite.chainA.GetContext(), connection, suite.chainB.LastHeader.Height,
-=======
-				suite.chainA.GetContext(), connection, uint64(suite.chainB.LastHeader.GetHeight()),
->>>>>>> d9fd4d2c
+				suite.chainA.GetContext(), connection, suite.chainB.LastHeader.GetHeight(),
 			)
 
 			if tc.expPass {
