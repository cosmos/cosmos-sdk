package keeper_test

import (
	"fmt"

	clientexported "github.com/cosmos/cosmos-sdk/x/ibc/02-client/exported"
	"github.com/cosmos/cosmos-sdk/x/ibc/03-connection/exported"
	"github.com/cosmos/cosmos-sdk/x/ibc/03-connection/types"
	channelexported "github.com/cosmos/cosmos-sdk/x/ibc/04-channel/exported"
	commitmentexported "github.com/cosmos/cosmos-sdk/x/ibc/23-commitment/exported"
	commitmenttypes "github.com/cosmos/cosmos-sdk/x/ibc/23-commitment/types"
	ibctypes "github.com/cosmos/cosmos-sdk/x/ibc/types"
)

const (
	testPort1 = "firstport"
	testPort2 = "secondport"

	testChannel1 = "firstchannel"
	testChannel2 = "secondchannel"
)

func (suite *KeeperTestSuite) TestVerifyClientConsensusState() {
	// create connection on chainA to chainB
	counterparty := types.NewCounterparty(
		testClientIDA, testConnectionIDA,
		suite.chainA.App.IBCKeeper.ConnectionKeeper.GetCommitmentPrefix(),
	)
	connection1 := types.NewConnectionEnd(
		exported.UNINITIALIZED, testClientIDB, counterparty,
		types.GetCompatibleVersions(),
	)

	cases := []struct {
		msg        string
		connection types.ConnectionEnd
<<<<<<< HEAD
		malleate   func() clientexported.ConsensusState
=======
		proof      commitmentexported.Proof
		malleate   func()
>>>>>>> 04a1f6f8
		expPass    bool
	}{
		{"verification success", connection1, func() clientexported.ConsensusState {
			suite.chainA.CreateClient(suite.chainB)
			suite.chainB.CreateClient(suite.chainA)

			consState := suite.chainA.Header.ConsensusState()
			return consState
		}, true},
		{"client state not found", connection1, func() clientexported.ConsensusState {
			return suite.chainB.Header.ConsensusState()
		}, false},
		{"verification failed", connection1, func() clientexported.ConsensusState {
			suite.chainA.CreateClient(suite.chainA)
			return suite.chainA.Header.ConsensusState()
		}, false},
	}

	// Create Client of chain B on Chain App
	// Check that we can verify B's consensus state on chain A
	for i, tc := range cases {
		tc := tc
		suite.Run(fmt.Sprintf("Case %s", tc.msg), func() {
			suite.SetupTest() // reset

			consState := tc.malleate()

			// perform a couple updates of chain B on chain A
			suite.chainA.updateClient(suite.chainB)
			suite.chainA.updateClient(suite.chainB)

			// TODO: is this the right consensus height
			consensusHeight := uint64(suite.chainA.Header.Height)
			consensusKey := ibctypes.KeyConsensusState(testClientIDA, consensusHeight)

			// get proof that chainB stored chainA' consensus state
			proof, proofHeight := queryProof(suite.chainB, consensusKey)

			err := suite.chainA.App.IBCKeeper.ConnectionKeeper.VerifyClientConsensusState(
				suite.chainA.GetContext(), tc.connection, proofHeight+1, consensusHeight, proof, consState,
			)

			if tc.expPass {
				suite.Require().NoError(err, "valid test case %d failed: %s", i, tc.msg)
			} else {
				suite.Require().Error(err, "invalid test case %d passed: %s", i, tc.msg)
			}
		})
	}
}

func (suite *KeeperTestSuite) TestVerifyConnectionState() {
	connectionKey := ibctypes.KeyConnection(testConnectionIDA)
	var invalidProofHeight uint64
	cases := []struct {
		msg      string
<<<<<<< HEAD
=======
		proof    commitmentexported.Proof
>>>>>>> 04a1f6f8
		malleate func()
		expPass  bool
	}{
		{"verification success", func() {
			suite.chainA.CreateClient(suite.chainB)
			suite.chainB.CreateClient(suite.chainA)
			invalidProofHeight = 0 // don't use this
		}, true},
		{"client state not found", func() {}, false},
		{"verification failed", func() {
			suite.chainA.CreateClient(suite.chainB)
			suite.chainB.CreateClient(suite.chainA)
			invalidProofHeight = 10 // make proofHeight incorrect
		}, false},
	}

	// Chains A and B create clients for each other
	// A creates connectionEnd for chain B and stores it in state
	// Check that B can verify connection is stored after some updates
	for i, tc := range cases {
		tc := tc
		suite.Run(fmt.Sprintf("Case %s", tc.msg), func() {
			suite.SetupTest() // reset

			tc.malleate()

			// create and store connection on chain A
			expectedConnection := suite.chainA.createConnection(testConnectionIDA, testConnectionIDB, testClientIDB, testClientIDA, exported.OPEN)

			// // create expected connection
			// TODO: why is this commented
			// expectedConnection := types.NewConnectionEnd(exported.INIT, testClientIDB, counterparty, []string{"1.0.0"})

			// perform a couple updates of chain A on chain B
			suite.chainB.updateClient(suite.chainA)
			suite.chainB.updateClient(suite.chainA)
			proof, proofHeight := queryProof(suite.chainA, connectionKey)
			// if invalidProofHeight has been set, use that value instead
			if invalidProofHeight != 0 {
				proofHeight = invalidProofHeight
			}

<<<<<<< HEAD
			// Create B's connection to A
			counterparty := types.NewCounterparty(testClientIDB, testConnectionIDA, commitment.NewPrefix([]byte("ibc")))
=======
			counterparty := types.NewCounterparty(testClientIDB, testConnectionIDA, commitmenttypes.NewMerklePrefix([]byte("ibc")))
>>>>>>> 04a1f6f8
			connection := types.NewConnectionEnd(exported.UNINITIALIZED, testClientIDA, counterparty, []string{"1.0.0"})
			// Ensure chain B can verify connection exists in chain A
			err := suite.chainB.App.IBCKeeper.ConnectionKeeper.VerifyConnectionState(
				suite.chainB.GetContext(), connection, proofHeight+1, proof, testConnectionIDA, expectedConnection,
			)

			if tc.expPass {
				suite.Require().NoError(err, "valid test case %d failed: %s", i, tc.msg)
			} else {
				suite.Require().Error(err, "invalid test case %d passed: %s", i, tc.msg)
			}
		})
	}
}

func (suite *KeeperTestSuite) TestVerifyChannelState() {
	channelKey := ibctypes.KeyChannel(testPort1, testChannel1)

	// create connection of chainB to pass into verify function
	counterparty := types.NewCounterparty(
		testClientIDB, testConnectionIDB,
		suite.chainA.App.IBCKeeper.ConnectionKeeper.GetCommitmentPrefix(),
	)

	connection := types.NewConnectionEnd(
		exported.UNINITIALIZED, testClientIDA, counterparty,
		types.GetCompatibleVersions(),
	)

	cases := []struct {
		msg         string
<<<<<<< HEAD
=======
		proof       commitmentexported.Proof
>>>>>>> 04a1f6f8
		proofHeight uint64
		malleate    func()
		expPass     bool
	}{
		{"verification success", 0, func() {
			suite.chainB.CreateClient(suite.chainA)
		}, true},
		{"client state not found", 0, func() {}, false},
		{"consensus state not found", 100, func() {
			suite.chainB.CreateClient(suite.chainA)
		}, false},
		{"verification failed", 7, func() {
			suite.chainB.CreateClient(suite.chainB)
		}, false},
	}

	// Chain A creates channel for chain B and stores in its state
	// Check that chainB can verify channel is stored in chain A
	for i, tc := range cases {
		tc := tc
		suite.Run(fmt.Sprintf("Case %s", tc.msg), func() {
			suite.SetupTest() // reset

			tc.malleate()
			// Create and store channel on chain A
			channel := suite.chainA.createChannel(
				testPort1, testChannel1, testPort2, testChannel2,
				channelexported.OPEN, channelexported.ORDERED, testConnectionIDA,
			)

			// Update chainA client on chainB
			suite.chainB.updateClient(suite.chainA)

			// Check that Chain B can verify channel is stored on chainA
			proof, proofHeight := queryProof(suite.chainA, channelKey)
			// if testcase proofHeight is not 0, replace proofHeight with this value
			if tc.proofHeight != 0 {
				proofHeight = tc.proofHeight
			}

			err := suite.chainB.App.IBCKeeper.ConnectionKeeper.VerifyChannelState(
				suite.chainB.GetContext(), connection, proofHeight+1, proof, testPort1,
				testChannel1, channel,
			)

			if tc.expPass {
				suite.Require().NoError(err, "valid test case %d failed: %s", i, tc.msg)
			} else {
				suite.Require().Error(err, "invalid test case %d passed: %s", i, tc.msg)
			}
		})
	}
}

func (suite *KeeperTestSuite) TestVerifyPacketCommitment() {
	commitmentKey := ibctypes.KeyPacketCommitment(testPort1, testChannel1, 1)
	commitmentBz := []byte("commitment")

	cases := []struct {
		msg         string
<<<<<<< HEAD
=======
		proof       commitmentexported.Proof
>>>>>>> 04a1f6f8
		proofHeight uint64
		malleate    func()
		expPass     bool
	}{
		{"verification success", 0, func() {
			suite.chainB.CreateClient(suite.chainA)
		}, true},
		{"client state not found", 0, func() {}, false},
		{"consensus state not found", 100, func() {
			suite.chainB.CreateClient(suite.chainA)
		}, false},
	}

	// ChainA sets packet commitment on channel with chainB in its state
	// Check that ChainB can verify the PacketCommitment
	for i, tc := range cases {
		tc := tc
		suite.Run(fmt.Sprintf("Case %s", tc.msg), func() {
			suite.SetupTest() // reset

			tc.malleate()

			// Set PacketCommitment on chainA
			connection := suite.chainA.createConnection(testConnectionIDA, testConnectionIDB, testClientIDA, testClientIDB, exported.OPEN)
			suite.chainA.App.IBCKeeper.ChannelKeeper.SetPacketCommitment(suite.chainA.GetContext(), testPort1, testChannel1, 1, commitmentBz)

			// Update ChainA client on chainB
			suite.chainB.updateClient(suite.chainA)

			// Check that ChainB can verify PacketCommitment stored in chainA
			proof, proofHeight := queryProof(suite.chainA, commitmentKey)
			// if testcase proofHeight is not 0, replace proofHeight with this value
			if tc.proofHeight != 0 {
				proofHeight = tc.proofHeight
			}

			err := suite.chainB.App.IBCKeeper.ConnectionKeeper.VerifyPacketCommitment(
				suite.chainB.GetContext(), connection, proofHeight+1, proof, testPort1,
				testChannel1, 1, commitmentBz,
			)

			if tc.expPass {
				suite.Require().NoError(err, "valid test case %d failed: %s", i, tc.msg)
			} else {
				suite.Require().Error(err, "invalid test case %d passed: %s", i, tc.msg)
			}
		})
	}
}

func (suite *KeeperTestSuite) TestVerifyPacketAcknowledgement() {
	packetAckKey := ibctypes.KeyPacketAcknowledgement(testPort1, testChannel1, 1)
	ack := []byte("acknowledgement")

	cases := []struct {
		msg         string
<<<<<<< HEAD
=======
		proof       commitmentexported.Proof
>>>>>>> 04a1f6f8
		proofHeight uint64
		malleate    func()
		expPass     bool
	}{
		{"verification success", 0, func() {
			suite.chainB.CreateClient(suite.chainA)
		}, true},
		{"client state not found", 0, func() {}, false},
		{"consensus state not found", 100, func() {
			suite.chainB.CreateClient(suite.chainA)
		}, false},
	}

	for i, tc := range cases {
		tc := tc
		suite.Run(fmt.Sprintf("Case %s", tc.msg), func() {
			suite.SetupTest() // reset

			tc.malleate()
			connection := suite.chainA.createConnection(testConnectionIDA, testConnectionIDB, testClientIDA, testClientIDB, exported.OPEN)
			suite.chainA.App.IBCKeeper.ChannelKeeper.SetPacketAcknowledgement(suite.chainA.GetContext(), testPort1, testChannel1, 1, ack)
			suite.chainB.updateClient(suite.chainA)

			// TODO check this proof height
			proof, proofHeight := queryProof(suite.chainA, packetAckKey)
			// if testcase proofHeight is not 0, replace proofHeight with this value
			if tc.proofHeight != 0 {
				proofHeight = tc.proofHeight
			}

			err := suite.chainB.App.IBCKeeper.ConnectionKeeper.VerifyPacketAcknowledgement(
				suite.chainB.GetContext(), connection, proofHeight+1, proof, testPort1,
				testChannel1, 1, ack,
			)

			if tc.expPass {
				suite.Require().NoError(err, "valid test case %d failed: %s", i, tc.msg)
			} else {
				suite.Require().Error(err, "invalid test case %d passed: %s", i, tc.msg)
			}
		})
	}
}

func (suite *KeeperTestSuite) TestVerifyPacketAcknowledgementAbsence() {
	packetAckKey := ibctypes.KeyPacketAcknowledgement(testPort1, testChannel1, 1)

	cases := []struct {
		msg         string
<<<<<<< HEAD
=======
		proof       commitmentexported.Proof
>>>>>>> 04a1f6f8
		proofHeight uint64
		malleate    func()
		expPass     bool
	}{
		{"verification success", 0, func() {
			suite.chainB.CreateClient(suite.chainA)
		}, true},
		{"client state not found", 0, func() {}, false},
		{"consensus state not found", 100, func() {
			suite.chainB.CreateClient(suite.chainA)
		}, false},
	}

	for i, tc := range cases {
		tc := tc
		suite.Run(fmt.Sprintf("Case %s", tc.msg), func() {
			suite.SetupTest() // reset

			tc.malleate()
			connection := suite.chainA.createConnection(testConnectionIDA, testConnectionIDB, testClientIDA, testClientIDB, exported.OPEN)
			suite.chainB.updateClient(suite.chainA)

			proof, proofHeight := queryProof(suite.chainA, packetAckKey)
			// if testcase proofHeight is not 0, replace proofHeight with this value
			if tc.proofHeight != 0 {
				proofHeight = tc.proofHeight
			}

			err := suite.chainB.App.IBCKeeper.ConnectionKeeper.VerifyPacketAcknowledgementAbsence(
				suite.chainB.GetContext(), connection, proofHeight+1, proof, testPort1,
				testChannel1, 1,
			)

			if tc.expPass {
				suite.Require().NoError(err, "valid test case %d failed: %s", i, tc.msg)
			} else {
				suite.Require().Error(err, "invalid test case %d passed: %s", i, tc.msg)
			}
		})
	}
}

func (suite *KeeperTestSuite) TestVerifyNextSequenceRecv() {
	nextSeqRcvKey := ibctypes.KeyNextSequenceRecv(testPort1, testChannel1)

	cases := []struct {
		msg         string
<<<<<<< HEAD
=======
		proof       commitmentexported.Proof
>>>>>>> 04a1f6f8
		proofHeight uint64
		malleate    func()
		expPass     bool
	}{
		{"verification success", uint64(0), func() {
			suite.chainB.CreateClient(suite.chainA)
		}, true},
		{"client state not found", uint64(0), func() {}, false},
		{"consensus state not found", uint64(100), func() {
			suite.chainB.CreateClient(suite.chainA)
		}, false},
	}

	for i, tc := range cases {
		tc := tc
		suite.Run(fmt.Sprintf("Case %s", tc.msg), func() {
			suite.SetupTest() // reset

			tc.malleate()
			connection := suite.chainA.createConnection(testConnectionIDA, testConnectionIDB, testClientIDA, testClientIDB, exported.OPEN)
			suite.chainA.App.IBCKeeper.ChannelKeeper.SetNextSequenceRecv(suite.chainA.GetContext(), testPort1, testChannel1, 1)
			suite.chainB.updateClient(suite.chainA)

			proof, proofHeight := queryProof(suite.chainA, nextSeqRcvKey)
			// if testcase proofHeight is not 0, replace proofHeight with this value
			if tc.proofHeight != 0 {
				proofHeight = tc.proofHeight
			}

			err := suite.chainB.App.IBCKeeper.ConnectionKeeper.VerifyNextSequenceRecv(
				suite.chainB.GetContext(), connection, proofHeight+1, proof, testPort1,
				testChannel1, 1,
			)

			if tc.expPass {
				suite.Require().NoError(err, "valid test case %d failed: %s", i, tc.msg)
			} else {
				suite.Require().Error(err, "invalid test case %d passed: %s", i, tc.msg)
			}
		})
	}
}<|MERGE_RESOLUTION|>--- conflicted
+++ resolved
@@ -7,7 +7,6 @@
 	"github.com/cosmos/cosmos-sdk/x/ibc/03-connection/exported"
 	"github.com/cosmos/cosmos-sdk/x/ibc/03-connection/types"
 	channelexported "github.com/cosmos/cosmos-sdk/x/ibc/04-channel/exported"
-	commitmentexported "github.com/cosmos/cosmos-sdk/x/ibc/23-commitment/exported"
 	commitmenttypes "github.com/cosmos/cosmos-sdk/x/ibc/23-commitment/types"
 	ibctypes "github.com/cosmos/cosmos-sdk/x/ibc/types"
 )
@@ -34,18 +33,12 @@
 	cases := []struct {
 		msg        string
 		connection types.ConnectionEnd
-<<<<<<< HEAD
 		malleate   func() clientexported.ConsensusState
-=======
-		proof      commitmentexported.Proof
-		malleate   func()
->>>>>>> 04a1f6f8
 		expPass    bool
 	}{
 		{"verification success", connection1, func() clientexported.ConsensusState {
 			suite.chainA.CreateClient(suite.chainB)
 			suite.chainB.CreateClient(suite.chainA)
-
 			consState := suite.chainA.Header.ConsensusState()
 			return consState
 		}, true},
@@ -96,10 +89,6 @@
 	var invalidProofHeight uint64
 	cases := []struct {
 		msg      string
-<<<<<<< HEAD
-=======
-		proof    commitmentexported.Proof
->>>>>>> 04a1f6f8
 		malleate func()
 		expPass  bool
 	}{
@@ -142,12 +131,8 @@
 				proofHeight = invalidProofHeight
 			}
 
-<<<<<<< HEAD
 			// Create B's connection to A
-			counterparty := types.NewCounterparty(testClientIDB, testConnectionIDA, commitment.NewPrefix([]byte("ibc")))
-=======
 			counterparty := types.NewCounterparty(testClientIDB, testConnectionIDA, commitmenttypes.NewMerklePrefix([]byte("ibc")))
->>>>>>> 04a1f6f8
 			connection := types.NewConnectionEnd(exported.UNINITIALIZED, testClientIDA, counterparty, []string{"1.0.0"})
 			// Ensure chain B can verify connection exists in chain A
 			err := suite.chainB.App.IBCKeeper.ConnectionKeeper.VerifyConnectionState(
@@ -179,10 +164,6 @@
 
 	cases := []struct {
 		msg         string
-<<<<<<< HEAD
-=======
-		proof       commitmentexported.Proof
->>>>>>> 04a1f6f8
 		proofHeight uint64
 		malleate    func()
 		expPass     bool
@@ -243,10 +224,6 @@
 
 	cases := []struct {
 		msg         string
-<<<<<<< HEAD
-=======
-		proof       commitmentexported.Proof
->>>>>>> 04a1f6f8
 		proofHeight uint64
 		malleate    func()
 		expPass     bool
@@ -303,10 +280,6 @@
 
 	cases := []struct {
 		msg         string
-<<<<<<< HEAD
-=======
-		proof       commitmentexported.Proof
->>>>>>> 04a1f6f8
 		proofHeight uint64
 		malleate    func()
 		expPass     bool
@@ -356,10 +329,6 @@
 
 	cases := []struct {
 		msg         string
-<<<<<<< HEAD
-=======
-		proof       commitmentexported.Proof
->>>>>>> 04a1f6f8
 		proofHeight uint64
 		malleate    func()
 		expPass     bool
@@ -407,10 +376,6 @@
 
 	cases := []struct {
 		msg         string
-<<<<<<< HEAD
-=======
-		proof       commitmentexported.Proof
->>>>>>> 04a1f6f8
 		proofHeight uint64
 		malleate    func()
 		expPass     bool
