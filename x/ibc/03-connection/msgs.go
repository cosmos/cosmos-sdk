package connection

import (
	sdk "github.com/cosmos/cosmos-sdk/types"
	commitment "github.com/cosmos/cosmos-sdk/x/ibc/23-commitment"
)

const Route = "ibc"

type MsgOpenInit struct {
<<<<<<< HEAD
	ConnectionID       string
	Connection         Connection
	CounterpartyClient string
	Signer             sdk.AccAddress
=======
	ConnectionID       string         `json:"connection_id"`
	Connection         Connection     `json:"connection"`
	CounterpartyClient string         `json:"counterparty_client"`
	NextTimeout        uint64         `json:"next_timeout"`
	Signer             sdk.AccAddress `json:"signer"`
>>>>>>> fea2ba62
}

var _ sdk.Msg = MsgOpenInit{}

func (msg MsgOpenInit) Route() string {
	return Route
}

func (msg MsgOpenInit) Type() string {
	return "open-init"
}

func (msg MsgOpenInit) ValidateBasic() sdk.Error {
	return nil // TODO
}

func (msg MsgOpenInit) GetSignBytes() []byte {
	return sdk.MustSortJSON(MsgCdc.MustMarshalJSON(msg))
}

func (msg MsgOpenInit) GetSigners() []sdk.AccAddress {
	return []sdk.AccAddress{msg.Signer}
}

type MsgOpenTry struct {
<<<<<<< HEAD
	ConnectionID       string
	Connection         Connection
	CounterpartyClient string
	Proofs             []commitment.Proof
	Signer             sdk.AccAddress
=======
	ConnectionID       string             `json:"connection_id"`
	Connection         Connection         `json:"connection"`
	CounterpartyClient string             `json:"counterparty_client"`
	Timeout            uint64             `json:"timeout"`
	NextTimeout        uint64             `json:"next_timeout"`
	Proofs             []commitment.Proof `json:"proofs"`
	Height             uint64             `json:"height"`
	Signer             sdk.AccAddress     `json:"signer"`
>>>>>>> fea2ba62
}

var _ sdk.Msg = MsgOpenTry{}

func (msg MsgOpenTry) Route() string {
	return Route
}

func (msg MsgOpenTry) Type() string {
	return "open-try"
}

func (msg MsgOpenTry) ValidateBasic() sdk.Error {
	return nil // TODO
}

func (msg MsgOpenTry) GetSignBytes() []byte {
	return sdk.MustSortJSON(MsgCdc.MustMarshalJSON(msg))
}

func (msg MsgOpenTry) GetSigners() []sdk.AccAddress {
	return []sdk.AccAddress{msg.Signer}
}

type MsgOpenAck struct {
<<<<<<< HEAD
	ConnectionID string
	Proofs       []commitment.Proof
	Signer       sdk.AccAddress
=======
	ConnectionID string             `json:"connection_id"`
	Timeout      uint64             `json:"timeout"`
	NextTimeout  uint64             `json:"next_timeout"`
	Proofs       []commitment.Proof `json:"proofs"`
	Height       uint64             `json:"height"`
	Signer       sdk.AccAddress     `json:"signer"`
>>>>>>> fea2ba62
}

var _ sdk.Msg = MsgOpenAck{}

func (msg MsgOpenAck) Route() string {
	return Route
}

func (msg MsgOpenAck) Type() string {
	return "open-ack"
}

func (msg MsgOpenAck) ValidateBasic() sdk.Error {
	return nil // TODO
}

func (msg MsgOpenAck) GetSignBytes() []byte {
	return sdk.MustSortJSON(MsgCdc.MustMarshalJSON(msg))
}

func (msg MsgOpenAck) GetSigners() []sdk.AccAddress {
	return []sdk.AccAddress{msg.Signer}
}

type MsgOpenConfirm struct {
<<<<<<< HEAD
	ConnectionID string
	Proofs       []commitment.Proof
	Signer       sdk.AccAddress
=======
	ConnectionID string             `json:"connection_id"`
	Timeout      uint64             `json:"timeout"`
	Proofs       []commitment.Proof `json:"proofs"`
	Height       uint64             `json:"height"`
	Signer       sdk.AccAddress     `json:"signer"`
>>>>>>> fea2ba62
}

var _ sdk.Msg = MsgOpenConfirm{}

func (msg MsgOpenConfirm) Route() string {
	return Route
}

func (msg MsgOpenConfirm) Type() string {
	return "open-confirm"
}

func (msg MsgOpenConfirm) ValidateBasic() sdk.Error {
	return nil // TODO
}

func (msg MsgOpenConfirm) GetSignBytes() []byte {
	return nil // TODO
}

func (msg MsgOpenConfirm) GetSigners() []sdk.AccAddress {
	return []sdk.AccAddress{msg.Signer}
}<|MERGE_RESOLUTION|>--- conflicted
+++ resolved
@@ -8,18 +8,11 @@
 const Route = "ibc"
 
 type MsgOpenInit struct {
-<<<<<<< HEAD
-	ConnectionID       string
-	Connection         Connection
-	CounterpartyClient string
-	Signer             sdk.AccAddress
-=======
 	ConnectionID       string         `json:"connection_id"`
 	Connection         Connection     `json:"connection"`
 	CounterpartyClient string         `json:"counterparty_client"`
 	NextTimeout        uint64         `json:"next_timeout"`
 	Signer             sdk.AccAddress `json:"signer"`
->>>>>>> fea2ba62
 }
 
 var _ sdk.Msg = MsgOpenInit{}
@@ -45,13 +38,6 @@
 }
 
 type MsgOpenTry struct {
-<<<<<<< HEAD
-	ConnectionID       string
-	Connection         Connection
-	CounterpartyClient string
-	Proofs             []commitment.Proof
-	Signer             sdk.AccAddress
-=======
 	ConnectionID       string             `json:"connection_id"`
 	Connection         Connection         `json:"connection"`
 	CounterpartyClient string             `json:"counterparty_client"`
@@ -60,7 +46,6 @@
 	Proofs             []commitment.Proof `json:"proofs"`
 	Height             uint64             `json:"height"`
 	Signer             sdk.AccAddress     `json:"signer"`
->>>>>>> fea2ba62
 }
 
 var _ sdk.Msg = MsgOpenTry{}
@@ -86,18 +71,12 @@
 }
 
 type MsgOpenAck struct {
-<<<<<<< HEAD
-	ConnectionID string
-	Proofs       []commitment.Proof
-	Signer       sdk.AccAddress
-=======
 	ConnectionID string             `json:"connection_id"`
 	Timeout      uint64             `json:"timeout"`
 	NextTimeout  uint64             `json:"next_timeout"`
 	Proofs       []commitment.Proof `json:"proofs"`
 	Height       uint64             `json:"height"`
 	Signer       sdk.AccAddress     `json:"signer"`
->>>>>>> fea2ba62
 }
 
 var _ sdk.Msg = MsgOpenAck{}
@@ -123,17 +102,11 @@
 }
 
 type MsgOpenConfirm struct {
-<<<<<<< HEAD
-	ConnectionID string
-	Proofs       []commitment.Proof
-	Signer       sdk.AccAddress
-=======
 	ConnectionID string             `json:"connection_id"`
 	Timeout      uint64             `json:"timeout"`
 	Proofs       []commitment.Proof `json:"proofs"`
 	Height       uint64             `json:"height"`
 	Signer       sdk.AccAddress     `json:"signer"`
->>>>>>> fea2ba62
 }
 
 var _ sdk.Msg = MsgOpenConfirm{}
