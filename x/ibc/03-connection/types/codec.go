--- conflicted
+++ resolved
@@ -24,15 +24,5 @@
 	//
 	// The actual codec used for serialization should be provided to x/ibc/03-connectionl and
 	// defined at the application level.
-<<<<<<< HEAD
-	SubModuleCdc = codec.NewAminoCodec(amino)
-)
-
-func init() {
-	RegisterCodec(amino)
-	amino.Seal()
-}
-=======
 	SubModuleCdc = codec.NewProtoCodec(codectypes.NewInterfaceRegistry())
-)
->>>>>>> 6ebc4764
+)