package types

import (
	"strings"

	sdk "github.com/cosmos/cosmos-sdk/types"
	sdkerrors "github.com/cosmos/cosmos-sdk/types/errors"
	commitmenttypes "github.com/cosmos/cosmos-sdk/x/ibc/23-commitment/types"
	host "github.com/cosmos/cosmos-sdk/x/ibc/24-host"
)

var _ sdk.Msg = &MsgConnectionOpenInit{}

// NewMsgConnectionOpenInit creates a new MsgConnectionOpenInit instance
func NewMsgConnectionOpenInit(
	connectionID, clientID, counterpartyConnectionID,
	counterpartyClientID string, counterpartyPrefix commitmenttypes.MerklePrefix,
	signer sdk.AccAddress,
) *MsgConnectionOpenInit {
	counterparty := NewCounterparty(counterpartyClientID, counterpartyConnectionID, counterpartyPrefix)
	return &MsgConnectionOpenInit{
		ConnectionID: connectionID,
		ClientID:     clientID,
		Counterparty: counterparty,
		Signer:       signer,
	}
}

// Route implements sdk.Msg
func (msg MsgConnectionOpenInit) Route() string {
	return host.RouterKey
}

// Type implements sdk.Msg
func (msg MsgConnectionOpenInit) Type() string {
	return "connection_open_init"
}

// ValidateBasic implements sdk.Msg
func (msg MsgConnectionOpenInit) ValidateBasic() error {
	if err := host.ConnectionIdentifierValidator(msg.ConnectionID); err != nil {
		return sdkerrors.Wrapf(err, "invalid connection ID: %s", msg.ConnectionID)
	}
	if err := host.ClientIdentifierValidator(msg.ClientID); err != nil {
		return sdkerrors.Wrapf(err, "invalid client ID: %s", msg.ClientID)
	}
	if msg.Signer.Empty() {
		return sdkerrors.ErrInvalidAddress
	}
	return msg.Counterparty.ValidateBasic()
}

// GetSignBytes implements sdk.Msg
func (msg MsgConnectionOpenInit) GetSignBytes() []byte {
	return sdk.MustSortJSON(SubModuleCdc.MustMarshalJSON(msg))
}

// GetSigners implements sdk.Msg
func (msg MsgConnectionOpenInit) GetSigners() []sdk.AccAddress {
	return []sdk.AccAddress{msg.Signer}
}

var _ sdk.Msg = &MsgConnectionOpenTry{}

// NewMsgConnectionOpenTry creates a new MsgConnectionOpenTry instance
func NewMsgConnectionOpenTry(
	connectionID, clientID, counterpartyConnectionID,
	counterpartyClientID string, counterpartyPrefix commitmenttypes.MerklePrefix,
	counterpartyVersions []string, proofInit, proofConsensus []byte,
	proofHeight, consensusHeight uint64, signer sdk.AccAddress,
) *MsgConnectionOpenTry {
	counterparty := NewCounterparty(counterpartyClientID, counterpartyConnectionID, counterpartyPrefix)
	return &MsgConnectionOpenTry{
		ConnectionID:         connectionID,
		ClientID:             clientID,
		Counterparty:         counterparty,
		CounterpartyVersions: counterpartyVersions,
		ProofInit:            proofInit,
		ProofConsensus:       proofConsensus,
		ProofHeight:          proofHeight,
		ConsensusHeight:      consensusHeight,
		Signer:               signer,
	}
}

// Route implements sdk.Msg
func (msg MsgConnectionOpenTry) Route() string {
	return host.RouterKey
}

// Type implements sdk.Msg
func (msg MsgConnectionOpenTry) Type() string {
	return "connection_open_try"
}

// ValidateBasic implements sdk.Msg
func (msg MsgConnectionOpenTry) ValidateBasic() error {
	if err := host.ConnectionIdentifierValidator(msg.ConnectionID); err != nil {
		return sdkerrors.Wrapf(err, "invalid connection ID: %s", msg.ConnectionID)
	}
	if err := host.ClientIdentifierValidator(msg.ClientID); err != nil {
		return sdkerrors.Wrapf(err, "invalid client ID: %s", msg.ClientID)
	}
	if len(msg.CounterpartyVersions) == 0 {
		return sdkerrors.Wrap(sdkerrors.ErrInvalidVersion, "missing counterparty versions")
	}
	for _, version := range msg.CounterpartyVersions {
		if strings.TrimSpace(version) == "" {
			return sdkerrors.Wrap(sdkerrors.ErrInvalidVersion, "version can't be blank")
		}
	}
<<<<<<< HEAD
	if len(msg.ProofInit) == 0 {
		return sdkerrors.Wrap(commitmenttypes.ErrInvalidProof, "cannot submit an empty proof init")
=======
	if msg.ProofInit.Empty() || msg.ProofConsensus.Empty() {
		return sdkerrors.Wrap(commitmenttypes.ErrInvalidProof, "cannot submit an empty proof")
>>>>>>> b09d6728
	}
	if len(msg.ProofConsensus) == 0 {
		return sdkerrors.Wrap(commitmenttypes.ErrInvalidProof, "cannot submit an empty proof of consensus state")
	}
	if msg.ProofHeight == 0 {
		return sdkerrors.Wrap(sdkerrors.ErrInvalidHeight, "proof height must be > 0")
	}
	if msg.ConsensusHeight == 0 {
		return sdkerrors.Wrap(sdkerrors.ErrInvalidHeight, "consensus height must be > 0")
	}
	if msg.Signer.Empty() {
		return sdkerrors.ErrInvalidAddress
	}
	return msg.Counterparty.ValidateBasic()
}

// GetSignBytes implements sdk.Msg
func (msg MsgConnectionOpenTry) GetSignBytes() []byte {
	return sdk.MustSortJSON(SubModuleCdc.MustMarshalJSON(msg))
}

// GetSigners implements sdk.Msg
func (msg MsgConnectionOpenTry) GetSigners() []sdk.AccAddress {
	return []sdk.AccAddress{msg.Signer}
}

var _ sdk.Msg = &MsgConnectionOpenAck{}

// NewMsgConnectionOpenAck creates a new MsgConnectionOpenAck instance
func NewMsgConnectionOpenAck(
	connectionID string, proofTry, proofConsensus []byte,
	proofHeight, consensusHeight uint64, version string,
	signer sdk.AccAddress,
) *MsgConnectionOpenAck {
	return &MsgConnectionOpenAck{
		ConnectionID:    connectionID,
		ProofTry:        proofTry,
		ProofConsensus:  proofConsensus,
		ProofHeight:     proofHeight,
		ConsensusHeight: consensusHeight,
		Version:         version,
		Signer:          signer,
	}
}

// Route implements sdk.Msg
func (msg MsgConnectionOpenAck) Route() string {
	return host.RouterKey
}

// Type implements sdk.Msg
func (msg MsgConnectionOpenAck) Type() string {
	return "connection_open_ack"
}

// ValidateBasic implements sdk.Msg
func (msg MsgConnectionOpenAck) ValidateBasic() error {
	if err := host.ConnectionIdentifierValidator(msg.ConnectionID); err != nil {
		return sdkerrors.Wrap(err, "invalid connection ID")
	}
	if strings.TrimSpace(msg.Version) == "" {
		return sdkerrors.Wrap(sdkerrors.ErrInvalidVersion, "version can't be blank")
	}
<<<<<<< HEAD
	if len(msg.ProofTry) == 0 {
		return sdkerrors.Wrap(commitmenttypes.ErrInvalidProof, "cannot submit an empty proof try")
=======
	if msg.ProofTry.Empty() || msg.ProofConsensus.Empty() {
		return sdkerrors.Wrap(commitmenttypes.ErrInvalidProof, "cannot submit an empty proof")
	}
	if err := msg.ProofTry.ValidateBasic(); err != nil {
		return sdkerrors.Wrap(err, "proof try cannot be nil")
>>>>>>> b09d6728
	}
	if len(msg.ProofConsensus) == 0 {
		return sdkerrors.Wrap(commitmenttypes.ErrInvalidProof, "cannot submit an empty proof of consensus state")
	}
	if msg.ProofHeight == 0 {
		return sdkerrors.Wrap(sdkerrors.ErrInvalidHeight, "proof height must be > 0")
	}
	if msg.ConsensusHeight == 0 {
		return sdkerrors.Wrap(sdkerrors.ErrInvalidHeight, "consensus height must be > 0")
	}
	if msg.Signer.Empty() {
		return sdkerrors.ErrInvalidAddress
	}
	return nil
}

// GetSignBytes implements sdk.Msg
func (msg MsgConnectionOpenAck) GetSignBytes() []byte {
	return sdk.MustSortJSON(SubModuleCdc.MustMarshalJSON(msg))
}

// GetSigners implements sdk.Msg
func (msg MsgConnectionOpenAck) GetSigners() []sdk.AccAddress {
	return []sdk.AccAddress{msg.Signer}
}

var _ sdk.Msg = &MsgConnectionOpenConfirm{}

// NewMsgConnectionOpenConfirm creates a new MsgConnectionOpenConfirm instance
func NewMsgConnectionOpenConfirm(
	connectionID string, proofAck []byte, proofHeight uint64,
	signer sdk.AccAddress,
) *MsgConnectionOpenConfirm {
	return &MsgConnectionOpenConfirm{
		ConnectionID: connectionID,
		ProofAck:     proofAck,
		ProofHeight:  proofHeight,
		Signer:       signer,
	}
}

// Route implements sdk.Msg
func (msg MsgConnectionOpenConfirm) Route() string {
	return host.RouterKey
}

// Type implements sdk.Msg
func (msg MsgConnectionOpenConfirm) Type() string {
	return "connection_open_confirm"
}

// ValidateBasic implements sdk.Msg
func (msg MsgConnectionOpenConfirm) ValidateBasic() error {
	if err := host.ConnectionIdentifierValidator(msg.ConnectionID); err != nil {
		return sdkerrors.Wrap(err, "invalid connection ID")
	}
<<<<<<< HEAD
	if len(msg.ProofAck) == 0 {
		return sdkerrors.Wrap(commitmenttypes.ErrInvalidProof, "cannot submit an empty proof ack")
=======
	if msg.ProofAck.Empty() {
		return sdkerrors.Wrap(commitmenttypes.ErrInvalidProof, "cannot submit an empty proof")
	}
	if err := msg.ProofAck.ValidateBasic(); err != nil {
		return sdkerrors.Wrap(err, "proof ack cannot be nil")
>>>>>>> b09d6728
	}
	if msg.ProofHeight == 0 {
		return sdkerrors.Wrap(sdkerrors.ErrInvalidHeight, "proof height must be > 0")
	}
	if msg.Signer.Empty() {
		return sdkerrors.ErrInvalidAddress
	}
	return nil
}

// GetSignBytes implements sdk.Msg
func (msg MsgConnectionOpenConfirm) GetSignBytes() []byte {
	return sdk.MustSortJSON(SubModuleCdc.MustMarshalJSON(msg))
}

// GetSigners implements sdk.Msg
func (msg MsgConnectionOpenConfirm) GetSigners() []sdk.AccAddress {
	return []sdk.AccAddress{msg.Signer}
}<|MERGE_RESOLUTION|>--- conflicted
+++ resolved
@@ -108,14 +108,9 @@
 		if strings.TrimSpace(version) == "" {
 			return sdkerrors.Wrap(sdkerrors.ErrInvalidVersion, "version can't be blank")
 		}
-	}
-<<<<<<< HEAD
+	
 	if len(msg.ProofInit) == 0 {
 		return sdkerrors.Wrap(commitmenttypes.ErrInvalidProof, "cannot submit an empty proof init")
-=======
-	if msg.ProofInit.Empty() || msg.ProofConsensus.Empty() {
-		return sdkerrors.Wrap(commitmenttypes.ErrInvalidProof, "cannot submit an empty proof")
->>>>>>> b09d6728
 	}
 	if len(msg.ProofConsensus) == 0 {
 		return sdkerrors.Wrap(commitmenttypes.ErrInvalidProof, "cannot submit an empty proof of consensus state")
@@ -179,16 +174,9 @@
 	if strings.TrimSpace(msg.Version) == "" {
 		return sdkerrors.Wrap(sdkerrors.ErrInvalidVersion, "version can't be blank")
 	}
-<<<<<<< HEAD
+
 	if len(msg.ProofTry) == 0 {
 		return sdkerrors.Wrap(commitmenttypes.ErrInvalidProof, "cannot submit an empty proof try")
-=======
-	if msg.ProofTry.Empty() || msg.ProofConsensus.Empty() {
-		return sdkerrors.Wrap(commitmenttypes.ErrInvalidProof, "cannot submit an empty proof")
-	}
-	if err := msg.ProofTry.ValidateBasic(); err != nil {
-		return sdkerrors.Wrap(err, "proof try cannot be nil")
->>>>>>> b09d6728
 	}
 	if len(msg.ProofConsensus) == 0 {
 		return sdkerrors.Wrap(commitmenttypes.ErrInvalidProof, "cannot submit an empty proof of consensus state")
@@ -245,16 +233,8 @@
 	if err := host.ConnectionIdentifierValidator(msg.ConnectionID); err != nil {
 		return sdkerrors.Wrap(err, "invalid connection ID")
 	}
-<<<<<<< HEAD
 	if len(msg.ProofAck) == 0 {
 		return sdkerrors.Wrap(commitmenttypes.ErrInvalidProof, "cannot submit an empty proof ack")
-=======
-	if msg.ProofAck.Empty() {
-		return sdkerrors.Wrap(commitmenttypes.ErrInvalidProof, "cannot submit an empty proof")
-	}
-	if err := msg.ProofAck.ValidateBasic(); err != nil {
-		return sdkerrors.Wrap(err, "proof ack cannot be nil")
->>>>>>> b09d6728
 	}
 	if msg.ProofHeight == 0 {
 		return sdkerrors.Wrap(sdkerrors.ErrInvalidHeight, "proof height must be > 0")
