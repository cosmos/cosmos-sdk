package types

import (
	"fmt"
	"strings"

	sdkerrors "github.com/cosmos/cosmos-sdk/types/errors"
	host "github.com/cosmos/cosmos-sdk/x/ibc/24-host"
)

var (
<<<<<<< HEAD
	// DefaultIBCVersion represents the latest supported version of IBC used
	// in connection version negotiation. The current version supports only
	// ORDERED and UNORDERED channels and requires at least one channel type
	// to be agreed upon.
	DefaultIBCVersion = CreateVersionString("1", []string{"ORDERED", "UNORDERED"})

	// AllowNilFeatureSetMap is a helper map to indicate if a specified version
	// is allowed to have a nil feature set. Any versions supported, but
	// not included in the map default to not supporting nil feature sets.
	AllowNilFeatureSetMap = map[string]bool{
		DefaultIBCVersion: false,
	}
=======
	// DefaultIBCVersion represents the latest supported version of IBC.
	// The current version supports only ORDERED and UNORDERED channels.
	DefaultIBCVersion = CreateVersionString("1", []string{"ORDER_ORDERED", "ORDER_UNORDERED"})
>>>>>>> a9da918f
)

// GetCompatibleVersions returns a descending ordered set of compatible IBC
// versions for the caller chain's connection end. The latest supported
// version should be first element and the set should descend to the oldest
// supported version.
func GetCompatibleVersions() []string {
	return []string{DefaultIBCVersion}
}

// CreateVersionString constructs a valid connection version given a
// version identifier and feature set. The format is written as:
//
// ([version_identifier],[feature_0,feature_1,feature_2...])
//
// A connection version is considered invalid if it is not in this format
// or violates one of these rules:
// - the version identifier is empty or contains commas
// - a specified feature contains commas
func CreateVersionString(identifier string, featureSet []string) string {
	return fmt.Sprintf("(%s,[%s])", identifier, strings.Join(featureSet, ","))
}

// UnpackVersion parses a version string and returns the identifier and the
// feature set of a version. An error is returned if the version is not valid.
func UnpackVersion(version string) (string, []string, error) {
	// validate version so valid splitting assumptions can be made
	if err := host.VersionValidator(version); err != nil {
		return "", nil, err
	}

	// peel off prefix and suffix of the tuple
	version = strings.TrimPrefix(version, "(")
	version = strings.TrimSuffix(version, ")")

	// split into identifier and feature set
	splitVersion := strings.SplitN(version, ",", 2)
	if splitVersion[0] == version {
		return "", nil, sdkerrors.Wrapf(ErrInvalidVersion, "failed to split version '%s' into identifier and features", version)
	}
	identifier := splitVersion[0]

	// peel off prefix and suffix of features
	featureSet := strings.TrimPrefix(splitVersion[1], "[")
	featureSet = strings.TrimSuffix(featureSet, "]")

	// check if features are empty
	if len(featureSet) == 0 {
		return identifier, []string{}, nil
	}

	features := strings.Split(featureSet, ",")

	return identifier, features, nil
}

// FindSupportedVersion returns the version with a matching version identifier
// if it exists. The returned boolean is true if the version is found and
// false otherwise.
func FindSupportedVersion(version string, supportedVersions []string) (string, bool) {
	identifier, _, err := UnpackVersion(version)
	if err != nil {
		return "", false
	}

	for _, supportedVersion := range supportedVersions {
		supportedIdentifier, _, err := UnpackVersion(supportedVersion)
		if err != nil {
			continue
		}

		if identifier == supportedIdentifier {
			return supportedVersion, true
		}
	}
	return "", false
}

// PickVersion iterates over the descending ordered set of compatible IBC
// versions and selects the first version with a version identifier that is
// supported by the counterparty. The returned version contains a feature
// set with the intersection of the features supported by the source and
// counterparty chains. This function is called in the ConnOpenTry handshake
// procedure.
func PickVersion(supportedVersions, counterpartyVersions []string, allowNilFeatureSet map[string]bool) (string, error) {
	for _, ver := range supportedVersions {
		// check if the source version is supported by the counterparty
		if counterpartyVer, found := FindSupportedVersion(ver, counterpartyVersions); found {
			sourceIdentifier, sourceFeatures, err := UnpackVersion(ver)
			if err != nil {
				return "", err
			}

			_, counterpartyFeatures, err := UnpackVersion(counterpartyVer)
			if err != nil {
				return "", err
			}

			featureSet := GetFeatureSetIntersection(sourceFeatures, counterpartyFeatures)
			if len(featureSet) == 0 && !allowNilFeatureSet[ver] {
				continue
			}

			version := CreateVersionString(sourceIdentifier, featureSet)
			return version, nil
		}
	}

	return "", sdkerrors.Wrapf(
		ErrVersionNegotiationFailed,
		"failed to find a matching counterparty version (%s) from the supported version list (%s)", counterpartyVersions, supportedVersions,
	)
}

// GetFeatureSetIntersection returns the intersections of source feature set
// and the counterparty feature set. This is done by iterating over all the
// features in the source version and seeing if they exist in the feature
// set for the counterparty version.
func GetFeatureSetIntersection(sourceFeatureSet, counterpartyFeatureSet []string) (featureSet []string) {
	for _, feature := range sourceFeatureSet {
		if contains(feature, counterpartyFeatureSet) {
			featureSet = append(featureSet, feature)
		}
	}

	return featureSet
}

// VerifyProposedVersion verifies that the entire feature set in the
// proposed version is supported by this chain. If the feature set is
// empty it verifies that this is allowed for the specified version
// identifier. It also ensures that the supported version identifier
// matches the proposed version identifier.
func VerifyProposedVersion(proposedVersion, supportedVersion string, allowNilFeatureSet map[string]bool) error {
	proposedIdentifier, proposedFeatureSet, err := UnpackVersion(proposedVersion)
	if err != nil {
		return sdkerrors.Wrap(err, "could not unpack proposed version")
	}

	if len(proposedFeatureSet) == 0 && allowNilFeatureSet != nil && !allowNilFeatureSet[proposedIdentifier] {
		return sdkerrors.Wrapf(
			ErrVersionNegotiationFailed,
			"nil feature sets are not supported for version identifier (%s)", proposedIdentifier,
		)
	}

	supportedIdentifier, supportedFeatureSet, err := UnpackVersion(supportedVersion)
	if err != nil {
		return sdkerrors.Wrap(err, "could not unpack supported version")
	}

	if supportedIdentifier != proposedIdentifier {
		return sdkerrors.Wrapf(
			ErrVersionNegotiationFailed,
			"proposed version identifier by counterparty (%s) does not match supported version identifier (%s)", proposedIdentifier, supportedIdentifier,
		)
	}

	for _, proposedFeature := range proposedFeatureSet {
		if !contains(proposedFeature, supportedFeatureSet) {
			return sdkerrors.Wrapf(
				ErrVersionNegotiationFailed,
				"proposed feature set (%s) is not a supported feature set (%s)", proposedFeatureSet, supportedFeatureSet,
			)
		}
	}

	return nil
}

// VerifySupportedFeature takes in a version string and feature string and returns
// true if the feature is supported by the version and false otherwise.
func VerifySupportedFeature(version, feature string) bool {
	_, featureSet, err := UnpackVersion(version)
	if err != nil {
		return false
	}

	for _, f := range featureSet {
		if f == feature {
			return true
		}
	}
	return false
}

// contains returns true if the provided string element exists within the
// string set.
func contains(elem string, set []string) bool {
	for _, element := range set {
		if strings.TrimSpace(elem) == strings.TrimSpace(element) {
			return true
		}
	}

	return false
}<|MERGE_RESOLUTION|>--- conflicted
+++ resolved
@@ -9,12 +9,11 @@
 )
 
 var (
-<<<<<<< HEAD
 	// DefaultIBCVersion represents the latest supported version of IBC used
 	// in connection version negotiation. The current version supports only
 	// ORDERED and UNORDERED channels and requires at least one channel type
 	// to be agreed upon.
-	DefaultIBCVersion = CreateVersionString("1", []string{"ORDERED", "UNORDERED"})
+	DefaultIBCVersion = CreateVersionString("1", []string{"ORDER_ORDERED", "ORDER_UNORDERED"})
 
 	// AllowNilFeatureSetMap is a helper map to indicate if a specified version
 	// is allowed to have a nil feature set. Any versions supported, but
@@ -22,11 +21,6 @@
 	AllowNilFeatureSetMap = map[string]bool{
 		DefaultIBCVersion: false,
 	}
-=======
-	// DefaultIBCVersion represents the latest supported version of IBC.
-	// The current version supports only ORDERED and UNORDERED channels.
-	DefaultIBCVersion = CreateVersionString("1", []string{"ORDER_ORDERED", "ORDER_UNORDERED"})
->>>>>>> a9da918f
 )
 
 // GetCompatibleVersions returns a descending ordered set of compatible IBC
