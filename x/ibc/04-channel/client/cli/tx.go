--- conflicted
+++ resolved
@@ -279,229 +279,17 @@
 	}
 }
 
-<<<<<<< HEAD
+func channelOrder() types.Order {
+	if viper.GetBool(FlagOrdered) {
+		return types.ORDERED
+	}
+	return types.UNORDERED
+}
+
 // GetCmdHandshakeChannel performs the full handshake to set an IBC channel.
 // Note: Only for demo purposes.
 // TODO: Remove for IBC v1.0.0
-func GetCmdHandshakeChannel(storeKey string, cdc *codec.Codec) *cobra.Command {
-	cmd := &cobra.Command{
-		Use:   "handshake",
-		Short: "initiate connection handshake between two chains",
-		Long: strings.TrimSpace(
-			fmt.Sprintf(`initialize a connection on chain A with a given counterparty chain B:
-
-Example:
-$ %s tx ibc channel handshake [client-id] [port-id] [chan-id] [conn-id] [cp-client-id] [cp-port-id] [cp-chain-id] [cp-conn-id]
-		`, version.ClientName)),
-		Args: cobra.ExactArgs(8),
-		// Args: []string{portid1, chanid1, connid1, portid2, chanid2, connid2}
-		RunE: func(cmd *cobra.Command, args []string) error {
-			// --chain-id values for each chain
-			cid1 := viper.GetString(flags.FlagChainID)
-			cid2 := viper.GetString(FlagChainID2)
-
-			// --from values for each wallet
-			from1 := viper.GetString(FlagFrom1)
-			from2 := viper.GetString(FlagFrom2)
-
-			// --node values for each RPC
-			node1 := viper.GetString(FlagNode1)
-			node2 := viper.GetString(FlagNode2)
-
-			// client IDs
-			clientid1 := args[0]
-			clientid2 := args[4]
-
-			// port IDs
-			portid1 := args[1]
-			portid2 := args[5]
-
-			// channel IDs
-			chanid1 := args[2]
-			chanid2 := args[6]
-
-			// connection IDs
-			connid1 := args[3]
-			connid2 := args[7]
-
-			prove := true
-
-			// Create txbldr, clictx, querier for cid1
-			viper.Set(flags.FlagChainID, cid1)
-			txBldr1 := auth.NewTxBuilderFromCLI().
-				WithTxEncoder(authutils.GetTxEncoder(cdc))
-			ctx1 := context.NewCLIContextIBC(from1, cid1, node1).
-				WithCodec(cdc).
-				WithBroadcastMode(flags.BroadcastBlock)
-
-			// Create txbldr, clictx, querier for cid2
-			viper.Set(flags.FlagChainID, cid2)
-			txBldr2 := auth.NewTxBuilderFromCLI().
-				WithTxEncoder(authutils.GetTxEncoder(cdc))
-			ctx2 := context.NewCLIContextIBC(from2, cid2, node2).
-				WithCodec(cdc).
-				WithBroadcastMode(flags.BroadcastBlock)
-
-			// get passphrase for key from1
-			passphrase1, err := keys.GetPassphrase(from1)
-			if err != nil {
-				return err
-			}
-
-			// get passphrase for key from2
-			passphrase2, err := keys.GetPassphrase(from2)
-			if err != nil {
-				return err
-			}
-
-			// TODO: check state and if not Idle continue existing process
-			viper.Set(flags.FlagChainID, cid1)
-			msgOpenInit := types.NewMsgChannelOpenInit(portid1, chanid1, "v1.0.0", channelOrder(), []string{connid1}, portid2, chanid2, ctx1.GetFromAddress())
-			if err := msgOpenInit.ValidateBasic(); err != nil {
-				return err
-			}
-
-			res, err := authutils.CompleteAndBroadcastTx(txBldr1, ctx1, []sdk.Msg{msgOpenInit}, passphrase1)
-			if err != nil || !res.IsOK() {
-				return err
-			}
-
-			// Another block has to be passed after msginit is committed
-			// to retrieve the correct proofs
-			time.Sleep(8 * time.Second)
-
-			header, _, err := clientutils.QueryTendermintHeader(ctx1)
-			if err != nil {
-				return err
-			}
-
-			viper.Set(flags.FlagChainID, cid2)
-			msgUpdateClient := clienttypes.NewMsgUpdateClient(clientid2, header, ctx2.GetFromAddress())
-			if err := msgUpdateClient.ValidateBasic(); err != nil {
-				return err
-			}
-
-			res, err = authutils.CompleteAndBroadcastTx(txBldr2, ctx2, []sdk.Msg{msgUpdateClient}, passphrase2)
-			if err != nil || !res.IsOK() {
-				return err
-			}
-
-			viper.Set(flags.FlagChainID, cid1)
-			channelRes, err := utils.QueryChannel(ctx1.WithHeight(header.Height-1), portid1, chanid1, prove)
-			if err != nil {
-				return err
-			}
-
-			msgOpenTry := types.NewMsgChannelOpenTry(portid2, chanid2, "v1.0.0", channelOrder(), []string{connid2}, portid1, chanid1, "v1.0.0", channelRes.Proof, uint64(header.Height), ctx2.GetFromAddress())
-			if err := msgUpdateClient.ValidateBasic(); err != nil {
-				return err
-			}
-
-			res, err = authutils.CompleteAndBroadcastTx(txBldr2, ctx2, []sdk.Msg{msgOpenTry}, passphrase2)
-			if err != nil || !res.IsOK() {
-				return err
-			}
-
-			// Another block has to be passed after msginit is committed
-			// to retrieve the correct proofs
-			time.Sleep(8 * time.Second)
-
-			header, _, err = clientutils.QueryTendermintHeader(ctx2)
-			if err != nil {
-				return err
-			}
-
-			viper.Set(flags.FlagChainID, cid1)
-			msgUpdateClient = clienttypes.NewMsgUpdateClient(clientid1, header, ctx1.GetFromAddress())
-			if err := msgUpdateClient.ValidateBasic(); err != nil {
-				return err
-			}
-
-			res, err = authutils.CompleteAndBroadcastTx(txBldr1, ctx1, []sdk.Msg{msgUpdateClient}, passphrase1)
-			if err != nil || !res.IsOK() {
-				return err
-			}
-
-			viper.Set(flags.FlagChainID, cid2)
-			channelRes, err = utils.QueryChannel(ctx2.WithHeight(header.Height-1), portid2, chanid2, prove)
-			if err != nil {
-				return err
-			}
-
-			viper.Set(flags.FlagChainID, cid1)
-			msgOpenAck := types.NewMsgChannelOpenAck(portid1, chanid1, "v1.0.0", channelRes.Proof, uint64(header.Height), ctx1.GetFromAddress())
-			if err := msgOpenAck.ValidateBasic(); err != nil {
-				return err
-			}
-
-			res, err = authutils.CompleteAndBroadcastTx(txBldr1, ctx1, []sdk.Msg{msgOpenAck}, passphrase1)
-			if err != nil || !res.IsOK() {
-				return err
-			}
-
-			// Another block has to be passed after msginit is committed
-			// to retrieve the correct proofs
-			time.Sleep(8 * time.Second)
-
-			header, _, err = clientutils.QueryTendermintHeader(ctx1)
-			if err != nil {
-				return err
-			}
-
-			viper.Set(flags.FlagChainID, cid2)
-			msgUpdateClient = clienttypes.NewMsgUpdateClient(clientid2, header, ctx2.GetFromAddress())
-			if err := msgUpdateClient.ValidateBasic(); err != nil {
-				return err
-			}
-
-			res, err = authutils.CompleteAndBroadcastTx(txBldr2, ctx2, []sdk.Msg{msgUpdateClient}, passphrase2)
-			if err != nil || !res.IsOK() {
-				return err
-			}
-
-			viper.Set(flags.FlagChainID, cid1)
-			channelRes, err = utils.QueryChannel(ctx1.WithHeight(header.Height-1), portid1, chanid1, prove)
-			if err != nil {
-				return err
-			}
-
-			msgOpenConfirm := types.NewMsgChannelOpenConfirm(portid2, chanid2, channelRes.Proof, uint64(header.Height), ctx2.GetFromAddress())
-			if err := msgOpenConfirm.ValidateBasic(); err != nil {
-				return err
-			}
-
-			res, err = authutils.CompleteAndBroadcastTx(txBldr2, ctx2, []sdk.Msg{msgOpenConfirm}, passphrase2)
-			if err != nil || !res.IsOK() {
-				return err
-			}
-
-			return nil
-		},
-	}
-
-	cmd.Flags().String(FlagNode1, "tcp://localhost:26657", "RPC port for the first chain")
-	cmd.Flags().String(FlagNode2, "tcp://localhost:26657", "RPC port for the second chain")
-	cmd.Flags().String(FlagFrom1, "", "key in local keystore for first chain")
-	cmd.Flags().String(FlagFrom2, "", "key in local keystore for second chain")
-	cmd.Flags().String(FlagChainID2, "", "chain-id for the second chain")
-	cmd.Flags().Bool(FlagOrdered, true, "Pass flag for opening ordered channels")
-
-	cmd.MarkFlagRequired(FlagFrom1)
-	cmd.MarkFlagRequired(FlagFrom2)
-
-	return cmd
-}
-
-=======
->>>>>>> 8ca3c28b
-func channelOrder() types.Order {
-	if viper.GetBool(FlagOrdered) {
-		return types.ORDERED
-	}
-	return types.UNORDERED
-}
-
-// func GetCmdHandshake(storeKey string, cdc *codec.Codec) *cobra.Command {
+// func GetCmdHandshakeChannel(storeKey string, cdc *codec.Codec) *cobra.Command {
 // 	cmd := &cobra.Command{
 // 		Use:   "handshake",
 // 		Short: "initiate connection handshake between two chains",
