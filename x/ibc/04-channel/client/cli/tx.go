--- conflicted
+++ resolved
@@ -136,13 +136,8 @@
 				return err
 			}
 
-<<<<<<< HEAD
 			msg, err := types.NewMsgChannelOpenAck(
-				portID, channelID, version, proofTry, uint64(proofHeight), cliCtx.GetFromAddress(),
-=======
-			msg := types.NewMsgChannelOpenAck(
 				portID, channelID, version, proofTry, uint64(proofHeight), clientCtx.GetFromAddress(),
->>>>>>> 53c88753
 			)
 			if err != nil {
 				return err
@@ -183,13 +178,8 @@
 				return err
 			}
 
-<<<<<<< HEAD
 			msg, err := types.NewMsgChannelOpenConfirm(
-				portID, channelID, proofAck, uint64(proofHeight), cliCtx.GetFromAddress(),
-=======
-			msg := types.NewMsgChannelOpenConfirm(
 				portID, channelID, proofAck, uint64(proofHeight), clientCtx.GetFromAddress(),
->>>>>>> 53c88753
 			)
 			if err != nil {
 				return err
@@ -252,13 +242,8 @@
 				return err
 			}
 
-<<<<<<< HEAD
 			msg, err := types.NewMsgChannelCloseConfirm(
-				portID, channelID, proofInit, uint64(proofHeight), cliCtx.GetFromAddress(),
-=======
-			msg := types.NewMsgChannelCloseConfirm(
 				portID, channelID, proofInit, uint64(proofHeight), clientCtx.GetFromAddress(),
->>>>>>> 53c88753
 			)
 			if err != nil {
 				return err
