package cli

import (
	"strconv"
	"strings"

	"github.com/spf13/cobra"
	"github.com/spf13/pflag"

	"github.com/cosmos/cosmos-sdk/client"
	"github.com/cosmos/cosmos-sdk/client/flags"
	"github.com/cosmos/cosmos-sdk/client/tx"
	ibctransfertypes "github.com/cosmos/cosmos-sdk/x/ibc-transfer/types"
	connectionutils "github.com/cosmos/cosmos-sdk/x/ibc/03-connection/client/utils"
	"github.com/cosmos/cosmos-sdk/x/ibc/04-channel/types"
)

// IBC Channel flags
const (
	FlagOrdered    = "ordered"
	FlagIBCVersion = "ibc-version"
)

// NewChannelOpenInitCmd returns the command to create a MsgChannelOpenInit transaction
func NewChannelOpenInitCmd() *cobra.Command {
	cmd := &cobra.Command{
		Use:   "open-init [port-id] [channel-id] [counterparty-port-id] [counterparty-channel-id] [connection-hops]",
		Short: "Creates and sends a ChannelOpenInit message",
		Args:  cobra.ExactArgs(5),
		RunE: func(cmd *cobra.Command, args []string) error {
			clientCtx := client.GetClientContextFromCmd(cmd)
			clientCtx, err := client.ReadTxCommandFlags(clientCtx, cmd.Flags())
			if err != nil {
				return err
			}

			portID := args[0]
			channelID := args[1]
			counterpartyPortID := args[2]
			counterpartyChannelID := args[3]
			hops := strings.Split(args[4], "/")
			order := channelOrder(cmd.Flags())
			version, _ := cmd.Flags().GetString(FlagIBCVersion)

			msg := types.NewMsgChannelOpenInit(
				portID, channelID, version, order, hops,
				counterpartyPortID, counterpartyChannelID, clientCtx.GetFromAddress(),
			)
			if err := msg.ValidateBasic(); err != nil {
				return err
			}

			return tx.GenerateOrBroadcastTxCLI(clientCtx, cmd.Flags(), msg)
		},
	}

	cmd.Flags().Bool(FlagOrdered, true, "Pass flag for opening ordered channels")
<<<<<<< HEAD
	cmd.Flags().String(FlagIBCVersion, ibctransfertypes.Version, "IBC application version")
=======
	cmd.Flags().String(FlagIBCVersion, types.DefaultChannelVersion, "supported IBC version")
	flags.AddTxFlagsToCmd(cmd)
>>>>>>> a6ac7f49

	return cmd
}

// NewChannelOpenTryCmd returns the command to create a MsgChannelOpenTry transaction
func NewChannelOpenTryCmd() *cobra.Command {
	cmd := &cobra.Command{
		Use:   "open-try [port-id] [channel-id] [counterparty-port-id] [counterparty-channel-id] [connection-hops] [/path/to/proof_init.json] [proof-height]",
		Short: "Creates and sends a ChannelOpenTry message",
		Args:  cobra.ExactArgs(7),
		RunE: func(cmd *cobra.Command, args []string) error {
			clientCtx := client.GetClientContextFromCmd(cmd)
			clientCtx, err := client.ReadTxCommandFlags(clientCtx, cmd.Flags())
			if err != nil {
				return err
			}

			portID := args[0]
			channelID := args[1]
			counterpartyPortID := args[2]
			counterpartyChannelID := args[3]
			hops := strings.Split(args[4], "/")
			order := channelOrder(cmd.Flags())

			// TODO: Differentiate between channel and counterparty versions.
			version, _ := cmd.Flags().GetString(FlagIBCVersion)

			proofInit, err := connectionutils.ParseProof(clientCtx.Codec, args[5])
			if err != nil {
				return err
			}

			proofHeight, err := strconv.ParseInt(args[6], 10, 64)
			if err != nil {
				return err
			}

			msg := types.NewMsgChannelOpenTry(
				portID, channelID, version, order, hops,
				counterpartyPortID, counterpartyChannelID, version,
				proofInit, uint64(proofHeight), clientCtx.GetFromAddress(),
			)
			if err := msg.ValidateBasic(); err != nil {
				return err
			}

			return tx.GenerateOrBroadcastTxCLI(clientCtx, cmd.Flags(), msg)
		},
	}

	cmd.Flags().Bool(FlagOrdered, true, "Pass flag for opening ordered channels")
<<<<<<< HEAD
	cmd.Flags().String(FlagIBCVersion, ibctransfertypes.Version, "IBC application version")
=======
	cmd.Flags().String(FlagIBCVersion, types.DefaultChannelVersion, "supported IBC version")
	flags.AddTxFlagsToCmd(cmd)
>>>>>>> a6ac7f49

	return cmd
}

// NewChannelOpenAckCmd returns the command to create a MsgChannelOpenAck transaction
func NewChannelOpenAckCmd() *cobra.Command {
	cmd := &cobra.Command{
		Use:   "open-ack [port-id] [channel-id] [/path/to/proof_try.json] [proof-height]",
		Short: "Creates and sends a ChannelOpenAck message",
		Args:  cobra.ExactArgs(4),
		RunE: func(cmd *cobra.Command, args []string) error {
			clientCtx := client.GetClientContextFromCmd(cmd)
			clientCtx, err := client.ReadTxCommandFlags(clientCtx, cmd.Flags())
			if err != nil {
				return err
			}

			portID := args[0]
			channelID := args[1]

			// TODO: Differentiate between channel and counterparty versions.
			version, _ := cmd.Flags().GetString(FlagIBCVersion)

			proofTry, err := connectionutils.ParseProof(clientCtx.Codec, args[5])
			if err != nil {
				return err
			}

			proofHeight, err := strconv.ParseInt(args[3], 10, 64)
			if err != nil {
				return err
			}

			msg := types.NewMsgChannelOpenAck(
				portID, channelID, version, proofTry, uint64(proofHeight), clientCtx.GetFromAddress(),
			)
			if err := msg.ValidateBasic(); err != nil {
				return err
			}

			return tx.GenerateOrBroadcastTxCLI(clientCtx, cmd.Flags(), msg)
		},
	}
<<<<<<< HEAD
	cmd.Flags().String(FlagIBCVersion, ibctransfertypes.Version, "IBC application version")
=======

	cmd.Flags().String(FlagIBCVersion, types.DefaultChannelVersion, "supported IBC version")
	flags.AddTxFlagsToCmd(cmd)
>>>>>>> a6ac7f49

	return cmd
}

// NewChannelOpenConfirmCmd returns the command to create a MsgChannelOpenConfirm transaction
func NewChannelOpenConfirmCmd() *cobra.Command {
	cmd := &cobra.Command{
		Use:   "open-confirm [port-id] [channel-id] [/path/to/proof_ack.json] [proof-height]",
		Short: "Creates and sends a ChannelOpenConfirm message",
		Args:  cobra.ExactArgs(4),
		RunE: func(cmd *cobra.Command, args []string) error {
			clientCtx := client.GetClientContextFromCmd(cmd)
			clientCtx, err := client.ReadTxCommandFlags(clientCtx, cmd.Flags())
			if err != nil {
				return err
			}

			portID := args[0]
			channelID := args[1]

			proofAck, err := connectionutils.ParseProof(clientCtx.Codec, args[5])
			if err != nil {
				return err
			}

			proofHeight, err := strconv.ParseInt(args[3], 10, 64)
			if err != nil {
				return err
			}

			msg := types.NewMsgChannelOpenConfirm(
				portID, channelID, proofAck, uint64(proofHeight), clientCtx.GetFromAddress(),
			)
			if err := msg.ValidateBasic(); err != nil {
				return err
			}

			return tx.GenerateOrBroadcastTxCLI(clientCtx, cmd.Flags(), msg)
		},
	}

	flags.AddTxFlagsToCmd(cmd)

	return cmd
}

// NewChannelCloseInitCmd returns the command to create a MsgChannelCloseInit transaction
func NewChannelCloseInitCmd() *cobra.Command {
	cmd := &cobra.Command{
		Use:   "close-init [port-id] [channel-id]",
		Short: "Creates and sends a ChannelCloseInit message",
		Args:  cobra.ExactArgs(2),
		RunE: func(cmd *cobra.Command, args []string) error {
			clientCtx := client.GetClientContextFromCmd(cmd)
			clientCtx, err := client.ReadTxCommandFlags(clientCtx, cmd.Flags())
			if err != nil {
				return err
			}

			portID := args[0]
			channelID := args[1]

			msg := types.NewMsgChannelCloseInit(portID, channelID, clientCtx.GetFromAddress())
			if err := msg.ValidateBasic(); err != nil {
				return err
			}

			return tx.GenerateOrBroadcastTxCLI(clientCtx, cmd.Flags(), msg)
		},
	}

	flags.AddTxFlagsToCmd(cmd)

	return cmd
}

// NewChannelCloseConfirmCmd returns the command to create a MsgChannelCloseConfirm transaction
func NewChannelCloseConfirmCmd() *cobra.Command {
	cmd := &cobra.Command{
		Use:   "close-confirm [port-id] [channel-id] [/path/to/proof_init.json] [proof-height]",
		Short: "Creates and sends a ChannelCloseConfirm message",
		Args:  cobra.ExactArgs(4),
		RunE: func(cmd *cobra.Command, args []string) error {
			clientCtx := client.GetClientContextFromCmd(cmd)
			clientCtx, err := client.ReadTxCommandFlags(clientCtx, cmd.Flags())
			if err != nil {
				return err
			}

			portID := args[0]
			channelID := args[1]

			proofInit, err := connectionutils.ParseProof(clientCtx.Codec, args[5])
			if err != nil {
				return err
			}

			proofHeight, err := strconv.ParseInt(args[3], 10, 64)
			if err != nil {
				return err
			}

			msg := types.NewMsgChannelCloseConfirm(
				portID, channelID, proofInit, uint64(proofHeight), clientCtx.GetFromAddress(),
			)
			if err := msg.ValidateBasic(); err != nil {
				return err
			}

			return tx.GenerateOrBroadcastTxCLI(clientCtx, cmd.Flags(), msg)
		},
	}

	flags.AddTxFlagsToCmd(cmd)

	return cmd
}

func channelOrder(fs *pflag.FlagSet) types.Order {
	if ordered, _ := fs.GetBool(FlagOrdered); ordered {
		return types.ORDERED
	}

	return types.UNORDERED
}<|MERGE_RESOLUTION|>--- conflicted
+++ resolved
@@ -55,12 +55,8 @@
 	}
 
 	cmd.Flags().Bool(FlagOrdered, true, "Pass flag for opening ordered channels")
-<<<<<<< HEAD
 	cmd.Flags().String(FlagIBCVersion, ibctransfertypes.Version, "IBC application version")
-=======
-	cmd.Flags().String(FlagIBCVersion, types.DefaultChannelVersion, "supported IBC version")
-	flags.AddTxFlagsToCmd(cmd)
->>>>>>> a6ac7f49
+	flags.AddTxFlagsToCmd(cmd)
 
 	return cmd
 }
@@ -112,12 +108,8 @@
 	}
 
 	cmd.Flags().Bool(FlagOrdered, true, "Pass flag for opening ordered channels")
-<<<<<<< HEAD
 	cmd.Flags().String(FlagIBCVersion, ibctransfertypes.Version, "IBC application version")
-=======
-	cmd.Flags().String(FlagIBCVersion, types.DefaultChannelVersion, "supported IBC version")
-	flags.AddTxFlagsToCmd(cmd)
->>>>>>> a6ac7f49
+	flags.AddTxFlagsToCmd(cmd)
 
 	return cmd
 }
@@ -161,13 +153,8 @@
 			return tx.GenerateOrBroadcastTxCLI(clientCtx, cmd.Flags(), msg)
 		},
 	}
-<<<<<<< HEAD
 	cmd.Flags().String(FlagIBCVersion, ibctransfertypes.Version, "IBC application version")
-=======
-
-	cmd.Flags().String(FlagIBCVersion, types.DefaultChannelVersion, "supported IBC version")
-	flags.AddTxFlagsToCmd(cmd)
->>>>>>> a6ac7f49
+	flags.AddTxFlagsToCmd(cmd)
 
 	return cmd
 }
