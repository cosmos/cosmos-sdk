package utils

import (
	"context"
	"encoding/binary"
	"fmt"

	abci "github.com/tendermint/tendermint/abci/types"

	"github.com/cosmos/cosmos-sdk/client"
	clientexported "github.com/cosmos/cosmos-sdk/x/ibc/02-client/exported"
	"github.com/cosmos/cosmos-sdk/x/ibc/04-channel/types"
	host "github.com/cosmos/cosmos-sdk/x/ibc/24-host"
)

// QueryPacketCommitment returns a packet commitment.
// If prove is true, it performs an ABCI store query in order to retrieve the merkle proof. Otherwise,
// it uses the gRPC query client.
func QueryPacketCommitment(
	clientCtx client.Context, portID, channelID string,
	sequence uint64, prove bool,
) (*types.QueryPacketCommitmentResponse, error) {
	if prove {
		return queryPacketCommitmentABCI(clientCtx, portID, channelID, sequence)
	}

	queryClient := types.NewQueryClient(clientCtx)
	req := &types.QueryPacketCommitmentRequest{
		PortID:    portID,
		ChannelID: channelID,
		Sequence:  sequence,
	}

	return queryClient.PacketCommitment(context.Background(), req)
}

func queryPacketCommitmentABCI(
	clientCtx client.Context, portID, channelID string, sequence uint64,
) (*types.QueryPacketCommitmentResponse, error) {
	req := abci.RequestQuery{
		Path:  "store/ibc/key",
		Data:  host.KeyPacketCommitment(portID, channelID, sequence),
		Prove: true,
	}

	res, err := clientCtx.QueryABCI(req)
	if err != nil {
		return nil, err
	}

	proofBz, err := clientCtx.Codec.MarshalBinaryBare(res.Proof)
	if err != nil {
		return nil, err
	}

	// FIXME: res.Height+1 is hack, fix later
<<<<<<< HEAD
	return types.NewPacketResponse(portID, channelID, sequence, packet, res.ProofOps, res.Height+1), nil
=======
	return types.NewQueryPacketCommitmentResponse(portID, channelID, sequence, res.Value, proofBz, res.Height+1), nil
>>>>>>> e6bb2e7e
}

// QueryChannel returns a channel end.
// If prove is true, it performs an ABCI store query in order to retrieve the merkle proof. Otherwise,
// it uses the gRPC query client.
func QueryChannel(
	clientCtx client.Context, portID, channelID string, prove bool,
) (*types.QueryChannelResponse, error) {
	if prove {
		return queryChannelABCI(clientCtx, portID, channelID)
	}

	queryClient := types.NewQueryClient(clientCtx)
	req := &types.QueryChannelRequest{
		PortID:    portID,
		ChannelID: channelID,
	}

	return queryClient.Channel(context.Background(), req)
}

func queryChannelABCI(clientCtx client.Context, portID, channelID string) (*types.QueryChannelResponse, error) {
	req := abci.RequestQuery{
		Path:  "store/ibc/key",
		Data:  host.KeyChannel(portID, channelID),
		Prove: true,
	}

	res, err := clientCtx.QueryABCI(req)
	if err != nil {
		return nil, err
	}

	var channel types.Channel
	if err := clientCtx.Codec.UnmarshalBinaryBare(res.Value, &channel); err != nil {
		return nil, err
	}
<<<<<<< HEAD
	return types.NewChannelResponse(portID, channelID, channel, res.ProofOps, res.Height), nil
=======

	proofBz, err := clientCtx.Codec.MarshalBinaryBare(res.Proof)
	if err != nil {
		return nil, err
	}

	return types.NewQueryChannelResponse(portID, channelID, channel, proofBz, res.Height), nil
>>>>>>> e6bb2e7e
}

// QueryChannelClientState uses the channel Querier to return the ClientState of
// a Channel.
func QueryChannelClientState(clientCtx client.Context, portID, channelID string) (clientexported.ClientState, int64, error) {
	params := types.NewQueryChannelClientStateRequest(portID, channelID)
	bz, err := clientCtx.JSONMarshaler.MarshalJSON(params)
	if err != nil {
		return nil, 0, fmt.Errorf("failed to marshal query params: %w", err)
	}

	route := fmt.Sprintf("custom/%s/%s", types.QuerierRoute, types.QueryChannelClientState)
	res, height, err := clientCtx.QueryWithData(route, bz)
	if err != nil {
		return nil, 0, err
	}

	var clientState clientexported.ClientState
	err = clientCtx.JSONMarshaler.UnmarshalJSON(res, &clientState)
	if err != nil {
		return nil, 0, fmt.Errorf("failed to unmarshal connections: %w", err)
	}
	return clientState, height, nil
}

// QueryNextSequenceReceive returns the next sequence receive.
// If prove is true, it performs an ABCI store query in order to retrieve the merkle proof. Otherwise,
// it uses the gRPC query client.
func QueryNextSequenceReceive(
	clientCtx client.Context, portID, channelID string, prove bool,
) (*types.QueryNextSequenceReceiveResponse, error) {
	if prove {
		return queryNextSequenceRecvABCI(clientCtx, portID, channelID)
	}

	queryClient := types.NewQueryClient(clientCtx)
	req := &types.QueryNextSequenceReceiveRequest{
		PortID:    portID,
		ChannelID: channelID,
	}

	return queryClient.NextSequenceReceive(context.Background(), req)
}

func queryNextSequenceRecvABCI(clientCtx client.Context, portID, channelID string) (*types.QueryNextSequenceReceiveResponse, error) {
	req := abci.RequestQuery{
		Path:  "store/ibc/key",
		Data:  host.KeyNextSequenceRecv(portID, channelID),
		Prove: true,
	}

	res, err := clientCtx.QueryABCI(req)
	if err != nil {
		return nil, err
	}

	proofBz, err := clientCtx.Codec.MarshalBinaryBare(res.Proof)
	if err != nil {
		return nil, err
	}

	sequence := binary.BigEndian.Uint64(res.Value)
	return types.NewQueryNextSequenceReceiveResponse(portID, channelID, sequence, proofBz, res.Height), nil
}<|MERGE_RESOLUTION|>--- conflicted
+++ resolved
@@ -54,11 +54,7 @@
 	}
 
 	// FIXME: res.Height+1 is hack, fix later
-<<<<<<< HEAD
-	return types.NewPacketResponse(portID, channelID, sequence, packet, res.ProofOps, res.Height+1), nil
-=======
 	return types.NewQueryPacketCommitmentResponse(portID, channelID, sequence, res.Value, proofBz, res.Height+1), nil
->>>>>>> e6bb2e7e
 }
 
 // QueryChannel returns a channel end.
@@ -96,9 +92,6 @@
 	if err := clientCtx.Codec.UnmarshalBinaryBare(res.Value, &channel); err != nil {
 		return nil, err
 	}
-<<<<<<< HEAD
-	return types.NewChannelResponse(portID, channelID, channel, res.ProofOps, res.Height), nil
-=======
 
 	proofBz, err := clientCtx.Codec.MarshalBinaryBare(res.Proof)
 	if err != nil {
@@ -106,7 +99,6 @@
 	}
 
 	return types.NewQueryChannelResponse(portID, channelID, channel, proofBz, res.Height), nil
->>>>>>> e6bb2e7e
 }
 
 // QueryChannelClientState uses the channel Querier to return the ClientState of
