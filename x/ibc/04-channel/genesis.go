package channel

import (
	sdk "github.com/cosmos/cosmos-sdk/types"
	"github.com/cosmos/cosmos-sdk/x/ibc/04-channel/keeper"
	"github.com/cosmos/cosmos-sdk/x/ibc/04-channel/types"
)

// InitGenesis initializes the ibc channel submodule's state from a provided genesis
// state.
func InitGenesis(ctx sdk.Context, k keeper.Keeper, gs types.GenesisState) {
	for _, channel := range gs.Channels {
<<<<<<< HEAD
		ch := NewChannel(channel.State, channel.Ordering, channel.Counterparty, channel.ConnectionHops, channel.Version)
		k.SetChannel(ctx, channel.PortID, channel.ChannelID, ch)
=======
		ch := types.NewChannel(channel.State, channel.Ordering, channel.Counterparty, channel.ConnectionHops, channel.Version)
		k.SetChannel(ctx, channel.PortID, channel.ID, ch)
>>>>>>> a966f1f9
	}
	for _, ack := range gs.Acknowledgements {
		k.SetPacketAcknowledgement(ctx, ack.PortID, ack.ChannelID, ack.Sequence, ack.Hash)
	}
	for _, commitment := range gs.Commitments {
		k.SetPacketCommitment(ctx, commitment.PortID, commitment.ChannelID, commitment.Sequence, commitment.Hash)
	}
	for _, ss := range gs.SendSequences {
		k.SetNextSequenceSend(ctx, ss.PortID, ss.ChannelID, ss.Sequence)
	}
	for _, rs := range gs.RecvSequences {
		k.SetNextSequenceRecv(ctx, rs.PortID, rs.ChannelID, rs.Sequence)
	}
	for _, as := range gs.AckSequences {
		k.SetNextSequenceAck(ctx, as.PortID, as.ChannelID, as.Sequence)
	}
}

// ExportGenesis returns the ibc channel submodule's exported genesis.
func ExportGenesis(ctx sdk.Context, k keeper.Keeper) types.GenesisState {
	return types.GenesisState{
		Channels:         k.GetAllChannels(ctx),
		Acknowledgements: k.GetAllPacketAcks(ctx),
		Commitments:      k.GetAllPacketCommitments(ctx),
		SendSequences:    k.GetAllPacketSendSeqs(ctx),
		RecvSequences:    k.GetAllPacketRecvSeqs(ctx),
		AckSequences:     k.GetAllPacketAckSeqs(ctx),
	}
}<|MERGE_RESOLUTION|>--- conflicted
+++ resolved
@@ -10,13 +10,8 @@
 // state.
 func InitGenesis(ctx sdk.Context, k keeper.Keeper, gs types.GenesisState) {
 	for _, channel := range gs.Channels {
-<<<<<<< HEAD
-		ch := NewChannel(channel.State, channel.Ordering, channel.Counterparty, channel.ConnectionHops, channel.Version)
+		ch := types.NewChannel(channel.State, channel.Ordering, channel.Counterparty, channel.ConnectionHops, channel.Version)
 		k.SetChannel(ctx, channel.PortID, channel.ChannelID, ch)
-=======
-		ch := types.NewChannel(channel.State, channel.Ordering, channel.Counterparty, channel.ConnectionHops, channel.Version)
-		k.SetChannel(ctx, channel.PortID, channel.ID, ch)
->>>>>>> a966f1f9
 	}
 	for _, ack := range gs.Acknowledgements {
 		k.SetPacketAcknowledgement(ctx, ack.PortID, ack.ChannelID, ack.Sequence, ack.Hash)
