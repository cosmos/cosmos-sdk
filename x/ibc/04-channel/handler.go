--- conflicted
+++ resolved
@@ -40,16 +40,12 @@
 }
 
 // HandleMsgChannelOpenTry defines the sdk.Handler for MsgChannelOpenTry
-<<<<<<< HEAD
-func HandleMsgChannelOpenTry(ctx sdk.Context, k keeper.Keeper, portCap *capability.Capability, msg types.MsgChannelOpenTry) (*sdk.Result, *capability.Capability, error) {
-	proofInit, err := commitmenttypes.UnpackAnyProof(&msg.ProofInit)
+func HandleMsgChannelOpenTry(ctx sdk.Context, k keeper.Keeper, portCap *capability.Capability, msg *types.MsgChannelOpenTry) (*sdk.Result, *capability.Capability, error) {
+	proofInit, err := commitmenttypes.UnpackAnyProof(msg.ProofInit)
 	if err != nil {
 		return nil, nil, sdkerrors.Wrap(err, "invalid proof init")
 	}
 
-=======
-func HandleMsgChannelOpenTry(ctx sdk.Context, k keeper.Keeper, portCap *capability.Capability, msg *MsgChannelOpenTry) (*sdk.Result, *capability.Capability, error) {
->>>>>>> 53c88753
 	capKey, err := k.ChanOpenTry(ctx, msg.Channel.Ordering, msg.Channel.ConnectionHops, msg.PortID, msg.ChannelID,
 		portCap, msg.Channel.Counterparty, msg.Channel.Version, msg.CounterpartyVersion, proofInit, msg.ProofHeight,
 	)
@@ -78,20 +74,14 @@
 }
 
 // HandleMsgChannelOpenAck defines the sdk.Handler for MsgChannelOpenAck
-<<<<<<< HEAD
-func HandleMsgChannelOpenAck(ctx sdk.Context, k keeper.Keeper, channelCap *capability.Capability, msg types.MsgChannelOpenAck) (*sdk.Result, error) {
-	proofTry, err := commitmenttypes.UnpackAnyProof(&msg.ProofTry)
+func HandleMsgChannelOpenAck(ctx sdk.Context, k keeper.Keeper, channelCap *capability.Capability, msg *types.MsgChannelOpenAck) (*sdk.Result, error) {
+	proofTry, err := commitmenttypes.UnpackAnyProof(msg.ProofTry)
 	if err != nil {
 		return nil, sdkerrors.Wrap(err, "invalid proof try")
 	}
 
 	err = k.ChanOpenAck(
 		ctx, msg.PortID, msg.ChannelID, channelCap, msg.CounterpartyVersion, proofTry, msg.ProofHeight,
-=======
-func HandleMsgChannelOpenAck(ctx sdk.Context, k keeper.Keeper, channelCap *capability.Capability, msg *MsgChannelOpenAck) (*sdk.Result, error) {
-	err := k.ChanOpenAck(
-		ctx, msg.PortID, msg.ChannelID, channelCap, msg.CounterpartyVersion, msg.ProofTry, msg.ProofHeight,
->>>>>>> 53c88753
 	)
 	if err != nil {
 		return nil, err
@@ -115,18 +105,13 @@
 }
 
 // HandleMsgChannelOpenConfirm defines the sdk.Handler for MsgChannelOpenConfirm
-<<<<<<< HEAD
-func HandleMsgChannelOpenConfirm(ctx sdk.Context, k keeper.Keeper, channelCap *capability.Capability, msg types.MsgChannelOpenConfirm) (*sdk.Result, error) {
-	proofAck, err := commitmenttypes.UnpackAnyProof(&msg.ProofAck)
+func HandleMsgChannelOpenConfirm(ctx sdk.Context, k keeper.Keeper, channelCap *capability.Capability, msg *types.MsgChannelOpenConfirm) (*sdk.Result, error) {
+	proofAck, err := commitmenttypes.UnpackAnyProof(msg.ProofAck)
 	if err != nil {
 		return nil, sdkerrors.Wrap(err, "invalid proof ack")
 	}
 
 	err = k.ChanOpenConfirm(ctx, msg.PortID, msg.ChannelID, channelCap, proofAck, msg.ProofHeight)
-=======
-func HandleMsgChannelOpenConfirm(ctx sdk.Context, k keeper.Keeper, channelCap *capability.Capability, msg *MsgChannelOpenConfirm) (*sdk.Result, error) {
-	err := k.ChanOpenConfirm(ctx, msg.PortID, msg.ChannelID, channelCap, msg.ProofAck, msg.ProofHeight)
->>>>>>> 53c88753
 	if err != nil {
 		return nil, err
 	}
@@ -173,18 +158,13 @@
 }
 
 // HandleMsgChannelCloseConfirm defines the sdk.Handler for MsgChannelCloseConfirm
-<<<<<<< HEAD
-func HandleMsgChannelCloseConfirm(ctx sdk.Context, k keeper.Keeper, channelCap *capability.Capability, msg types.MsgChannelCloseConfirm) (*sdk.Result, error) {
-	proofInit, err := commitmenttypes.UnpackAnyProof(&msg.ProofInit)
+func HandleMsgChannelCloseConfirm(ctx sdk.Context, k keeper.Keeper, channelCap *capability.Capability, msg *types.MsgChannelCloseConfirm) (*sdk.Result, error) {
+	proofInit, err := commitmenttypes.UnpackAnyProof(msg.ProofInit)
 	if err != nil {
 		return nil, sdkerrors.Wrap(err, "invalid proof init")
 	}
 
 	err = k.ChanCloseConfirm(ctx, msg.PortID, msg.ChannelID, channelCap, proofInit, msg.ProofHeight)
-=======
-func HandleMsgChannelCloseConfirm(ctx sdk.Context, k keeper.Keeper, channelCap *capability.Capability, msg *MsgChannelCloseConfirm) (*sdk.Result, error) {
-	err := k.ChanCloseConfirm(ctx, msg.PortID, msg.ChannelID, channelCap, msg.ProofInit, msg.ProofHeight)
->>>>>>> 53c88753
 	if err != nil {
 		return nil, err
 	}
