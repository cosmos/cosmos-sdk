--- conflicted
+++ resolved
@@ -330,13 +330,9 @@
 		)
 	}
 
-<<<<<<< HEAD
+	k.Logger(ctx).Info("channel (port-id: %s, channel-id: %s) state updated: %s -> CLOSED", portID, channelID, channel.State)
+
 	channel.State = ibctypes.CLOSED
-=======
-	k.Logger(ctx).Info("channel (port-id: %s, channel-id: %s) state updated: %s -> CLOSED", portID, channelID, channel.State)
-
-	channel.State = exported.CLOSED
->>>>>>> 54ecf7d6
 	k.SetChannel(ctx, portID, channelID, channel)
 
 	return nil
@@ -397,13 +393,9 @@
 		return err
 	}
 
-<<<<<<< HEAD
+	k.Logger(ctx).Info("channel (port-id: %s, channel-id: %s) state updated: %s -> CLOSED", portID, channelID, channel.State)
+
 	channel.State = ibctypes.CLOSED
-=======
-	k.Logger(ctx).Info("channel (port-id: %s, channel-id: %s) state updated: %s -> CLOSED", portID, channelID, channel.State)
-
-	channel.State = exported.CLOSED
->>>>>>> 54ecf7d6
 	k.SetChannel(ctx, portID, channelID, channel)
 
 	return nil
