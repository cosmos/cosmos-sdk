package keeper

import (
	sdk "github.com/cosmos/cosmos-sdk/types"
	sdkerrors "github.com/cosmos/cosmos-sdk/types/errors"
	"github.com/cosmos/cosmos-sdk/x/capability"
	connection "github.com/cosmos/cosmos-sdk/x/ibc/03-connection"

	"github.com/cosmos/cosmos-sdk/x/ibc/04-channel/types"
	porttypes "github.com/cosmos/cosmos-sdk/x/ibc/05-port/types"
	commitmentexported "github.com/cosmos/cosmos-sdk/x/ibc/23-commitment/exported"
	ibctypes "github.com/cosmos/cosmos-sdk/x/ibc/types"
)

// CounterpartyHops returns the connection hops of the counterparty channel.
// The counterparty hops are stored in the inverse order as the channel's.
func (k Keeper) CounterpartyHops(ctx sdk.Context, ch types.Channel) ([]string, bool) {
	counterPartyHops := make([]string, len(ch.ConnectionHops))
	for i, hop := range ch.ConnectionHops {
		connection, found := k.connectionKeeper.GetConnection(ctx, hop)
		if !found {
			return []string{}, false
		}
		counterPartyHops[len(counterPartyHops)-1-i] = connection.GetCounterparty().GetConnectionID()
	}
	return counterPartyHops, true
}

// ChanOpenInit is called by a module to initiate a channel opening handshake with
// a module on another chain.
func (k Keeper) ChanOpenInit(
	ctx sdk.Context,
	order ibctypes.Order,
	connectionHops []string,
	portID,
	channelID string,
	portCap *capability.Capability,
	counterparty types.Counterparty,
	version string,
) (*capability.Capability, error) {
	// channel identifier and connection hop length checked on msg.ValidateBasic()

	_, found := k.GetChannel(ctx, portID, channelID)
	if found {
		return nil, sdkerrors.Wrap(types.ErrChannelExists, channelID)
	}

	connectionEnd, found := k.connectionKeeper.GetConnection(ctx, connectionHops[0])
	if !found {
		return nil, sdkerrors.Wrap(connection.ErrConnectionNotFound, connectionHops[0])
	}

	if connectionEnd.GetState() == ibctypes.UNINITIALIZED {
		return nil, sdkerrors.Wrap(
			connection.ErrInvalidConnectionState,
			"connection state cannot be UNINITIALIZED",
		)
	}

	if !k.portKeeper.Authenticate(ctx, portCap, portID) {
		return nil, sdkerrors.Wrap(porttypes.ErrInvalidPort, "caller does not own port capability")
	}

	channel := types.NewChannel(ibctypes.INIT, order, counterparty, connectionHops, version)
	k.SetChannel(ctx, portID, channelID, channel)

	capKey, err := k.scopedKeeper.NewCapability(ctx, ibctypes.ChannelCapabilityPath(portID, channelID))
	if err != nil {
		return nil, sdkerrors.Wrap(types.ErrInvalidChannelCapability, err.Error())
	}
	k.SetNextSequenceSend(ctx, portID, channelID, 1)
	k.SetNextSequenceRecv(ctx, portID, channelID, 1)

	return capKey, nil
}

// ChanOpenTry is called by a module to accept the first step of a channel opening
// handshake initiated by a module on another chain.
func (k Keeper) ChanOpenTry(
	ctx sdk.Context,
	order ibctypes.Order,
	connectionHops []string,
	portID,
	channelID string,
	portCap *capability.Capability,
	counterparty types.Counterparty,
	version,
	counterpartyVersion string,
	proofInit commitmentexported.Proof,
	proofHeight uint64,
) (*capability.Capability, error) {
	// channel identifier and connection hop length checked on msg.ValidateBasic()

	previousChannel, found := k.GetChannel(ctx, portID, channelID)
	if found && !(previousChannel.State == ibctypes.INIT &&
		previousChannel.Ordering == order &&
		previousChannel.Counterparty.PortID == counterparty.PortID &&
		previousChannel.Counterparty.ChannelID == counterparty.ChannelID &&
		previousChannel.ConnectionHops[0] == connectionHops[0] &&
		previousChannel.Version == version) {
		sdkerrors.Wrap(types.ErrInvalidChannel, "cannot relay connection attempt")
	}

	if !k.portKeeper.Authenticate(ctx, portCap, portID) {
		return nil, sdkerrors.Wrap(porttypes.ErrInvalidPort, "caller does not own port capability")
	}

	connectionEnd, found := k.connectionKeeper.GetConnection(ctx, connectionHops[0])
	if !found {
		return nil, sdkerrors.Wrap(connection.ErrConnectionNotFound, connectionHops[0])
	}

	if connectionEnd.GetState() != ibctypes.OPEN {
		return nil, sdkerrors.Wrapf(
			connection.ErrInvalidConnectionState,
			"connection state is not OPEN (got %s)", connectionEnd.GetState().String(),
		)
	}

	// NOTE: this step has been switched with the one below to reverse the connection
	// hops
	channel := types.NewChannel(ibctypes.TRYOPEN, order, counterparty, connectionHops, version)

	counterpartyHops, found := k.CounterpartyHops(ctx, channel)
	if !found {
		// should not reach here, connectionEnd was able to be retrieved above
		panic("cannot find connection")
	}

	// expectedCounterpaty is the counterparty of the counterparty's channel end
	// (i.e self)
	expectedCounterparty := types.NewCounterparty(portID, channelID)
	expectedChannel := types.NewChannel(
		ibctypes.INIT, channel.Ordering, expectedCounterparty,
		counterpartyHops, counterpartyVersion,
	)

	if err := k.connectionKeeper.VerifyChannelState(
		ctx, connectionEnd, proofHeight, proofInit,
		counterparty.PortID, counterparty.ChannelID, expectedChannel,
	); err != nil {
		return nil, err
	}

	k.SetChannel(ctx, portID, channelID, channel)

	capKey, err := k.scopedKeeper.NewCapability(ctx, ibctypes.ChannelCapabilityPath(portID, channelID))
	if err != nil {
		return nil, sdkerrors.Wrap(types.ErrInvalidChannelCapability, err.Error())
	}
	k.SetNextSequenceSend(ctx, portID, channelID, 1)
	k.SetNextSequenceRecv(ctx, portID, channelID, 1)

	return capKey, nil
}

// ChanOpenAck is called by the handshake-originating module to acknowledge the
// acceptance of the initial request by the counterparty module on the other chain.
func (k Keeper) ChanOpenAck(
	ctx sdk.Context,
	portID,
	channelID string,
	chanCap *capability.Capability,
	counterpartyVersion string,
	proofTry commitmentexported.Proof,
	proofHeight uint64,
) error {
	channel, found := k.GetChannel(ctx, portID, channelID)
	if !found {
		return sdkerrors.Wrap(types.ErrChannelNotFound, channelID)
	}

	if !(channel.State == ibctypes.INIT || channel.State == ibctypes.TRYOPEN) {
		return sdkerrors.Wrapf(
			types.ErrInvalidChannelState,
			"channel state should be INIT or TRYOPEN (got %s)", channel.State.String(),
		)
	}

	if !k.scopedKeeper.AuthenticateCapability(ctx, chanCap, ibctypes.ChannelCapabilityPath(portID, channelID)) {
		return sdkerrors.Wrap(types.ErrChannelCapabilityNotFound, "caller does not own capability for channel")
	}

	connectionEnd, found := k.connectionKeeper.GetConnection(ctx, channel.ConnectionHops[0])
	if !found {
		return sdkerrors.Wrap(connection.ErrConnectionNotFound, channel.ConnectionHops[0])
	}

	if connectionEnd.GetState() != ibctypes.OPEN {
		return sdkerrors.Wrapf(
			connection.ErrInvalidConnectionState,
			"connection state is not OPEN (got %s)", connectionEnd.GetState().String(),
		)
	}

	counterpartyHops, found := k.CounterpartyHops(ctx, channel)
	if !found {
		// should not reach here, connectionEnd was able to be retrieved above
		panic("cannot find connection")
	}

	// counterparty of the counterparty channel end (i.e self)
	expectedCounterparty := types.NewCounterparty(portID, channelID)
	expectedChannel := types.NewChannel(
<<<<<<< HEAD
		ibctypes.TRYOPEN, channel.Ordering, counterparty,
=======
		exported.TRYOPEN, channel.Ordering, expectedCounterparty,
>>>>>>> cf5c8465
		counterpartyHops, counterpartyVersion,
	)

	if err := k.connectionKeeper.VerifyChannelState(
		ctx, connectionEnd, proofHeight, proofTry,
		channel.Counterparty.PortID, channel.Counterparty.ChannelID,
		expectedChannel,
	); err != nil {
		return err
	}

	channel.State = ibctypes.OPEN
	channel.Version = counterpartyVersion
	k.SetChannel(ctx, portID, channelID, channel)

	return nil
}

// ChanOpenConfirm is called by the counterparty module to close their end of the
//  channel, since the other end has been closed.
func (k Keeper) ChanOpenConfirm(
	ctx sdk.Context,
	portID,
	channelID string,
	chanCap *capability.Capability,
	proofAck commitmentexported.Proof,
	proofHeight uint64,
) error {
	channel, found := k.GetChannel(ctx, portID, channelID)
	if !found {
		return sdkerrors.Wrap(types.ErrChannelNotFound, channelID)
	}

	if channel.State != ibctypes.TRYOPEN {
		return sdkerrors.Wrapf(
			types.ErrInvalidChannelState,
			"channel state is not TRYOPEN (got %s)", channel.State.String(),
		)
	}

	if !k.scopedKeeper.AuthenticateCapability(ctx, chanCap, ibctypes.ChannelCapabilityPath(portID, channelID)) {
		return sdkerrors.Wrap(types.ErrChannelCapabilityNotFound, "caller does not own capability for channel")
	}

	connectionEnd, found := k.connectionKeeper.GetConnection(ctx, channel.ConnectionHops[0])
	if !found {
		return sdkerrors.Wrap(connection.ErrConnectionNotFound, channel.ConnectionHops[0])
	}

	if connectionEnd.GetState() != ibctypes.OPEN {
		return sdkerrors.Wrapf(
			connection.ErrInvalidConnectionState,
			"connection state is not OPEN (got %s)", connectionEnd.GetState().String(),
		)
	}

	counterpartyHops, found := k.CounterpartyHops(ctx, channel)
	if !found {
		// Should not reach here, connectionEnd was able to be retrieved above
		panic("cannot find connection")
	}

	counterparty := types.NewCounterparty(portID, channelID)
	expectedChannel := types.NewChannel(
		ibctypes.OPEN, channel.Ordering, counterparty,
		counterpartyHops, channel.Version,
	)

	if err := k.connectionKeeper.VerifyChannelState(
		ctx, connectionEnd, proofHeight, proofAck,
		channel.Counterparty.PortID, channel.Counterparty.ChannelID,
		expectedChannel,
	); err != nil {
		return err
	}

	channel.State = ibctypes.OPEN
	k.SetChannel(ctx, portID, channelID, channel)

	return nil
}

// Closing Handshake
//
// This section defines the set of functions required to close a channel handshake
// as defined in https://github.com/cosmos/ics/tree/master/spec/ics-004-channel-and-packet-semantics#closing-handshake

// ChanCloseInit is called by either module to close their end of the channel. Once
// closed, channels cannot be reopened.
func (k Keeper) ChanCloseInit(
	ctx sdk.Context,
	portID,
	channelID string,
	chanCap *capability.Capability,
) error {
	if !k.scopedKeeper.AuthenticateCapability(ctx, chanCap, ibctypes.ChannelCapabilityPath(portID, channelID)) {
		return sdkerrors.Wrap(types.ErrChannelCapabilityNotFound, "caller does not own capability for channel")
	}

	channel, found := k.GetChannel(ctx, portID, channelID)
	if !found {
		return sdkerrors.Wrap(types.ErrChannelNotFound, channelID)
	}

	if channel.State == ibctypes.CLOSED {
		return sdkerrors.Wrap(types.ErrInvalidChannelState, "channel is already CLOSED")
	}

	connectionEnd, found := k.connectionKeeper.GetConnection(ctx, channel.ConnectionHops[0])
	if !found {
		return sdkerrors.Wrap(connection.ErrConnectionNotFound, channel.ConnectionHops[0])
	}

	if connectionEnd.GetState() != ibctypes.OPEN {
		return sdkerrors.Wrapf(
			connection.ErrInvalidConnectionState,
			"connection state is not OPEN (got %s)", connectionEnd.GetState().String(),
		)
	}

	channel.State = ibctypes.CLOSED
	k.SetChannel(ctx, portID, channelID, channel)
	k.Logger(ctx).Info("channel close initialized: portID (%s), channelID (%s)", portID, channelID)
	return nil
}

// ChanCloseConfirm is called by the counterparty module to close their end of the
// channel, since the other end has been closed.
func (k Keeper) ChanCloseConfirm(
	ctx sdk.Context,
	portID,
	channelID string,
	chanCap *capability.Capability,
	proofInit commitmentexported.Proof,
	proofHeight uint64,
) error {
	if !k.scopedKeeper.AuthenticateCapability(ctx, chanCap, ibctypes.ChannelCapabilityPath(portID, channelID)) {
		return sdkerrors.Wrap(types.ErrChannelCapabilityNotFound, "caller does not own capability for channel")
	}

	channel, found := k.GetChannel(ctx, portID, channelID)
	if !found {
		return sdkerrors.Wrap(types.ErrChannelNotFound, channelID)
	}

	if channel.State == ibctypes.CLOSED {
		return sdkerrors.Wrap(types.ErrInvalidChannelState, "channel is already CLOSED")
	}

	connectionEnd, found := k.connectionKeeper.GetConnection(ctx, channel.ConnectionHops[0])
	if !found {
		return sdkerrors.Wrap(connection.ErrConnectionNotFound, channel.ConnectionHops[0])
	}

	if connectionEnd.GetState() != ibctypes.OPEN {
		return sdkerrors.Wrapf(
			connection.ErrInvalidConnectionState,
			"connection state is not OPEN (got %s)", connectionEnd.GetState().String(),
		)
	}

	counterpartyHops, found := k.CounterpartyHops(ctx, channel)
	if !found {
		// Should not reach here, connectionEnd was able to be retrieved above
		panic("cannot find connection")
	}

	counterparty := types.NewCounterparty(portID, channelID)
	expectedChannel := types.NewChannel(
		ibctypes.CLOSED, channel.Ordering, counterparty,
		counterpartyHops, channel.Version,
	)

	if err := k.connectionKeeper.VerifyChannelState(
		ctx, connectionEnd, proofHeight, proofInit,
		channel.Counterparty.PortID, channel.Counterparty.ChannelID,
		expectedChannel,
	); err != nil {
		return err
	}

	channel.State = ibctypes.CLOSED
	k.SetChannel(ctx, portID, channelID, channel)

	return nil
}<|MERGE_RESOLUTION|>--- conflicted
+++ resolved
@@ -202,11 +202,7 @@
 	// counterparty of the counterparty channel end (i.e self)
 	expectedCounterparty := types.NewCounterparty(portID, channelID)
 	expectedChannel := types.NewChannel(
-<<<<<<< HEAD
-		ibctypes.TRYOPEN, channel.Ordering, counterparty,
-=======
-		exported.TRYOPEN, channel.Ordering, expectedCounterparty,
->>>>>>> cf5c8465
+		ibctypes.TRYOPEN, channel.Ordering, expectedCounterparty,
 		counterpartyHops, counterpartyVersion,
 	)
 
