package keeper_test

import (
	"fmt"

<<<<<<< HEAD
=======
	"github.com/cosmos/cosmos-sdk/x/capability"
	connectionexported "github.com/cosmos/cosmos-sdk/x/ibc/03-connection/exported"
	"github.com/cosmos/cosmos-sdk/x/ibc/04-channel/exported"
>>>>>>> a23b4ca7
	"github.com/cosmos/cosmos-sdk/x/ibc/04-channel/types"
	porttypes "github.com/cosmos/cosmos-sdk/x/ibc/05-port/types"
	ibctypes "github.com/cosmos/cosmos-sdk/x/ibc/types"
)

func (suite *KeeperTestSuite) TestChanOpenInit() {
	counterparty := types.NewCounterparty(testPort2, testChannel2)

	var portCap *capability.Capability
	testCases := []testCase{
		{"success", func() {
			suite.chainA.createConnection(
				testConnectionIDA, testConnectionIDB, testClientIDB, testClientIDA,
				ibctypes.INIT,
			)
		}, true},
		{"channel already exists", func() {
			suite.chainA.createChannel(
				testPort1, testChannel1, testPort2, testChannel2, ibctypes.INIT,
				ibctypes.ORDERED, testConnectionIDA,
			)
		}, false},
		{"connection doesn't exist", func() {}, false},
		{"connection is UNINITIALIZED", func() {
			suite.chainA.createConnection(
				testConnectionIDA, testConnectionIDB, testClientIDB, testClientIDA,
				ibctypes.UNINITIALIZED,
			)
		}, false},
		{"capability is incorrect", func() {
			suite.chainA.createConnection(
				testConnectionIDA, testConnectionIDB, testClientIDB, testClientIDA,
				connectionexported.INIT,
			)
			portCap = capability.NewCapability(3)
		}, false},
	}

	for i, tc := range testCases {
		tc := tc
		i := i
		suite.Run(fmt.Sprintf("Case %s", tc.msg), func() {
			suite.SetupTest() // reset

			var err error
			portCap, err = suite.chainA.App.ScopedIBCKeeper.NewCapability(
				suite.chainA.GetContext(), porttypes.PortPath(testPort1),
			)
			suite.Require().NoError(err, "could not create capability")

			tc.malleate()
<<<<<<< HEAD
			err := suite.chainA.App.IBCKeeper.ChannelKeeper.ChanOpenInit(
				suite.chainA.GetContext(), ibctypes.ORDERED, []string{testConnectionIDA},
				testPort1, testChannel1, counterparty, testChannelVersion,
=======
			cap, err := suite.chainA.App.IBCKeeper.ChannelKeeper.ChanOpenInit(
				suite.chainA.GetContext(), exported.ORDERED, []string{testConnectionIDA},
				testPort1, testChannel1, portCap, counterparty, testChannelVersion,
>>>>>>> a23b4ca7
			)

			if tc.expPass {
				suite.Require().NoError(err, "valid test case %d failed: %s", i, tc.msg)
				suite.Require().NotNil(cap)
				chanCap, ok := suite.chainA.App.ScopedIBCKeeper.GetCapability(
					suite.chainA.GetContext(),
					ibctypes.ChannelCapabilityPath(testPort1, testChannel1),
				)
				suite.Require().True(ok, "could not retrieve channel capapbility after successful ChanOpenInit")
				suite.Require().Equal(chanCap.String(), cap.String(), "channel capability is not correct")
			} else {
				suite.Require().Error(err, "invalid test case %d passed: %s", i, tc.msg)
			}
		})
	}
}

func (suite *KeeperTestSuite) TestChanOpenTry() {
	counterparty := types.NewCounterparty(testPort1, testChannel1)
	channelKey := ibctypes.KeyChannel(testPort1, testChannel1)

	var portCap *capability.Capability
	testCases := []testCase{
		{"success", func() {
			suite.chainA.CreateClient(suite.chainB)
			suite.chainB.CreateClient(suite.chainA)
			_ = suite.chainA.createConnection(
				testConnectionIDB, testConnectionIDA, testClientIDB, testClientIDA,
				ibctypes.OPEN,
			)
			suite.chainB.createConnection(
				testConnectionIDA, testConnectionIDB, testClientIDA, testClientIDB, ibctypes.OPEN)
			suite.chainB.createChannel(testPort1, testChannel1, testPort2, testChannel2, ibctypes.INIT, ibctypes.ORDERED, testConnectionIDA)
		}, true},
		{"previous channel with invalid state", func() {
			_ = suite.chainA.createChannel(
				testPort2, testChannel2, testPort1, testChannel1, ibctypes.UNINITIALIZED,
				ibctypes.ORDERED, testConnectionIDB,
			)
		}, false},
		{"connection doesn't exist", func() {}, false},
		{"connection is not OPEN", func() {
			_ = suite.chainA.createConnection(
				testConnectionIDB, testConnectionIDA, testClientIDB, testClientIDA,
				ibctypes.INIT,
			)
		}, false},
		{"consensus state not found", func() {
			_ = suite.chainA.createConnection(
				testConnectionIDB, testConnectionIDA, testClientIDB, testClientIDA,
				ibctypes.OPEN,
			)
		}, false},
		{"channel verification failed", func() {
			suite.chainA.CreateClient(suite.chainB)
			_ = suite.chainA.createConnection(
				testConnectionIDB, testConnectionIDA, testClientIDB, testClientIDA,
				ibctypes.OPEN,
			)
		}, false},
		{"port capability not found", func() {
			suite.chainA.CreateClient(suite.chainB)
			suite.chainB.CreateClient(suite.chainA)
			_ = suite.chainA.createConnection(
				testConnectionIDB, testConnectionIDA, testClientIDB, testClientIDA,
				connectionexported.OPEN,
			)
			suite.chainB.createConnection(
				testConnectionIDA, testConnectionIDB, testClientIDA, testClientIDB, connectionexported.OPEN)
			suite.chainB.createChannel(testPort1, testChannel1, testPort2, testChannel2, exported.INIT, exported.ORDERED, testConnectionIDA)
			portCap = capability.NewCapability(3)
		}, false},
	}

	for i, tc := range testCases {
		tc := tc
		i := i
		suite.Run(fmt.Sprintf("Case %s", tc.msg), func() {
			suite.SetupTest() // reset

			var err error
			portCap, err = suite.chainA.App.ScopedIBCKeeper.NewCapability(suite.chainA.GetContext(), porttypes.PortPath(testPort2))
			suite.Require().NoError(err, "could not create capability")

			tc.malleate()

			suite.chainA.updateClient(suite.chainB)
			suite.chainB.updateClient(suite.chainA)
			proof, proofHeight := queryProof(suite.chainB, channelKey)

			if tc.expPass {
<<<<<<< HEAD
				err := suite.chainA.App.IBCKeeper.ChannelKeeper.ChanOpenTry(
					suite.chainA.GetContext(), ibctypes.ORDERED, []string{testConnectionIDB},
					testPort2, testChannel2, counterparty, testChannelVersion, testChannelVersion,
=======
				cap, err := suite.chainA.App.IBCKeeper.ChannelKeeper.ChanOpenTry(
					suite.chainA.GetContext(), exported.ORDERED, []string{testConnectionIDB},
					testPort2, testChannel2, portCap, counterparty, testChannelVersion, testChannelVersion,
>>>>>>> a23b4ca7
					proof, proofHeight+1,
				)
				suite.Require().NoError(err, "valid test case %d failed: %s", i, tc.msg)
				suite.Require().NotNil(cap)
				chanCap, ok := suite.chainA.App.ScopedIBCKeeper.GetCapability(
					suite.chainA.GetContext(),
					ibctypes.ChannelCapabilityPath(testPort2, testChannel2),
				)
				suite.Require().True(ok, "could not retrieve channel capapbility after successful ChanOpenInit")
				suite.Require().Equal(chanCap.String(), cap.String(), "channel capability is not correct")
			} else {
<<<<<<< HEAD
				err := suite.chainA.App.IBCKeeper.ChannelKeeper.ChanOpenTry(
					suite.chainA.GetContext(), ibctypes.ORDERED, []string{testConnectionIDB},
					testPort2, testChannel2, counterparty, testChannelVersion, testChannelVersion,
					invalidProof{}, uint64(proofHeight),
=======
				_, err := suite.chainA.App.IBCKeeper.ChannelKeeper.ChanOpenTry(
					suite.chainA.GetContext(), exported.ORDERED, []string{testConnectionIDB},
					testPort2, testChannel2, portCap, counterparty, testChannelVersion, testChannelVersion,
					invalidProof{}, proofHeight,
>>>>>>> a23b4ca7
				)
				suite.Require().Error(err, "invalid test case %d passed: %s", i, tc.msg)
			}
		})
	}
}

func (suite *KeeperTestSuite) TestChanOpenAck() {
	channelKey := ibctypes.KeyChannel(testPort2, testChannel2)

	var channelCap *capability.Capability
	testCases := []testCase{
		{"success", func() {
			suite.chainA.CreateClient(suite.chainB)
			suite.chainB.CreateClient(suite.chainA)
			suite.chainA.createConnection(
				testConnectionIDB, testConnectionIDA, testClientIDB, testClientIDA,
				ibctypes.OPEN,
			)
			_ = suite.chainB.createConnection(
				testConnectionIDA, testConnectionIDB, testClientIDA, testClientIDB,
				ibctypes.OPEN,
			)
			_ = suite.chainA.createChannel(
				testPort1, testChannel1, testPort2, testChannel2, ibctypes.INIT,
				ibctypes.ORDERED, testConnectionIDB,
			)
			suite.chainB.createChannel(
				testPort2, testChannel2, testPort1, testChannel1, ibctypes.TRYOPEN,
				ibctypes.ORDERED, testConnectionIDA,
			)
		}, true},
		{"channel doesn't exist", func() {}, false},
		{"channel state is not INIT or TRYOPEN", func() {
			_ = suite.chainB.createChannel(
				testPort1, testChannel1, testPort2, testChannel2, ibctypes.UNINITIALIZED,
				ibctypes.ORDERED, testConnectionIDA,
			)
		}, false},
		{"connection not found", func() {
			_ = suite.chainB.createChannel(
				testPort1, testChannel1, testPort2, testChannel2, ibctypes.TRYOPEN,
				ibctypes.ORDERED, testConnectionIDA,
			)
		}, false},
		{"connection is not OPEN", func() {
			_ = suite.chainB.createConnection(
				testConnectionIDA, testConnectionIDB, testClientIDA, testClientIDB,
				ibctypes.TRYOPEN,
			)
			_ = suite.chainB.createChannel(
				testPort1, testChannel1, testPort2, testChannel2, ibctypes.TRYOPEN,
				ibctypes.ORDERED, testConnectionIDA,
			)
		}, false},
		{"consensus state not found", func() {
			_ = suite.chainB.createConnection(
				testConnectionIDA, testConnectionIDB, testClientIDA, testClientIDB,
				ibctypes.OPEN,
			)
			_ = suite.chainB.createChannel(
				testPort1, testChannel1, testPort2, testChannel2, ibctypes.TRYOPEN,
				ibctypes.ORDERED, testConnectionIDA,
			)
		}, false},
		{"channel verification failed", func() {
			suite.chainB.CreateClient(suite.chainA)
			_ = suite.chainB.createConnection(
				testConnectionIDA, testConnectionIDB, testClientIDA, testClientIDB,
				ibctypes.OPEN,
			)
			_ = suite.chainB.createChannel(
				testPort1, testChannel1, testPort2, testChannel2, ibctypes.TRYOPEN,
				ibctypes.ORDERED, testConnectionIDA,
			)
		}, false},
		{"channel capability not found", func() {
			suite.chainA.CreateClient(suite.chainB)
			suite.chainB.CreateClient(suite.chainA)
			suite.chainA.createConnection(
				testConnectionIDB, testConnectionIDA, testClientIDB, testClientIDA,
				connectionexported.OPEN,
			)
			_ = suite.chainB.createConnection(
				testConnectionIDA, testConnectionIDB, testClientIDA, testClientIDB,
				connectionexported.OPEN,
			)
			_ = suite.chainA.createChannel(
				testPort1, testChannel1, testPort2, testChannel2, exported.INIT,
				exported.ORDERED, testConnectionIDB,
			)
			suite.chainB.createChannel(
				testPort2, testChannel2, testPort1, testChannel1, exported.TRYOPEN,
				exported.ORDERED, testConnectionIDA,
			)
			channelCap = capability.NewCapability(3)
		}, false},
	}

	for i, tc := range testCases {
		tc := tc
		i := i
		suite.Run(fmt.Sprintf("Case %s", tc.msg), func() {
			suite.SetupTest() // reset

			var err error
			channelCap, err = suite.chainA.App.ScopedIBCKeeper.NewCapability(suite.chainA.GetContext(), ibctypes.ChannelCapabilityPath(testPort1, testChannel1))
			suite.Require().NoError(err, "could not create capability")

			tc.malleate()

			suite.chainA.updateClient(suite.chainB)
			suite.chainB.updateClient(suite.chainA)
			proof, proofHeight := queryProof(suite.chainB, channelKey)

			if tc.expPass {
				err := suite.chainA.App.IBCKeeper.ChannelKeeper.ChanOpenAck(
					suite.chainA.GetContext(), testPort1, testChannel1, channelCap, testChannelVersion,
					proof, proofHeight+1,
				)
				suite.Require().NoError(err, "valid test case %d failed: %s", i, tc.msg)
			} else {
				err := suite.chainA.App.IBCKeeper.ChannelKeeper.ChanOpenAck(
					suite.chainA.GetContext(), testPort1, testChannel1, channelCap, testChannelVersion,
					invalidProof{}, proofHeight+1,
				)
				suite.Require().Error(err, "invalid test case %d passed: %s", i, tc.msg)
			}
		})
	}
}

func (suite *KeeperTestSuite) TestChanOpenConfirm() {
	channelKey := ibctypes.KeyChannel(testPort2, testChannel2)

	var channelCap *capability.Capability
	testCases := []testCase{
		{"success", func() {
			suite.chainA.CreateClient(suite.chainB)
			suite.chainB.CreateClient(suite.chainA)
			_ = suite.chainA.createConnection(
				testConnectionIDB, testConnectionIDA, testClientIDB, testClientIDA,
				ibctypes.TRYOPEN,
			)
			_ = suite.chainB.createConnection(
				testConnectionIDA, testConnectionIDB, testClientIDA, testClientIDB,
				ibctypes.OPEN,
			)
			_ = suite.chainA.createChannel(
				testPort2, testChannel2, testPort1, testChannel1, ibctypes.OPEN,
				ibctypes.ORDERED, testConnectionIDB,
			)
			_ = suite.chainB.createChannel(testPort1, testChannel1, testPort2, testChannel2,
				ibctypes.TRYOPEN, ibctypes.ORDERED, testConnectionIDA)
		}, true},
		{"channel doesn't exist", func() {}, false},
		{"channel state is not TRYOPEN", func() {
			_ = suite.chainA.createChannel(
				testPort1, testChannel1, testPort2, testChannel2, ibctypes.UNINITIALIZED,
				ibctypes.ORDERED, testConnectionIDB,
			)
		}, false},
		{"connection not found", func() {
			_ = suite.chainA.createChannel(
				testPort2, testChannel2, testPort1, testChannel1, ibctypes.TRYOPEN,
				ibctypes.ORDERED, testConnectionIDB,
			)
		}, false},
		{"connection is not OPEN", func() {
			_ = suite.chainA.createConnection(
				testConnectionIDB, testConnectionIDA, testClientIDB, testClientIDA,
				ibctypes.TRYOPEN,
			)
			_ = suite.chainA.createChannel(
				testPort2, testChannel2, testPort1, testChannel1, ibctypes.TRYOPEN,
				ibctypes.ORDERED, testConnectionIDB,
			)
		}, false},
		{"consensus state not found", func() {
			_ = suite.chainA.createConnection(
				testConnectionIDB, testConnectionIDA, testClientIDB, testClientIDA,
				ibctypes.OPEN,
			)
			_ = suite.chainA.createChannel(
				testPort2, testChannel2, testPort1, testChannel1, ibctypes.TRYOPEN,
				ibctypes.ORDERED, testConnectionIDB,
			)
		}, false},
		{"channel verification failed", func() {
			suite.chainA.CreateClient(suite.chainB)
			_ = suite.chainA.createConnection(
				testConnectionIDB, testConnectionIDA, testClientIDB, testClientIDA,
				ibctypes.OPEN,
			)
			_ = suite.chainA.createChannel(
				testPort2, testChannel2, testPort1, testChannel1, ibctypes.TRYOPEN,
				ibctypes.ORDERED, testConnectionIDB,
			)
		}, false},
		{"channel capability not found", func() {
			suite.chainA.CreateClient(suite.chainB)
			suite.chainB.CreateClient(suite.chainA)
			_ = suite.chainA.createConnection(
				testConnectionIDB, testConnectionIDA, testClientIDB, testClientIDA,
				connectionexported.TRYOPEN,
			)
			suite.chainB.createConnection(
				testConnectionIDA, testConnectionIDB, testClientIDA, testClientIDB,
				connectionexported.OPEN,
			)
			_ = suite.chainA.createChannel(
				testPort2, testChannel2, testPort1, testChannel1, exported.OPEN,
				exported.ORDERED, testConnectionIDB,
			)
			suite.chainB.createChannel(testPort1, testChannel1, testPort2, testChannel2,
				exported.TRYOPEN, exported.ORDERED, testConnectionIDA)
			channelCap = capability.NewCapability(3)
		}, false},
	}

	for i, tc := range testCases {
		tc := tc
		i := i
		suite.Run(fmt.Sprintf("Case %s", tc.msg), func() {
			suite.SetupTest() // reset

			var err error
			channelCap, err = suite.chainB.App.ScopedIBCKeeper.NewCapability(suite.chainB.GetContext(), ibctypes.ChannelCapabilityPath(testPort1, testChannel1))
			suite.Require().NoError(err, "could not create capability")

			tc.malleate()

			suite.chainA.updateClient(suite.chainB)
			suite.chainB.updateClient(suite.chainA)
			proof, proofHeight := queryProof(suite.chainA, channelKey)

			if tc.expPass {
				err := suite.chainB.App.IBCKeeper.ChannelKeeper.ChanOpenConfirm(
					suite.chainB.GetContext(), testPort1, testChannel1,
					channelCap, proof, proofHeight+1,
				)
				suite.Require().NoError(err, "valid test case %d failed: %s", i, tc.msg)
			} else {
				err := suite.chainB.App.IBCKeeper.ChannelKeeper.ChanOpenConfirm(
					suite.chainB.GetContext(), testPort1, testChannel1, channelCap,
					invalidProof{}, proofHeight+1,
				)
				suite.Require().Error(err, "invalid test case %d passed: %s", i, tc.msg)
			}
		})
	}
}

func (suite *KeeperTestSuite) TestChanCloseInit() {
	var channelCap *capability.Capability
	testCases := []testCase{
		{"success", func() {
			suite.chainB.CreateClient(suite.chainA)
			_ = suite.chainA.createConnection(
				testConnectionIDA, testConnectionIDB, testClientIDA, testClientIDB,
				ibctypes.OPEN,
			)
			_ = suite.chainA.createChannel(
				testPort1, testChannel1, testPort2, testChannel2, ibctypes.OPEN,
				ibctypes.ORDERED, testConnectionIDA,
			)
		}, true},
		{"channel doesn't exist", func() {}, false},
		{"channel state is CLOSED", func() {
			_ = suite.chainA.createChannel(
				testPort1, testChannel1, testPort2, testChannel2, ibctypes.CLOSED,
				ibctypes.ORDERED, testConnectionIDB,
			)
		}, false},
		{"connection not found", func() {
			_ = suite.chainA.createChannel(
				testPort1, testChannel1, testPort2, testChannel2, ibctypes.OPEN,
				ibctypes.ORDERED, testConnectionIDA,
			)
		}, false},
		{"connection is not OPEN", func() {
			_ = suite.chainA.createConnection(
				testConnectionIDA, testConnectionIDB, testClientIDA, testClientIDB,
				ibctypes.TRYOPEN,
			)
			_ = suite.chainA.createChannel(
				testPort1, testChannel1, testPort2, testChannel2, ibctypes.UNINITIALIZED,
				ibctypes.ORDERED, testConnectionIDA,
			)
		}, false},
		{"channel capability not found", func() {
			suite.chainB.CreateClient(suite.chainA)
			_ = suite.chainA.createConnection(
				testConnectionIDA, testConnectionIDB, testClientIDA, testClientIDB,
				connectionexported.OPEN,
			)
			_ = suite.chainA.createChannel(
				testPort1, testChannel1, testPort2, testChannel2, exported.OPEN,
				exported.ORDERED, testConnectionIDA,
			)
			channelCap = capability.NewCapability(3)
		}, false},
	}

	for i, tc := range testCases {
		tc := tc
		i := i
		suite.Run(fmt.Sprintf("Case %s", tc.msg), func() {
			suite.SetupTest() // reset

			var err error
			channelCap, err = suite.chainA.App.ScopedIBCKeeper.NewCapability(suite.chainA.GetContext(), ibctypes.ChannelCapabilityPath(testPort1, testChannel1))
			suite.Require().NoError(err, "could not create capability")

			tc.malleate()
			err = suite.chainA.App.IBCKeeper.ChannelKeeper.ChanCloseInit(
				suite.chainA.GetContext(), testPort1, testChannel1, channelCap,
			)

			if tc.expPass {
				suite.Require().NoError(err, "valid test case %d failed: %s", i, tc.msg)
			} else {
				suite.Require().Error(err, "invalid test case %d passed: %s", i, tc.msg)
			}
		})
	}
}

func (suite *KeeperTestSuite) TestChanCloseConfirm() {
	channelKey := ibctypes.KeyChannel(testPort1, testChannel1)

	var channelCap *capability.Capability
	testCases := []testCase{
		{"success", func() {
			suite.chainA.CreateClient(suite.chainB)
			suite.chainB.CreateClient(suite.chainA)
			_ = suite.chainB.createConnection(
				testConnectionIDB, testConnectionIDA, testClientIDA, testClientIDB,
				ibctypes.OPEN,
			)
			suite.chainA.createConnection(
				testConnectionIDA, testConnectionIDB, testClientIDB, testClientIDA,
				ibctypes.OPEN,
			)
			_ = suite.chainB.createChannel(
				testPort2, testChannel2, testPort1, testChannel1, ibctypes.OPEN,
				ibctypes.ORDERED, testConnectionIDB,
			)
			suite.chainA.createChannel(
				testPort1, testChannel1, testPort2, testChannel2, ibctypes.CLOSED,
				ibctypes.ORDERED, testConnectionIDA,
			)
		}, true},
		{"channel doesn't exist", func() {}, false},
		{"channel state is CLOSED", func() {
			_ = suite.chainB.createChannel(
				testPort2, testChannel2, testPort1, testChannel1, ibctypes.CLOSED,
				ibctypes.ORDERED, testConnectionIDB,
			)
		}, false},
		{"connection not found", func() {
			_ = suite.chainB.createChannel(
				testPort2, testChannel2, testPort1, testChannel1, ibctypes.OPEN,
				ibctypes.ORDERED, testConnectionIDA,
			)
		}, false},
		{"connection is not OPEN", func() {
			_ = suite.chainB.createConnection(
				testConnectionIDB, testConnectionIDA, testClientIDA, testClientIDB,
				ibctypes.TRYOPEN,
			)
			_ = suite.chainB.createChannel(
				testPort2, testChannel2, testPort1, testChannel1, ibctypes.OPEN,
				ibctypes.ORDERED, testConnectionIDB,
			)
		}, false},
		{"consensus state not found", func() {
			_ = suite.chainB.createConnection(
				testConnectionIDB, testConnectionIDA, testClientIDA, testClientIDB,
				ibctypes.OPEN,
			)
			_ = suite.chainB.createChannel(
				testPort2, testChannel2, testPort1, testChannel1, ibctypes.OPEN,
				ibctypes.ORDERED, testConnectionIDB,
			)
		}, false},
		{"channel verification failed", func() {
			suite.chainB.CreateClient(suite.chainA)
			_ = suite.chainB.createConnection(
				testConnectionIDB, testConnectionIDA, testClientIDA, testClientIDB,
				ibctypes.OPEN,
			)
			_ = suite.chainB.createChannel(
				testPort2, testChannel2, testPort1, testChannel1, ibctypes.OPEN,
				ibctypes.ORDERED, testConnectionIDB,
			)
		}, false},
		{"channel capability not found", func() {
			suite.chainA.CreateClient(suite.chainB)
			suite.chainB.CreateClient(suite.chainA)
			_ = suite.chainB.createConnection(
				testConnectionIDB, testConnectionIDA, testClientIDA, testClientIDB,
				connectionexported.OPEN,
			)
			suite.chainA.createConnection(
				testConnectionIDA, testConnectionIDB, testClientIDB, testClientIDA,
				connectionexported.OPEN,
			)
			_ = suite.chainB.createChannel(
				testPort2, testChannel2, testPort1, testChannel1, exported.OPEN,
				exported.ORDERED, testConnectionIDB,
			)
			suite.chainA.createChannel(
				testPort1, testChannel1, testPort2, testChannel2, exported.CLOSED,
				exported.ORDERED, testConnectionIDA,
			)
		}, false},
	}

	for i, tc := range testCases {
		tc := tc
		i := i
		suite.Run(fmt.Sprintf("Case %s", tc.msg), func() {
			suite.SetupTest() // reset

			var err error
			channelCap, err = suite.chainB.App.ScopedIBCKeeper.NewCapability(suite.chainB.GetContext(), ibctypes.ChannelCapabilityPath(testPort2, testChannel2))
			suite.Require().NoError(err, "could not create capability")

			tc.malleate()

			suite.chainA.updateClient(suite.chainB)
			suite.chainB.updateClient(suite.chainA)
			proof, proofHeight := queryProof(suite.chainA, channelKey)

			if tc.expPass {
				err := suite.chainB.App.IBCKeeper.ChannelKeeper.ChanCloseConfirm(
					suite.chainB.GetContext(), testPort2, testChannel2, channelCap,
					proof, proofHeight+1,
				)
				suite.Require().NoError(err, "valid test case %d failed: %s", i, tc.msg)
			} else {
				err := suite.chainB.App.IBCKeeper.ChannelKeeper.ChanCloseConfirm(
					suite.chainB.GetContext(), testPort2, testChannel2, channelCap,
					invalidProof{}, proofHeight,
				)
				suite.Require().Error(err, "invalid test case %d passed: %s", i, tc.msg)
			}
		})
	}
}

type testCase = struct {
	msg      string
	malleate func()
	expPass  bool
}<|MERGE_RESOLUTION|>--- conflicted
+++ resolved
@@ -3,12 +3,9 @@
 import (
 	"fmt"
 
-<<<<<<< HEAD
-=======
 	"github.com/cosmos/cosmos-sdk/x/capability"
 	connectionexported "github.com/cosmos/cosmos-sdk/x/ibc/03-connection/exported"
 	"github.com/cosmos/cosmos-sdk/x/ibc/04-channel/exported"
->>>>>>> a23b4ca7
 	"github.com/cosmos/cosmos-sdk/x/ibc/04-channel/types"
 	porttypes "github.com/cosmos/cosmos-sdk/x/ibc/05-port/types"
 	ibctypes "github.com/cosmos/cosmos-sdk/x/ibc/types"
@@ -60,15 +57,9 @@
 			suite.Require().NoError(err, "could not create capability")
 
 			tc.malleate()
-<<<<<<< HEAD
-			err := suite.chainA.App.IBCKeeper.ChannelKeeper.ChanOpenInit(
+			cap, err := suite.chainA.App.IBCKeeper.ChannelKeeper.ChanOpenInit(
 				suite.chainA.GetContext(), ibctypes.ORDERED, []string{testConnectionIDA},
-				testPort1, testChannel1, counterparty, testChannelVersion,
-=======
-			cap, err := suite.chainA.App.IBCKeeper.ChannelKeeper.ChanOpenInit(
-				suite.chainA.GetContext(), exported.ORDERED, []string{testConnectionIDA},
 				testPort1, testChannel1, portCap, counterparty, testChannelVersion,
->>>>>>> a23b4ca7
 			)
 
 			if tc.expPass {
@@ -161,15 +152,9 @@
 			proof, proofHeight := queryProof(suite.chainB, channelKey)
 
 			if tc.expPass {
-<<<<<<< HEAD
-				err := suite.chainA.App.IBCKeeper.ChannelKeeper.ChanOpenTry(
+				cap, err := suite.chainA.App.IBCKeeper.ChannelKeeper.ChanOpenTry(
 					suite.chainA.GetContext(), ibctypes.ORDERED, []string{testConnectionIDB},
-					testPort2, testChannel2, counterparty, testChannelVersion, testChannelVersion,
-=======
-				cap, err := suite.chainA.App.IBCKeeper.ChannelKeeper.ChanOpenTry(
-					suite.chainA.GetContext(), exported.ORDERED, []string{testConnectionIDB},
 					testPort2, testChannel2, portCap, counterparty, testChannelVersion, testChannelVersion,
->>>>>>> a23b4ca7
 					proof, proofHeight+1,
 				)
 				suite.Require().NoError(err, "valid test case %d failed: %s", i, tc.msg)
@@ -181,17 +166,10 @@
 				suite.Require().True(ok, "could not retrieve channel capapbility after successful ChanOpenInit")
 				suite.Require().Equal(chanCap.String(), cap.String(), "channel capability is not correct")
 			} else {
-<<<<<<< HEAD
-				err := suite.chainA.App.IBCKeeper.ChannelKeeper.ChanOpenTry(
+				_, err := suite.chainA.App.IBCKeeper.ChannelKeeper.ChanOpenTry(
 					suite.chainA.GetContext(), ibctypes.ORDERED, []string{testConnectionIDB},
-					testPort2, testChannel2, counterparty, testChannelVersion, testChannelVersion,
-					invalidProof{}, uint64(proofHeight),
-=======
-				_, err := suite.chainA.App.IBCKeeper.ChannelKeeper.ChanOpenTry(
-					suite.chainA.GetContext(), exported.ORDERED, []string{testConnectionIDB},
 					testPort2, testChannel2, portCap, counterparty, testChannelVersion, testChannelVersion,
 					invalidProof{}, proofHeight,
->>>>>>> a23b4ca7
 				)
 				suite.Require().Error(err, "invalid test case %d passed: %s", i, tc.msg)
 			}
