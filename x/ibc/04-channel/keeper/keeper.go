--- conflicted
+++ resolved
@@ -251,23 +251,13 @@
 }
 
 // LookupModuleByChannel will return the IBCModule along with the capability associated with a given channel defined by its portID and channelID
-<<<<<<< HEAD
-func (k Keeper) LookupModuleByChannel(ctx sdk.Context, portID, channelID string) (string, *capability.Capability, bool) {
-	modules, cap, ok := k.scopedKeeper.LookupModules(ctx, common.ChannelCapabilityPath(portID, channelID))
-	if !ok {
-		return "", nil, false
-	}
-
-	return common.GetModuleOwner(modules), cap, true
-=======
 func (k Keeper) LookupModuleByChannel(ctx sdk.Context, portID, channelID string) (string, *capability.Capability, error) {
-	modules, cap, err := k.scopedKeeper.LookupModules(ctx, ibctypes.ChannelCapabilityPath(portID, channelID))
+	modules, cap, err := k.scopedKeeper.LookupModules(ctx, common.ChannelCapabilityPath(portID, channelID))
 	if err != nil {
 		return "", nil, err
 	}
 
-	return ibctypes.GetModuleOwner(modules), cap, nil
->>>>>>> 513c5f30
+	return common.GetModuleOwner(modules), cap, nil
 }
 
 // common functionality for IteratePacketCommitment and IteratePacketAcknowledgemen
