package keeper_test

import (
	"errors"
	"fmt"
	"testing"
	"time"

	"github.com/stretchr/testify/suite"
	abci "github.com/tendermint/tendermint/abci/types"
	tmtypes "github.com/tendermint/tendermint/types"

	"github.com/cosmos/cosmos-sdk/codec"
	"github.com/cosmos/cosmos-sdk/simapp"
	sdk "github.com/cosmos/cosmos-sdk/types"
	clientexported "github.com/cosmos/cosmos-sdk/x/ibc/02-client/exported"
	connectionexported "github.com/cosmos/cosmos-sdk/x/ibc/03-connection/exported"
	connectiontypes "github.com/cosmos/cosmos-sdk/x/ibc/03-connection/types"
	"github.com/cosmos/cosmos-sdk/x/ibc/04-channel/exported"
	"github.com/cosmos/cosmos-sdk/x/ibc/04-channel/types"
	ibctmtypes "github.com/cosmos/cosmos-sdk/x/ibc/07-tendermint/types"

	commitment "github.com/cosmos/cosmos-sdk/x/ibc/23-commitment"
	ibctypes "github.com/cosmos/cosmos-sdk/x/ibc/types"
)

// define constants used for testing
const (
	testClientType = clientexported.Tendermint

	testClientID1     = "testclientidone"
	testConnectionID1 = "connectionidone"

	testClientID2     = "testclientidtwo"
	testConnectionID2 = "connectionidtwo"

	testPort1 = "firstport"
	testPort2 = "secondport"
	testPort3 = "thirdport"

	testChannel1 = "firstchannel"
	testChannel2 = "secondchannel"
	testChannel3 = "thirdchannel"

	testChannelOrder   = exported.ORDERED
	testChannelVersion = "1.0"

	testHeight = 10

	trustingPeriod time.Duration = time.Hour * 24 * 7 * 2
	ubdPeriod      time.Duration = time.Hour * 24 * 7 * 3
)

type KeeperTestSuite struct {
	suite.Suite

	cdc    *codec.Codec
	ctx    sdk.Context
	app    *simapp.SimApp
	valSet *tmtypes.ValidatorSet
}

func (suite *KeeperTestSuite) SetupTest() {
	isCheckTx := false
	app := simapp.Setup(isCheckTx)

	suite.cdc = app.Codec()
	suite.ctx = app.BaseApp.NewContext(isCheckTx, abci.Header{})
	suite.app = app

	privVal := tmtypes.NewMockPV()

	validator := tmtypes.NewValidator(privVal.GetPubKey(), 1)
	suite.valSet = tmtypes.NewValidatorSet([]*tmtypes.Validator{validator})
}

func (suite *KeeperTestSuite) TestSetChannel() {
	_, found := suite.app.IBCKeeper.ChannelKeeper.GetChannel(suite.ctx, testPort1, testChannel1)
	suite.False(found)

	channel := types.Channel{
		State:    exported.OPEN,
		Ordering: testChannelOrder,
		Counterparty: types.Counterparty{
			PortID:    testPort2,
			ChannelID: testChannel2,
		},
		ConnectionHops: []string{testConnectionID1},
		Version:        testChannelVersion,
	}
	suite.app.IBCKeeper.ChannelKeeper.SetChannel(suite.ctx, testPort1, testChannel1, channel)

	storedChannel, found := suite.app.IBCKeeper.ChannelKeeper.GetChannel(suite.ctx, testPort1, testChannel1)
	suite.True(found)
	suite.Equal(channel, storedChannel)
}

func (suite KeeperTestSuite) TestGetAllChannels() {
	// Channel (Counterparty): A(C) -> C(B) -> B(A)
	counterparty1 := types.NewCounterparty(testPort1, testChannel1)
	counterparty2 := types.NewCounterparty(testPort2, testChannel2)
	counterparty3 := types.NewCounterparty(testPort3, testChannel3)

	channel1 := types.Channel{
		State:          exported.INIT,
		Ordering:       testChannelOrder,
		Counterparty:   counterparty3,
		ConnectionHops: []string{testConnectionID1},
		Version:        testChannelVersion,
	}

	channel2 := types.Channel{
		State:          exported.INIT,
		Ordering:       testChannelOrder,
		Counterparty:   counterparty1,
		ConnectionHops: []string{testConnectionID1},
		Version:        testChannelVersion,
	}

	channel3 := types.Channel{
		State:          exported.CLOSED,
		Ordering:       testChannelOrder,
		Counterparty:   counterparty2,
		ConnectionHops: []string{testConnectionID1},
		Version:        testChannelVersion,
	}

	expChannels := []types.Channel{channel1, channel2, channel3}

	suite.app.IBCKeeper.ChannelKeeper.SetChannel(suite.ctx, testPort1, testChannel1, expChannels[0])
	suite.app.IBCKeeper.ChannelKeeper.SetChannel(suite.ctx, testPort2, testChannel2, expChannels[1])
	suite.app.IBCKeeper.ChannelKeeper.SetChannel(suite.ctx, testPort3, testChannel3, expChannels[2])

	channels := suite.app.IBCKeeper.ChannelKeeper.GetAllChannels(suite.ctx)
	suite.Require().Len(channels, len(expChannels))
	suite.Require().Equal(expChannels, channels)
}

func (suite *KeeperTestSuite) TestSetChannelCapability() {
	_, found := suite.app.IBCKeeper.ChannelKeeper.GetChannelCapability(suite.ctx, testPort1, testChannel1)
	suite.False(found)

	channelCap := "test-channel-capability"
	suite.app.IBCKeeper.ChannelKeeper.SetChannelCapability(suite.ctx, testPort1, testChannel1, channelCap)

	storedChannelCap, found := suite.app.IBCKeeper.ChannelKeeper.GetChannelCapability(suite.ctx, testPort1, testChannel1)
	suite.True(found)
	suite.Equal(channelCap, storedChannelCap)
}

func (suite *KeeperTestSuite) TestSetSequence() {
	_, found := suite.app.IBCKeeper.ChannelKeeper.GetNextSequenceSend(suite.ctx, testPort1, testChannel1)
	suite.False(found)

	_, found = suite.app.IBCKeeper.ChannelKeeper.GetNextSequenceRecv(suite.ctx, testPort1, testChannel1)
	suite.False(found)

	nextSeqSend, nextSeqRecv := uint64(10), uint64(10)
	suite.app.IBCKeeper.ChannelKeeper.SetNextSequenceSend(suite.ctx, testPort1, testChannel1, nextSeqSend)
	suite.app.IBCKeeper.ChannelKeeper.SetNextSequenceRecv(suite.ctx, testPort1, testChannel1, nextSeqRecv)

	storedNextSeqSend, found := suite.app.IBCKeeper.ChannelKeeper.GetNextSequenceSend(suite.ctx, testPort1, testChannel1)
	suite.True(found)
	suite.Equal(nextSeqSend, storedNextSeqSend)

	storedNextSeqRecv, found := suite.app.IBCKeeper.ChannelKeeper.GetNextSequenceSend(suite.ctx, testPort1, testChannel1)
	suite.True(found)
	suite.Equal(nextSeqRecv, storedNextSeqRecv)
}

func (suite *KeeperTestSuite) TestPackageCommitment() {
	seq := uint64(10)
	storedCommitment := suite.app.IBCKeeper.ChannelKeeper.GetPacketCommitment(suite.ctx, testPort1, testChannel1, seq)
	suite.Equal([]byte(nil), storedCommitment)

	commitment := []byte("commitment")
	suite.app.IBCKeeper.ChannelKeeper.SetPacketCommitment(suite.ctx, testPort1, testChannel1, seq, commitment)

	storedCommitment = suite.app.IBCKeeper.ChannelKeeper.GetPacketCommitment(suite.ctx, testPort1, testChannel1, seq)
	suite.Equal(commitment, storedCommitment)
}

func (suite *KeeperTestSuite) TestSetPacketAcknowledgement() {
	seq := uint64(10)

	storedAckHash, found := suite.app.IBCKeeper.ChannelKeeper.GetPacketAcknowledgement(suite.ctx, testPort1, testChannel1, seq)
	suite.False(found)
	suite.Nil(storedAckHash)

	ackHash := []byte("ackhash")
	suite.app.IBCKeeper.ChannelKeeper.SetPacketAcknowledgement(suite.ctx, testPort1, testChannel1, seq, ackHash)

	storedAckHash, found = suite.app.IBCKeeper.ChannelKeeper.GetPacketAcknowledgement(suite.ctx, testPort1, testChannel1, seq)
	suite.True(found)
	suite.Equal(ackHash, storedAckHash)
}

func TestKeeperTestSuite(t *testing.T) {
	suite.Run(t, new(KeeperTestSuite))
}

func (suite *KeeperTestSuite) commitNBlocks(n int) {
	for i := 0; i < n; i++ {
		suite.app.Commit()
		suite.app.BeginBlock(abci.RequestBeginBlock{Header: abci.Header{Height: suite.app.LastBlockHeight() + 1}})
		suite.ctx = suite.app.BaseApp.NewContext(false, abci.Header{Height: suite.app.LastBlockHeight()})
	}
}

func (suite *KeeperTestSuite) createClient(clientID string) {
	suite.commitNBlocks(1)

<<<<<<< HEAD
	commitID := suite.app.LastCommitID()
	consensusState := tendermint.ConsensusState{
=======
	consensusState := ibctmtypes.ConsensusState{
		Height:       testHeight,
>>>>>>> 535a4938
		Root:         commitment.NewRoot(commitID.Hash),
		ValidatorSet: suite.valSet,
	}

	clientState, err := ibctmtypes.Initialize(clientID, clientID, consensusState, trustingPeriod, ubdPeriod)
	suite.Require().NoError(err)
	_, err = suite.app.IBCKeeper.ClientKeeper.CreateClient(suite.ctx, clientState, consensusState)
	suite.Require().NoError(err)
}

// nolint: unused
func (suite *KeeperTestSuite) updateClient() {
	// always commit and begin a new block on updateClient
	suite.app.Commit()
	commitID := suite.app.LastCommitID()

	height := suite.app.LastBlockHeight() + 1
	suite.app.BeginBlock(abci.RequestBeginBlock{Header: abci.Header{Height: height}})
	suite.ctx = suite.app.BaseApp.NewContext(false, abci.Header{Height: suite.app.LastBlockHeight()})

	state := ibctmtypes.ConsensusState{
		Root: commitment.NewRoot(commitID.Hash),
	}

	suite.app.IBCKeeper.ClientKeeper.SetClientConsensusState(suite.ctx, testClientID1, uint64(height-1), state)
	csi, _ := suite.app.IBCKeeper.ClientKeeper.GetClientState(suite.ctx, testClientID1)
	cs, _ := csi.(ibctmtypes.ClientState)
	cs.LatestHeight = uint64(height - 1)
	suite.app.IBCKeeper.ClientKeeper.SetClientState(suite.ctx, cs)
}

func (suite *KeeperTestSuite) createConnection(
	connID, counterpartyConnID, clientID, counterpartyClientID string,
	state connectionexported.State,
) connectiontypes.ConnectionEnd {
	counterparty := connectiontypes.NewCounterparty(counterpartyClientID, counterpartyConnID, suite.app.IBCKeeper.ConnectionKeeper.GetCommitmentPrefix())
	connection := connectiontypes.ConnectionEnd{
		State:        state,
		ClientID:     clientID,
		Counterparty: counterparty,
		Versions:     connectiontypes.GetCompatibleVersions(),
	}
	suite.app.IBCKeeper.ConnectionKeeper.SetConnection(suite.ctx, connID, connection)
	return connection
}

func (suite *KeeperTestSuite) createChannel(
	portID, channelID, counterpartyPortID, counterpartyChannelID string,
	state exported.State, order exported.Order, connectionID string,
) types.Channel {
	counterparty := types.NewCounterparty(counterpartyPortID, counterpartyChannelID)
	channel := types.NewChannel(state, order, counterparty,
		[]string{connectionID}, "1.0",
	)
	suite.app.IBCKeeper.ChannelKeeper.SetChannel(suite.ctx, portID, channelID, channel)
	return channel
}

// nolint: unused
func (suite *KeeperTestSuite) queryProof(key []byte) (commitment.Proof, int64) {
	res := suite.app.Query(abci.RequestQuery{
		Path:   fmt.Sprintf("store/%s/key", ibctypes.StoreKey),
		Height: suite.app.LastBlockHeight(),
		Data:   key,
		Prove:  true,
	})

	proof := commitment.Proof{
		Proof: res.Proof,
	}

	return proof, res.Height
}

// Mocked types
// TODO: fix tests and replace for real proofs

var (
	_ commitment.ProofI = validProof{}
	_ commitment.ProofI = invalidProof{}
)

type (
	validProof   struct{}
	invalidProof struct{}
)

func (validProof) GetCommitmentType() commitment.Type {
	return commitment.Merkle
}

func (validProof) VerifyMembership(
	root commitment.RootI, path commitment.PathI, value []byte) error {
	return nil
}

func (validProof) VerifyNonMembership(root commitment.RootI, path commitment.PathI) error {
	return nil
}

func (validProof) ValidateBasic() error {
	return nil
}

func (validProof) IsEmpty() bool {
	return false
}

func (invalidProof) GetCommitmentType() commitment.Type {
	return commitment.Merkle
}

func (invalidProof) VerifyMembership(
	root commitment.RootI, path commitment.PathI, value []byte) error {
	return errors.New("proof failed")
}

func (invalidProof) VerifyNonMembership(root commitment.RootI, path commitment.PathI) error {
	return errors.New("proof failed")
}

func (invalidProof) ValidateBasic() error {
	return errors.New("invalid proof")
}

func (invalidProof) IsEmpty() bool {
	return true
}<|MERGE_RESOLUTION|>--- conflicted
+++ resolved
@@ -210,13 +210,9 @@
 func (suite *KeeperTestSuite) createClient(clientID string) {
 	suite.commitNBlocks(1)
 
-<<<<<<< HEAD
 	commitID := suite.app.LastCommitID()
-	consensusState := tendermint.ConsensusState{
-=======
 	consensusState := ibctmtypes.ConsensusState{
 		Height:       testHeight,
->>>>>>> 535a4938
 		Root:         commitment.NewRoot(commitID.Hash),
 		ValidatorSet: suite.valSet,
 	}
