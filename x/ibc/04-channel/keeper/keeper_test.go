package keeper_test

import (
	"bytes"
	"errors"
	"fmt"
	"testing"
	"time"

	"github.com/stretchr/testify/suite"
	abci "github.com/tendermint/tendermint/abci/types"
	tmtypes "github.com/tendermint/tendermint/types"

	"github.com/cosmos/cosmos-sdk/codec"
	"github.com/cosmos/cosmos-sdk/simapp"
	sdk "github.com/cosmos/cosmos-sdk/types"
	connectionexported "github.com/cosmos/cosmos-sdk/x/ibc/03-connection/exported"
	connectiontypes "github.com/cosmos/cosmos-sdk/x/ibc/03-connection/types"
	"github.com/cosmos/cosmos-sdk/x/ibc/04-channel/exported"
	"github.com/cosmos/cosmos-sdk/x/ibc/04-channel/types"
	ibctmtypes "github.com/cosmos/cosmos-sdk/x/ibc/07-tendermint/types"
	commitmentexported "github.com/cosmos/cosmos-sdk/x/ibc/23-commitment/exported"
	commitmenttypes "github.com/cosmos/cosmos-sdk/x/ibc/23-commitment/types"
	ibctypes "github.com/cosmos/cosmos-sdk/x/ibc/types"
	"github.com/cosmos/cosmos-sdk/x/staking"
)

// define constants used for testing
const (
	testClientIDA     = "testclientida"
	testConnectionIDA = "connectionidatob"

	testClientIDB     = "testclientidb"
	testConnectionIDB = "connectionidbtoa"

	testPort1 = "firstport"
	testPort2 = "secondport"
	testPort3 = "thirdport"

	testChannel1 = "firstchannel"
	testChannel2 = "secondchannel"
	testChannel3 = "thirdchannel"

	testChannelOrder   = exported.ORDERED
	testChannelVersion = "1.0"

	trustingPeriod time.Duration = time.Hour * 24 * 7 * 2
	ubdPeriod      time.Duration = time.Hour * 24 * 7 * 3
<<<<<<< HEAD

	timeoutHeight            = 100
	timeoutTimestamp         = 100
	disabledTimeoutTimestamp = 0
	disabledTimeoutHeight    = 0
=======
	maxClockDrift  time.Duration = time.Second * 10
>>>>>>> 61753c8c
)

type KeeperTestSuite struct {
	suite.Suite

	cdc *codec.Codec

	chainA *TestChain
	chainB *TestChain
}

func (suite *KeeperTestSuite) SetupTest() {
	suite.chainA = NewTestChain(testClientIDA)
	suite.chainB = NewTestChain(testClientIDB)

	suite.cdc = suite.chainA.App.Codec()
}

func (suite *KeeperTestSuite) TestSetChannel() {
	ctx := suite.chainB.GetContext()
	_, found := suite.chainB.App.IBCKeeper.ChannelKeeper.GetChannel(ctx, testPort1, testChannel1)
	suite.False(found)

	channel := types.Channel{
		State:    exported.OPEN,
		Ordering: testChannelOrder,
		Counterparty: types.Counterparty{
			PortID:    testPort2,
			ChannelID: testChannel2,
		},
		ConnectionHops: []string{testConnectionIDA},
		Version:        testChannelVersion,
	}
	suite.chainB.App.IBCKeeper.ChannelKeeper.SetChannel(ctx, testPort1, testChannel1, channel)

	storedChannel, found := suite.chainB.App.IBCKeeper.ChannelKeeper.GetChannel(ctx, testPort1, testChannel1)
	suite.True(found)
	suite.Equal(channel, storedChannel)
}

func (suite KeeperTestSuite) TestGetAllChannels() {
	// Channel (Counterparty): A(C) -> C(B) -> B(A)
	counterparty1 := types.NewCounterparty(testPort1, testChannel1)
	counterparty2 := types.NewCounterparty(testPort2, testChannel2)
	counterparty3 := types.NewCounterparty(testPort3, testChannel3)

	channel1 := types.Channel{
		State:          exported.INIT,
		Ordering:       testChannelOrder,
		Counterparty:   counterparty3,
		ConnectionHops: []string{testConnectionIDA},
		Version:        testChannelVersion,
	}

	channel2 := types.Channel{
		State:          exported.INIT,
		Ordering:       testChannelOrder,
		Counterparty:   counterparty1,
		ConnectionHops: []string{testConnectionIDA},
		Version:        testChannelVersion,
	}

	channel3 := types.Channel{
		State:          exported.CLOSED,
		Ordering:       testChannelOrder,
		Counterparty:   counterparty2,
		ConnectionHops: []string{testConnectionIDA},
		Version:        testChannelVersion,
	}

	expChannels := []types.IdentifiedChannel{
		{Channel: channel1, PortIdentifier: testPort1, ChannelIdentifier: testChannel1},
		{Channel: channel2, PortIdentifier: testPort2, ChannelIdentifier: testChannel2},
		{Channel: channel3, PortIdentifier: testPort3, ChannelIdentifier: testChannel3},
	}

	ctx := suite.chainB.GetContext()
	suite.chainB.App.IBCKeeper.ChannelKeeper.SetChannel(ctx, testPort1, testChannel1, channel1)
	suite.chainB.App.IBCKeeper.ChannelKeeper.SetChannel(ctx, testPort2, testChannel2, channel2)
	suite.chainB.App.IBCKeeper.ChannelKeeper.SetChannel(ctx, testPort3, testChannel3, channel3)

	channels := suite.chainB.App.IBCKeeper.ChannelKeeper.GetAllChannels(ctx)
	suite.Require().Len(channels, len(expChannels))
	suite.Require().Equal(expChannels, channels)
}

func (suite *KeeperTestSuite) TestSetSequence() {
	ctx := suite.chainB.GetContext()
	_, found := suite.chainB.App.IBCKeeper.ChannelKeeper.GetNextSequenceSend(ctx, testPort1, testChannel1)
	suite.False(found)

	_, found = suite.chainB.App.IBCKeeper.ChannelKeeper.GetNextSequenceRecv(ctx, testPort1, testChannel1)
	suite.False(found)

	nextSeqSend, nextSeqRecv := uint64(10), uint64(10)
	suite.chainB.App.IBCKeeper.ChannelKeeper.SetNextSequenceSend(ctx, testPort1, testChannel1, nextSeqSend)
	suite.chainB.App.IBCKeeper.ChannelKeeper.SetNextSequenceRecv(ctx, testPort1, testChannel1, nextSeqRecv)

	storedNextSeqSend, found := suite.chainB.App.IBCKeeper.ChannelKeeper.GetNextSequenceSend(ctx, testPort1, testChannel1)
	suite.True(found)
	suite.Equal(nextSeqSend, storedNextSeqSend)

	storedNextSeqRecv, found := suite.chainB.App.IBCKeeper.ChannelKeeper.GetNextSequenceSend(ctx, testPort1, testChannel1)
	suite.True(found)
	suite.Equal(nextSeqRecv, storedNextSeqRecv)
}

func (suite *KeeperTestSuite) TestPackageCommitment() {
	ctx := suite.chainB.GetContext()
	seq := uint64(10)
	storedCommitment := suite.chainB.App.IBCKeeper.ChannelKeeper.GetPacketCommitment(ctx, testPort1, testChannel1, seq)
	suite.Equal([]byte(nil), storedCommitment)

	commitment := []byte("commitment")
	suite.chainB.App.IBCKeeper.ChannelKeeper.SetPacketCommitment(ctx, testPort1, testChannel1, seq, commitment)

	storedCommitment = suite.chainB.App.IBCKeeper.ChannelKeeper.GetPacketCommitment(ctx, testPort1, testChannel1, seq)
	suite.Equal(commitment, storedCommitment)
}

func (suite *KeeperTestSuite) TestSetPacketAcknowledgement() {
	ctx := suite.chainB.GetContext()
	seq := uint64(10)

	storedAckHash, found := suite.chainB.App.IBCKeeper.ChannelKeeper.GetPacketAcknowledgement(ctx, testPort1, testChannel1, seq)
	suite.False(found)
	suite.Nil(storedAckHash)

	ackHash := []byte("ackhash")
	suite.chainB.App.IBCKeeper.ChannelKeeper.SetPacketAcknowledgement(ctx, testPort1, testChannel1, seq, ackHash)

	storedAckHash, found = suite.chainB.App.IBCKeeper.ChannelKeeper.GetPacketAcknowledgement(ctx, testPort1, testChannel1, seq)
	suite.True(found)
	suite.Equal(ackHash, storedAckHash)
}

func TestKeeperTestSuite(t *testing.T) {
	suite.Run(t, new(KeeperTestSuite))
}

func commitNBlocks(chain *TestChain, n int) {
	for i := 0; i < n; i++ {
		chain.App.Commit()
		chain.App.BeginBlock(abci.RequestBeginBlock{Header: abci.Header{Height: chain.App.LastBlockHeight() + 1}})
	}
}

// commit current block and start the next block with the provided time
func commitBlockWithNewTimestamp(chain *TestChain, timestamp int64) {
	chain.App.Commit()
	chain.App.BeginBlock(abci.RequestBeginBlock{Header: abci.Header{Height: chain.App.LastBlockHeight() + 1, Time: time.Unix(timestamp, 0)}})
}

// nolint: unused
func queryProof(chain *TestChain, key []byte) (commitmenttypes.MerkleProof, uint64) {
	res := chain.App.Query(abci.RequestQuery{
		Path:   fmt.Sprintf("store/%s/key", ibctypes.StoreKey),
		Height: chain.App.LastBlockHeight(),
		Data:   key,
		Prove:  true,
	})

	proof := commitmenttypes.MerkleProof{
		Proof: res.Proof,
	}

	return proof, uint64(res.Height)
}

type TestChain struct {
	ClientID string
	App      *simapp.SimApp
	Header   ibctmtypes.Header
	Vals     *tmtypes.ValidatorSet
	Signers  []tmtypes.PrivValidator
}

func NewTestChain(clientID string) *TestChain {
	privVal := tmtypes.NewMockPV()

	pubKey, err := privVal.GetPubKey()
	if err != nil {
		panic(err)
	}

	validator := tmtypes.NewValidator(pubKey, 1)
	valSet := tmtypes.NewValidatorSet([]*tmtypes.Validator{validator})
	signers := []tmtypes.PrivValidator{privVal}
	now := time.Date(2020, 1, 2, 0, 0, 0, 0, time.UTC)

	header := ibctmtypes.CreateTestHeader(clientID, 1, now, valSet, signers)

	return &TestChain{
		ClientID: clientID,
		App:      simapp.Setup(false),
		Header:   header,
		Vals:     valSet,
		Signers:  signers,
	}
}

// Creates simple context for testing purposes
func (chain *TestChain) GetContext() sdk.Context {
	return chain.App.BaseApp.NewContext(false, abci.Header{ChainID: chain.Header.ChainID, Height: chain.Header.Height})
}

// createClient will create a client for clientChain on targetChain
func (chain *TestChain) CreateClient(client *TestChain) error {
	client.Header = nextHeader(client)
	// Commit and create a new block on appTarget to get a fresh CommitID
	client.App.Commit()
	commitID := client.App.LastCommitID()
	client.App.BeginBlock(abci.RequestBeginBlock{Header: abci.Header{Height: client.Header.Height, Time: client.Header.Time}})

	// Set HistoricalInfo on client chain after Commit
	ctxClient := client.GetContext()
	validator := staking.NewValidator(
		sdk.ValAddress(client.Vals.Validators[0].Address), client.Vals.Validators[0].PubKey, staking.Description{},
	)
	validator.Status = sdk.Bonded
	validator.Tokens = sdk.NewInt(1000000) // get one voting power
	validators := []staking.Validator{validator}
	histInfo := staking.HistoricalInfo{
		Header: abci.Header{
			AppHash: commitID.Hash,
		},
		Valset: validators,
	}
	client.App.StakingKeeper.SetHistoricalInfo(ctxClient, client.Header.Height, histInfo)

	// Create target ctx
	ctxTarget := chain.GetContext()

	// create client
	clientState, err := ibctmtypes.Initialize(client.ClientID, trustingPeriod, ubdPeriod, maxClockDrift, client.Header)
	if err != nil {
		return err
	}
	_, err = chain.App.IBCKeeper.ClientKeeper.CreateClient(ctxTarget, clientState, client.Header.ConsensusState())
	if err != nil {
		return err
	}
	return nil

	// _, _, err := simapp.SignCheckDeliver(
	// 	suite.T(),
	// 	suite.cdc,
	// 	suite.app.BaseApp,
	// 	ctx.BlockHeader(),
	// 	[]sdk.Msg{clienttypes.NewMsgCreateClient(clientID, clientexported.ClientTypeTendermint, consState, accountAddress)},
	// 	[]uint64{baseAccount.GetAccountNumber()},
	// 	[]uint64{baseAccount.GetSequence()},
	// 	true, true, accountPrivKey,
	// )
}

func (chain *TestChain) updateClient(client *TestChain) {
	// Create target ctx
	ctxTarget := chain.GetContext()

	// if clientState does not already exist, return without updating
	_, found := chain.App.IBCKeeper.ClientKeeper.GetClientState(
		ctxTarget, client.ClientID,
	)
	if !found {
		return
	}

	// always commit when updateClient and begin a new block
	client.App.Commit()
	commitID := client.App.LastCommitID()

	client.Header = nextHeader(client)
	client.App.BeginBlock(abci.RequestBeginBlock{Header: abci.Header{Height: client.Header.Height, Time: client.Header.Time}})

	// Set HistoricalInfo on client chain after Commit
	ctxClient := client.GetContext()
	validator := staking.NewValidator(
		sdk.ValAddress(client.Vals.Validators[0].Address), client.Vals.Validators[0].PubKey, staking.Description{},
	)
	validator.Status = sdk.Bonded
	validator.Tokens = sdk.NewInt(1000000)
	validators := []staking.Validator{validator}
	histInfo := staking.HistoricalInfo{
		Header: abci.Header{
			AppHash: commitID.Hash,
		},
		Valset: validators,
	}
	client.App.StakingKeeper.SetHistoricalInfo(ctxClient, client.Header.Height, histInfo)

	consensusState := ibctmtypes.ConsensusState{
		Height:       uint64(client.Header.Height),
		Timestamp:    client.Header.Time,
		Root:         commitmenttypes.NewMerkleRoot(commitID.Hash),
		ValidatorSet: client.Vals,
	}

	chain.App.IBCKeeper.ClientKeeper.SetClientConsensusState(
		ctxTarget, client.ClientID, uint64(client.Header.Height), consensusState,
	)
	chain.App.IBCKeeper.ClientKeeper.SetClientState(
		ctxTarget, ibctmtypes.NewClientState(client.ClientID, trustingPeriod, ubdPeriod, maxClockDrift, client.Header),
	)

	// _, _, err := simapp.SignCheckDeliver(
	// 	suite.T(),
	// 	suite.cdc,
	// 	suite.app.BaseApp,
	// 	ctx.BlockHeader(),
	// 	[]sdk.Msg{clienttypes.NewMsgUpdateClient(clientID, suite.header, accountAddress)},
	// 	[]uint64{baseAccount.GetAccountNumber()},
	// 	[]uint64{baseAccount.GetSequence()},
	// 	true, true, accountPrivKey,
	// )
	// suite.Require().NoError(err)
}

func (chain *TestChain) createConnection(
	connID, counterpartyConnID, clientID, counterpartyClientID string,
	state connectionexported.State,
) connectiontypes.ConnectionEnd {
	counterparty := connectiontypes.NewCounterparty(counterpartyClientID, counterpartyConnID, chain.App.IBCKeeper.ConnectionKeeper.GetCommitmentPrefix())
	connection := connectiontypes.ConnectionEnd{
		State:        state,
		ClientID:     clientID,
		Counterparty: counterparty,
		Versions:     connectiontypes.GetCompatibleVersions(),
	}
	ctx := chain.GetContext()
	chain.App.IBCKeeper.ConnectionKeeper.SetConnection(ctx, connID, connection)
	return connection
}

func (chain *TestChain) createChannel(
	portID, channelID, counterpartyPortID, counterpartyChannelID string,
	state exported.State, order exported.Order, connectionID string,
) types.Channel {
	counterparty := types.NewCounterparty(counterpartyPortID, counterpartyChannelID)
	channel := types.NewChannel(state, order, counterparty,
		[]string{connectionID}, "1.0",
	)
	ctx := chain.GetContext()
	chain.App.IBCKeeper.ChannelKeeper.SetChannel(ctx, portID, channelID, channel)
	return channel
}

func nextHeader(chain *TestChain) ibctmtypes.Header {
	return ibctmtypes.CreateTestHeader(chain.Header.ChainID, chain.Header.Height+1,
		chain.Header.Time.Add(time.Minute), chain.Vals, chain.Signers)
}

// Mocked types
// TODO: fix tests and replace for real proofs

var (
	_ commitmentexported.Proof = validProof{nil, nil, nil}
	_ commitmentexported.Proof = invalidProof{}
)

type (
	validProof struct {
		root  commitmentexported.Root
		path  commitmentexported.Path
		value []byte
	}
	invalidProof struct{}
)

func (validProof) GetCommitmentType() commitmentexported.Type {
	return commitmentexported.Merkle
}

func (proof validProof) VerifyMembership(
	root commitmentexported.Root, path commitmentexported.Path, value []byte,
) error {
	if bytes.Equal(root.GetHash(), proof.root.GetHash()) &&
		path.String() == proof.path.String() &&
		bytes.Equal(value, proof.value) {
		return nil
	}
	return errors.New("invalid proof")
}

func (validProof) VerifyNonMembership(root commitmentexported.Root, path commitmentexported.Path) error {
	return nil
}

func (validProof) ValidateBasic() error {
	return nil
}

func (validProof) IsEmpty() bool {
	return false
}

func (invalidProof) GetCommitmentType() commitmentexported.Type {
	return commitmentexported.Merkle
}

func (invalidProof) VerifyMembership(
	root commitmentexported.Root, path commitmentexported.Path, value []byte) error {
	return errors.New("proof failed")
}

func (invalidProof) VerifyNonMembership(root commitmentexported.Root, path commitmentexported.Path) error {
	return errors.New("proof failed")
}

func (invalidProof) ValidateBasic() error {
	return errors.New("invalid proof")
}

func (invalidProof) IsEmpty() bool {
	return true
}<|MERGE_RESOLUTION|>--- conflicted
+++ resolved
@@ -46,15 +46,12 @@
 
 	trustingPeriod time.Duration = time.Hour * 24 * 7 * 2
 	ubdPeriod      time.Duration = time.Hour * 24 * 7 * 3
-<<<<<<< HEAD
+  maxClockDrift  time.Duration = time.Second * 10
 
 	timeoutHeight            = 100
 	timeoutTimestamp         = 100
 	disabledTimeoutTimestamp = 0
 	disabledTimeoutHeight    = 0
-=======
-	maxClockDrift  time.Duration = time.Second * 10
->>>>>>> 61753c8c
 )
 
 type KeeperTestSuite struct {
