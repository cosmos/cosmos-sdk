package keeper_test

import (
	"bytes"
	"errors"
	"fmt"
	"testing"
	"time"

	"github.com/stretchr/testify/suite"
	abci "github.com/tendermint/tendermint/abci/types"
	tmtypes "github.com/tendermint/tendermint/types"

	"github.com/cosmos/cosmos-sdk/codec"
	"github.com/cosmos/cosmos-sdk/simapp"
	sdk "github.com/cosmos/cosmos-sdk/types"
	clientexported "github.com/cosmos/cosmos-sdk/x/ibc/02-client/exported"
	connectionexported "github.com/cosmos/cosmos-sdk/x/ibc/03-connection/exported"
	connectiontypes "github.com/cosmos/cosmos-sdk/x/ibc/03-connection/types"
	"github.com/cosmos/cosmos-sdk/x/ibc/04-channel/exported"
	"github.com/cosmos/cosmos-sdk/x/ibc/04-channel/types"
	ibctmtypes "github.com/cosmos/cosmos-sdk/x/ibc/07-tendermint/types"
	commitmentexported "github.com/cosmos/cosmos-sdk/x/ibc/23-commitment/exported"
	commitmenttypes "github.com/cosmos/cosmos-sdk/x/ibc/23-commitment/types"
	ibctypes "github.com/cosmos/cosmos-sdk/x/ibc/types"
	"github.com/cosmos/cosmos-sdk/x/staking"
)

// define constants used for testing
const (
	testClientType = clientexported.Tendermint

	testClientIDA     = "testclientida"
	testConnectionIDA = "connectionidatob"

	testClientIDB     = "testclientidb"
	testConnectionIDB = "connectionidbtoa"

	testPort1 = "firstport"
	testPort2 = "secondport"
	testPort3 = "thirdport"

	testChannel1 = "firstchannel"
	testChannel2 = "secondchannel"
	testChannel3 = "thirdchannel"

	testChannelOrder   = exported.ORDERED
	testChannelVersion = "1.0"

	testHeight = 1

	trustingPeriod time.Duration = time.Hour * 24 * 7 * 2
	ubdPeriod      time.Duration = time.Hour * 24 * 7 * 3
)

type KeeperTestSuite struct {
	suite.Suite

	cdc *codec.Codec

	chainA *TestChain
	chainB *TestChain
}

func (suite *KeeperTestSuite) SetupTest() {
	suite.chainA = NewTestChain(testClientIDA)
	suite.chainB = NewTestChain(testClientIDB)

	suite.cdc = suite.chainA.App.Codec()
}

func (suite *KeeperTestSuite) TestSetChannel() {
	ctx := suite.chainB.GetContext()
	_, found := suite.chainB.App.IBCKeeper.ChannelKeeper.GetChannel(ctx, testPort1, testChannel1)
	suite.False(found)

	channel := types.Channel{
		State:    exported.OPEN,
		Ordering: testChannelOrder,
		Counterparty: types.Counterparty{
			PortID:    testPort2,
			ChannelID: testChannel2,
		},
		ConnectionHops: []string{testConnectionIDA},
		Version:        testChannelVersion,
	}
	suite.chainB.App.IBCKeeper.ChannelKeeper.SetChannel(ctx, testPort1, testChannel1, channel)

	storedChannel, found := suite.chainB.App.IBCKeeper.ChannelKeeper.GetChannel(ctx, testPort1, testChannel1)
	suite.True(found)
	suite.Equal(channel, storedChannel)
}

func (suite KeeperTestSuite) TestGetAllChannels() {
	// Channel (Counterparty): A(C) -> C(B) -> B(A)
	counterparty1 := types.NewCounterparty(testPort1, testChannel1)
	counterparty2 := types.NewCounterparty(testPort2, testChannel2)
	counterparty3 := types.NewCounterparty(testPort3, testChannel3)

	channel1 := types.Channel{
		State:          exported.INIT,
		Ordering:       testChannelOrder,
		Counterparty:   counterparty3,
		ConnectionHops: []string{testConnectionIDA},
		Version:        testChannelVersion,
	}

	channel2 := types.Channel{
		State:          exported.INIT,
		Ordering:       testChannelOrder,
		Counterparty:   counterparty1,
		ConnectionHops: []string{testConnectionIDA},
		Version:        testChannelVersion,
	}

	channel3 := types.Channel{
		State:          exported.CLOSED,
		Ordering:       testChannelOrder,
		Counterparty:   counterparty2,
		ConnectionHops: []string{testConnectionIDA},
		Version:        testChannelVersion,
	}

	expChannels := []types.Channel{channel1, channel2, channel3}

	ctx := suite.chainB.GetContext()
	suite.chainB.App.IBCKeeper.ChannelKeeper.SetChannel(ctx, testPort1, testChannel1, expChannels[0])
	suite.chainB.App.IBCKeeper.ChannelKeeper.SetChannel(ctx, testPort2, testChannel2, expChannels[1])
	suite.chainB.App.IBCKeeper.ChannelKeeper.SetChannel(ctx, testPort3, testChannel3, expChannels[2])

	channels := suite.chainB.App.IBCKeeper.ChannelKeeper.GetAllChannels(ctx)
	suite.Require().Len(channels, len(expChannels))
	suite.Require().Equal(expChannels, channels)
}

func (suite *KeeperTestSuite) TestSetChannelCapability() {
	ctx := suite.chainB.GetContext()
	_, found := suite.chainB.App.IBCKeeper.ChannelKeeper.GetChannelCapability(ctx, testPort1, testChannel1)
	suite.False(found)

	channelCap := "test-channel-capability"
	suite.chainB.App.IBCKeeper.ChannelKeeper.SetChannelCapability(ctx, testPort1, testChannel1, channelCap)

	storedChannelCap, found := suite.chainB.App.IBCKeeper.ChannelKeeper.GetChannelCapability(ctx, testPort1, testChannel1)
	suite.True(found)
	suite.Equal(channelCap, storedChannelCap)
}

func (suite *KeeperTestSuite) TestSetSequence() {
	ctx := suite.chainB.GetContext()
	_, found := suite.chainB.App.IBCKeeper.ChannelKeeper.GetNextSequenceSend(ctx, testPort1, testChannel1)
	suite.False(found)

	_, found = suite.chainB.App.IBCKeeper.ChannelKeeper.GetNextSequenceRecv(ctx, testPort1, testChannel1)
	suite.False(found)

	nextSeqSend, nextSeqRecv := uint64(10), uint64(10)
	suite.chainB.App.IBCKeeper.ChannelKeeper.SetNextSequenceSend(ctx, testPort1, testChannel1, nextSeqSend)
	suite.chainB.App.IBCKeeper.ChannelKeeper.SetNextSequenceRecv(ctx, testPort1, testChannel1, nextSeqRecv)

	storedNextSeqSend, found := suite.chainB.App.IBCKeeper.ChannelKeeper.GetNextSequenceSend(ctx, testPort1, testChannel1)
	suite.True(found)
	suite.Equal(nextSeqSend, storedNextSeqSend)

	storedNextSeqRecv, found := suite.chainB.App.IBCKeeper.ChannelKeeper.GetNextSequenceSend(ctx, testPort1, testChannel1)
	suite.True(found)
	suite.Equal(nextSeqRecv, storedNextSeqRecv)
}

func (suite *KeeperTestSuite) TestPackageCommitment() {
	ctx := suite.chainB.GetContext()
	seq := uint64(10)
	storedCommitment := suite.chainB.App.IBCKeeper.ChannelKeeper.GetPacketCommitment(ctx, testPort1, testChannel1, seq)
	suite.Equal([]byte(nil), storedCommitment)

	commitment := []byte("commitment")
	suite.chainB.App.IBCKeeper.ChannelKeeper.SetPacketCommitment(ctx, testPort1, testChannel1, seq, commitment)

	storedCommitment = suite.chainB.App.IBCKeeper.ChannelKeeper.GetPacketCommitment(ctx, testPort1, testChannel1, seq)
	suite.Equal(commitment, storedCommitment)
}

func (suite *KeeperTestSuite) TestSetPacketAcknowledgement() {
	ctx := suite.chainB.GetContext()
	seq := uint64(10)

	storedAckHash, found := suite.chainB.App.IBCKeeper.ChannelKeeper.GetPacketAcknowledgement(ctx, testPort1, testChannel1, seq)
	suite.False(found)
	suite.Nil(storedAckHash)

	ackHash := []byte("ackhash")
	suite.chainB.App.IBCKeeper.ChannelKeeper.SetPacketAcknowledgement(ctx, testPort1, testChannel1, seq, ackHash)

	storedAckHash, found = suite.chainB.App.IBCKeeper.ChannelKeeper.GetPacketAcknowledgement(ctx, testPort1, testChannel1, seq)
	suite.True(found)
	suite.Equal(ackHash, storedAckHash)
}

func TestKeeperTestSuite(t *testing.T) {
	suite.Run(t, new(KeeperTestSuite))
}

func commitNBlocks(chain *TestChain, n int) {
	for i := 0; i < n; i++ {
		chain.App.Commit()
		chain.App.BeginBlock(abci.RequestBeginBlock{Header: abci.Header{Height: chain.App.LastBlockHeight() + 1}})
	}
}

// nolint: unused
func (suite *KeeperTestSuite) queryProof(key []byte) (commitmenttypes.MerkleProof, int64) {
	res := suite.chainB.App.Query(abci.RequestQuery{
		Path:   fmt.Sprintf("store/%s/key", ibctypes.StoreKey),
		Height: suite.chainB.App.LastBlockHeight(),
		Data:   key,
		Prove:  true,
	})

	proof := commitmenttypes.MerkleProof{
		Proof: res.Proof,
	}

	return proof, res.Height
}

type TestChain struct {
	ClientID string
	App      *simapp.SimApp
	Header   ibctmtypes.Header
	Vals     *tmtypes.ValidatorSet
	Signers  []tmtypes.PrivValidator
}

func NewTestChain(clientID string) *TestChain {
	privVal := tmtypes.NewMockPV()
	validator := tmtypes.NewValidator(privVal.GetPubKey(), 1)
	valSet := tmtypes.NewValidatorSet([]*tmtypes.Validator{validator})
	signers := []tmtypes.PrivValidator{privVal}
	now := time.Date(2020, 1, 2, 0, 0, 0, 0, time.UTC)

	header := ibctmtypes.CreateTestHeader(clientID, 1, now, valSet, valSet, signers)

	return &TestChain{
		ClientID: clientID,
		App:      simapp.Setup(false),
		Header:   header,
		Vals:     valSet,
		Signers:  signers,
	}
}

// Creates simple context for testing purposes
func (chain *TestChain) GetContext() sdk.Context {
	return chain.App.BaseApp.NewContext(false, abci.Header{ChainID: chain.Header.ChainID, Height: chain.Header.Height})
}

// createClient will create a client for clientChain on targetChain
func (chain *TestChain) CreateClient(client *TestChain) error {
	client.Header = nextHeader(client)
	// Commit and create a new block on appTarget to get a fresh CommitID
	client.App.Commit()
	commitID := client.App.LastCommitID()
	client.App.BeginBlock(abci.RequestBeginBlock{Header: abci.Header{Height: client.Header.Height, Time: client.Header.Time}})

	// Set HistoricalInfo on client chain after Commit
	ctxClient := client.GetContext()
	validator := staking.NewValidator(
		sdk.ValAddress(client.Vals.Validators[0].Address), client.Vals.Validators[0].PubKey, staking.Description{},
	)
	validator.Status = sdk.Bonded
	validator.Tokens = sdk.NewInt(1000000) // get one voting power
	validators := []staking.Validator{validator}
	histInfo := staking.HistoricalInfo{
		Header: abci.Header{
			AppHash: commitID.Hash,
		},
		Valset: validators,
	}
	client.App.StakingKeeper.SetHistoricalInfo(ctxClient, client.Header.Height, histInfo)

	// Create target ctx
	ctxTarget := chain.GetContext()

	// create client
	clientState, err := ibctmtypes.Initialize(client.ClientID, trustingPeriod, ubdPeriod, client.Header)
	if err != nil {
		return err
	}
	_, err = chain.App.IBCKeeper.ClientKeeper.CreateClient(ctxTarget, clientState, client.Header.ConsensusState())
	if err != nil {
		return err
	}
	return nil

	// _, _, err := simapp.SignCheckDeliver(
	// 	suite.T(),
	// 	suite.cdc,
	// 	suite.app.BaseApp,
	// 	ctx.BlockHeader(),
	// 	[]sdk.Msg{clienttypes.NewMsgCreateClient(clientID, clientexported.ClientTypeTendermint, consState, accountAddress)},
	// 	[]uint64{baseAccount.GetAccountNumber()},
	// 	[]uint64{baseAccount.GetSequence()},
	// 	true, true, accountPrivKey,
	// )
}

func (chain *TestChain) updateClient(client *TestChain) {
	// Create target ctx
	ctxTarget := chain.GetContext()

	// if clientState does not already exist, return without updating
	_, found := chain.App.IBCKeeper.ClientKeeper.GetClientState(
		ctxTarget, client.ClientID,
	)
	if !found {
		return
	}

	// always commit when updateClient and begin a new block
	client.App.Commit()
	commitID := client.App.LastCommitID()

	client.Header = nextHeader(client)
	client.App.BeginBlock(abci.RequestBeginBlock{Header: abci.Header{Height: client.Header.Height, Time: client.Header.Time}})

	// Set HistoricalInfo on client chain after Commit
	ctxClient := client.GetContext()
	validator := staking.NewValidator(
		sdk.ValAddress(client.Vals.Validators[0].Address), client.Vals.Validators[0].PubKey, staking.Description{},
	)
	validator.Status = sdk.Bonded
	validator.Tokens = sdk.NewInt(1000000)
	validators := []staking.Validator{validator}
	histInfo := staking.HistoricalInfo{
		Header: abci.Header{
			AppHash: commitID.Hash,
		},
		Valset: validators,
	}
	client.App.StakingKeeper.SetHistoricalInfo(ctxClient, client.Header.Height, histInfo)

	consensusState := ibctmtypes.ConsensusState{
		Height:       uint64(client.Header.Height),
		Timestamp:    client.Header.Time,
		Root:         commitmenttypes.NewMerkleRoot(commitID.Hash),
		ValidatorSet: client.Vals,
	}

	chain.App.IBCKeeper.ClientKeeper.SetClientConsensusState(
		ctxTarget, client.ClientID, uint64(client.Header.Height), consensusState,
	)
	chain.App.IBCKeeper.ClientKeeper.SetClientState(
		ctxTarget, ibctmtypes.NewClientState(client.ClientID, trustingPeriod, ubdPeriod, client.Header),
	)

	// _, _, err := simapp.SignCheckDeliver(
	// 	suite.T(),
	// 	suite.cdc,
	// 	suite.app.BaseApp,
	// 	ctx.BlockHeader(),
	// 	[]sdk.Msg{clienttypes.NewMsgUpdateClient(clientID, suite.header, accountAddress)},
	// 	[]uint64{baseAccount.GetAccountNumber()},
	// 	[]uint64{baseAccount.GetSequence()},
	// 	true, true, accountPrivKey,
	// )
	// suite.Require().NoError(err)
}

func (chain *TestChain) createConnection(
	connID, counterpartyConnID, clientID, counterpartyClientID string,
	state connectionexported.State,
) connectiontypes.ConnectionEnd {
	counterparty := connectiontypes.NewCounterparty(counterpartyClientID, counterpartyConnID, chain.App.IBCKeeper.ConnectionKeeper.GetCommitmentPrefix())
	connection := connectiontypes.ConnectionEnd{
		State:        state,
		ClientID:     clientID,
		Counterparty: counterparty,
		Versions:     connectiontypes.GetCompatibleVersions(),
	}
	ctx := chain.GetContext()
	chain.App.IBCKeeper.ConnectionKeeper.SetConnection(ctx, connID, connection)
	return connection
}

func (chain *TestChain) createChannel(
	portID, channelID, counterpartyPortID, counterpartyChannelID string,
	state exported.State, order exported.Order, connectionID string,
) types.Channel {
	counterparty := types.NewCounterparty(counterpartyPortID, counterpartyChannelID)
	channel := types.NewChannel(state, order, counterparty,
		[]string{connectionID}, "1.0",
	)
	ctx := chain.GetContext()
	chain.App.IBCKeeper.ChannelKeeper.SetChannel(ctx, portID, channelID, channel)
	return channel
}

func nextHeader(chain *TestChain) ibctmtypes.Header {
	return ibctmtypes.CreateTestHeader(chain.Header.ChainID, chain.Header.Height+1,
		chain.Header.Time.Add(time.Minute), chain.Vals, chain.Vals, chain.Signers)
}

// Mocked types
// TODO: fix tests and replace for real proofs

var (
<<<<<<< HEAD
	_ commitment.ProofI = validProof{nil, nil, nil}
	_ commitment.ProofI = invalidProof{}
=======
	_ commitmentexported.Proof = validProof{}
	_ commitmentexported.Proof = invalidProof{}
>>>>>>> 04a1f6f8
)

type (
	validProof struct {
		root  commitment.RootI
		path  commitment.PathI
		value []byte
	}
	invalidProof struct{}
)

func (validProof) GetCommitmentType() commitmentexported.Type {
	return commitmentexported.Merkle
}

<<<<<<< HEAD
func (proof validProof) VerifyMembership(
	root commitment.RootI, path commitment.PathI, value []byte) error {
	if bytes.Equal(root.GetHash(), proof.root.GetHash()) &&
		(path.String() == proof.path.String()) &&
		bytes.Equal(value, proof.value) {
		return nil
	} else {
		return errors.New("invalid proof")
	}
=======
func (validProof) VerifyMembership(
	root commitmentexported.Root, path commitmentexported.Path, value []byte) error {
	return nil
>>>>>>> 04a1f6f8
}

func (validProof) VerifyNonMembership(root commitmentexported.Root, path commitmentexported.Path) error {
	return nil
}

func (validProof) ValidateBasic() error {
	return nil
}

func (validProof) IsEmpty() bool {
	return false
}

func (invalidProof) GetCommitmentType() commitmentexported.Type {
	return commitmentexported.Merkle
}

func (invalidProof) VerifyMembership(
	root commitmentexported.Root, path commitmentexported.Path, value []byte) error {
	return errors.New("proof failed")
}

func (invalidProof) VerifyNonMembership(root commitmentexported.Root, path commitmentexported.Path) error {
	return errors.New("proof failed")
}

func (invalidProof) ValidateBasic() error {
	return errors.New("invalid proof")
}

func (invalidProof) IsEmpty() bool {
	return true
}<|MERGE_RESOLUTION|>--- conflicted
+++ resolved
@@ -404,19 +404,14 @@
 // TODO: fix tests and replace for real proofs
 
 var (
-<<<<<<< HEAD
-	_ commitment.ProofI = validProof{nil, nil, nil}
-	_ commitment.ProofI = invalidProof{}
-=======
-	_ commitmentexported.Proof = validProof{}
+	_ commitmentexported.Proof = validProof{nil, nil, nil}
 	_ commitmentexported.Proof = invalidProof{}
->>>>>>> 04a1f6f8
 )
 
 type (
 	validProof struct {
-		root  commitment.RootI
-		path  commitment.PathI
+		root  commitmentexported.Root
+		path  commitmentexported.Path
 		value []byte
 	}
 	invalidProof struct{}
@@ -426,21 +421,15 @@
 	return commitmentexported.Merkle
 }
 
-<<<<<<< HEAD
 func (proof validProof) VerifyMembership(
-	root commitment.RootI, path commitment.PathI, value []byte) error {
+	root commitmentexported.Root, path commitmentexported.Path, value []byte,
+) error {
 	if bytes.Equal(root.GetHash(), proof.root.GetHash()) &&
-		(path.String() == proof.path.String()) &&
+		path.String() == proof.path.String() &&
 		bytes.Equal(value, proof.value) {
 		return nil
-	} else {
-		return errors.New("invalid proof")
-	}
-=======
-func (validProof) VerifyMembership(
-	root commitmentexported.Root, path commitmentexported.Path, value []byte) error {
-	return nil
->>>>>>> 04a1f6f8
+	}
+	return errors.New("invalid proof")
 }
 
 func (validProof) VerifyNonMembership(root commitmentexported.Root, path commitmentexported.Path) error {
