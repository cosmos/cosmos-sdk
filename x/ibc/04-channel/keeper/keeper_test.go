--- conflicted
+++ resolved
@@ -74,24 +74,11 @@
 	_, found := suite.chainB.App.IBCKeeper.ChannelKeeper.GetChannel(ctx, testPort1, testChannel1)
 	suite.False(found)
 
-<<<<<<< HEAD
-	channel := types.Channel{
-		State:    ibctypes.OPEN,
-		Ordering: testChannelOrder,
-		Counterparty: types.Counterparty{
-			PortID:    testPort2,
-			ChannelID: testChannel2,
-		},
-		ConnectionHops: []string{testConnectionIDA},
-		Version:        testChannelVersion,
-	}
-=======
 	counterparty2 := types.NewCounterparty(testPort2, testChannel2)
 	channel := types.NewChannel(
-		exported.INIT, testChannelOrder,
+		ibctypes.INIT, testChannelOrder,
 		counterparty2, []string{testConnectionIDA}, testChannelVersion,
 	)
->>>>>>> cf5c8465
 	suite.chainB.App.IBCKeeper.ChannelKeeper.SetChannel(ctx, testPort1, testChannel1, channel)
 
 	storedChannel, found := suite.chainB.App.IBCKeeper.ChannelKeeper.GetChannel(ctx, testPort1, testChannel1)
@@ -105,44 +92,18 @@
 	counterparty2 := types.NewCounterparty(testPort2, testChannel2)
 	counterparty3 := types.NewCounterparty(testPort3, testChannel3)
 
-<<<<<<< HEAD
-	channel1 := types.Channel{
-		State:          ibctypes.INIT,
-		Ordering:       testChannelOrder,
-		Counterparty:   counterparty3,
-		ConnectionHops: []string{testConnectionIDA},
-		Version:        testChannelVersion,
-	}
-
-	channel2 := types.Channel{
-		State:          ibctypes.INIT,
-		Ordering:       testChannelOrder,
-		Counterparty:   counterparty1,
-		ConnectionHops: []string{testConnectionIDA},
-		Version:        testChannelVersion,
-	}
-
-	channel3 := types.Channel{
-		State:          ibctypes.CLOSED,
-		Ordering:       testChannelOrder,
-		Counterparty:   counterparty2,
-		ConnectionHops: []string{testConnectionIDA},
-		Version:        testChannelVersion,
-	}
-=======
 	channel1 := types.NewChannel(
-		exported.INIT, testChannelOrder,
+		ibctypes.INIT, testChannelOrder,
 		counterparty3, []string{testConnectionIDA}, testChannelVersion,
 	)
 	channel2 := types.NewChannel(
-		exported.INIT, testChannelOrder,
+		ibctypes.INIT, testChannelOrder,
 		counterparty1, []string{testConnectionIDA}, testChannelVersion,
 	)
 	channel3 := types.NewChannel(
-		exported.CLOSED, testChannelOrder,
+		ibctypes.CLOSED, testChannelOrder,
 		counterparty2, []string{testConnectionIDA}, testChannelVersion,
 	)
->>>>>>> cf5c8465
 
 	expChannels := []types.IdentifiedChannel{
 		types.NewIdentifiedChannel(testPort1, testChannel1, channel1),
