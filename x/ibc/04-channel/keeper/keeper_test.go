--- conflicted
+++ resolved
@@ -4,45 +4,6 @@
 	"testing"
 
 	"github.com/stretchr/testify/suite"
-<<<<<<< HEAD
-	abci "github.com/tendermint/tendermint/abci/types"
-	tmencoding "github.com/tendermint/tendermint/crypto/encoding"
-	tmproto "github.com/tendermint/tendermint/proto/types"
-	tmtypes "github.com/tendermint/tendermint/types"
-
-	"github.com/cosmos/cosmos-sdk/codec"
-	"github.com/cosmos/cosmos-sdk/simapp"
-	sdk "github.com/cosmos/cosmos-sdk/types"
-	connectiontypes "github.com/cosmos/cosmos-sdk/x/ibc/03-connection/types"
-	"github.com/cosmos/cosmos-sdk/x/ibc/04-channel/types"
-	ibctmtypes "github.com/cosmos/cosmos-sdk/x/ibc/07-tendermint/types"
-	commitmenttypes "github.com/cosmos/cosmos-sdk/x/ibc/23-commitment/types"
-	host "github.com/cosmos/cosmos-sdk/x/ibc/24-host"
-	ibckeeper "github.com/cosmos/cosmos-sdk/x/ibc/keeper"
-
-	stakingtypes "github.com/cosmos/cosmos-sdk/x/staking/types"
-)
-
-// define constants used for testing
-const (
-	testClientIDA     = "testclientida"
-	testConnectionIDA = "connectionidatob"
-
-	testClientIDB     = "testclientidb"
-	testConnectionIDB = "connectionidbtoa"
-
-	testPort1 = "firstport"
-	testPort2 = "secondport"
-	testPort3 = "thirdport"
-
-	testChannel1 = "firstchannel"
-	testChannel2 = "secondchannel"
-	testChannel3 = "thirdchannel"
-
-	testChannelOrder   = types.ORDERED
-	testChannelVersion = "1.0"
-=======
->>>>>>> 5dfc4a2e
 
 	clientexported "github.com/cosmos/cosmos-sdk/x/ibc/02-client/exported"
 	"github.com/cosmos/cosmos-sdk/x/ibc/04-channel/types"
@@ -340,260 +301,4 @@
 	storedAckHash, found = suite.chainA.App.IBCKeeper.ChannelKeeper.GetPacketAcknowledgement(ctxA, channelA.PortID, channelA.ID, seq)
 	suite.True(found)
 	suite.Equal(ackHash, storedAckHash)
-<<<<<<< HEAD
-}
-
-func TestKeeperTestSuite(t *testing.T) {
-	suite.Run(t, new(KeeperTestSuite))
-}
-
-func commitNBlocks(chain *TestChain, n int) {
-	for i := 0; i < n; i++ {
-		chain.App.Commit()
-		chain.App.BeginBlock(abci.RequestBeginBlock{Header: abci.Header{Height: chain.App.LastBlockHeight() + 1}})
-	}
-}
-
-// commit current block and start the next block with the provided time
-func commitBlockWithNewTimestamp(chain *TestChain, timestamp int64) {
-	chain.App.Commit()
-	chain.App.BeginBlock(abci.RequestBeginBlock{Header: abci.Header{Height: chain.App.LastBlockHeight() + 1, Time: time.Unix(timestamp, 0)}})
-}
-
-// nolint: unused
-func queryProof(chain *TestChain, key []byte) ([]byte, uint64) {
-	res := chain.App.Query(abci.RequestQuery{
-		Path:   fmt.Sprintf("store/%s/key", host.StoreKey),
-		Height: chain.App.LastBlockHeight(),
-		Data:   key,
-		Prove:  true,
-	})
-
-	merkleProof := commitmenttypes.MerkleProof{
-		Proof: res.Proof,
-	}
-
-	proof, _ := chain.App.AppCodec().MarshalBinaryBare(&merkleProof)
-
-	return proof, uint64(res.Height)
-}
-
-type TestChain struct {
-	ClientID string
-	App      *simapp.SimApp
-	Header   ibctmtypes.Header
-	Vals     *tmproto.ValidatorSet
-	Signers  []tmtypes.PrivValidator
-}
-
-func NewTestChain(clientID string) *TestChain {
-	privVal := tmtypes.NewMockPV()
-
-	pubKey, err := privVal.GetPubKey()
-	if err != nil {
-		panic(err)
-	}
-
-	validator := tmtypes.NewValidator(pubKey, 1)
-	valSet, err := tmtypes.NewValidatorSet([]*tmtypes.Validator{validator}).ToProto()
-	if err != nil {
-		panic(err)
-	}
-	signers := []tmtypes.PrivValidator{privVal}
-	now := time.Date(2020, 1, 2, 0, 0, 0, 0, time.UTC)
-
-	header := ibctmtypes.CreateTestHeader(clientID, 1, now, valSet, signers)
-
-	return &TestChain{
-		ClientID: clientID,
-		App:      simapp.Setup(false),
-		Header:   header,
-		Vals:     valSet,
-		Signers:  signers,
-	}
-}
-
-// Creates simple context for testing purposes
-func (chain *TestChain) GetContext() sdk.Context {
-	return chain.App.BaseApp.NewContext(false, abci.Header{ChainID: chain.Header.SignedHeader.Header.ChainID, Height: int64(chain.Header.GetHeight())})
-}
-
-// createClient will create a client for clientChain on targetChain
-func (chain *TestChain) CreateClient(client *TestChain) error {
-	client.Header = nextHeader(client)
-	// Commit and create a new block on appTarget to get a fresh CommitID
-	client.App.Commit()
-	commitID := client.App.LastCommitID()
-	client.App.BeginBlock(abci.RequestBeginBlock{Header: abci.Header{Height: int64(client.Header.GetHeight()), Time: client.Header.GetTime()}})
-
-	// Set HistoricalInfo on client chain after Commit
-	ctxClient := client.GetContext()
-
-	pk, err := tmencoding.PubKeyFromProto(&client.Vals.Validators[0].PubKey)
-	if err != nil {
-		return err
-	}
-
-	validator := staking.NewValidator(
-		sdk.ValAddress(client.Vals.Validators[0].Address), pk, staking.Description{},
-	)
-	validator.Status = sdk.Bonded
-	validator.Tokens = sdk.NewInt(1000000) // get one voting power
-	validators := []stakingtypes.Validator{validator}
-	histInfo := stakingtypes.HistoricalInfo{
-		Header: abci.Header{
-			AppHash: commitID.Hash,
-		},
-		Valset: validators,
-	}
-	client.App.StakingKeeper.SetHistoricalInfo(ctxClient, int64(client.Header.GetHeight()), histInfo)
-
-	// Create target ctx
-	ctxTarget := chain.GetContext()
-
-	// create client
-	clientState, err := ibctmtypes.Initialize(client.ClientID, ibctmtypes.DefaultTrustLevel, trustingPeriod, ubdPeriod, maxClockDrift, client.Header, commitmenttypes.GetSDKSpecs())
-	if err != nil {
-		return err
-	}
-	_, err = chain.App.IBCKeeper.ClientKeeper.CreateClient(ctxTarget, clientState, client.Header.ConsensusState())
-	if err != nil {
-		return err
-	}
-	return nil
-
-	// _, _, err := simapp.SignCheckDeliver(
-	// 	suite.T(),
-	// 	suite.cdc,
-	// 	suite.app.BaseApp,
-	// 	ctx.BlockHeader(),
-	// 	[]sdk.Msg{clienttypes.NewMsgCreateClient(clientID, clientexported.ClientTypeTendermint, consState, accountAddress)},
-	// 	[]uint64{baseAccount.GetAccountNumber()},
-	// 	[]uint64{baseAccount.GetSequence()},
-	// 	true, true, accountPrivKey,
-	// )
-}
-
-func (chain *TestChain) updateClient(client *TestChain) {
-	// Create target ctx
-	ctxTarget := chain.GetContext()
-
-	// if clientState does not already exist, return without updating
-	_, found := chain.App.IBCKeeper.ClientKeeper.GetClientState(
-		ctxTarget, client.ClientID,
-	)
-	if !found {
-		return
-	}
-
-	// always commit when updateClient and begin a new block
-	client.App.Commit()
-	commitID := client.App.LastCommitID()
-
-	client.Header = nextHeader(client)
-	client.App.BeginBlock(abci.RequestBeginBlock{Header: abci.Header{Height: int64(client.Header.GetHeight()), Time: client.Header.GetTime()}})
-
-	// Set HistoricalInfo on client chain after Commit
-	ctxClient := client.GetContext()
-	pk, _ := tmencoding.PubKeyFromProto(&client.Vals.Validators[0].PubKey)
-	validator := staking.NewValidator(
-		sdk.ValAddress(client.Vals.Validators[0].Address), pk, staking.Description{},
-	)
-	validator.Status = sdk.Bonded
-	validator.Tokens = sdk.NewInt(1000000)
-	validators := []stakingtypes.Validator{validator}
-	histInfo := stakingtypes.HistoricalInfo{
-		Header: abci.Header{
-			AppHash: commitID.Hash,
-		},
-		Valset: validators,
-	}
-	client.App.StakingKeeper.SetHistoricalInfo(ctxClient, int64(client.Header.GetHeight()), histInfo)
-
-	consensusState := ibctmtypes.ConsensusState{
-		Height:       client.Header.GetHeight(),
-		Timestamp:    client.Header.GetTime(),
-		Root:         commitmenttypes.NewMerkleRoot(commitID.Hash),
-		ValidatorSet: client.Vals,
-	}
-
-	chain.App.IBCKeeper.ClientKeeper.SetClientConsensusState(
-		ctxTarget, client.ClientID, client.Header.GetHeight(), consensusState,
-	)
-	chain.App.IBCKeeper.ClientKeeper.SetClientState(
-		ctxTarget, ibctmtypes.NewClientState(client.ClientID, ibctmtypes.DefaultTrustLevel, trustingPeriod, ubdPeriod, maxClockDrift, client.Header, commitmenttypes.GetSDKSpecs()),
-	)
-
-	// _, _, err := simapp.SignCheckDeliver(
-	// 	suite.T(),
-	// 	suite.cdc,
-	// 	suite.app.BaseApp,
-	// 	ctx.BlockHeader(),
-	// 	[]sdk.Msg{clienttypes.NewMsgUpdateClient(clientID, suite.header, accountAddress)},
-	// 	[]uint64{baseAccount.GetAccountNumber()},
-	// 	[]uint64{baseAccount.GetSequence()},
-	// 	true, true, accountPrivKey,
-	// )
-	// suite.Require().NoError(err)
-}
-
-func (chain *TestChain) createConnection(
-	connID, counterpartyConnID, clientID, counterpartyClientID string,
-	state connectiontypes.State,
-) connectiontypes.ConnectionEnd {
-	counterparty := connectiontypes.NewCounterparty(counterpartyClientID, counterpartyConnID, commitmenttypes.NewMerklePrefix(chain.App.IBCKeeper.ConnectionKeeper.GetCommitmentPrefix().Bytes()))
-	connection := connectiontypes.ConnectionEnd{
-		State:        state,
-		ClientID:     clientID,
-		Counterparty: counterparty,
-		Versions:     connectiontypes.GetCompatibleVersions(),
-	}
-	ctx := chain.GetContext()
-	chain.App.IBCKeeper.ConnectionKeeper.SetConnection(ctx, connID, connection)
-	return connection
-}
-
-func (chain *TestChain) createChannel(
-	portID, channelID, counterpartyPortID, counterpartyChannelID string,
-	state types.State, order types.Order, connectionID string,
-) types.Channel {
-	counterparty := types.NewCounterparty(counterpartyPortID, counterpartyChannelID)
-
-	// sets channel with given state
-	channel := types.NewChannel(state, order, counterparty,
-		[]string{connectionID}, testChannelVersion,
-	)
-	ctx := chain.GetContext()
-	chain.App.IBCKeeper.ChannelKeeper.SetChannel(ctx, portID, channelID, channel)
-	return channel
-}
-
-// storePacketCommitment is a helper function that sets a packet commitment in the Channel Keeper.
-func (chain *TestChain) storePacketCommitment(ctx sdk.Context, portID, channelID string, sequence uint64) {
-	chain.App.IBCKeeper.ChannelKeeper.SetPacketCommitment(ctx, portID, channelID, sequence, testPacketCommitment)
-}
-
-// storeAcknowledgement is a helper function that sets a packet commitment in the Channel Keeper.
-func (chain *TestChain) storeAcknowledgement(ctx sdk.Context, portID, channelID string, sequence uint64) {
-	chain.App.IBCKeeper.ChannelKeeper.SetPacketAcknowledgement(ctx, portID, channelID, sequence, testAcknowledgement)
-}
-
-func nextHeader(chain *TestChain) ibctmtypes.Header {
-	return ibctmtypes.CreateTestHeader(chain.Header.SignedHeader.Header.ChainID, int64(chain.Header.GetHeight())+1,
-		chain.Header.GetTime().Add(time.Minute), chain.Vals, chain.Signers)
-}
-
-// Mocked types
-
-type mockSuccessPacket struct{}
-
-// GetBytes returns the serialised packet data
-func (mp mockSuccessPacket) GetBytes() []byte { return []byte("THIS IS A SUCCESS PACKET") }
-
-type mockFailPacket struct{}
-
-// GetBytes returns the serialised packet data (without timeout)
-func (mp mockFailPacket) GetBytes() []byte { return []byte("THIS IS A FAILURE PACKET") }
-=======
-}
->>>>>>> 5dfc4a2e
+}