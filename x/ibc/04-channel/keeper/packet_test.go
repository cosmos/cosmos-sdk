--- conflicted
+++ resolved
@@ -255,11 +255,7 @@
 	packetKey := ibctypes.KeyPacketAcknowledgement(testPort2, testChannel2, 1)
 
 	ack := transfertypes.FungibleTokenPacketAcknowledgement{
-<<<<<<< HEAD
-		Error: nil,
-=======
 		Success: true,
->>>>>>> 5f6c2b6e
 	}.GetBytes()
 
 	testCases := []testCase{
