--- conflicted
+++ resolved
@@ -85,16 +85,12 @@
 	}
 
 	switch channel.Ordering {
-<<<<<<< HEAD
 	case ibctypes.ORDERED:
-=======
-	case exported.ORDERED:
 		// check that packet has not been received
 		if nextSequenceRecv > packet.GetSequence() {
 			return nil, sdkerrors.Wrap(types.ErrInvalidPacket, "packet already received")
 		}
 
->>>>>>> f2a331fd
 		// check that the recv sequence is as claimed
 		err = k.connectionKeeper.VerifyNextSequenceRecv(
 			ctx, connectionEnd, proofHeight, proof,
