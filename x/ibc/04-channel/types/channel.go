package types

import (
	"strings"

	sdkerrors "github.com/cosmos/cosmos-sdk/types/errors"
	"github.com/cosmos/cosmos-sdk/x/ibc/04-channel/exported"
	host "github.com/cosmos/cosmos-sdk/x/ibc/24-host"
	ibctypes "github.com/cosmos/cosmos-sdk/x/ibc/types"
)

var (
	_ exported.ChannelI      = (*Channel)(nil)
	_ exported.CounterpartyI = (*Counterparty)(nil)
)

// NewChannel creates a new Channel instance
func NewChannel(
<<<<<<< HEAD
	state ibctypes.State, ordering ibctypes.Order, counterparty Counterparty,
	hops []string, version string,
=======
	state exported.State, ordering exported.Order,
	counterparty Counterparty, hops []string, version string,
>>>>>>> cf5c8465
) Channel {
	return Channel{
		State:          state,
		Ordering:       ordering,
		Counterparty:   counterparty,
		ConnectionHops: hops,
		Version:        version,
	}
}

// GetState implements Channel interface.
func (ch Channel) GetState() ibctypes.State {
	return ch.State
}

// GetOrdering implements Channel interface.
func (ch Channel) GetOrdering() ibctypes.Order {
	return ch.Ordering
}

// GetCounterparty implements Channel interface.
func (ch Channel) GetCounterparty() exported.CounterpartyI {
	return ch.Counterparty
}

// GetConnectionHops implements Channel interface.
func (ch Channel) GetConnectionHops() []string {
	return ch.ConnectionHops
}

// GetVersion implements Channel interface.
func (ch Channel) GetVersion() string {
	return ch.Version
}

// ValidateBasic performs a basic validation of the channel fields
func (ch Channel) ValidateBasic() error {
	if ch.State.String() == "" {
		return sdkerrors.Wrap(ErrInvalidChannel, ErrInvalidChannelState.Error())
	}
	if !(ch.Ordering == ibctypes.ORDERED || ch.Ordering == ibctypes.UNORDERED) {
		return sdkerrors.Wrap(ErrInvalidChannelOrdering, ch.Ordering.String())
	}
	if len(ch.ConnectionHops) != 1 {
		return sdkerrors.Wrap(
			ErrInvalidChannel,
			sdkerrors.Wrap(ErrTooManyConnectionHops, "IBC v1.0 only supports one connection hop").Error(),
		)
	}
	if err := host.DefaultConnectionIdentifierValidator(ch.ConnectionHops[0]); err != nil {
		return sdkerrors.Wrap(
			ErrInvalidChannel,
			sdkerrors.Wrap(err, "invalid connection hop ID").Error(),
		)
	}
	if strings.TrimSpace(ch.Version) == "" {
		return sdkerrors.Wrap(
			ErrInvalidChannel,
			sdkerrors.Wrap(ibctypes.ErrInvalidVersion, "channel version can't be blank").Error(),
		)
	}
	return ch.Counterparty.ValidateBasic()
}

// NewCounterparty returns a new Counterparty instance
func NewCounterparty(portID, channelID string) Counterparty {
	return Counterparty{
		PortID:    portID,
		ChannelID: channelID,
	}
}

// GetPortID implements CounterpartyI interface
func (c Counterparty) GetPortID() string {
	return c.PortID
}

// GetChannelID implements CounterpartyI interface
func (c Counterparty) GetChannelID() string {
	return c.ChannelID
}

// ValidateBasic performs a basic validation check of the identifiers
func (c Counterparty) ValidateBasic() error {
	if err := host.DefaultPortIdentifierValidator(c.PortID); err != nil {
		return sdkerrors.Wrap(
			ErrInvalidCounterparty,
			sdkerrors.Wrap(err, "invalid counterparty connection ID").Error(),
		)
	}
	if err := host.DefaultChannelIdentifierValidator(c.ChannelID); err != nil {
		return sdkerrors.Wrap(
			ErrInvalidCounterparty,
			sdkerrors.Wrap(err, "invalid counterparty client ID").Error(),
		)
	}
	return nil
}

// IdentifiedChannel defines a channel with additional port and channel identifier
// fields.
type IdentifiedChannel struct {
	ID             string         `json:"id" yaml:"id"`
	PortID         string         `json:"port_id" yaml:"port_id"`
	State          exported.State `json:"state" yaml:"state"`
	Ordering       exported.Order `json:"ordering" yaml:"ordering"`
	Counterparty   Counterparty   `json:"counterparty" yaml:"counterparty"`
	ConnectionHops []string       `json:"connection_hops" yaml:"connection_hops"`
	Version        string         `json:"version" yaml:"version "`
}

// NewIdentifiedChannel creates a new IdentifiedChannel instance
func NewIdentifiedChannel(portID, channelID string, ch Channel) IdentifiedChannel {
	return IdentifiedChannel{
		ID:             channelID,
		PortID:         portID,
		State:          ch.State,
		Ordering:       ch.Ordering,
		Counterparty:   ch.Counterparty,
		ConnectionHops: ch.ConnectionHops,
		Version:        ch.Version,
	}
}

// ValidateBasic performs a basic validation of the identifiers and channel fields.
func (ic IdentifiedChannel) ValidateBasic() error {
	if err := host.DefaultChannelIdentifierValidator(ic.ID); err != nil {
		return sdkerrors.Wrap(ErrInvalidChannel, err.Error())
	}
	if err := host.DefaultPortIdentifierValidator(ic.PortID); err != nil {
		return sdkerrors.Wrap(ErrInvalidChannel, err.Error())
	}
	channel := NewChannel(ic.State, ic.Ordering, ic.Counterparty, ic.ConnectionHops, ic.Version)
	return channel.ValidateBasic()
}<|MERGE_RESOLUTION|>--- conflicted
+++ resolved
@@ -16,13 +16,8 @@
 
 // NewChannel creates a new Channel instance
 func NewChannel(
-<<<<<<< HEAD
 	state ibctypes.State, ordering ibctypes.Order, counterparty Counterparty,
 	hops []string, version string,
-=======
-	state exported.State, ordering exported.Order,
-	counterparty Counterparty, hops []string, version string,
->>>>>>> cf5c8465
 ) Channel {
 	return Channel{
 		State:          state,
