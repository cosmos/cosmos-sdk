package types

import (
	"fmt"

	ibctypes "github.com/cosmos/cosmos-sdk/x/ibc/types"
)

// IBC channel events
const (
	AttributeKeyConnectionID       = "connection_id"
	AttributeKeyPortID             = "port_id"
	AttributeKeyChannelID          = "channel_id"
	AttributeCounterpartyPortID    = "counterparty_port_id"
	AttributeCounterpartyChannelID = "counterparty_channel_id"

	EventTypeSendPacket        = "send_packet"
	EventTypeRecvPacket        = "recv_packet"
	EventTypeAcknowledgePacket = "acknowledge_packet"
	EventTypeCleanupPacket     = "cleanup_packet"
	EventTypeTimeoutPacket     = "timeout_packet"

<<<<<<< HEAD
	AttributeKeyData             = "packet_data"
	AttributeKeyTimeoutHeight    = "packet_timeout_height"
	AttributeKeyTimeoutTimestamp = "packet_timeout_timestamp"
	AttributeKeySequence         = "packet_sequence"
	AttributeKeySrcPort          = "packet_src_port"
	AttributeKeySrcChannel       = "packet_src_channel"
	AttributeKeyDstPort          = "packet_dst_port"
	AttributeKeyDstChannel       = "packet_dst_channel"
=======
	AttributeKeyData       = "packet_data"
	AttributeKeyAck        = "packet_ack"
	AttributeKeyTimeout    = "packet_timeout"
	AttributeKeySequence   = "packet_sequence"
	AttributeKeySrcPort    = "packet_src_port"
	AttributeKeySrcChannel = "packet_src_channel"
	AttributeKeyDstPort    = "packet_dst_port"
	AttributeKeyDstChannel = "packet_dst_channel"
>>>>>>> 37c92c5f
)

// IBC channel events vars
var (
	EventTypeChannelOpenInit     = MsgChannelOpenInit{}.Type()
	EventTypeChannelOpenTry      = MsgChannelOpenTry{}.Type()
	EventTypeChannelOpenAck      = MsgChannelOpenAck{}.Type()
	EventTypeChannelOpenConfirm  = MsgChannelOpenConfirm{}.Type()
	EventTypeChannelCloseInit    = MsgChannelCloseInit{}.Type()
	EventTypeChannelCloseConfirm = MsgChannelCloseConfirm{}.Type()

	AttributeValueCategory = fmt.Sprintf("%s_%s", ibctypes.ModuleName, SubModuleName)
)<|MERGE_RESOLUTION|>--- conflicted
+++ resolved
@@ -20,8 +20,8 @@
 	EventTypeCleanupPacket     = "cleanup_packet"
 	EventTypeTimeoutPacket     = "timeout_packet"
 
-<<<<<<< HEAD
 	AttributeKeyData             = "packet_data"
+	AttributeKeyAck              = "packet_ack"
 	AttributeKeyTimeoutHeight    = "packet_timeout_height"
 	AttributeKeyTimeoutTimestamp = "packet_timeout_timestamp"
 	AttributeKeySequence         = "packet_sequence"
@@ -29,16 +29,6 @@
 	AttributeKeySrcChannel       = "packet_src_channel"
 	AttributeKeyDstPort          = "packet_dst_port"
 	AttributeKeyDstChannel       = "packet_dst_channel"
-=======
-	AttributeKeyData       = "packet_data"
-	AttributeKeyAck        = "packet_ack"
-	AttributeKeyTimeout    = "packet_timeout"
-	AttributeKeySequence   = "packet_sequence"
-	AttributeKeySrcPort    = "packet_src_port"
-	AttributeKeySrcChannel = "packet_src_channel"
-	AttributeKeyDstPort    = "packet_dst_port"
-	AttributeKeyDstChannel = "packet_dst_channel"
->>>>>>> 37c92c5f
 )
 
 // IBC channel events vars
