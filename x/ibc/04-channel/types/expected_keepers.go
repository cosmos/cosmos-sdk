--- conflicted
+++ resolved
@@ -9,13 +9,8 @@
 
 // ClientKeeper expected account IBC client keeper
 type ClientKeeper interface {
-<<<<<<< HEAD
-	GetClientState(ctx sdk.Context, clientID string) (clientexported.ClientState, bool)
-	GetClientConsensusState(ctx sdk.Context, clientID string, height clientexported.Height) (clientexported.ConsensusState, bool)
-=======
 	GetClientState(ctx sdk.Context, clientID string) (exported.ClientState, bool)
-	GetClientConsensusState(ctx sdk.Context, clientID string, height uint64) (exported.ConsensusState, bool)
->>>>>>> cf394eda
+	GetClientConsensusState(ctx sdk.Context, clientID string, height exported.Height) (exported.ConsensusState, bool)
 }
 
 // ConnectionKeeper expected account IBC connection keeper
@@ -24,17 +19,12 @@
 	GetTimestampAtHeight(
 		ctx sdk.Context,
 		connection connectiontypes.ConnectionEnd,
-		height clientexported.Height,
+		height exported.Height,
 	) (uint64, error)
 	VerifyChannelState(
 		ctx sdk.Context,
-<<<<<<< HEAD
-		connection connectionexported.ConnectionI,
-		height clientexported.Height,
-=======
 		connection exported.ConnectionI,
-		height uint64,
->>>>>>> cf394eda
+		height exported.Height,
 		proof []byte,
 		portID,
 		channelID string,
@@ -42,13 +32,8 @@
 	) error
 	VerifyPacketCommitment(
 		ctx sdk.Context,
-<<<<<<< HEAD
-		connection connectionexported.ConnectionI,
-		height clientexported.Height,
-=======
 		connection exported.ConnectionI,
-		height uint64,
->>>>>>> cf394eda
+		height exported.Height,
 		proof []byte,
 		portID,
 		channelID string,
@@ -57,13 +42,8 @@
 	) error
 	VerifyPacketAcknowledgement(
 		ctx sdk.Context,
-<<<<<<< HEAD
-		connection connectionexported.ConnectionI,
-		height clientexported.Height,
-=======
 		connection exported.ConnectionI,
-		height uint64,
->>>>>>> cf394eda
+		height exported.Height,
 		proof []byte,
 		portID,
 		channelID string,
@@ -72,13 +52,8 @@
 	) error
 	VerifyPacketAcknowledgementAbsence(
 		ctx sdk.Context,
-<<<<<<< HEAD
-		connection connectionexported.ConnectionI,
-		height clientexported.Height,
-=======
 		connection exported.ConnectionI,
-		height uint64,
->>>>>>> cf394eda
+		height exported.Height,
 		proof []byte,
 		portID,
 		channelID string,
@@ -86,13 +61,8 @@
 	) error
 	VerifyNextSequenceRecv(
 		ctx sdk.Context,
-<<<<<<< HEAD
-		connection connectionexported.ConnectionI,
-		height clientexported.Height,
-=======
 		connection exported.ConnectionI,
-		height uint64,
->>>>>>> cf394eda
+		height exported.Height,
 		proof []byte,
 		portID,
 		channelID string,
