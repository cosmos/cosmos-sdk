package types

import (
	"encoding/base64"
	"strings"

	sdk "github.com/cosmos/cosmos-sdk/types"
	sdkerrors "github.com/cosmos/cosmos-sdk/types/errors"
	commitmenttypes "github.com/cosmos/cosmos-sdk/x/ibc/23-commitment/types"
	host "github.com/cosmos/cosmos-sdk/x/ibc/24-host"
)

var _ sdk.Msg = &MsgChannelOpenInit{}

// NewMsgChannelOpenInit creates a new MsgChannelOpenInit
func NewMsgChannelOpenInit(
	portID, channelID string, version string, channelOrder Order, connectionHops []string,
	counterpartyPortID, counterpartyChannelID string, signer sdk.AccAddress,
) *MsgChannelOpenInit {
	counterparty := NewCounterparty(counterpartyPortID, counterpartyChannelID)
	channel := NewChannel(INIT, channelOrder, counterparty, connectionHops, version)
	return &MsgChannelOpenInit{
		PortID:    portID,
		ChannelID: channelID,
		Channel:   channel,
		Signer:    signer,
	}
}

// Route implements sdk.Msg
func (msg MsgChannelOpenInit) Route() string {
	return host.RouterKey
}

// Type implements sdk.Msg
func (msg MsgChannelOpenInit) Type() string {
	return "channel_open_init"
}

// ValidateBasic implements sdk.Msg
func (msg MsgChannelOpenInit) ValidateBasic() error {
	if err := host.PortIdentifierValidator(msg.PortID); err != nil {
		return sdkerrors.Wrap(err, "invalid port ID")
	}
	if err := host.ChannelIdentifierValidator(msg.ChannelID); err != nil {
		return sdkerrors.Wrap(err, "invalid channel ID")
	}
	// Signer can be empty
	return msg.Channel.ValidateBasic()
}

// GetSignBytes implements sdk.Msg
func (msg MsgChannelOpenInit) GetSignBytes() []byte {
	return sdk.MustSortJSON(SubModuleCdc.MustMarshalJSON(msg))
}

// GetSigners implements sdk.Msg
func (msg MsgChannelOpenInit) GetSigners() []sdk.AccAddress {
	return []sdk.AccAddress{msg.Signer}
}

var _ sdk.Msg = &MsgChannelOpenTry{}

// NewMsgChannelOpenTry creates a new MsgChannelOpenTry instance
func NewMsgChannelOpenTry(
	portID, channelID, version string, channelOrder Order, connectionHops []string,
	counterpartyPortID, counterpartyChannelID, counterpartyVersion string,
	proofInit []byte, proofEpoch, proofHeight uint64, signer sdk.AccAddress,
) *MsgChannelOpenTry {
	counterparty := NewCounterparty(counterpartyPortID, counterpartyChannelID)
	channel := NewChannel(INIT, channelOrder, counterparty, connectionHops, version)
	return &MsgChannelOpenTry{
		PortID:              portID,
		ChannelID:           channelID,
		Channel:             channel,
		CounterpartyVersion: counterpartyVersion,
		ProofEpoch:          proofEpoch,
		ProofInit:           proofInit,
		ProofHeight:         proofHeight,
		Signer:              signer,
	}
}

// Route implements sdk.Msg
func (msg MsgChannelOpenTry) Route() string {
	return host.RouterKey
}

// Type implements sdk.Msg
func (msg MsgChannelOpenTry) Type() string {
	return "channel_open_try"
}

// ValidateBasic implements sdk.Msg
func (msg MsgChannelOpenTry) ValidateBasic() error {
	if err := host.PortIdentifierValidator(msg.PortID); err != nil {
		return sdkerrors.Wrap(err, "invalid port ID")
	}
	if err := host.ChannelIdentifierValidator(msg.ChannelID); err != nil {
		return sdkerrors.Wrap(err, "invalid channel ID")
	}
	if strings.TrimSpace(msg.CounterpartyVersion) == "" {
		return sdkerrors.Wrap(ErrInvalidCounterparty, "counterparty version cannot be blank")
	}
	if len(msg.ProofInit) == 0 {
		return sdkerrors.Wrap(commitmenttypes.ErrInvalidProof, "cannot submit an empty proof init")
	}
	if msg.ProofHeight == 0 {
		return sdkerrors.Wrap(sdkerrors.ErrInvalidHeight, "proof height must be > 0")
	}
	// Signer can be empty
	return msg.Channel.ValidateBasic()
}

// GetSignBytes implements sdk.Msg
func (msg MsgChannelOpenTry) GetSignBytes() []byte {
	return sdk.MustSortJSON(SubModuleCdc.MustMarshalJSON(msg))
}

// GetSigners implements sdk.Msg
func (msg MsgChannelOpenTry) GetSigners() []sdk.AccAddress {
	return []sdk.AccAddress{msg.Signer}
}

var _ sdk.Msg = &MsgChannelOpenAck{}

// NewMsgChannelOpenAck creates a new MsgChannelOpenAck instance
func NewMsgChannelOpenAck(
	portID, channelID string, cpv string, proofTry []byte,
	proofEpoch, proofHeight uint64, signer sdk.AccAddress,
) *MsgChannelOpenAck {
	return &MsgChannelOpenAck{
		PortID:              portID,
		ChannelID:           channelID,
		CounterpartyVersion: cpv,
		ProofTry:            proofTry,
		ProofEpoch:          proofEpoch,
		ProofHeight:         proofHeight,
		Signer:              signer,
	}
}

// Route implements sdk.Msg
func (msg MsgChannelOpenAck) Route() string {
	return host.RouterKey
}

// Type implements sdk.Msg
func (msg MsgChannelOpenAck) Type() string {
	return "channel_open_ack"
}

// ValidateBasic implements sdk.Msg
func (msg MsgChannelOpenAck) ValidateBasic() error {
	if err := host.PortIdentifierValidator(msg.PortID); err != nil {
		return sdkerrors.Wrap(err, "invalid port ID")
	}
	if err := host.ChannelIdentifierValidator(msg.ChannelID); err != nil {
		return sdkerrors.Wrap(err, "invalid channel ID")
	}
	if strings.TrimSpace(msg.CounterpartyVersion) == "" {
		return sdkerrors.Wrap(ErrInvalidCounterparty, "counterparty version cannot be blank")
	}
	if len(msg.ProofTry) == 0 {
		return sdkerrors.Wrap(commitmenttypes.ErrInvalidProof, "cannot submit an empty proof try")
	}
	if msg.ProofHeight == 0 {
		return sdkerrors.Wrap(sdkerrors.ErrInvalidHeight, "proof height must be > 0")
	}
	// Signer can be empty
	return nil
}

// GetSignBytes implements sdk.Msg
func (msg MsgChannelOpenAck) GetSignBytes() []byte {
	return sdk.MustSortJSON(SubModuleCdc.MustMarshalJSON(msg))
}

// GetSigners implements sdk.Msg
func (msg MsgChannelOpenAck) GetSigners() []sdk.AccAddress {
	return []sdk.AccAddress{msg.Signer}
}

var _ sdk.Msg = &MsgChannelOpenConfirm{}

// NewMsgChannelOpenConfirm creates a new MsgChannelOpenConfirm instance
func NewMsgChannelOpenConfirm(
	portID, channelID string, proofAck []byte, proofEpoch, proofHeight uint64,
	signer sdk.AccAddress,
) *MsgChannelOpenConfirm {
	return &MsgChannelOpenConfirm{
		PortID:      portID,
		ChannelID:   channelID,
		ProofAck:    proofAck,
		ProofEpoch:  proofEpoch,
		ProofHeight: proofHeight,
		Signer:      signer,
	}
}

// Route implements sdk.Msg
func (msg MsgChannelOpenConfirm) Route() string {
	return host.RouterKey
}

// Type implements sdk.Msg
func (msg MsgChannelOpenConfirm) Type() string {
	return "channel_open_confirm"
}

// ValidateBasic implements sdk.Msg
func (msg MsgChannelOpenConfirm) ValidateBasic() error {
	if err := host.PortIdentifierValidator(msg.PortID); err != nil {
		return sdkerrors.Wrap(err, "invalid port ID")
	}
	if err := host.ChannelIdentifierValidator(msg.ChannelID); err != nil {
		return sdkerrors.Wrap(err, "invalid channel ID")
	}
	if len(msg.ProofAck) == 0 {
		return sdkerrors.Wrap(commitmenttypes.ErrInvalidProof, "cannot submit an empty proof ack")
	}
	if msg.ProofHeight == 0 {
		return sdkerrors.Wrap(sdkerrors.ErrInvalidHeight, "proof height must be > 0")
	}
	// Signer can be empty
	return nil
}

// GetSignBytes implements sdk.Msg
func (msg MsgChannelOpenConfirm) GetSignBytes() []byte {
	return sdk.MustSortJSON(SubModuleCdc.MustMarshalJSON(msg))
}

// GetSigners implements sdk.Msg
func (msg MsgChannelOpenConfirm) GetSigners() []sdk.AccAddress {
	return []sdk.AccAddress{msg.Signer}
}

var _ sdk.Msg = &MsgChannelCloseInit{}

// NewMsgChannelCloseInit creates a new MsgChannelCloseInit instance
func NewMsgChannelCloseInit(
	portID string, channelID string, signer sdk.AccAddress,
) *MsgChannelCloseInit {
	return &MsgChannelCloseInit{
		PortID:    portID,
		ChannelID: channelID,
		Signer:    signer,
	}
}

// Route implements sdk.Msg
func (msg MsgChannelCloseInit) Route() string {
	return host.RouterKey
}

// Type implements sdk.Msg
func (msg MsgChannelCloseInit) Type() string {
	return "channel_close_init"
}

// ValidateBasic implements sdk.Msg
func (msg MsgChannelCloseInit) ValidateBasic() error {
	if err := host.PortIdentifierValidator(msg.PortID); err != nil {
		return sdkerrors.Wrap(err, "invalid port ID")
	}
	if err := host.ChannelIdentifierValidator(msg.ChannelID); err != nil {
		return sdkerrors.Wrap(err, "invalid channel ID")
	}
	// Signer can be empty
	return nil
}

// GetSignBytes implements sdk.Msg
func (msg MsgChannelCloseInit) GetSignBytes() []byte {
	return sdk.MustSortJSON(SubModuleCdc.MustMarshalJSON(msg))
}

// GetSigners implements sdk.Msg
func (msg MsgChannelCloseInit) GetSigners() []sdk.AccAddress {
	return []sdk.AccAddress{msg.Signer}
}

var _ sdk.Msg = &MsgChannelCloseConfirm{}

// NewMsgChannelCloseConfirm creates a new MsgChannelCloseConfirm instance
func NewMsgChannelCloseConfirm(
	portID, channelID string, proofInit []byte, proofEpoch, proofHeight uint64,
	signer sdk.AccAddress,
) *MsgChannelCloseConfirm {
	return &MsgChannelCloseConfirm{
		PortID:      portID,
		ChannelID:   channelID,
		ProofInit:   proofInit,
		ProofEpoch:  proofEpoch,
		ProofHeight: proofHeight,
		Signer:      signer,
	}
}

// Route implements sdk.Msg
func (msg MsgChannelCloseConfirm) Route() string {
	return host.RouterKey
}

// Type implements sdk.Msg
func (msg MsgChannelCloseConfirm) Type() string {
	return "channel_close_confirm"
}

// ValidateBasic implements sdk.Msg
func (msg MsgChannelCloseConfirm) ValidateBasic() error {
	if err := host.PortIdentifierValidator(msg.PortID); err != nil {
		return sdkerrors.Wrap(err, "invalid port ID")
	}
	if err := host.ChannelIdentifierValidator(msg.ChannelID); err != nil {
		return sdkerrors.Wrap(err, "invalid channel ID")
	}
	if len(msg.ProofInit) == 0 {
		return sdkerrors.Wrap(commitmenttypes.ErrInvalidProof, "cannot submit an empty proof init")
	}
	if msg.ProofHeight == 0 {
		return sdkerrors.Wrap(sdkerrors.ErrInvalidHeight, "proof height must be > 0")
	}
	// Signer can be empty
	return nil
}

// GetSignBytes implements sdk.Msg
func (msg MsgChannelCloseConfirm) GetSignBytes() []byte {
	return sdk.MustSortJSON(SubModuleCdc.MustMarshalJSON(msg))
}

// GetSigners implements sdk.Msg
func (msg MsgChannelCloseConfirm) GetSigners() []sdk.AccAddress {
	return []sdk.AccAddress{msg.Signer}
}

var _ sdk.Msg = &MsgRecvPacket{}

<<<<<<< HEAD
// NewMsgPacket constructs new MsgPacket
func NewMsgPacket(
	packet Packet, proof []byte, proofEpoch, proofHeight uint64,
=======
// NewMsgRecvPacket constructs new MsgRecvPacket
func NewMsgRecvPacket(
	packet Packet, proof []byte, proofHeight uint64,
>>>>>>> 0a498d8c
	signer sdk.AccAddress,
) *MsgRecvPacket {
	return &MsgRecvPacket{
		Packet:      packet,
		Proof:       proof,
		ProofEpoch:  proofEpoch,
		ProofHeight: proofHeight,
		Signer:      signer,
	}
}

// Route implements sdk.Msg
func (msg MsgRecvPacket) Route() string {
	return host.RouterKey
}

// ValidateBasic implements sdk.Msg
func (msg MsgRecvPacket) ValidateBasic() error {
	if len(msg.Proof) == 0 {
		return sdkerrors.Wrap(commitmenttypes.ErrInvalidProof, "cannot submit an empty proof")
	}
	if msg.ProofHeight == 0 {
		return sdkerrors.Wrap(sdkerrors.ErrInvalidHeight, "proof height must be > 0")
	}
	if msg.Signer.Empty() {
		return sdkerrors.ErrInvalidAddress
	}

	return msg.Packet.ValidateBasic()
}

// GetSignBytes implements sdk.Msg
func (msg MsgRecvPacket) GetSignBytes() []byte {
	return sdk.MustSortJSON(SubModuleCdc.MustMarshalJSON(msg))
}

// GetDataSignBytes returns the base64-encoded bytes used for the
// data field when signing the packet.
func (msg MsgRecvPacket) GetDataSignBytes() []byte {
	s := "\"" + base64.StdEncoding.EncodeToString(msg.Packet.Data) + "\""
	return []byte(s)
}

// GetSigners implements sdk.Msg
func (msg MsgRecvPacket) GetSigners() []sdk.AccAddress {
	return []sdk.AccAddress{msg.Signer}
}

// Type implements sdk.Msg
func (msg MsgRecvPacket) Type() string {
	return "recv_packet"
}

var _ sdk.Msg = &MsgTimeout{}

// NewMsgTimeout constructs new MsgTimeout
func NewMsgTimeout(
	packet Packet, nextSequenceRecv uint64, proof []byte,
	proofEpoch, proofHeight uint64, signer sdk.AccAddress,
) *MsgTimeout {
	return &MsgTimeout{
		Packet:           packet,
		NextSequenceRecv: nextSequenceRecv,
		Proof:            proof,
		ProofEpoch:       proofEpoch,
		ProofHeight:      proofHeight,
		Signer:           signer,
	}
}

// Route implements sdk.Msg
func (msg MsgTimeout) Route() string {
	return host.RouterKey
}

// ValidateBasic implements sdk.Msg
func (msg MsgTimeout) ValidateBasic() error {
	if len(msg.Proof) == 0 {
		return sdkerrors.Wrap(commitmenttypes.ErrInvalidProof, "cannot submit an empty proof")
	}
	if msg.ProofHeight == 0 {
		return sdkerrors.Wrap(sdkerrors.ErrInvalidHeight, "proof height must be > 0")
	}
	if msg.Signer.Empty() {
		return sdkerrors.ErrInvalidAddress
	}

	return msg.Packet.ValidateBasic()
}

// GetSignBytes implements sdk.Msg
func (msg MsgTimeout) GetSignBytes() []byte {
	return sdk.MustSortJSON(SubModuleCdc.MustMarshalJSON(msg))
}

// GetSigners implements sdk.Msg
func (msg MsgTimeout) GetSigners() []sdk.AccAddress {
	return []sdk.AccAddress{msg.Signer}
}

// Type implements sdk.Msg
func (msg MsgTimeout) Type() string {
	return "timeout_packet"
}

var _ sdk.Msg = &MsgAcknowledgement{}

// NewMsgAcknowledgement constructs a new MsgAcknowledgement
func NewMsgAcknowledgement(
	packet Packet, ack []byte, proof []byte, proofEpoch, proofHeight uint64, signer sdk.AccAddress) *MsgAcknowledgement {
	return &MsgAcknowledgement{
		Packet:          packet,
		Acknowledgement: ack,
		Proof:           proof,
		ProofEpoch:      proofEpoch,
		ProofHeight:     proofHeight,
		Signer:          signer,
	}
}

// Route implements sdk.Msg
func (msg MsgAcknowledgement) Route() string {
	return host.RouterKey
}

// ValidateBasic implements sdk.Msg
func (msg MsgAcknowledgement) ValidateBasic() error {
	if len(msg.Proof) == 0 {
		return sdkerrors.Wrap(commitmenttypes.ErrInvalidProof, "cannot submit an empty proof")
	}
	if len(msg.Acknowledgement) > 100 {
		return sdkerrors.Wrap(ErrAcknowledgementTooLong, "acknowledgement cannot exceed 100 bytes")
	}
	if msg.ProofHeight == 0 {
		return sdkerrors.Wrap(sdkerrors.ErrInvalidHeight, "proof height must be > 0")
	}
	if msg.Signer.Empty() {
		return sdkerrors.ErrInvalidAddress
	}

	return msg.Packet.ValidateBasic()
}

// GetSignBytes implements sdk.Msg
func (msg MsgAcknowledgement) GetSignBytes() []byte {
	return sdk.MustSortJSON(SubModuleCdc.MustMarshalJSON(msg))
}

// GetSigners implements sdk.Msg
func (msg MsgAcknowledgement) GetSigners() []sdk.AccAddress {
	return []sdk.AccAddress{msg.Signer}
}

// Type implements sdk.Msg
func (msg MsgAcknowledgement) Type() string {
	return "acknowledge_packet"
}<|MERGE_RESOLUTION|>--- conflicted
+++ resolved
@@ -338,15 +338,9 @@
 
 var _ sdk.Msg = &MsgRecvPacket{}
 
-<<<<<<< HEAD
 // NewMsgPacket constructs new MsgPacket
-func NewMsgPacket(
+func NewMsgRecvPacket(
 	packet Packet, proof []byte, proofEpoch, proofHeight uint64,
-=======
-// NewMsgRecvPacket constructs new MsgRecvPacket
-func NewMsgRecvPacket(
-	packet Packet, proof []byte, proofHeight uint64,
->>>>>>> 0a498d8c
 	signer sdk.AccAddress,
 ) *MsgRecvPacket {
 	return &MsgRecvPacket{
