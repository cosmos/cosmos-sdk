package types

import (
	"strings"

	sdk "github.com/cosmos/cosmos-sdk/types"
	sdkerrors "github.com/cosmos/cosmos-sdk/types/errors"
	commitment "github.com/cosmos/cosmos-sdk/x/ibc/23-commitment"
	host "github.com/cosmos/cosmos-sdk/x/ibc/24-host"
	ibctypes "github.com/cosmos/cosmos-sdk/x/ibc/types"
)

var _ sdk.Msg = MsgChannelOpenInit{}

type MsgChannelOpenInit struct {
	PortID    string         `json:"port_id"`
	ChannelID string         `json:"channel_id"`
	Channel   Channel        `json:"channel"`
	Signer    sdk.AccAddress `json:"signer"`
}

// NewMsgChannelOpenInit creates a new MsgChannelCloseInit MsgChannelOpenInit
func NewMsgChannelOpenInit(
	portID, channelID string, version string, channelOrder Order, connectionHops []string,
	counterpartyPortID, counterpartyChannelID string, signer sdk.AccAddress,
) MsgChannelOpenInit {
	counterparty := NewCounterparty(counterpartyPortID, counterpartyChannelID)
	channel := NewChannel(INIT, channelOrder, counterparty, connectionHops, version)
	return MsgChannelOpenInit{
		PortID:    portID,
		ChannelID: channelID,
		Channel:   channel,
		Signer:    signer,
	}
}

// Route implements sdk.Msg
func (msg MsgChannelOpenInit) Route() string {
	return ibctypes.RouterKey
}

// Type implements sdk.Msg
func (msg MsgChannelOpenInit) Type() string {
	return "channel_open_init"
}

// ValidateBasic implements sdk.Msg
func (msg MsgChannelOpenInit) ValidateBasic() error {
	if err := host.DefaultPortIdentifierValidator(msg.PortID); err != nil {
		return sdkerrors.Wrap(err, "invalid port ID")
	}
<<<<<<< HEAD
	if err := host.DefaultClientIdentifierValidator(msg.ChannelID); err != nil {
		return sdk.ConvertError(sdkerrors.Wrap(err, "invalid channel ID"))
=======
	if err := host.DefaultChannelIdentifierValidator(msg.ChannelID); err != nil {
		return sdkerrors.Wrap(err, "invalid channel ID")
>>>>>>> 560a2fb6
	}
	// Signer can be empty
	return msg.Channel.ValidateBasic()
}

// GetSignBytes implements sdk.Msg
func (msg MsgChannelOpenInit) GetSignBytes() []byte {
	return sdk.MustSortJSON(SubModuleCdc.MustMarshalJSON(msg))
}

// GetSigners implements sdk.Msg
func (msg MsgChannelOpenInit) GetSigners() []sdk.AccAddress {
	return []sdk.AccAddress{msg.Signer}
}

var _ sdk.Msg = MsgChannelOpenTry{}

type MsgChannelOpenTry struct {
	PortID              string            `json:"port_id"`
	ChannelID           string            `json:"channel_id"`
	Channel             Channel           `json:"channel"`
	CounterpartyVersion string            `json:"counterparty_version"`
	ProofInit           commitment.ProofI `json:"proof_init"`
	ProofHeight         uint64            `json:"proof_height"`
	Signer              sdk.AccAddress    `json:"signer"`
}

// NewMsgChannelOpenTry creates a new MsgChannelOpenTry instance
func NewMsgChannelOpenTry(
	portID, channelID, version string, channelOrder Order, connectionHops []string,
	counterpartyPortID, counterpartyChannelID, counterpartyVersion string,
	proofInit commitment.ProofI, proofHeight uint64, signer sdk.AccAddress,
) MsgChannelOpenTry {
	counterparty := NewCounterparty(counterpartyPortID, counterpartyChannelID)
	channel := NewChannel(INIT, channelOrder, counterparty, connectionHops, version)
	return MsgChannelOpenTry{
		PortID:              portID,
		ChannelID:           channelID,
		Channel:             channel,
		CounterpartyVersion: counterpartyVersion,
		ProofInit:           proofInit,
		ProofHeight:         proofHeight,
		Signer:              signer,
	}
}

// Route implements sdk.Msg
func (msg MsgChannelOpenTry) Route() string {
	return ibctypes.RouterKey
}

// Type implements sdk.Msg
func (msg MsgChannelOpenTry) Type() string {
	return "channel_open_try"
}

// ValidateBasic implements sdk.Msg
<<<<<<< HEAD
func (msg MsgChannelOpenTry) ValidateBasic() sdk.Error {
	if err := host.DefaultConnectionIdentifierValidator(msg.PortID); err != nil {
		return sdk.ConvertError(sdkerrors.Wrap(err, "invalid port ID"))
	}
	if err := host.DefaultClientIdentifierValidator(msg.ChannelID); err != nil {
		return sdk.ConvertError(sdkerrors.Wrap(err, "invalid channel ID"))
=======
func (msg MsgChannelOpenTry) ValidateBasic() error {
	if err := host.DefaultPortIdentifierValidator(msg.PortID); err != nil {
		return sdkerrors.Wrap(err, "invalid port ID")
	}
	if err := host.DefaultChannelIdentifierValidator(msg.ChannelID); err != nil {
		return sdkerrors.Wrap(err, "invalid channel ID")
>>>>>>> 560a2fb6
	}
	if strings.TrimSpace(msg.CounterpartyVersion) == "" {
		return sdkerrors.Wrap(ErrInvalidCounterparty, "counterparty version cannot be blank")
	}
	if msg.ProofInit == nil {
		return sdkerrors.Wrap(commitment.ErrInvalidProof, "cannot submit an empty proof")
	}
	if err := msg.ProofInit.ValidateBasic(); err != nil {
		return sdkerrors.Wrap(err, "proof init cannot be nil")
	}
	if err := msg.ProofInit.ValidateBasic(); err != nil {
		return sdk.ConvertError(ibctypes.ErrInvalidProof(DefaultCodespace, err.Error()))
	}
	if msg.ProofHeight == 0 {
		return sdkerrors.Wrap(ibctypes.ErrInvalidHeight, "proof height must be > 0")
	}
	// Signer can be empty
	return msg.Channel.ValidateBasic()
}

// GetSignBytes implements sdk.Msg
func (msg MsgChannelOpenTry) GetSignBytes() []byte {
	return sdk.MustSortJSON(SubModuleCdc.MustMarshalJSON(msg))
}

// GetSigners implements sdk.Msg
func (msg MsgChannelOpenTry) GetSigners() []sdk.AccAddress {
	return []sdk.AccAddress{msg.Signer}
}

var _ sdk.Msg = MsgChannelOpenAck{}

type MsgChannelOpenAck struct {
	PortID              string            `json:"port_id"`
	ChannelID           string            `json:"channel_id"`
	CounterpartyVersion string            `json:"counterparty_version"`
	ProofTry            commitment.ProofI `json:"proof_try"`
	ProofHeight         uint64            `json:"proof_height"`
	Signer              sdk.AccAddress    `json:"signer"`
}

// NewMsgChannelOpenAck creates a new MsgChannelOpenAck instance
func NewMsgChannelOpenAck(
	portID, channelID string, cpv string, proofTry commitment.ProofI, proofHeight uint64,
	signer sdk.AccAddress,
) MsgChannelOpenAck {
	return MsgChannelOpenAck{
		PortID:              portID,
		ChannelID:           channelID,
		CounterpartyVersion: cpv,
		ProofTry:            proofTry,
		ProofHeight:         proofHeight,
		Signer:              signer,
	}
}

// Route implements sdk.Msg
func (msg MsgChannelOpenAck) Route() string {
	return ibctypes.RouterKey
}

// Type implements sdk.Msg
func (msg MsgChannelOpenAck) Type() string {
	return "channel_open_ack"
}

// ValidateBasic implements sdk.Msg
<<<<<<< HEAD
func (msg MsgChannelOpenAck) ValidateBasic() sdk.Error {
	if err := host.DefaultConnectionIdentifierValidator(msg.PortID); err != nil {
		return sdk.ConvertError(sdkerrors.Wrap(err, "invalid port ID"))
	}
	if err := host.DefaultClientIdentifierValidator(msg.ChannelID); err != nil {
		return sdk.ConvertError(sdkerrors.Wrap(err, "invalid channel ID"))
=======
func (msg MsgChannelOpenAck) ValidateBasic() error {
	if err := host.DefaultPortIdentifierValidator(msg.PortID); err != nil {
		return sdkerrors.Wrap(err, "invalid port ID")
	}
	if err := host.DefaultChannelIdentifierValidator(msg.ChannelID); err != nil {
		return sdkerrors.Wrap(err, "invalid channel ID")
>>>>>>> 560a2fb6
	}
	if strings.TrimSpace(msg.CounterpartyVersion) == "" {
		return sdkerrors.Wrap(ErrInvalidCounterparty, "counterparty version cannot be blank")
	}
	if msg.ProofTry == nil {
		return sdkerrors.Wrap(commitment.ErrInvalidProof, "cannot submit an empty proof")
	}
	if err := msg.ProofTry.ValidateBasic(); err != nil {
		return sdkerrors.Wrap(err, "proof try cannot be nil")
	}
	if err := msg.ProofTry.ValidateBasic(); err != nil {
		return sdk.ConvertError(ibctypes.ErrInvalidProof(DefaultCodespace, err.Error()))
	}
	if msg.ProofHeight == 0 {
		return sdkerrors.Wrap(ibctypes.ErrInvalidHeight, "proof height must be > 0")
	}
	// Signer can be empty
	return nil
}

// GetSignBytes implements sdk.Msg
func (msg MsgChannelOpenAck) GetSignBytes() []byte {
	return sdk.MustSortJSON(SubModuleCdc.MustMarshalJSON(msg))
}

// GetSigners implements sdk.Msg
func (msg MsgChannelOpenAck) GetSigners() []sdk.AccAddress {
	return []sdk.AccAddress{msg.Signer}
}

var _ sdk.Msg = MsgChannelOpenConfirm{}

type MsgChannelOpenConfirm struct {
	PortID      string            `json:"port_id"`
	ChannelID   string            `json:"channel_id"`
	ProofAck    commitment.ProofI `json:"proof_ack"`
	ProofHeight uint64            `json:"proof_height"`
	Signer      sdk.AccAddress    `json:"signer"`
}

// NewMsgChannelOpenConfirm creates a new MsgChannelOpenConfirm instance
func NewMsgChannelOpenConfirm(
	portID, channelID string, proofAck commitment.ProofI, proofHeight uint64,
	signer sdk.AccAddress,
) MsgChannelOpenConfirm {
	return MsgChannelOpenConfirm{
		PortID:      portID,
		ChannelID:   channelID,
		ProofAck:    proofAck,
		ProofHeight: proofHeight,
		Signer:      signer,
	}
}

// Route implements sdk.Msg
func (msg MsgChannelOpenConfirm) Route() string {
	return ibctypes.RouterKey
}

// Type implements sdk.Msg
func (msg MsgChannelOpenConfirm) Type() string {
	return "channel_open_confirm"
}

// ValidateBasic implements sdk.Msg
<<<<<<< HEAD
func (msg MsgChannelOpenConfirm) ValidateBasic() sdk.Error {
	if err := host.DefaultConnectionIdentifierValidator(msg.PortID); err != nil {
		return sdk.ConvertError(sdkerrors.Wrap(err, "invalid port ID"))
	}
	if err := host.DefaultClientIdentifierValidator(msg.ChannelID); err != nil {
		return sdk.ConvertError(sdkerrors.Wrap(err, "invalid channel ID"))
=======
func (msg MsgChannelOpenConfirm) ValidateBasic() error {
	if err := host.DefaultPortIdentifierValidator(msg.PortID); err != nil {
		return sdkerrors.Wrap(err, "invalid port ID")
	}
	if err := host.DefaultChannelIdentifierValidator(msg.ChannelID); err != nil {
		return sdkerrors.Wrap(err, "invalid channel ID")
>>>>>>> 560a2fb6
	}
	if msg.ProofAck == nil {
		return sdkerrors.Wrap(commitment.ErrInvalidProof, "cannot submit an empty proof")
	}
	if err := msg.ProofAck.ValidateBasic(); err != nil {
		return sdkerrors.Wrap(err, "proof ack cannot be nil")
	}
	if err := msg.ProofAck.ValidateBasic(); err != nil {
		return sdk.ConvertError(ibctypes.ErrInvalidProof(DefaultCodespace, err.Error()))
	}
	if msg.ProofHeight == 0 {
		return sdkerrors.Wrap(ibctypes.ErrInvalidHeight, "proof height must be > 0")
	}
	// Signer can be empty
	return nil
}

// GetSignBytes implements sdk.Msg
func (msg MsgChannelOpenConfirm) GetSignBytes() []byte {
	return sdk.MustSortJSON(SubModuleCdc.MustMarshalJSON(msg))
}

// GetSigners implements sdk.Msg
func (msg MsgChannelOpenConfirm) GetSigners() []sdk.AccAddress {
	return []sdk.AccAddress{msg.Signer}
}

var _ sdk.Msg = MsgChannelCloseInit{}

type MsgChannelCloseInit struct {
	PortID    string         `json:"port_id"`
	ChannelID string         `json:"channel_id"`
	Signer    sdk.AccAddress `json:"signer"`
}

// NewMsgChannelCloseInit creates a new MsgChannelCloseInit instance
func NewMsgChannelCloseInit(portID string, channelID string, signer sdk.AccAddress) MsgChannelCloseInit {
	return MsgChannelCloseInit{
		PortID:    portID,
		ChannelID: channelID,
		Signer:    signer,
	}
}

// Route implements sdk.Msg
func (msg MsgChannelCloseInit) Route() string {
	return ibctypes.RouterKey
}

// Type implements sdk.Msg
func (msg MsgChannelCloseInit) Type() string {
	return "channel_close_init"
}

// ValidateBasic implements sdk.Msg
<<<<<<< HEAD
func (msg MsgChannelCloseInit) ValidateBasic() sdk.Error {
	if err := host.DefaultConnectionIdentifierValidator(msg.PortID); err != nil {
		return sdk.ConvertError(sdkerrors.Wrap(err, "invalid port ID"))
	}
	if err := host.DefaultClientIdentifierValidator(msg.ChannelID); err != nil {
		return sdk.ConvertError(sdkerrors.Wrap(err, "invalid channel ID"))
=======
func (msg MsgChannelCloseInit) ValidateBasic() error {
	if err := host.DefaultPortIdentifierValidator(msg.PortID); err != nil {
		return sdkerrors.Wrap(err, "invalid port ID")
	}
	if err := host.DefaultChannelIdentifierValidator(msg.ChannelID); err != nil {
		return sdkerrors.Wrap(err, "invalid channel ID")
>>>>>>> 560a2fb6
	}
	// Signer can be empty
	return nil
}

// GetSignBytes implements sdk.Msg
func (msg MsgChannelCloseInit) GetSignBytes() []byte {
	return sdk.MustSortJSON(SubModuleCdc.MustMarshalJSON(msg))
}

// GetSigners implements sdk.Msg
func (msg MsgChannelCloseInit) GetSigners() []sdk.AccAddress {
	return []sdk.AccAddress{msg.Signer}
}

var _ sdk.Msg = MsgChannelCloseConfirm{}

type MsgChannelCloseConfirm struct {
	PortID      string            `json:"port_id"`
	ChannelID   string            `json:"channel_id"`
	ProofInit   commitment.ProofI `json:"proof_init"`
	ProofHeight uint64            `json:"proof_height"`
	Signer      sdk.AccAddress    `json:"signer"`
}

// NewMsgChannelCloseConfirm creates a new MsgChannelCloseConfirm instance
func NewMsgChannelCloseConfirm(
	portID, channelID string, proofInit commitment.ProofI, proofHeight uint64,
	signer sdk.AccAddress,
) MsgChannelCloseConfirm {
	return MsgChannelCloseConfirm{
		PortID:      portID,
		ChannelID:   channelID,
		ProofInit:   proofInit,
		ProofHeight: proofHeight,
		Signer:      signer,
	}
}

// Route implements sdk.Msg
func (msg MsgChannelCloseConfirm) Route() string {
	return ibctypes.RouterKey
}

// Type implements sdk.Msg
func (msg MsgChannelCloseConfirm) Type() string {
	return "channel_close_confirm"
}

// ValidateBasic implements sdk.Msg
func (msg MsgChannelCloseConfirm) ValidateBasic() error {
	if err := host.DefaultPortIdentifierValidator(msg.PortID); err != nil {
		return sdkerrors.Wrap(err, "invalid port ID")
	}
	if err := host.DefaultChannelIdentifierValidator(msg.ChannelID); err != nil {
		return sdkerrors.Wrap(err, "invalid channel ID")
	}
	if msg.ProofInit == nil {
		return sdkerrors.Wrap(commitment.ErrInvalidProof, "cannot submit an empty proof")
	}
	if err := msg.ProofInit.ValidateBasic(); err != nil {
		return sdkerrors.Wrap(err, "proof init cannot be nil")
	}
	if err := msg.ProofInit.ValidateBasic(); err != nil {
		return sdk.ConvertError(ibctypes.ErrInvalidProof(DefaultCodespace, err.Error()))
	}
	if msg.ProofHeight == 0 {
		return sdkerrors.Wrap(ibctypes.ErrInvalidHeight, "proof height must be > 0")
	}
	// Signer can be empty
	return nil
}

// GetSignBytes implements sdk.Msg
func (msg MsgChannelCloseConfirm) GetSignBytes() []byte {
	return sdk.MustSortJSON(SubModuleCdc.MustMarshalJSON(msg))
}

// GetSigners implements sdk.Msg
func (msg MsgChannelCloseConfirm) GetSigners() []sdk.AccAddress {
	return []sdk.AccAddress{msg.Signer}
}

// MsgPacket receives incoming IBC packet
type MsgPacket struct {
	Packet `json:"packet" yaml:"packet"`

	Proof       commitment.ProofI `json:"proof" yaml:"proof"`
	ProofHeight uint64            `json:"proof_height" yaml:"proof_height"`

	Signer sdk.AccAddress `json:"signer" yaml:"signer"`
}

var _ sdk.Msg = MsgPacket{}

// NewMsgPacket constructs new MsgPacket
func NewMsgPacket(packet Packet, proof commitment.ProofI, proofHeight uint64, signer sdk.AccAddress) MsgPacket {
	return MsgPacket{
		Packet: packet,

		Proof:       proof,
		ProofHeight: proofHeight,

		Signer: signer,
	}
}

// Implements sdk.Msg
func (msg MsgPacket) Route() string {
	return msg.DestinationPort
}

// Implements sdk.Msg
func (msg MsgPacket) ValidateBasic() sdk.Error {
	if msg.Proof == nil {
		return sdk.ConvertError(ibctypes.ErrInvalidProof(DefaultCodespace, "cannot submit an empty proof"))
	}
	if err := msg.Proof.ValidateBasic(); err != nil {
		return sdk.ConvertError(ibctypes.ErrInvalidProof(DefaultCodespace, err.Error()))
	}
	if msg.ProofHeight == 0 {
		return sdk.ConvertError(ibctypes.ErrInvalidProof(DefaultCodespace, "proof height must be > 0"))
	}
	if msg.Signer.Empty() {
		return sdk.ErrInvalidAddress("missing signer address")
	}

	return sdk.ConvertError(msg.PacketDataI.ValidateBasic())
}

// Implements sdk.Msg
func (msg MsgPacket) GetSignBytes() []byte {
	return sdk.MustSortJSON(SubModuleCdc.MustMarshalJSON(msg))
}

// Implements sdk.Msg
func (msg MsgPacket) GetSigners() []sdk.AccAddress {
	return []sdk.AccAddress{msg.Signer}
}

var _ sdk.Msg = MsgTimeout{}

// MsgTimeout receives timeouted packet
type MsgTimeout struct {
	Packet           `json:"packet" yaml:"packet"`
	NextSequenceRecv uint64 `json:"next_sequence_recv,omitempty" yaml:"next_sequence_recv,omitempty"`

	Proof       commitment.ProofI `json:"proof" yaml:"proof"`
	ProofHeight uint64            `json:"proof_height" yaml:"proof_height"`

	Signer sdk.AccAddress `json:"signer" yaml:"signer"`
}

// NewMsgTimeout constructs new MsgTimeout
func NewMsgTimeout(packet Packet, nextSequenceRecv uint64, proof commitment.ProofI, proofHeight uint64, signer sdk.AccAddress) MsgTimeout {
	return MsgTimeout{
		Packet:           packet,
		NextSequenceRecv: nextSequenceRecv,
		Proof:            proof,
		ProofHeight:      proofHeight,
		Signer:           signer,
	}
}

// Implements sdk.Msg
func (msg MsgTimeout) Route() string {
	return msg.SourcePort
}

// Implements sdk.Msg
func (msg MsgTimeout) ValidateBasic() sdk.Error {
	if msg.Proof == nil {
		return sdk.ConvertError(ibctypes.ErrInvalidProof(DefaultCodespace, "cannot submit an empty proof"))
	}
	if err := msg.Proof.ValidateBasic(); err != nil {
		return sdk.ConvertError(ibctypes.ErrInvalidProof(DefaultCodespace, err.Error()))
	}
	if msg.ProofHeight == 0 {
		return sdk.ConvertError(ibctypes.ErrInvalidProof(DefaultCodespace, "proof height must be > 0"))
	}
	if msg.Signer.Empty() {
		return sdk.ErrInvalidAddress("missing signer address")
	}

	return sdk.ConvertError(msg.PacketDataI.ValidateBasic())
}

// Implements sdk.Msg
func (msg MsgTimeout) GetSignBytes() []byte {
	return sdk.MustSortJSON(SubModuleCdc.MustMarshalJSON(msg))
}

// Implements sdk.Msg
func (msg MsgTimeout) GetSigners() []sdk.AccAddress {
	return []sdk.AccAddress{msg.Signer}
}

var _ sdk.Msg = MsgAcknowledgement{}

// MsgAcknowledgement receives incoming IBC acknowledgement
type MsgAcknowledgement struct {
	Packet          `json:"packet" yaml:"packet"`
	Acknowledgement PacketDataI `json:"acknowledgement" yaml:"acknowledgement"`

	Proof       commitment.ProofI `json:"proof" yaml:"proof"`
	ProofHeight uint64            `json:"proof_height" yaml:"proof_height"`

	Signer sdk.AccAddress `json:"signer" yaml:"signer"`
}

// NewMsgAcknowledgement constructs a new MsgAcknowledgement
func NewMsgAcknowledgement(packet Packet, ack PacketDataI, proof commitment.ProofI, proofHeight uint64, signer sdk.AccAddress) MsgAcknowledgement {
	return MsgAcknowledgement{
		Packet:          packet,
		Acknowledgement: ack,
		Proof:           proof,
		ProofHeight:     proofHeight,
		Signer:          signer,
	}
}

// Implements sdk.Msg
func (msg MsgAcknowledgement) Route() string {
	return msg.SourcePort
}

// Implements sdk.Msg
func (msg MsgAcknowledgement) ValidateBasic() sdk.Error {
	if msg.Proof == nil {
		return sdk.ConvertError(ibctypes.ErrInvalidProof(DefaultCodespace, "cannot submit an empty proof"))
	}
	if msg.ProofHeight == 0 {
		return sdk.ConvertError(ibctypes.ErrInvalidProof(DefaultCodespace, "proof height must be > 0"))
	}

	if err := msg.Packet.ValidateBasic(); err != nil {
		return sdk.ConvertError(err)
	}

	if err := msg.Acknowledgement.ValidateBasic(); err != nil {
		return sdk.ConvertError(err)
	}

	if msg.Signer.Empty() {
		return sdk.ErrInvalidAddress("missing signer address")
	}

	return nil
}

// Implements sdk.Msg
func (msg MsgAcknowledgement) GetSignBytes() []byte {
	return sdk.MustSortJSON(SubModuleCdc.MustMarshalJSON(msg))
}

// Implements sdk.Msg
func (msg MsgAcknowledgement) GetSigners() []sdk.AccAddress {
	return []sdk.AccAddress{msg.Signer}
}<|MERGE_RESOLUTION|>--- conflicted
+++ resolved
@@ -49,13 +49,8 @@
 	if err := host.DefaultPortIdentifierValidator(msg.PortID); err != nil {
 		return sdkerrors.Wrap(err, "invalid port ID")
 	}
-<<<<<<< HEAD
-	if err := host.DefaultClientIdentifierValidator(msg.ChannelID); err != nil {
-		return sdk.ConvertError(sdkerrors.Wrap(err, "invalid channel ID"))
-=======
 	if err := host.DefaultChannelIdentifierValidator(msg.ChannelID); err != nil {
 		return sdkerrors.Wrap(err, "invalid channel ID")
->>>>>>> 560a2fb6
 	}
 	// Signer can be empty
 	return msg.Channel.ValidateBasic()
@@ -113,21 +108,12 @@
 }
 
 // ValidateBasic implements sdk.Msg
-<<<<<<< HEAD
-func (msg MsgChannelOpenTry) ValidateBasic() sdk.Error {
-	if err := host.DefaultConnectionIdentifierValidator(msg.PortID); err != nil {
-		return sdk.ConvertError(sdkerrors.Wrap(err, "invalid port ID"))
-	}
-	if err := host.DefaultClientIdentifierValidator(msg.ChannelID); err != nil {
-		return sdk.ConvertError(sdkerrors.Wrap(err, "invalid channel ID"))
-=======
 func (msg MsgChannelOpenTry) ValidateBasic() error {
 	if err := host.DefaultPortIdentifierValidator(msg.PortID); err != nil {
 		return sdkerrors.Wrap(err, "invalid port ID")
 	}
 	if err := host.DefaultChannelIdentifierValidator(msg.ChannelID); err != nil {
 		return sdkerrors.Wrap(err, "invalid channel ID")
->>>>>>> 560a2fb6
 	}
 	if strings.TrimSpace(msg.CounterpartyVersion) == "" {
 		return sdkerrors.Wrap(ErrInvalidCounterparty, "counterparty version cannot be blank")
@@ -195,21 +181,12 @@
 }
 
 // ValidateBasic implements sdk.Msg
-<<<<<<< HEAD
-func (msg MsgChannelOpenAck) ValidateBasic() sdk.Error {
-	if err := host.DefaultConnectionIdentifierValidator(msg.PortID); err != nil {
-		return sdk.ConvertError(sdkerrors.Wrap(err, "invalid port ID"))
-	}
-	if err := host.DefaultClientIdentifierValidator(msg.ChannelID); err != nil {
-		return sdk.ConvertError(sdkerrors.Wrap(err, "invalid channel ID"))
-=======
 func (msg MsgChannelOpenAck) ValidateBasic() error {
 	if err := host.DefaultPortIdentifierValidator(msg.PortID); err != nil {
 		return sdkerrors.Wrap(err, "invalid port ID")
 	}
 	if err := host.DefaultChannelIdentifierValidator(msg.ChannelID); err != nil {
 		return sdkerrors.Wrap(err, "invalid channel ID")
->>>>>>> 560a2fb6
 	}
 	if strings.TrimSpace(msg.CounterpartyVersion) == "" {
 		return sdkerrors.Wrap(ErrInvalidCounterparty, "counterparty version cannot be blank")
@@ -275,21 +252,12 @@
 }
 
 // ValidateBasic implements sdk.Msg
-<<<<<<< HEAD
-func (msg MsgChannelOpenConfirm) ValidateBasic() sdk.Error {
-	if err := host.DefaultConnectionIdentifierValidator(msg.PortID); err != nil {
-		return sdk.ConvertError(sdkerrors.Wrap(err, "invalid port ID"))
-	}
-	if err := host.DefaultClientIdentifierValidator(msg.ChannelID); err != nil {
-		return sdk.ConvertError(sdkerrors.Wrap(err, "invalid channel ID"))
-=======
 func (msg MsgChannelOpenConfirm) ValidateBasic() error {
 	if err := host.DefaultPortIdentifierValidator(msg.PortID); err != nil {
 		return sdkerrors.Wrap(err, "invalid port ID")
 	}
 	if err := host.DefaultChannelIdentifierValidator(msg.ChannelID); err != nil {
 		return sdkerrors.Wrap(err, "invalid channel ID")
->>>>>>> 560a2fb6
 	}
 	if msg.ProofAck == nil {
 		return sdkerrors.Wrap(commitment.ErrInvalidProof, "cannot submit an empty proof")
@@ -345,21 +313,12 @@
 }
 
 // ValidateBasic implements sdk.Msg
-<<<<<<< HEAD
-func (msg MsgChannelCloseInit) ValidateBasic() sdk.Error {
-	if err := host.DefaultConnectionIdentifierValidator(msg.PortID); err != nil {
-		return sdk.ConvertError(sdkerrors.Wrap(err, "invalid port ID"))
-	}
-	if err := host.DefaultClientIdentifierValidator(msg.ChannelID); err != nil {
-		return sdk.ConvertError(sdkerrors.Wrap(err, "invalid channel ID"))
-=======
 func (msg MsgChannelCloseInit) ValidateBasic() error {
 	if err := host.DefaultPortIdentifierValidator(msg.PortID); err != nil {
 		return sdkerrors.Wrap(err, "invalid port ID")
 	}
 	if err := host.DefaultChannelIdentifierValidator(msg.ChannelID); err != nil {
 		return sdkerrors.Wrap(err, "invalid channel ID")
->>>>>>> 560a2fb6
 	}
 	// Signer can be empty
 	return nil
@@ -473,7 +432,7 @@
 }
 
 // Implements sdk.Msg
-func (msg MsgPacket) ValidateBasic() sdk.Error {
+func (msg MsgPacket) ValidateBasic() error {
 	if msg.Proof == nil {
 		return sdk.ConvertError(ibctypes.ErrInvalidProof(DefaultCodespace, "cannot submit an empty proof"))
 	}
@@ -530,7 +489,7 @@
 }
 
 // Implements sdk.Msg
-func (msg MsgTimeout) ValidateBasic() sdk.Error {
+func (msg MsgTimeout) ValidateBasic() error {
 	if msg.Proof == nil {
 		return sdk.ConvertError(ibctypes.ErrInvalidProof(DefaultCodespace, "cannot submit an empty proof"))
 	}
@@ -587,7 +546,7 @@
 }
 
 // Implements sdk.Msg
-func (msg MsgAcknowledgement) ValidateBasic() sdk.Error {
+func (msg MsgAcknowledgement) ValidateBasic() error {
 	if msg.Proof == nil {
 		return sdk.ConvertError(ibctypes.ErrInvalidProof(DefaultCodespace, "cannot submit an empty proof"))
 	}
