--- conflicted
+++ resolved
@@ -43,14 +43,9 @@
 	validPacketData   = []byte("testdata")
 	unknownPacketData = []byte("unknown")
 
-<<<<<<< HEAD
 	packet        = types.NewPacket(validPacketData, 1, portid, chanid, cpportid, cpchanid, timeoutEpoch, timeoutHeight, timeoutTimestamp)
-	unknownPacket = types.NewPacket(unknownPacketData, 0, portid, chanid, cpportid, cpchanid, timeoutEpoch, timeoutHeight, timeoutTimestamp)
+	invalidPacket = types.NewPacket(unknownPacketData, 0, portid, chanid, cpportid, cpchanid, timeoutHeight, timeoutTimestamp)
 	invalidAck    = invalidAckData
-=======
-	packet        = types.NewPacket(validPacketData, 1, portid, chanid, cpportid, cpchanid, timeoutHeight, timeoutTimestamp)
-	invalidPacket = types.NewPacket(unknownPacketData, 0, portid, chanid, cpportid, cpchanid, timeoutHeight, timeoutTimestamp)
->>>>>>> d9fd4d2c
 
 	emptyProof     = []byte{}
 	invalidProofs1 = commitmentexported.Proof(nil)
@@ -386,19 +381,11 @@
 // TestMsgRecvPacketValidation tests ValidateBasic for MsgRecvPacket
 func (suite *MsgTestSuite) TestMsgRecvPacketValidation() {
 	testMsgs := []*types.MsgRecvPacket{
-<<<<<<< HEAD
 		types.NewMsgRecvPacket(packet, suite.proof, 0, 1, addr1),        // valid msg
 		types.NewMsgRecvPacket(packet, suite.proof, 0, 0, addr1),        // proof height is zero
 		types.NewMsgRecvPacket(packet, emptyProof, 0, 1, addr1),         // empty proof
 		types.NewMsgRecvPacket(packet, suite.proof, 0, 1, emptyAddr),    // missing signer address
-		types.NewMsgRecvPacket(unknownPacket, suite.proof, 0, 1, addr1), // unknown packet
-=======
-		types.NewMsgRecvPacket(packet, suite.proof, 1, addr1),        // valid msg
-		types.NewMsgRecvPacket(packet, suite.proof, 0, addr1),        // proof height is zero
-		types.NewMsgRecvPacket(packet, emptyProof, 1, addr1),         // empty proof
-		types.NewMsgRecvPacket(packet, suite.proof, 1, emptyAddr),    // missing signer address
-		types.NewMsgRecvPacket(invalidPacket, suite.proof, 1, addr1), // unknown packet
->>>>>>> d9fd4d2c
+		types.NewMsgRecvPacket(invalidPacket, suite.proof, 0, 1, addr1), // unknown packet
 	}
 
 	testCases := []struct {
@@ -447,19 +434,11 @@
 // TestMsgTimeout tests ValidateBasic for MsgTimeout
 func (suite *MsgTestSuite) TestMsgTimeout() {
 	testMsgs := []*types.MsgTimeout{
-<<<<<<< HEAD
 		types.NewMsgTimeout(packet, 1, suite.proof, 0, 1, addr),
 		types.NewMsgTimeout(packet, 1, suite.proof, 0, 0, addr),
 		types.NewMsgTimeout(packet, 1, suite.proof, 0, 1, emptyAddr),
 		types.NewMsgTimeout(packet, 1, emptyProof, 0, 1, addr),
-		types.NewMsgTimeout(unknownPacket, 1, suite.proof, 0, 1, addr),
-=======
-		types.NewMsgTimeout(packet, 1, suite.proof, 1, addr),
-		types.NewMsgTimeout(packet, 1, suite.proof, 0, addr),
-		types.NewMsgTimeout(packet, 1, suite.proof, 1, emptyAddr),
-		types.NewMsgTimeout(packet, 1, emptyProof, 1, addr),
-		types.NewMsgTimeout(invalidPacket, 1, suite.proof, 1, addr),
->>>>>>> d9fd4d2c
+		types.NewMsgTimeout(invalidPacket, 1, suite.proof, 0, 1, addr),
 	}
 
 	testCases := []struct {
@@ -517,20 +496,12 @@
 // TestMsgAcknowledgement tests ValidateBasic for MsgAcknowledgement
 func (suite *MsgTestSuite) TestMsgAcknowledgement() {
 	testMsgs := []*types.MsgAcknowledgement{
-<<<<<<< HEAD
 		types.NewMsgAcknowledgement(packet, packet.GetData(), suite.proof, 0, 1, addr),
 		types.NewMsgAcknowledgement(packet, packet.GetData(), suite.proof, 0, 0, addr),
 		types.NewMsgAcknowledgement(packet, packet.GetData(), suite.proof, 0, 1, emptyAddr),
 		types.NewMsgAcknowledgement(packet, packet.GetData(), emptyProof, 0, 1, addr),
-		types.NewMsgAcknowledgement(unknownPacket, packet.GetData(), suite.proof, 0, 1, addr),
+		types.NewMsgAcknowledgement(invalidPacket, packet.GetData(), suite.proof, 0, 1, addr),
 		types.NewMsgAcknowledgement(packet, invalidAck, suite.proof, 0, 1, addr),
-=======
-		types.NewMsgAcknowledgement(packet, packet.GetData(), suite.proof, 1, addr),
-		types.NewMsgAcknowledgement(packet, packet.GetData(), suite.proof, 0, addr),
-		types.NewMsgAcknowledgement(packet, packet.GetData(), suite.proof, 1, emptyAddr),
-		types.NewMsgAcknowledgement(packet, packet.GetData(), emptyProof, 1, addr),
-		types.NewMsgAcknowledgement(invalidPacket, packet.GetData(), suite.proof, 1, addr),
->>>>>>> d9fd4d2c
 	}
 
 	testCases := []struct {
