package types_test

import (
	"fmt"
	"testing"

	"github.com/stretchr/testify/suite"

	abci "github.com/tendermint/tendermint/abci/types"
	dbm "github.com/tendermint/tm-db"

	"github.com/cosmos/cosmos-sdk/simapp"
	"github.com/cosmos/cosmos-sdk/store/iavl"
	"github.com/cosmos/cosmos-sdk/store/rootmulti"
	storetypes "github.com/cosmos/cosmos-sdk/store/types"
	sdk "github.com/cosmos/cosmos-sdk/types"
	"github.com/cosmos/cosmos-sdk/x/ibc/04-channel/types"
	commitmentexported "github.com/cosmos/cosmos-sdk/x/ibc/23-commitment/exported"
	commitmenttypes "github.com/cosmos/cosmos-sdk/x/ibc/23-commitment/types"
)

// define constants used for testing
const (
	invalidPort      = "(invalidport1)"
	invalidShortPort = "p"
	invalidLongPort  = "invalidlongportinvalidlongportinvalidlongportidinvalidlongportidinvalid"

	invalidChannel      = "(invalidchannel1)"
	invalidShortChannel = "invalidch"
	invalidLongChannel  = "invalidlongchannelinvalidlongchannelinvalidlongchannelinvalidlongchannel"

	invalidConnection      = "(invalidconnection1)"
	invalidShortConnection = "invalidcn"
	invalidLongConnection  = "invalidlongconnectioninvalidlongconnectioninvalidlongconnectioninvalid"
)

// define variables used for testing
var (
	timeoutEpoch      = uint64(0)
	timeoutHeight     = uint64(100)
	timeoutTimestamp  = uint64(100)
	disabledTimeout   = uint64(0)
	validPacketData   = []byte("testdata")
	unknownPacketData = []byte("unknown")
	invalidAckData    = []byte("123456789012345678901234567890123456789012345678901234567890123456789012345678901234567890123456789012345678901234567890")

	packet        = types.NewPacket(validPacketData, 1, portid, chanid, cpportid, cpchanid, timeoutEpoch, timeoutHeight, timeoutTimestamp)
	unknownPacket = types.NewPacket(unknownPacketData, 0, portid, chanid, cpportid, cpchanid, timeoutEpoch, timeoutHeight, timeoutTimestamp)
	invalidAck    = invalidAckData

	emptyProof     = []byte{}
	invalidProofs1 = commitmentexported.Proof(nil)
	invalidProofs2 = emptyProof

	addr1     = sdk.AccAddress("testaddr1")
	emptyAddr sdk.AccAddress

	portid   = "testportid"
	chanid   = "testchannel"
	cpportid = "testcpport"
	cpchanid = "testcpchannel"

	connHops             = []string{"testconnection"}
	invalidConnHops      = []string{"testconnection", "testconnection"}
	invalidShortConnHops = []string{invalidShortConnection}
	invalidLongConnHops  = []string{invalidLongConnection}

	addr = sdk.AccAddress("testaddr")
)

type MsgTestSuite struct {
	suite.Suite

	proof []byte
}

func (suite *MsgTestSuite) SetupTest() {
	app := simapp.Setup(false)
	db := dbm.NewMemDB()
	store := rootmulti.NewStore(db)
	storeKey := storetypes.NewKVStoreKey("iavlStoreKey")

	store.MountStoreWithDB(storeKey, storetypes.StoreTypeIAVL, nil)
	store.LoadVersion(0)
	iavlStore := store.GetCommitStore(storeKey).(*iavl.Store)

	iavlStore.Set([]byte("KEY"), []byte("VALUE"))
	_ = store.Commit()

	res := store.Query(abci.RequestQuery{
		Path:  fmt.Sprintf("/%s/key", storeKey.Name()), // required path to get key/value+proof
		Data:  []byte("KEY"),
		Prove: true,
	})

	merkleProof := commitmenttypes.MerkleProof{Proof: res.Proof}
	proof, err := app.AppCodec().MarshalBinaryBare(&merkleProof)
	suite.NoError(err)

	suite.proof = proof
}

func TestMsgTestSuite(t *testing.T) {
	suite.Run(t, new(MsgTestSuite))
}

// TestMsgChannelOpenInit tests ValidateBasic for MsgChannelOpenInit
func (suite *MsgTestSuite) TestMsgChannelOpenInit() {
	testMsgs := []*types.MsgChannelOpenInit{
		types.NewMsgChannelOpenInit("testportid", "testchannel", "1.0", types.ORDERED, connHops, "testcpport", "testcpchannel", addr),                      // valid msg
		types.NewMsgChannelOpenInit(invalidShortPort, "testchannel", "1.0", types.ORDERED, connHops, "testcpport", "testcpchannel", addr),                  // too short port id
		types.NewMsgChannelOpenInit(invalidLongPort, "testchannel", "1.0", types.ORDERED, connHops, "testcpport", "testcpchannel", addr),                   // too long port id
		types.NewMsgChannelOpenInit(invalidPort, "testchannel", "1.0", types.ORDERED, connHops, "testcpport", "testcpchannel", addr),                       // port id contains non-alpha
		types.NewMsgChannelOpenInit("testportid", invalidShortChannel, "1.0", types.ORDERED, connHops, "testcpport", "testcpchannel", addr),                // too short channel id
		types.NewMsgChannelOpenInit("testportid", invalidLongChannel, "1.0", types.ORDERED, connHops, "testcpport", "testcpchannel", addr),                 // too long channel id
		types.NewMsgChannelOpenInit("testportid", invalidChannel, "1.0", types.ORDERED, connHops, "testcpport", "testcpchannel", addr),                     // channel id contains non-alpha
		types.NewMsgChannelOpenInit("testportid", "testchannel", "1.0", types.Order(3), connHops, "testcpport", "testcpchannel", addr),                     // invalid channel order
		types.NewMsgChannelOpenInit("testportid", "testchannel", "1.0", types.ORDERED, invalidConnHops, "testcpport", "testcpchannel", addr),               // connection hops more than 1
		types.NewMsgChannelOpenInit("testportid", "testchannel", "1.0", types.UNORDERED, invalidShortConnHops, "testcpport", "testcpchannel", addr),        // too short connection id
		types.NewMsgChannelOpenInit("testportid", "testchannel", "1.0", types.UNORDERED, invalidLongConnHops, "testcpport", "testcpchannel", addr),         // too long connection id
		types.NewMsgChannelOpenInit("testportid", "testchannel", "1.0", types.UNORDERED, []string{invalidConnection}, "testcpport", "testcpchannel", addr), // connection id contains non-alpha
		types.NewMsgChannelOpenInit("testportid", "testchannel", "", types.UNORDERED, connHops, "testcpport", "testcpchannel", addr),                       // empty channel version
		types.NewMsgChannelOpenInit("testportid", "testchannel", "1.0", types.UNORDERED, connHops, invalidPort, "testcpchannel", addr),                     // invalid counterparty port id
		types.NewMsgChannelOpenInit("testportid", "testchannel", "1.0", types.UNORDERED, connHops, "testcpport", invalidChannel, addr),                     // invalid counterparty channel id
	}

	testCases := []struct {
		msg     *types.MsgChannelOpenInit
		expPass bool
		errMsg  string
	}{
		{testMsgs[0], true, ""},
		{testMsgs[1], false, "too short port id"},
		{testMsgs[2], false, "too long port id"},
		{testMsgs[3], false, "port id contains non-alpha"},
		{testMsgs[4], false, "too short channel id"},
		{testMsgs[5], false, "too long channel id"},
		{testMsgs[6], false, "channel id contains non-alpha"},
		{testMsgs[7], false, "invalid channel order"},
		{testMsgs[8], false, "connection hops more than 1 "},
		{testMsgs[9], false, "too short connection id"},
		{testMsgs[10], false, "too long connection id"},
		{testMsgs[11], false, "connection id contains non-alpha"},
		{testMsgs[12], false, "empty channel version"},
		{testMsgs[13], false, "invalid counterparty port id"},
		{testMsgs[14], false, "invalid counterparty channel id"},
	}

	for i, tc := range testCases {
		err := tc.msg.ValidateBasic()
		if tc.expPass {
			suite.Require().NoError(err, "Msg %d failed: %s", i, tc.errMsg)
		} else {
			suite.Require().Error(err, "Invalid Msg %d passed: %s", i, tc.errMsg)
		}
	}
}

// TestMsgChannelOpenTry tests ValidateBasic for MsgChannelOpenTry
func (suite *MsgTestSuite) TestMsgChannelOpenTry() {
	testMsgs := []*types.MsgChannelOpenTry{
		types.NewMsgChannelOpenTry("testportid", "testchannel", "1.0", types.ORDERED, connHops, "testcpport", "testcpchannel", "1.0", suite.proof, 0, 1, addr),                      // valid msg
		types.NewMsgChannelOpenTry(invalidShortPort, "testchannel", "1.0", types.ORDERED, connHops, "testcpport", "testcpchannel", "1.0", suite.proof, 0, 1, addr),                  // too short port id
		types.NewMsgChannelOpenTry(invalidLongPort, "testchannel", "1.0", types.ORDERED, connHops, "testcpport", "testcpchannel", "1.0", suite.proof, 0, 1, addr),                   // too long port id
		types.NewMsgChannelOpenTry(invalidPort, "testchannel", "1.0", types.ORDERED, connHops, "testcpport", "testcpchannel", "1.0", suite.proof, 0, 1, addr),                       // port id contains non-alpha
		types.NewMsgChannelOpenTry("testportid", invalidShortChannel, "1.0", types.ORDERED, connHops, "testcpport", "testcpchannel", "1.0", suite.proof, 0, 1, addr),                // too short channel id
		types.NewMsgChannelOpenTry("testportid", invalidLongChannel, "1.0", types.ORDERED, connHops, "testcpport", "testcpchannel", "1.0", suite.proof, 0, 1, addr),                 // too long channel id
		types.NewMsgChannelOpenTry("testportid", invalidChannel, "1.0", types.ORDERED, connHops, "testcpport", "testcpchannel", "1.0", suite.proof, 0, 1, addr),                     // channel id contains non-alpha
		types.NewMsgChannelOpenTry("testportid", "testchannel", "1.0", types.ORDERED, connHops, "testcpport", "testcpchannel", "", suite.proof, 0, 1, addr),                         // empty counterparty version
		types.NewMsgChannelOpenTry("testportid", "testchannel", "1.0", types.ORDERED, connHops, "testcpport", "testcpchannel", "1.0", suite.proof, 0, 0, addr),                      // suite.proof height is zero
		types.NewMsgChannelOpenTry("testportid", "testchannel", "1.0", types.Order(4), connHops, "testcpport", "testcpchannel", "1.0", suite.proof, 0, 1, addr),                     // invalid channel order
		types.NewMsgChannelOpenTry("testportid", "testchannel", "1.0", types.UNORDERED, invalidConnHops, "testcpport", "testcpchannel", "1.0", suite.proof, 0, 1, addr),             // connection hops more than 1
		types.NewMsgChannelOpenTry("testportid", "testchannel", "1.0", types.UNORDERED, invalidShortConnHops, "testcpport", "testcpchannel", "1.0", suite.proof, 0, 1, addr),        // too short connection id
		types.NewMsgChannelOpenTry("testportid", "testchannel", "1.0", types.UNORDERED, invalidLongConnHops, "testcpport", "testcpchannel", "1.0", suite.proof, 0, 1, addr),         // too long connection id
		types.NewMsgChannelOpenTry("testportid", "testchannel", "1.0", types.UNORDERED, []string{invalidConnection}, "testcpport", "testcpchannel", "1.0", suite.proof, 0, 1, addr), // connection id contains non-alpha
		types.NewMsgChannelOpenTry("testportid", "testchannel", "", types.UNORDERED, connHops, "testcpport", "testcpchannel", "1.0", suite.proof, 0, 1, addr),                       // empty channel version
		types.NewMsgChannelOpenTry("testportid", "testchannel", "1.0", types.UNORDERED, connHops, invalidPort, "testcpchannel", "1.0", suite.proof, 0, 1, addr),                     // invalid counterparty port id
		types.NewMsgChannelOpenTry("testportid", "testchannel", "1.0", types.UNORDERED, connHops, "testcpport", invalidChannel, "1.0", suite.proof, 0, 1, addr),                     // invalid counterparty channel id
		types.NewMsgChannelOpenTry("testportid", "testchannel", "1.0", types.UNORDERED, connHops, "testcpport", "testcpchannel", "1.0", emptyProof, 0, 1, addr),                     // empty proof
	}

	testCases := []struct {
		msg     *types.MsgChannelOpenTry
		expPass bool
		errMsg  string
	}{
		{testMsgs[0], true, ""},
		{testMsgs[1], false, "too short port id"},
		{testMsgs[2], false, "too long port id"},
		{testMsgs[3], false, "port id contains non-alpha"},
		{testMsgs[4], false, "too short channel id"},
		{testMsgs[5], false, "too long channel id"},
		{testMsgs[6], false, "channel id contains non-alpha"},
		{testMsgs[7], false, "empty counterparty version"},
		{testMsgs[8], false, "proof height is zero"},
		{testMsgs[9], false, "invalid channel order"},
		{testMsgs[10], false, "connection hops more than 1 "},
		{testMsgs[11], false, "too short connection id"},
		{testMsgs[12], false, "too long connection id"},
		{testMsgs[13], false, "connection id contains non-alpha"},
		{testMsgs[14], false, "empty channel version"},
		{testMsgs[15], false, "invalid counterparty port id"},
		{testMsgs[16], false, "invalid counterparty channel id"},
		{testMsgs[17], false, "empty proof"},
	}

	for i, tc := range testCases {
		err := tc.msg.ValidateBasic()
		if tc.expPass {
			suite.Require().NoError(err, "Msg %d failed: %s", i, tc.errMsg)
		} else {
			suite.Require().Error(err, "Invalid Msg %d passed: %s", i, tc.errMsg)
		}
	}
}

// TestMsgChannelOpenAck tests ValidateBasic for MsgChannelOpenAck
func (suite *MsgTestSuite) TestMsgChannelOpenAck() {
	testMsgs := []*types.MsgChannelOpenAck{
		types.NewMsgChannelOpenAck("testportid", "testchannel", "1.0", suite.proof, 0, 1, addr),       // valid msg
		types.NewMsgChannelOpenAck(invalidShortPort, "testchannel", "1.0", suite.proof, 0, 1, addr),   // too short port id
		types.NewMsgChannelOpenAck(invalidLongPort, "testchannel", "1.0", suite.proof, 0, 1, addr),    // too long port id
		types.NewMsgChannelOpenAck(invalidPort, "testchannel", "1.0", suite.proof, 0, 1, addr),        // port id contains non-alpha
		types.NewMsgChannelOpenAck("testportid", invalidShortChannel, "1.0", suite.proof, 0, 1, addr), // too short channel id
		types.NewMsgChannelOpenAck("testportid", invalidLongChannel, "1.0", suite.proof, 0, 1, addr),  // too long channel id
		types.NewMsgChannelOpenAck("testportid", invalidChannel, "1.0", suite.proof, 0, 1, addr),      // channel id contains non-alpha
		types.NewMsgChannelOpenAck("testportid", "testchannel", "", suite.proof, 0, 1, addr),          // empty counterparty version
		types.NewMsgChannelOpenAck("testportid", "testchannel", "1.0", emptyProof, 0, 1, addr),        // empty proof
		types.NewMsgChannelOpenAck("testportid", "testchannel", "1.0", suite.proof, 0, 0, addr),       // proof height is zero
	}

	testCases := []struct {
		msg     *types.MsgChannelOpenAck
		expPass bool
		errMsg  string
	}{
		{testMsgs[0], true, ""},
		{testMsgs[1], false, "too short port id"},
		{testMsgs[2], false, "too long port id"},
		{testMsgs[3], false, "port id contains non-alpha"},
		{testMsgs[4], false, "too short channel id"},
		{testMsgs[5], false, "too long channel id"},
		{testMsgs[6], false, "channel id contains non-alpha"},
		{testMsgs[7], false, "empty counterparty version"},
		{testMsgs[8], false, "empty proof"},
		{testMsgs[9], false, "proof height is zero"},
	}

	for i, tc := range testCases {
		err := tc.msg.ValidateBasic()
		if tc.expPass {
			suite.Require().NoError(err, "Msg %d failed: %s", i, tc.errMsg)
		} else {
			suite.Require().Error(err, "Invalid Msg %d passed: %s", i, tc.errMsg)
		}
	}
}

// TestMsgChannelOpenConfirm tests ValidateBasic for MsgChannelOpenConfirm
func (suite *MsgTestSuite) TestMsgChannelOpenConfirm() {
	testMsgs := []*types.MsgChannelOpenConfirm{
		types.NewMsgChannelOpenConfirm("testportid", "testchannel", suite.proof, 0, 1, addr),       // valid msg
		types.NewMsgChannelOpenConfirm(invalidShortPort, "testchannel", suite.proof, 0, 1, addr),   // too short port id
		types.NewMsgChannelOpenConfirm(invalidLongPort, "testchannel", suite.proof, 0, 1, addr),    // too long port id
		types.NewMsgChannelOpenConfirm(invalidPort, "testchannel", suite.proof, 0, 1, addr),        // port id contains non-alpha
		types.NewMsgChannelOpenConfirm("testportid", invalidShortChannel, suite.proof, 0, 1, addr), // too short channel id
		types.NewMsgChannelOpenConfirm("testportid", invalidLongChannel, suite.proof, 0, 1, addr),  // too long channel id
		types.NewMsgChannelOpenConfirm("testportid", invalidChannel, suite.proof, 0, 1, addr),      // channel id contains non-alpha
		types.NewMsgChannelOpenConfirm("testportid", "testchannel", emptyProof, 0, 1, addr),        // empty proof
		types.NewMsgChannelOpenConfirm("testportid", "testchannel", suite.proof, 0, 0, addr),       // proof height is zero
	}

	testCases := []struct {
		msg     *types.MsgChannelOpenConfirm
		expPass bool
		errMsg  string
	}{
		{testMsgs[0], true, ""},
		{testMsgs[1], false, "too short port id"},
		{testMsgs[2], false, "too long port id"},
		{testMsgs[3], false, "port id contains non-alpha"},
		{testMsgs[4], false, "too short channel id"},
		{testMsgs[5], false, "too long channel id"},
		{testMsgs[6], false, "channel id contains non-alpha"},
		{testMsgs[7], false, "empty proof"},
		{testMsgs[8], false, "proof height is zero"},
	}

	for i, tc := range testCases {
		err := tc.msg.ValidateBasic()
		if tc.expPass {
			suite.Require().NoError(err, "Msg %d failed: %s", i, tc.errMsg)
		} else {
			suite.Require().Error(err, "Invalid Msg %d passed: %s", i, tc.errMsg)
		}
	}
}

// TestMsgChannelCloseInit tests ValidateBasic for MsgChannelCloseInit
func (suite *MsgTestSuite) TestMsgChannelCloseInit() {
	testMsgs := []*types.MsgChannelCloseInit{
		types.NewMsgChannelCloseInit("testportid", "testchannel", addr),       // valid msg
		types.NewMsgChannelCloseInit(invalidShortPort, "testchannel", addr),   // too short port id
		types.NewMsgChannelCloseInit(invalidLongPort, "testchannel", addr),    // too long port id
		types.NewMsgChannelCloseInit(invalidPort, "testchannel", addr),        // port id contains non-alpha
		types.NewMsgChannelCloseInit("testportid", invalidShortChannel, addr), // too short channel id
		types.NewMsgChannelCloseInit("testportid", invalidLongChannel, addr),  // too long channel id
		types.NewMsgChannelCloseInit("testportid", invalidChannel, addr),      // channel id contains non-alpha
	}

	testCases := []struct {
		msg     *types.MsgChannelCloseInit
		expPass bool
		errMsg  string
	}{
		{testMsgs[0], true, ""},
		{testMsgs[1], false, "too short port id"},
		{testMsgs[2], false, "too long port id"},
		{testMsgs[3], false, "port id contains non-alpha"},
		{testMsgs[4], false, "too short channel id"},
		{testMsgs[5], false, "too long channel id"},
		{testMsgs[6], false, "channel id contains non-alpha"},
	}

	for i, tc := range testCases {
		err := tc.msg.ValidateBasic()
		if tc.expPass {
			suite.Require().NoError(err, "Msg %d failed: %s", i, tc.errMsg)
		} else {
			suite.Require().Error(err, "Invalid Msg %d passed: %s", i, tc.errMsg)
		}
	}
}

// TestMsgChannelCloseConfirm tests ValidateBasic for MsgChannelCloseConfirm
func (suite *MsgTestSuite) TestMsgChannelCloseConfirm() {
	testMsgs := []*types.MsgChannelCloseConfirm{
		types.NewMsgChannelCloseConfirm("testportid", "testchannel", suite.proof, 0, 1, addr),       // valid msg
		types.NewMsgChannelCloseConfirm(invalidShortPort, "testchannel", suite.proof, 0, 1, addr),   // too short port id
		types.NewMsgChannelCloseConfirm(invalidLongPort, "testchannel", suite.proof, 0, 1, addr),    // too long port id
		types.NewMsgChannelCloseConfirm(invalidPort, "testchannel", suite.proof, 0, 1, addr),        // port id contains non-alpha
		types.NewMsgChannelCloseConfirm("testportid", invalidShortChannel, suite.proof, 0, 1, addr), // too short channel id
		types.NewMsgChannelCloseConfirm("testportid", invalidLongChannel, suite.proof, 0, 1, addr),  // too long channel id
		types.NewMsgChannelCloseConfirm("testportid", invalidChannel, suite.proof, 0, 1, addr),      // channel id contains non-alpha
		types.NewMsgChannelCloseConfirm("testportid", "testchannel", emptyProof, 0, 1, addr),        // empty proof
		types.NewMsgChannelCloseConfirm("testportid", "testchannel", suite.proof, 0, 0, addr),       // proof height is zero
	}

	testCases := []struct {
		msg     *types.MsgChannelCloseConfirm
		expPass bool
		errMsg  string
	}{
		{testMsgs[0], true, ""},
		{testMsgs[1], false, "too short port id"},
		{testMsgs[2], false, "too long port id"},
		{testMsgs[3], false, "port id contains non-alpha"},
		{testMsgs[4], false, "too short channel id"},
		{testMsgs[5], false, "too long channel id"},
		{testMsgs[6], false, "channel id contains non-alpha"},
		{testMsgs[7], false, "empty proof"},
		{testMsgs[8], false, "proof height is zero"},
	}

	for i, tc := range testCases {
		err := tc.msg.ValidateBasic()
		if tc.expPass {
			suite.Require().NoError(err, "Msg %d failed: %s", i, tc.errMsg)
		} else {
			suite.Require().Error(err, "Invalid Msg %d passed: %s", i, tc.errMsg)
		}
	}
}

<<<<<<< HEAD
// TestMsgPacketType tests Type for MsgPacket.
func (suite *MsgTestSuite) TestMsgPacketType() {
	msg := types.NewMsgPacket(packet, suite.proof, 0, 1, addr1)
=======
// TestMsgRecvPacketType tests Type for MsgRecvPacket.
func (suite *MsgTestSuite) TestMsgRecvPacketType() {
	msg := types.NewMsgRecvPacket(packet, suite.proof, 1, addr1)
>>>>>>> 0a498d8c

	suite.Equal("recv_packet", msg.Type())
}

<<<<<<< HEAD
// TestMsgPacketValidation tests ValidateBasic for MsgPacket
func (suite *MsgTestSuite) TestMsgPacketValidation() {
	testMsgs := []*types.MsgPacket{
		types.NewMsgPacket(packet, suite.proof, 0, 1, addr1),        // valid msg
		types.NewMsgPacket(packet, suite.proof, 0, 0, addr1),        // proof height is zero
		types.NewMsgPacket(packet, emptyProof, 0, 1, addr1),         // empty proof
		types.NewMsgPacket(packet, suite.proof, 0, 1, emptyAddr),    // missing signer address
		types.NewMsgPacket(unknownPacket, suite.proof, 0, 1, addr1), // unknown packet
=======
// TestMsgRecvPacketValidation tests ValidateBasic for MsgRecvPacket
func (suite *MsgTestSuite) TestMsgRecvPacketValidation() {
	testMsgs := []*types.MsgRecvPacket{
		types.NewMsgRecvPacket(packet, suite.proof, 1, addr1),        // valid msg
		types.NewMsgRecvPacket(packet, suite.proof, 0, addr1),        // proof height is zero
		types.NewMsgRecvPacket(packet, emptyProof, 1, addr1),         // empty proof
		types.NewMsgRecvPacket(packet, suite.proof, 1, emptyAddr),    // missing signer address
		types.NewMsgRecvPacket(unknownPacket, suite.proof, 1, addr1), // unknown packet
>>>>>>> 0a498d8c
	}

	testCases := []struct {
		msg     *types.MsgRecvPacket
		expPass bool
		errMsg  string
	}{
		{testMsgs[0], true, ""},
		{testMsgs[1], false, "proof height is zero"},
		{testMsgs[2], false, "proof contain empty proof"},
		{testMsgs[3], false, "missing signer address"},
		{testMsgs[4], false, "invalid packet"},
	}

	for i, tc := range testCases {
		err := tc.msg.ValidateBasic()
		if tc.expPass {
			suite.NoError(err, "Msg %d failed: %v", i, err)
		} else {
			suite.Error(err, "Invalid Msg %d passed: %s", i, tc.errMsg)
		}
	}
}

<<<<<<< HEAD
// TestMsgPacketGetSignBytes tests GetSignBytes for MsgPacket
func (suite *MsgTestSuite) TestMsgPacketGetSignBytes() {
	msg := types.NewMsgPacket(packet, suite.proof, 0, 1, addr1)
=======
// TestMsgRecvPacketGetSignBytes tests GetSignBytes for MsgRecvPacket
func (suite *MsgTestSuite) TestMsgRecvPacketGetSignBytes() {
	msg := types.NewMsgRecvPacket(packet, suite.proof, 1, addr1)
>>>>>>> 0a498d8c
	res := msg.GetSignBytes()

	expected := fmt.Sprintf(
		`{"packet":{"data":%s,"destination_channel":"testcpchannel","destination_port":"testcpport","sequence":"1","source_channel":"testchannel","source_port":"testportid","timeout_height":"100","timeout_timestamp":"100"},"proof":"Co0BCi4KCmljczIzOmlhdmwSA0tFWRobChkKA0tFWRIFVkFMVUUaCwgBGAEgASoDAAICClsKDGljczIzOnNpbXBsZRIMaWF2bFN0b3JlS2V5Gj0KOwoMaWF2bFN0b3JlS2V5EiAcIiDXSHQRSvh/Wa07MYpTK0B4XtbaXtzxBED76xk0WhoJCAEYASABKgEA","proof_height":"1","signer":"cosmos1w3jhxarpv3j8yvg4ufs4x"}`,
		string(msg.GetDataSignBytes()),
	)
	suite.Equal(expected, string(res))
}

<<<<<<< HEAD
// TestMsgPacketGetSigners tests GetSigners for MsgPacket
func (suite *MsgTestSuite) TestMsgPacketGetSigners() {
	msg := types.NewMsgPacket(packet, suite.proof, 0, 1, addr1)
=======
// TestMsgRecvPacketGetSigners tests GetSigners for MsgRecvPacket
func (suite *MsgTestSuite) TestMsgRecvPacketGetSigners() {
	msg := types.NewMsgRecvPacket(packet, suite.proof, 1, addr1)
>>>>>>> 0a498d8c
	res := msg.GetSigners()

	expected := "[746573746164647231]"
	suite.Equal(expected, fmt.Sprintf("%v", res))
}

// TestMsgTimeout tests ValidateBasic for MsgTimeout
func (suite *MsgTestSuite) TestMsgTimeout() {
	testMsgs := []*types.MsgTimeout{
		types.NewMsgTimeout(packet, 1, suite.proof, 0, 1, addr),
		types.NewMsgTimeout(packet, 1, suite.proof, 0, 0, addr),
		types.NewMsgTimeout(packet, 1, suite.proof, 0, 1, emptyAddr),
		types.NewMsgTimeout(packet, 1, emptyProof, 0, 1, addr),
		types.NewMsgTimeout(unknownPacket, 1, suite.proof, 0, 1, addr),
	}

	testCases := []struct {
		msg     *types.MsgTimeout
		expPass bool
		errMsg  string
	}{
		{testMsgs[0], true, ""},
		{testMsgs[1], false, "proof height must be > 0"},
		{testMsgs[2], false, "missing signer address"},
		{testMsgs[3], false, "cannot submit an empty proof"},
		{testMsgs[4], false, "invalid packet"},
	}

	for i, tc := range testCases {
		err := tc.msg.ValidateBasic()
		if tc.expPass {
			suite.Require().NoError(err, "Msg %d failed: %s", i, tc.errMsg)
		} else {
			suite.Require().Error(err, "Invalid Msg %d passed: %s", i, tc.errMsg)
		}
	}
}

// TestMsgAcknowledgement tests ValidateBasic for MsgAcknowledgement
func (suite *MsgTestSuite) TestMsgAcknowledgement() {
	testMsgs := []*types.MsgAcknowledgement{
		types.NewMsgAcknowledgement(packet, packet.GetData(), suite.proof, 0, 1, addr),
		types.NewMsgAcknowledgement(packet, packet.GetData(), suite.proof, 0, 0, addr),
		types.NewMsgAcknowledgement(packet, packet.GetData(), suite.proof, 0, 1, emptyAddr),
		types.NewMsgAcknowledgement(packet, packet.GetData(), emptyProof, 0, 1, addr),
		types.NewMsgAcknowledgement(unknownPacket, packet.GetData(), suite.proof, 0, 1, addr),
		types.NewMsgAcknowledgement(packet, invalidAck, suite.proof, 0, 1, addr),
	}

	testCases := []struct {
		msg     *types.MsgAcknowledgement
		expPass bool
		errMsg  string
	}{
		{testMsgs[0], true, ""},
		{testMsgs[1], false, "proof height must be > 0"},
		{testMsgs[2], false, "missing signer address"},
		{testMsgs[3], false, "cannot submit an empty proof"},
		{testMsgs[4], false, "invalid packet"},
		{testMsgs[5], false, "invalid acknowledgement"},
	}

	for i, tc := range testCases {
		err := tc.msg.ValidateBasic()
		if tc.expPass {
			suite.Require().NoError(err, "Msg %d failed: %s", i, tc.errMsg)
		} else {
			suite.Require().Error(err, "Invalid Msg %d passed: %s", i, tc.errMsg)
		}
	}
}<|MERGE_RESOLUTION|>--- conflicted
+++ resolved
@@ -372,38 +372,21 @@
 	}
 }
 
-<<<<<<< HEAD
-// TestMsgPacketType tests Type for MsgPacket.
-func (suite *MsgTestSuite) TestMsgPacketType() {
-	msg := types.NewMsgPacket(packet, suite.proof, 0, 1, addr1)
-=======
 // TestMsgRecvPacketType tests Type for MsgRecvPacket.
 func (suite *MsgTestSuite) TestMsgRecvPacketType() {
-	msg := types.NewMsgRecvPacket(packet, suite.proof, 1, addr1)
->>>>>>> 0a498d8c
+	msg := types.NewMsgRecvPacket(packet, suite.proof, 0, 1, addr1)
 
 	suite.Equal("recv_packet", msg.Type())
 }
 
-<<<<<<< HEAD
-// TestMsgPacketValidation tests ValidateBasic for MsgPacket
-func (suite *MsgTestSuite) TestMsgPacketValidation() {
-	testMsgs := []*types.MsgPacket{
-		types.NewMsgPacket(packet, suite.proof, 0, 1, addr1),        // valid msg
-		types.NewMsgPacket(packet, suite.proof, 0, 0, addr1),        // proof height is zero
-		types.NewMsgPacket(packet, emptyProof, 0, 1, addr1),         // empty proof
-		types.NewMsgPacket(packet, suite.proof, 0, 1, emptyAddr),    // missing signer address
-		types.NewMsgPacket(unknownPacket, suite.proof, 0, 1, addr1), // unknown packet
-=======
 // TestMsgRecvPacketValidation tests ValidateBasic for MsgRecvPacket
 func (suite *MsgTestSuite) TestMsgRecvPacketValidation() {
 	testMsgs := []*types.MsgRecvPacket{
-		types.NewMsgRecvPacket(packet, suite.proof, 1, addr1),        // valid msg
-		types.NewMsgRecvPacket(packet, suite.proof, 0, addr1),        // proof height is zero
-		types.NewMsgRecvPacket(packet, emptyProof, 1, addr1),         // empty proof
-		types.NewMsgRecvPacket(packet, suite.proof, 1, emptyAddr),    // missing signer address
-		types.NewMsgRecvPacket(unknownPacket, suite.proof, 1, addr1), // unknown packet
->>>>>>> 0a498d8c
+		types.NewMsgRecvPacket(packet, suite.proof, 0, 1, addr1),        // valid msg
+		types.NewMsgRecvPacket(packet, suite.proof, 0, 0, addr1),        // proof height is zero
+		types.NewMsgRecvPacket(packet, emptyProof, 0, 1, addr1),         // empty proof
+		types.NewMsgRecvPacket(packet, suite.proof, 0, 1, emptyAddr),    // missing signer address
+		types.NewMsgRecvPacket(unknownPacket, suite.proof, 0, 1, addr1), // unknown packet
 	}
 
 	testCases := []struct {
@@ -428,15 +411,9 @@
 	}
 }
 
-<<<<<<< HEAD
-// TestMsgPacketGetSignBytes tests GetSignBytes for MsgPacket
-func (suite *MsgTestSuite) TestMsgPacketGetSignBytes() {
-	msg := types.NewMsgPacket(packet, suite.proof, 0, 1, addr1)
-=======
 // TestMsgRecvPacketGetSignBytes tests GetSignBytes for MsgRecvPacket
 func (suite *MsgTestSuite) TestMsgRecvPacketGetSignBytes() {
-	msg := types.NewMsgRecvPacket(packet, suite.proof, 1, addr1)
->>>>>>> 0a498d8c
+	msg := types.NewMsgRecvPacket(packet, suite.proof, 0, 1, addr1)
 	res := msg.GetSignBytes()
 
 	expected := fmt.Sprintf(
@@ -446,15 +423,9 @@
 	suite.Equal(expected, string(res))
 }
 
-<<<<<<< HEAD
-// TestMsgPacketGetSigners tests GetSigners for MsgPacket
-func (suite *MsgTestSuite) TestMsgPacketGetSigners() {
-	msg := types.NewMsgPacket(packet, suite.proof, 0, 1, addr1)
-=======
 // TestMsgRecvPacketGetSigners tests GetSigners for MsgRecvPacket
 func (suite *MsgTestSuite) TestMsgRecvPacketGetSigners() {
-	msg := types.NewMsgRecvPacket(packet, suite.proof, 1, addr1)
->>>>>>> 0a498d8c
+	msg := types.NewMsgRecvPacket(packet, suite.proof, 0, 1, addr1)
 	res := msg.GetSigners()
 
 	expected := "[746573746164647231]"
