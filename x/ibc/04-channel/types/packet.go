package types

import (
	"github.com/tendermint/tendermint/crypto/tmhash"

	sdk "github.com/cosmos/cosmos-sdk/types"
	sdkerrors "github.com/cosmos/cosmos-sdk/types/errors"
	"github.com/cosmos/cosmos-sdk/x/ibc/04-channel/exported"
	host "github.com/cosmos/cosmos-sdk/x/ibc/24-host"
)

// CommitPacket return the hash of commitment bytes
// TODO: no specification for packet commitment currently,
// make it spec compatible once we have it
func CommitPacket(packet exported.PacketI) []byte {
	buf := sdk.Uint64ToBigEndian(packet.GetTimeoutHeight())
	buf = append(buf, packet.GetData()...)
	return tmhash.Sum(buf)
}

// CommitAcknowledgement returns the hash of commitment bytes
func CommitAcknowledgement(data []byte) []byte {
	return tmhash.Sum(data)
}

var _ exported.PacketI = (*Packet)(nil)

<<<<<<< HEAD
// NewPacket creates a new Packet instance. It panics if the provided
// packet data interface is not registered.
=======
// Packet defines a type that carries data across different chains through IBC
type Packet struct {
	Data []byte `json:"data" yaml:"data"` // Actual opaque bytes transferred directly to the application module

	Sequence           uint64 `json:"sequence" yaml:"sequence"`                       // number corresponds to the order of sends and receives, where a Packet with an earlier sequence number must be sent and received before a Packet with a later sequence number.
	SourcePort         string `json:"source_port" yaml:"source_port"`                 // identifies the port on the sending chain.
	SourceChannel      string `json:"source_channel" yaml:"source_channel"`           // identifies the channel end on the sending chain.
	DestinationPort    string `json:"destination_port" yaml:"destination_port"`       // identifies the port on the receiving chain.
	DestinationChannel string `json:"destination_channel" yaml:"destination_channel"` // identifies the channel end on the receiving chain.
	TimeoutHeight      uint64 `json:"timeout_height" yaml:"timeout_height"`           // block height after which the packet times out
	TimeoutTimestamp   uint64 `json:"timeout_timestamp" yaml:"timeout_timestamp"`     // block timestamp (in nanoseconds) after which the packet times out
}

// NewPacket creates a new Packet instance
>>>>>>> cf5c8465
func NewPacket(
	data []byte,
	sequence uint64, sourcePort, sourceChannel,
	destinationPort, destinationChannel string,
	timeoutHeight uint64, timeoutTimestamp uint64,
) Packet {
	return Packet{
		Data:               data,
		Sequence:           sequence,
		SourcePort:         sourcePort,
		SourceChannel:      sourceChannel,
		DestinationPort:    destinationPort,
		DestinationChannel: destinationChannel,
		TimeoutHeight:      timeoutHeight,
		TimeoutTimestamp:   timeoutTimestamp,
	}
}

// GetSequence implements PacketI interface
func (p Packet) GetSequence() uint64 { return p.Sequence }

// GetSourcePort implements PacketI interface
func (p Packet) GetSourcePort() string { return p.SourcePort }

// GetSourceChannel implements PacketI interface
func (p Packet) GetSourceChannel() string { return p.SourceChannel }

// GetDestPort implements PacketI interface
func (p Packet) GetDestPort() string { return p.DestinationPort }

// GetDestChannel implements PacketI interface
func (p Packet) GetDestChannel() string { return p.DestinationChannel }

// GetData implements PacketI interface
func (p Packet) GetData() []byte { return p.Data }

// GetTimeoutHeight implements PacketI interface
func (p Packet) GetTimeoutHeight() uint64 { return p.TimeoutHeight }

// GetTimeoutTimestamp implements PacketI interface
func (p Packet) GetTimeoutTimestamp() uint64 { return p.TimeoutTimestamp }

// ValidateBasic implements PacketI interface
func (p Packet) ValidateBasic() error {
	if err := host.DefaultPortIdentifierValidator(p.SourcePort); err != nil {
		return sdkerrors.Wrapf(
			ErrInvalidPacket,
			sdkerrors.Wrapf(err, "invalid source port ID: %s", p.SourcePort).Error(),
		)
	}
	if err := host.DefaultPortIdentifierValidator(p.DestinationPort); err != nil {
		return sdkerrors.Wrapf(
			ErrInvalidPacket,
			sdkerrors.Wrapf(err, "invalid destination port ID: %s", p.DestinationPort).Error(),
		)
	}
	if err := host.DefaultChannelIdentifierValidator(p.SourceChannel); err != nil {
		return sdkerrors.Wrapf(
			ErrInvalidPacket,
			sdkerrors.Wrapf(err, "invalid source channel ID: %s", p.SourceChannel).Error(),
		)
	}
	if err := host.DefaultChannelIdentifierValidator(p.DestinationChannel); err != nil {
		return sdkerrors.Wrapf(
			ErrInvalidPacket,
			sdkerrors.Wrapf(err, "invalid destination channel ID: %s", p.DestinationChannel).Error(),
		)
	}
	if p.Sequence == 0 {
		return sdkerrors.Wrap(ErrInvalidPacket, "packet sequence cannot be 0")
	}
	if p.TimeoutHeight == 0 && p.TimeoutTimestamp == 0 {
		return sdkerrors.Wrap(ErrInvalidPacket, "packet timeout height and packet timeout timestamp cannot both be 0")
	}
	if len(p.Data) == 0 {
		return sdkerrors.Wrap(ErrInvalidPacket, "packet data bytes cannot be empty")
	}
	return nil
}<|MERGE_RESOLUTION|>--- conflicted
+++ resolved
@@ -25,25 +25,8 @@
 
 var _ exported.PacketI = (*Packet)(nil)
 
-<<<<<<< HEAD
 // NewPacket creates a new Packet instance. It panics if the provided
 // packet data interface is not registered.
-=======
-// Packet defines a type that carries data across different chains through IBC
-type Packet struct {
-	Data []byte `json:"data" yaml:"data"` // Actual opaque bytes transferred directly to the application module
-
-	Sequence           uint64 `json:"sequence" yaml:"sequence"`                       // number corresponds to the order of sends and receives, where a Packet with an earlier sequence number must be sent and received before a Packet with a later sequence number.
-	SourcePort         string `json:"source_port" yaml:"source_port"`                 // identifies the port on the sending chain.
-	SourceChannel      string `json:"source_channel" yaml:"source_channel"`           // identifies the channel end on the sending chain.
-	DestinationPort    string `json:"destination_port" yaml:"destination_port"`       // identifies the port on the receiving chain.
-	DestinationChannel string `json:"destination_channel" yaml:"destination_channel"` // identifies the channel end on the receiving chain.
-	TimeoutHeight      uint64 `json:"timeout_height" yaml:"timeout_height"`           // block height after which the packet times out
-	TimeoutTimestamp   uint64 `json:"timeout_timestamp" yaml:"timeout_timestamp"`     // block timestamp (in nanoseconds) after which the packet times out
-}
-
-// NewPacket creates a new Packet instance
->>>>>>> cf5c8465
 func NewPacket(
 	data []byte,
 	sequence uint64, sourcePort, sourceChannel,
