--- conflicted
+++ resolved
@@ -29,12 +29,7 @@
 	isCheckTx := false
 	app := simapp.Setup(isCheckTx)
 
-<<<<<<< HEAD
-	suite.cdc = app.Codec()
 	suite.ctx = app.BaseApp.NewContext(isCheckTx, tmproto.Header{})
-=======
-	suite.ctx = app.BaseApp.NewContext(isCheckTx, abci.Header{})
->>>>>>> 9d022c17
 	suite.keeper = &app.IBCKeeper.PortKeeper
 }
 
