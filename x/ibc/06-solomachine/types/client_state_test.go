--- conflicted
+++ resolved
@@ -76,10 +76,6 @@
 
 	proof, err := suite.privKey.Sign(value)
 	suite.Require().NoError(err)
-<<<<<<< HEAD
-	proof := commitmenttypes.SignatureProof{Signature: sig}
-=======
->>>>>>> 53c88753
 
 	testCases := []struct {
 		name        string
@@ -157,10 +153,6 @@
 
 	proof, err := suite.privKey.Sign(value)
 	suite.Require().NoError(err)
-<<<<<<< HEAD
-	proof := commitmenttypes.SignatureProof{Signature: sig}
-=======
->>>>>>> 53c88753
 
 	testCases := []struct {
 		name        string
@@ -238,10 +230,6 @@
 
 	proof, err := suite.privKey.Sign(value)
 	suite.Require().NoError(err)
-<<<<<<< HEAD
-	proof := commitmenttypes.SignatureProof{Signature: sig}
-=======
->>>>>>> 53c88753
 
 	testCases := []struct {
 		name        string
@@ -315,10 +303,6 @@
 
 	proof, err := suite.privKey.Sign(value)
 	suite.Require().NoError(err)
-<<<<<<< HEAD
-	proof := commitmenttypes.SignatureProof{Signature: sig}
-=======
->>>>>>> 53c88753
 
 	testCases := []struct {
 		name        string
@@ -392,10 +376,6 @@
 
 	proof, err := suite.privKey.Sign(value)
 	suite.Require().NoError(err)
-<<<<<<< HEAD
-	proof := commitmenttypes.SignatureProof{Signature: sig}
-=======
->>>>>>> 53c88753
 
 	testCases := []struct {
 		name        string
@@ -467,10 +447,6 @@
 
 	proof, err := suite.privKey.Sign(value)
 	suite.Require().NoError(err)
-<<<<<<< HEAD
-	proof := commitmenttypes.SignatureProof{Signature: sig}
-=======
->>>>>>> 53c88753
 
 	testCases := []struct {
 		name        string
@@ -544,10 +520,6 @@
 
 	proof, err := suite.privKey.Sign(value)
 	suite.Require().NoError(err)
-<<<<<<< HEAD
-	proof := commitmenttypes.SignatureProof{Signature: sig}
-=======
->>>>>>> 53c88753
 
 	testCases := []struct {
 		name        string
