package cli

import (
	"fmt"
	"io/ioutil"
	"strconv"
	"strings"
	"time"

	ics23 "github.com/confio/ics23/go"
	"github.com/pkg/errors"
	"github.com/spf13/cobra"
	"github.com/tendermint/tendermint/light"

	"github.com/cosmos/cosmos-sdk/client"
	"github.com/cosmos/cosmos-sdk/client/flags"
	"github.com/cosmos/cosmos-sdk/client/tx"
	"github.com/cosmos/cosmos-sdk/codec"
	"github.com/cosmos/cosmos-sdk/version"
	"github.com/cosmos/cosmos-sdk/x/ibc/07-tendermint/types"
	commitmenttypes "github.com/cosmos/cosmos-sdk/x/ibc/23-commitment/types"
)

const (
	flagTrustLevel = "trust-level"
	flagProofSpecs = "proof-specs"
)

// NewCreateClientCmd defines the command to create a new IBC Client as defined
// in https://github.com/cosmos/ics/tree/master/spec/ics-002-client-semantics#create
func NewCreateClientCmd() *cobra.Command {
	cmd := &cobra.Command{
		Use:   "create [client-id] [path/to/consensus_state.json] [trusting_period] [unbonding_period] [max_clock_drift]",
		Short: "create new tendermint client",
		Long: `Create a new tendermint IBC client. 
  - 'trust-level' flag can be a fraction (eg: '1/3') or 'default'
  - 'proof-specs' flag can be JSON input, a path to a .json file or 'default'`,
		Example: fmt.Sprintf("%s tx ibc %s create [client-id] [path/to/consensus_state.json] [trusting_period] [unbonding_period] [max_clock_drift] --trust-level default --proof-specs [path/to/proof-specs.json] --from node0 --home ../node0/<app>cli --chain-id $CID", version.AppName, types.SubModuleName),
		Args:    cobra.ExactArgs(5),
		RunE: func(cmd *cobra.Command, args []string) error {
			clientCtx := client.GetClientContextFromCmd(cmd)
			clientCtx, err := client.ReadTxCommandFlags(clientCtx, cmd.Flags())
			if err != nil {
				return err
			}

			clientID := args[0]

			cdc := codec.NewProtoCodec(clientCtx.InterfaceRegistry)
			legacyAmino := codec.New()

			var header *types.Header
			if err := cdc.UnmarshalJSON([]byte(args[1]), header); err != nil {
				// check for file path if JSON input is not provided
				contents, err := ioutil.ReadFile(args[1])
				if err != nil {
					return errors.New("neither JSON input nor path to .json file were provided for consensus header")
				}
				if err := cdc.UnmarshalJSON(contents, header); err != nil {
					return errors.Wrap(err, "error unmarshalling consensus header file")
				}
			}

			var (
				trustLevel types.Fraction
				specs      []*ics23.ProofSpec
			)

			lvl, _ := cmd.Flags().GetString(flagTrustLevel)

			if lvl == "default" {
				trustLevel = types.NewFractionFromTm(light.DefaultTrustLevel)
			} else {
				trustLevel, err = parseFraction(lvl)
				if err != nil {
					return err
				}
			}

			trustingPeriod, err := time.ParseDuration(args[2])
			if err != nil {
				return err
			}

			ubdPeriod, err := time.ParseDuration(args[3])
			if err != nil {
				return err
			}

			maxClockDrift, err := time.ParseDuration(args[4])
			if err != nil {
				return err
			}

			spc, _ := cmd.Flags().GetString(flagProofSpecs)
			if spc == "default" {
				specs = commitmenttypes.GetSDKSpecs()
				// TODO migrate to use JSONMarshaler (implement MarshalJSONArray
				// or wrap lists of proto.Message in some other message)
			} else if err := legacyAmino.UnmarshalJSON([]byte(spc), &specs); err != nil {
				// check for file path if JSON input not provided
				contents, err := ioutil.ReadFile(spc)
				if err != nil {
					return errors.New("neither JSON input nor path to .json file was provided for proof specs flag")
				}
				// TODO migrate to use JSONMarshaler (implement MarshalJSONArray
				// or wrap lists of proto.Message in some other message)
				if err := legacyAmino.UnmarshalJSON(contents, &specs); err != nil {
					return errors.Wrap(err, "error unmarshalling proof specs file")
				}
			}

			msg := types.NewMsgCreateClient(
				clientID, header, trustLevel, trustingPeriod, ubdPeriod, maxClockDrift, specs, clientCtx.GetFromAddress(),
			)

			if err := msg.ValidateBasic(); err != nil {
				return err
			}

			return tx.GenerateOrBroadcastTxCLI(clientCtx, cmd.Flags(), msg)
		},
	}

	cmd.Flags().String(flagTrustLevel, "default", "light client trust level fraction for header updates")
	cmd.Flags().String(flagProofSpecs, "default", "proof specs format to be used for verification")
	flags.AddTxFlagsToCmd(cmd)

	return cmd
}

// NewUpdateClientCmd defines the command to update a client as defined in
// https://github.com/cosmos/ics/tree/master/spec/ics-002-client-semantics#update
func NewUpdateClientCmd() *cobra.Command {
	cmd := &cobra.Command{
		Use:   "update [client-id] [path/to/header.json]",
		Short: "update existing client with a header",
		Long:  "update existing tendermint client with a tendermint header",
		Example: fmt.Sprintf(
			"$ %s tx ibc %s update [client-id] [path/to/header.json] --from node0 --home ../node0/<app>cli --chain-id $CID",
			version.AppName, types.SubModuleName,
		),
		Args: cobra.ExactArgs(2),
		RunE: func(cmd *cobra.Command, args []string) error {
			clientCtx := client.GetClientContextFromCmd(cmd)
			clientCtx, err := client.ReadTxCommandFlags(clientCtx, cmd.Flags())
			if err != nil {
				return err
			}

			clientID := args[0]

			cdc := codec.NewProtoCodec(clientCtx.InterfaceRegistry)

			var header *types.Header
			if err := cdc.UnmarshalJSON([]byte(args[1]), header); err != nil {
				// check for file path if JSON input is not provided
				contents, err := ioutil.ReadFile(args[1])
				if err != nil {
					return errors.New("neither JSON input nor path to .json file were provided")
				}
				if err := cdc.UnmarshalJSON(contents, header); err != nil {
					return errors.Wrap(err, "error unmarshalling header file")
				}
			}

			msg := types.NewMsgUpdateClient(clientID, header, clientCtx.GetFromAddress())
			if err := msg.ValidateBasic(); err != nil {
				return err
			}

			return tx.GenerateOrBroadcastTxCLI(clientCtx, cmd.Flags(), msg)
		},
	}

	flags.AddTxFlagsToCmd(cmd)

	return cmd
}

// NewSubmitMisbehaviourCmd defines the command to submit a misbehaviour to invalidate
// previous state roots and prevent future updates as defined in
// https://github.com/cosmos/ics/tree/master/spec/ics-002-client-semantics#misbehaviour
func NewSubmitMisbehaviourCmd() *cobra.Command {
	cmd := &cobra.Command{
		Use:   "misbehaviour [path/to/misbehaviour.json]",
		Short: "submit a client misbehaviour",
		Long:  "submit a client misbehaviour to invalidate to invalidate previous state roots and prevent future updates",
		Example: fmt.Sprintf(
			"$ %s tx ibc %s misbehaviour [path/to/misbehaviour.json] --from node0 --home ../node0/<app>cli --chain-id $CID",
			version.AppName, types.SubModuleName,
		),
		Args: cobra.ExactArgs(1),
		RunE: func(cmd *cobra.Command, args []string) error {
			clientCtx := client.GetClientContextFromCmd(cmd)
			clientCtx, err := client.ReadTxCommandFlags(clientCtx, cmd.Flags())
			if err != nil {
				return err
			}

			cdc := codec.NewProtoCodec(clientCtx.InterfaceRegistry)

<<<<<<< HEAD
			var m *types.Misbehaviour
			if err := cdc.UnmarshalJSON([]byte(args[0]), &m); err != nil {
=======
			var ev *types.Evidence
			if err := cdc.UnmarshalJSON([]byte(args[0]), ev); err != nil {
>>>>>>> e09c8d93
				// check for file path if JSON input is not provided
				contents, err := ioutil.ReadFile(args[0])
				if err != nil {
					return errors.New("neither JSON input nor path to .json file were provided")
				}
<<<<<<< HEAD
				if err := cdc.UnmarshalJSON(contents, &m); err != nil {
					return errors.Wrap(err, "error unmarshalling misbehaviour file")
=======
				if err := cdc.UnmarshalJSON(contents, ev); err != nil {
					return errors.Wrap(err, "error unmarshalling evidence file")
>>>>>>> e09c8d93
				}
			}

			msg := types.NewMsgSubmitClientMisbehaviour(m, clientCtx.GetFromAddress())
			if err := msg.ValidateBasic(); err != nil {
				return err
			}

			return tx.GenerateOrBroadcastTxCLI(clientCtx, cmd.Flags(), msg)
		},
	}

	flags.AddTxFlagsToCmd(cmd)

	return cmd
}

func parseFraction(fraction string) (types.Fraction, error) {
	fr := strings.Split(fraction, "/")
	if len(fr) != 2 || fr[0] == fraction {
		return types.Fraction{}, fmt.Errorf("fraction must have format 'numerator/denominator' got %s", fraction)
	}

	numerator, err := strconv.ParseInt(fr[0], 10, 64)
	if err != nil {
		return types.Fraction{}, fmt.Errorf("invalid trust-level numerator: %w", err)
	}

	denominator, err := strconv.ParseInt(fr[1], 10, 64)
	if err != nil {
		return types.Fraction{}, fmt.Errorf("invalid trust-level denominator: %w", err)
	}

	return types.Fraction{
		Numerator:   numerator,
		Denominator: denominator,
	}, nil

}<|MERGE_RESOLUTION|>--- conflicted
+++ resolved
@@ -200,25 +200,15 @@
 
 			cdc := codec.NewProtoCodec(clientCtx.InterfaceRegistry)
 
-<<<<<<< HEAD
 			var m *types.Misbehaviour
-			if err := cdc.UnmarshalJSON([]byte(args[0]), &m); err != nil {
-=======
-			var ev *types.Evidence
-			if err := cdc.UnmarshalJSON([]byte(args[0]), ev); err != nil {
->>>>>>> e09c8d93
+			if err := cdc.UnmarshalJSON([]byte(args[0]), m); err != nil {
 				// check for file path if JSON input is not provided
 				contents, err := ioutil.ReadFile(args[0])
 				if err != nil {
 					return errors.New("neither JSON input nor path to .json file were provided")
 				}
-<<<<<<< HEAD
-				if err := cdc.UnmarshalJSON(contents, &m); err != nil {
+				if err := cdc.UnmarshalJSON(contents, m); err != nil {
 					return errors.Wrap(err, "error unmarshalling misbehaviour file")
-=======
-				if err := cdc.UnmarshalJSON(contents, ev); err != nil {
-					return errors.Wrap(err, "error unmarshalling evidence file")
->>>>>>> e09c8d93
 				}
 			}
 
