package cli

import (
	"fmt"
	"io/ioutil"
	"strconv"
	"strings"
	"time"

	ics23 "github.com/confio/ics23/go"
	"github.com/pkg/errors"
	"github.com/spf13/cobra"
	"github.com/tendermint/tendermint/light"

	"github.com/cosmos/cosmos-sdk/client"
	"github.com/cosmos/cosmos-sdk/client/flags"
	"github.com/cosmos/cosmos-sdk/client/tx"
	"github.com/cosmos/cosmos-sdk/codec"
	"github.com/cosmos/cosmos-sdk/version"
	clienttypes "github.com/cosmos/cosmos-sdk/x/ibc/02-client/types"
	"github.com/cosmos/cosmos-sdk/x/ibc/07-tendermint/types"
	commitmenttypes "github.com/cosmos/cosmos-sdk/x/ibc/23-commitment/types"
)

const (
	flagTrustLevel                        = "trust-level"
	flagProofSpecs                        = "proof-specs"
	flagAllowGovOverrideAfterExpiry       = "allow_governance_override_after_expiry"
	fladAllowGovOverrideAfterMisbehaviour = "allow_governance_override_after_misbehaviour"
)

// NewCreateClientCmd defines the command to create a new IBC Client as defined
// in https://github.com/cosmos/ics/tree/master/spec/ics-002-client-semantics#create
func NewCreateClientCmd() *cobra.Command {
	cmd := &cobra.Command{
		Use:   "create [client-id] [path/to/consensus_state.json] [trusting_period] [unbonding_period] [max_clock_drift]",
		Short: "create new tendermint client",
		Long: `Create a new tendermint IBC client. 
  - 'trust-level' flag can be a fraction (eg: '1/3') or 'default'
  - 'proof-specs' flag can be JSON input, a path to a .json file or 'default'`,
		Example: fmt.Sprintf("%s tx ibc %s create [client-id] [path/to/consensus_state.json] [trusting_period] [unbonding_period] [max_clock_drift] --trust-level default --proof-specs [path/to/proof-specs.json] --from node0 --home ../node0/<app>cli --chain-id $CID", version.AppName, types.SubModuleName),
		Args:    cobra.ExactArgs(5),
		RunE: func(cmd *cobra.Command, args []string) error {
			clientCtx := client.GetClientContextFromCmd(cmd)
			clientCtx, err := client.ReadTxCommandFlags(clientCtx, cmd.Flags())
			if err != nil {
				return err
			}

			clientID := args[0]

			cdc := codec.NewProtoCodec(clientCtx.InterfaceRegistry)
			legacyAmino := codec.New()

			var header *types.Header
			if err := cdc.UnmarshalJSON([]byte(args[1]), header); err != nil {
				// check for file path if JSON input is not provided
				contents, err := ioutil.ReadFile(args[1])
				if err != nil {
					return errors.New("neither JSON input nor path to .json file were provided for consensus header")
				}
				if err := cdc.UnmarshalJSON(contents, header); err != nil {
					return errors.Wrap(err, "error unmarshalling consensus header file")
				}
			}

			var (
				trustLevel types.Fraction
				specs      []*ics23.ProofSpec
			)

			lvl, _ := cmd.Flags().GetString(flagTrustLevel)

			if lvl == "default" {
				trustLevel = types.NewFractionFromTm(light.DefaultTrustLevel)
			} else {
				trustLevel, err = parseFraction(lvl)
				if err != nil {
					return err
				}
			}

			trustingPeriod, err := time.ParseDuration(args[2])
			if err != nil {
				return err
			}

			ubdPeriod, err := time.ParseDuration(args[3])
			if err != nil {
				return err
			}

			maxClockDrift, err := time.ParseDuration(args[4])
			if err != nil {
				return err
			}

			spc, _ := cmd.Flags().GetString(flagProofSpecs)
			if spc == "default" {
				specs = commitmenttypes.GetSDKSpecs()
				// TODO migrate to use JSONMarshaler (implement MarshalJSONArray
				// or wrap lists of proto.Message in some other message)
			} else if err := legacyAmino.UnmarshalJSON([]byte(spc), &specs); err != nil {
				// check for file path if JSON input not provided
				contents, err := ioutil.ReadFile(spc)
				if err != nil {
					return errors.New("neither JSON input nor path to .json file was provided for proof specs flag")
				}
				// TODO migrate to use JSONMarshaler (implement MarshalJSONArray
				// or wrap lists of proto.Message in some other message)
				if err := legacyAmino.UnmarshalJSON(contents, &specs); err != nil {
					return errors.Wrap(err, "error unmarshalling proof specs file")
				}
			}

<<<<<<< HEAD
			agoae, _ := cmd.Flags().GetBool(flagAllowGovOverrideAfterExpiry)
			agoam, _ := cmd.Flags().GetBool(fladAllowGovOverrideAfterMisbehaviour)

			msg := types.NewMsgCreateClient(
				clientID, header, trustLevel, trustingPeriod, ubdPeriod, maxClockDrift, specs,
				agoae, agoam, clientCtx.GetFromAddress(),
=======
			// validate header
			if err := header.ValidateBasic(); err != nil {
				return err
			}

			clientState := types.NewClientState(
				header.GetHeader().GetChainID(), trustLevel, trustingPeriod, ubdPeriod, maxClockDrift, clienttypes.NewHeight(0, header.GetHeight()), specs,
>>>>>>> 5560a124
			)

			consensusState := header.ConsensusState()

			msg, err := clienttypes.NewMsgCreateClient(
				clientID, clientState, consensusState, clientCtx.GetFromAddress(),
			)
			if err != nil {
				return err
			}

			if err := msg.ValidateBasic(); err != nil {
				return err
			}

			return tx.GenerateOrBroadcastTxCLI(clientCtx, cmd.Flags(), msg)
		},
	}

	cmd.Flags().String(flagTrustLevel, "default", "light client trust level fraction for header updates")
	cmd.Flags().String(flagProofSpecs, "default", "proof specs format to be used for verification")
	cmd.Flags().Bool(flagAllowGovOverrideAfterExpiry, false, "allow governance override after expiry")
	cmd.Flags().Bool(fladAllowGovOverrideAfterMisbehaviour, false, "allow governance override after misbehaviour")
	flags.AddTxFlagsToCmd(cmd)

	return cmd
}

// NewUpdateClientCmd defines the command to update a client as defined in
// https://github.com/cosmos/ics/tree/master/spec/ics-002-client-semantics#update
func NewUpdateClientCmd() *cobra.Command {
	cmd := &cobra.Command{
		Use:   "update [client-id] [path/to/header.json]",
		Short: "update existing client with a header",
		Long:  "update existing tendermint client with a tendermint header",
		Example: fmt.Sprintf(
			"$ %s tx ibc %s update [client-id] [path/to/header.json] --from node0 --home ../node0/<app>cli --chain-id $CID",
			version.AppName, types.SubModuleName,
		),
		Args: cobra.ExactArgs(2),
		RunE: func(cmd *cobra.Command, args []string) error {
			clientCtx := client.GetClientContextFromCmd(cmd)
			clientCtx, err := client.ReadTxCommandFlags(clientCtx, cmd.Flags())
			if err != nil {
				return err
			}

			clientID := args[0]

			cdc := codec.NewProtoCodec(clientCtx.InterfaceRegistry)

			var header *types.Header
			if err := cdc.UnmarshalJSON([]byte(args[1]), header); err != nil {
				// check for file path if JSON input is not provided
				contents, err := ioutil.ReadFile(args[1])
				if err != nil {
					return errors.New("neither JSON input nor path to .json file were provided")
				}
				if err := cdc.UnmarshalJSON(contents, header); err != nil {
					return errors.Wrap(err, "error unmarshalling header file")
				}
			}

			msg, err := clienttypes.NewMsgUpdateClient(clientID, header, clientCtx.GetFromAddress())
			if err != nil {
				return err
			}

			if err := msg.ValidateBasic(); err != nil {
				return err
			}

			return tx.GenerateOrBroadcastTxCLI(clientCtx, cmd.Flags(), msg)
		},
	}

	flags.AddTxFlagsToCmd(cmd)

	return cmd
}

// NewSubmitMisbehaviourCmd defines the command to submit a misbehaviour to invalidate
// previous state roots and prevent future updates as defined in
// https://github.com/cosmos/ics/tree/master/spec/ics-002-client-semantics#misbehaviour
func NewSubmitMisbehaviourCmd() *cobra.Command {
	cmd := &cobra.Command{
		Use:   "misbehaviour [path/to/misbehaviour.json]",
		Short: "submit a client misbehaviour",
		Long:  "submit a client misbehaviour to invalidate to invalidate previous state roots and prevent future updates",
		Example: fmt.Sprintf(
			"$ %s tx ibc %s misbehaviour [path/to/misbehaviour.json] --from node0 --home ../node0/<app>cli --chain-id $CID",
			version.AppName, types.SubModuleName,
		),
		Args: cobra.ExactArgs(1),
		RunE: func(cmd *cobra.Command, args []string) error {
			clientCtx := client.GetClientContextFromCmd(cmd)
			clientCtx, err := client.ReadTxCommandFlags(clientCtx, cmd.Flags())
			if err != nil {
				return err
			}

			cdc := codec.NewProtoCodec(clientCtx.InterfaceRegistry)

			var m *types.Misbehaviour
			if err := cdc.UnmarshalJSON([]byte(args[0]), m); err != nil {
				// check for file path if JSON input is not provided
				contents, err := ioutil.ReadFile(args[0])
				if err != nil {
					return errors.New("neither JSON input nor path to .json file were provided")
				}
				if err := cdc.UnmarshalJSON(contents, m); err != nil {
					return errors.Wrap(err, "error unmarshalling misbehaviour file")
				}
			}

			msg, err := clienttypes.NewMsgSubmitMisbehaviour(m.ClientId, m, clientCtx.GetFromAddress())
			if err != nil {
				return err
			}

			if err := msg.ValidateBasic(); err != nil {
				return err
			}

			return tx.GenerateOrBroadcastTxCLI(clientCtx, cmd.Flags(), msg)
		},
	}

	flags.AddTxFlagsToCmd(cmd)

	return cmd
}

func parseFraction(fraction string) (types.Fraction, error) {
	fr := strings.Split(fraction, "/")
	if len(fr) != 2 || fr[0] == fraction {
		return types.Fraction{}, fmt.Errorf("fraction must have format 'numerator/denominator' got %s", fraction)
	}

	numerator, err := strconv.ParseInt(fr[0], 10, 64)
	if err != nil {
		return types.Fraction{}, fmt.Errorf("invalid trust-level numerator: %w", err)
	}

	denominator, err := strconv.ParseInt(fr[1], 10, 64)
	if err != nil {
		return types.Fraction{}, fmt.Errorf("invalid trust-level denominator: %w", err)
	}

	return types.Fraction{
		Numerator:   numerator,
		Denominator: denominator,
	}, nil

}<|MERGE_RESOLUTION|>--- conflicted
+++ resolved
@@ -113,22 +113,16 @@
 				}
 			}
 
-<<<<<<< HEAD
 			agoae, _ := cmd.Flags().GetBool(flagAllowGovOverrideAfterExpiry)
 			agoam, _ := cmd.Flags().GetBool(fladAllowGovOverrideAfterMisbehaviour)
 
-			msg := types.NewMsgCreateClient(
-				clientID, header, trustLevel, trustingPeriod, ubdPeriod, maxClockDrift, specs,
-				agoae, agoam, clientCtx.GetFromAddress(),
-=======
 			// validate header
 			if err := header.ValidateBasic(); err != nil {
 				return err
 			}
 
 			clientState := types.NewClientState(
-				header.GetHeader().GetChainID(), trustLevel, trustingPeriod, ubdPeriod, maxClockDrift, clienttypes.NewHeight(0, header.GetHeight()), specs,
->>>>>>> 5560a124
+				header.GetHeader().GetChainID(), trustLevel, trustingPeriod, ubdPeriod, maxClockDrift, clienttypes.NewHeight(0, header.GetHeight()), specs, agoae, agoam,
 			)
 
 			consensusState := header.ConsensusState()
