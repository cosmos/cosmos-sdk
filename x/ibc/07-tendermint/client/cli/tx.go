package cli

import (
	"bufio"
	"fmt"
	"io/ioutil"
	"strconv"
	"strings"
	"time"

	"github.com/pkg/errors"

	"github.com/spf13/cobra"
	"github.com/spf13/viper"

	tmmath "github.com/tendermint/tendermint/libs/math"
	lite "github.com/tendermint/tendermint/lite2"

	"github.com/cosmos/cosmos-sdk/client"
	"github.com/cosmos/cosmos-sdk/client/flags"
	"github.com/cosmos/cosmos-sdk/codec"
	sdk "github.com/cosmos/cosmos-sdk/types"
	"github.com/cosmos/cosmos-sdk/version"
	authclient "github.com/cosmos/cosmos-sdk/x/auth/client"
	authtypes "github.com/cosmos/cosmos-sdk/x/auth/types"
	evidenceexported "github.com/cosmos/cosmos-sdk/x/evidence/exported"
	ibctmtypes "github.com/cosmos/cosmos-sdk/x/ibc/07-tendermint/types"
)

const flagTrustLevel = "trust-level"

// GetCmdCreateClient defines the command to create a new IBC Client as defined
// in https://github.com/cosmos/ics/tree/master/spec/ics-002-client-semantics#create
func GetCmdCreateClient(cdc *codec.Codec) *cobra.Command {
	cmd := &cobra.Command{
<<<<<<< HEAD
		Use:     "create [client-id] [path/to/consensus_state.json] [trusting_period] [unbonding_period] [max_clock_drift]",
		Short:   "create new tendermint client",
		Long:    "create new tendermint client. Trust level can be a fraction (eg: '1/3') or 'default'",
		Example: fmt.Sprintf("%s tx ibc client create [client-id] [path/to/consensus_state.json] [trusting_period] [unbonding_period] [max_clock_drift] --trust-level default --from node0 --home ../node0/<app>cli --chain-id $CID", version.ClientName),
		Args:    cobra.ExactArgs(5),
=======
		Use:   "create [client-id] [path/to/consensus_state.json] [trusting_period] [unbonding_period] [max_clock_drift]",
		Short: "create new tendermint client",
		Long:  "create new tendermint client. Trust level can be a fraction (eg: '1/3') or 'default'",
		Example: fmt.Sprintf(
			"%s tx ibc %s create [client-id] [path/to/consensus_state.json] [trusting_period] [unbonding_period] [max_clock_drift] --trust-level default --from node0 --home ../node0/<app>cli --chain-id $CID",
			version.ClientName, ibctmtypes.SubModuleName),
		Args: cobra.ExactArgs(5),
>>>>>>> b1f483fe
		RunE: func(cmd *cobra.Command, args []string) error {
			inBuf := bufio.NewReader(cmd.InOrStdin())
			txBldr := authtypes.NewTxBuilderFromCLI(inBuf).WithTxEncoder(authclient.GetTxEncoder(cdc))
			clientCtx := client.NewContextWithInput(inBuf).WithCodec(cdc).WithBroadcastMode(flags.BroadcastBlock)

			clientID := args[0]

			var header ibctmtypes.Header
			if err := cdc.UnmarshalJSON([]byte(args[1]), &header); err != nil {
				// check for file path if JSON input is not provided
				contents, err := ioutil.ReadFile(args[1])
				if err != nil {
					return errors.New("neither JSON input nor path to .json file were provided")
				}
				if err := cdc.UnmarshalJSON(contents, &header); err != nil {
					return errors.Wrap(err, "error unmarshalling consensus header file")
				}
			}

			var (
				trustLevel tmmath.Fraction
				err        error
			)

			lvl := viper.GetString(flagTrustLevel)

			if lvl == "default" {
				trustLevel = lite.DefaultTrustLevel
			} else {
				trustLevel, err = parseFraction(lvl)
				if err != nil {
					return err
				}
			}

			trustingPeriod, err := time.ParseDuration(args[2])
			if err != nil {
				return err
			}

			ubdPeriod, err := time.ParseDuration(args[3])
			if err != nil {
				return err
			}

			maxClockDrift, err := time.ParseDuration(args[4])
			if err != nil {
				return err
			}

			msg := ibctmtypes.NewMsgCreateClient(
				clientID, header, trustLevel, trustingPeriod, ubdPeriod, maxClockDrift, clientCtx.GetFromAddress(),
			)

			if err := msg.ValidateBasic(); err != nil {
				return err
			}

			return authclient.GenerateOrBroadcastMsgs(clientCtx, txBldr, []sdk.Msg{msg})
		},
	}
	cmd.Flags().String(flagTrustLevel, "default", "light client trust level fraction for header updates")
	return cmd
}

// GetCmdUpdateClient defines the command to update a client as defined in
// https://github.com/cosmos/ics/tree/master/spec/ics-002-client-semantics#update
func GetCmdUpdateClient(cdc *codec.Codec) *cobra.Command {
	return &cobra.Command{
		Use:   "update [client-id] [path/to/header.json]",
		Short: "update existing client with a header",
		Long:  "update existing tendermint client with a tendermint header",
		Example: fmt.Sprintf(
			"$ %s tx ibc %s update [client-id] [path/to/header.json] --from node0 --home ../node0/<app>cli --chain-id $CID",
			version.ClientName, ibctmtypes.SubModuleName,
		),
		Args: cobra.ExactArgs(2),
		RunE: func(cmd *cobra.Command, args []string) error {
			inBuf := bufio.NewReader(cmd.InOrStdin())
			txBldr := authtypes.NewTxBuilderFromCLI(inBuf).WithTxEncoder(authclient.GetTxEncoder(cdc))
			clientCtx := client.NewContextWithInput(inBuf).WithCodec(cdc)

			clientID := args[0]

			var header ibctmtypes.Header
			if err := cdc.UnmarshalJSON([]byte(args[1]), &header); err != nil {
				// check for file path if JSON input is not provided
				contents, err := ioutil.ReadFile(args[1])
				if err != nil {
					return errors.New("neither JSON input nor path to .json file were provided")
				}
				if err := cdc.UnmarshalJSON(contents, &header); err != nil {
					return errors.Wrap(err, "error unmarshalling header file")
				}
			}

			msg := ibctmtypes.NewMsgUpdateClient(clientID, header, clientCtx.GetFromAddress())
			if err := msg.ValidateBasic(); err != nil {
				return err
			}

			return authclient.GenerateOrBroadcastMsgs(clientCtx, txBldr, []sdk.Msg{msg})
		},
	}
}

// GetCmdSubmitMisbehaviour defines the command to submit a misbehaviour to invalidate
// previous state roots and prevent future updates as defined in
// https://github.com/cosmos/ics/tree/master/spec/ics-002-client-semantics#misbehaviour
func GetCmdSubmitMisbehaviour(cdc *codec.Codec) *cobra.Command {
	return &cobra.Command{
		Use:   "misbehaviour [path/to/evidence.json]",
		Short: "submit a client misbehaviour",
		Long:  "submit a client misbehaviour to invalidate to invalidate previous state roots and prevent future updates",
		Example: fmt.Sprintf(
			"$ %s tx ibc %s misbehaviour [path/to/evidence.json] --from node0 --home ../node0/<app>cli --chain-id $CID",
			version.ClientName, ibctmtypes.SubModuleName,
		),
		Args: cobra.ExactArgs(1),
		RunE: func(cmd *cobra.Command, args []string) error {
			inBuf := bufio.NewReader(cmd.InOrStdin())
			txBldr := authtypes.NewTxBuilderFromCLI(inBuf).WithTxEncoder(authclient.GetTxEncoder(cdc))
			clientCtx := client.NewContextWithInput(inBuf).WithCodec(cdc)

			var ev evidenceexported.Evidence
			if err := cdc.UnmarshalJSON([]byte(args[0]), &ev); err != nil {
				// check for file path if JSON input is not provided
				contents, err := ioutil.ReadFile(args[0])
				if err != nil {
					return errors.New("neither JSON input nor path to .json file were provided")
				}
				if err := cdc.UnmarshalJSON(contents, &ev); err != nil {
					return errors.Wrap(err, "error unmarshalling evidence file")
				}
			}

			msg := ibctmtypes.NewMsgSubmitClientMisbehaviour(ev, clientCtx.GetFromAddress())
			if err := msg.ValidateBasic(); err != nil {
				return err
			}

			return authclient.GenerateOrBroadcastMsgs(clientCtx, txBldr, []sdk.Msg{msg})
		},
	}
}

func parseFraction(fraction string) (tmmath.Fraction, error) {
	fr := strings.Split(fraction, "/")
	if len(fr) != 2 || fr[0] == fraction {
		return tmmath.Fraction{}, fmt.Errorf("fraction must have format 'numerator/denominator' got %s", fraction)
	}

	numerator, err := strconv.ParseInt(fr[0], 10, 64)
	if err != nil {
		return tmmath.Fraction{}, fmt.Errorf("invalid trust-level numerator: %w", err)
	}

	denominator, err := strconv.ParseInt(fr[1], 10, 64)
	if err != nil {
		return tmmath.Fraction{}, fmt.Errorf("invalid trust-level denominator: %w", err)
	}

	return tmmath.Fraction{
		Numerator:   numerator,
		Denominator: denominator,
	}, nil
}<|MERGE_RESOLUTION|>--- conflicted
+++ resolved
@@ -33,21 +33,11 @@
 // in https://github.com/cosmos/ics/tree/master/spec/ics-002-client-semantics#create
 func GetCmdCreateClient(cdc *codec.Codec) *cobra.Command {
 	cmd := &cobra.Command{
-<<<<<<< HEAD
 		Use:     "create [client-id] [path/to/consensus_state.json] [trusting_period] [unbonding_period] [max_clock_drift]",
 		Short:   "create new tendermint client",
 		Long:    "create new tendermint client. Trust level can be a fraction (eg: '1/3') or 'default'",
-		Example: fmt.Sprintf("%s tx ibc client create [client-id] [path/to/consensus_state.json] [trusting_period] [unbonding_period] [max_clock_drift] --trust-level default --from node0 --home ../node0/<app>cli --chain-id $CID", version.ClientName),
+		Example: fmt.Sprintf("%s tx ibc %s create [client-id] [path/to/consensus_state.json] [trusting_period] [unbonding_period] [max_clock_drift] --trust-level default --from node0 --home ../node0/<app>cli --chain-id $CID", version.ClientName, ibctmtypes.SubModuleName),
 		Args:    cobra.ExactArgs(5),
-=======
-		Use:   "create [client-id] [path/to/consensus_state.json] [trusting_period] [unbonding_period] [max_clock_drift]",
-		Short: "create new tendermint client",
-		Long:  "create new tendermint client. Trust level can be a fraction (eg: '1/3') or 'default'",
-		Example: fmt.Sprintf(
-			"%s tx ibc %s create [client-id] [path/to/consensus_state.json] [trusting_period] [unbonding_period] [max_clock_drift] --trust-level default --from node0 --home ../node0/<app>cli --chain-id $CID",
-			version.ClientName, ibctmtypes.SubModuleName),
-		Args: cobra.ExactArgs(5),
->>>>>>> b1f483fe
 		RunE: func(cmd *cobra.Command, args []string) error {
 			inBuf := bufio.NewReader(cmd.InOrStdin())
 			txBldr := authtypes.NewTxBuilderFromCLI(inBuf).WithTxEncoder(authclient.GetTxEncoder(cdc))
