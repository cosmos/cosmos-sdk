package cli

import (
	"fmt"
	"io/ioutil"
	"strconv"
	"strings"
	"time"

	ics23 "github.com/confio/ics23/go"
	"github.com/pkg/errors"
	"github.com/spf13/cobra"
	"github.com/tendermint/tendermint/light"

	"github.com/cosmos/cosmos-sdk/client"
	"github.com/cosmos/cosmos-sdk/client/flags"
	"github.com/cosmos/cosmos-sdk/client/tx"
	"github.com/cosmos/cosmos-sdk/codec"
	"github.com/cosmos/cosmos-sdk/version"
	"github.com/cosmos/cosmos-sdk/x/ibc/07-tendermint/types"
	commitmenttypes "github.com/cosmos/cosmos-sdk/x/ibc/23-commitment/types"
)

const (
	flagTrustLevel = "trust-level"
	flagProofSpecs = "proof-specs"
)

// NewCreateClientCmd defines the command to create a new IBC Client as defined
// in https://github.com/cosmos/ics/tree/master/spec/ics-002-client-semantics#create
func NewCreateClientCmd() *cobra.Command {
	cmd := &cobra.Command{
		Use:   "create [client-id] [path/to/consensus_state.json] [trusting_period] [unbonding_period] [max_clock_drift]",
		Short: "create new tendermint client",
		Long: `Create a new tendermint IBC client. 
  - 'trust-level' flag can be a fraction (eg: '1/3') or 'default'
  - 'proof-specs' flag can be JSON input, a path to a .json file or 'default'`,
		Example: fmt.Sprintf("%s tx ibc %s create [client-id] [path/to/consensus_state.json] [trusting_period] [unbonding_period] [max_clock_drift] --trust-level default --proof-specs [path/to/proof-specs.json] --from node0 --home ../node0/<app>cli --chain-id $CID", version.AppName, types.SubModuleName),
		Args:    cobra.ExactArgs(5),
		RunE: func(cmd *cobra.Command, args []string) error {
			clientCtx := client.GetClientContextFromCmd(cmd)
			clientCtx, err := client.ReadTxCommandFlags(clientCtx, cmd.Flags())
			if err != nil {
				return err
			}

			clientID := args[0]

			cdc := codec.NewProtoCodec(clientCtx.InterfaceRegistry)

			var header *types.Header
			if err := cdc.UnmarshalJSON([]byte(args[1]), &header); err != nil {
				// check for file path if JSON input is not provided
				contents, err := ioutil.ReadFile(args[1])
				if err != nil {
					return errors.New("neither JSON input nor path to .json file were provided for consensus header")
				}
				if err := cdc.UnmarshalJSON(contents, &header); err != nil {
					return errors.Wrap(err, "error unmarshalling consensus header file")
				}
			}

			var (
				trustLevel types.Fraction
				specs      []*ics23.ProofSpec
			)

			lvl, _ := cmd.Flags().GetString(flagTrustLevel)

			if lvl == "default" {
				trustLevel = types.NewFractionFromTm(light.DefaultTrustLevel)
			} else {
				trustLevel, err = parseFraction(lvl)
				if err != nil {
					return err
				}
			}

			trustingPeriod, err := time.ParseDuration(args[2])
			if err != nil {
				return err
			}

			ubdPeriod, err := time.ParseDuration(args[3])
			if err != nil {
				return err
			}

			maxClockDrift, err := time.ParseDuration(args[4])
			if err != nil {
				return err
			}

			spc, _ := cmd.Flags().GetString(flagProofSpecs)
			if spc == "default" {
				specs = commitmenttypes.GetSDKSpecs()
			} else if err := cdc.UnmarshalJSON([]byte(spc), &specs); err != nil {
				// check for file path if JSON input not provided
				contents, err := ioutil.ReadFile(spc)
				if err != nil {
					return errors.New("neither JSON input nor path to .json file was provided for proof specs flag")
				}
				if err := cdc.UnmarshalJSON(contents, &specs); err != nil {
					return errors.Wrap(err, "error unmarshalling proof specs file")
				}
			}

			msg := types.NewMsgCreateClient(
				clientID, header, trustLevel, trustingPeriod, ubdPeriod, maxClockDrift, specs, clientCtx.GetFromAddress(),
			)

			if err := msg.ValidateBasic(); err != nil {
				return err
			}

			return tx.GenerateOrBroadcastTxCLI(clientCtx, cmd.Flags(), msg)
		},
	}

	cmd.Flags().String(flagTrustLevel, "default", "light client trust level fraction for header updates")
	cmd.Flags().String(flagProofSpecs, "default", "proof specs format to be used for verification")
	flags.AddTxFlagsToCmd(cmd)

	return cmd
}

// NewUpdateClientCmd defines the command to update a client as defined in
// https://github.com/cosmos/ics/tree/master/spec/ics-002-client-semantics#update
func NewUpdateClientCmd() *cobra.Command {
	cmd := &cobra.Command{
		Use:   "update [client-id] [path/to/header.json]",
		Short: "update existing client with a header",
		Long:  "update existing tendermint client with a tendermint header",
		Example: fmt.Sprintf(
			"$ %s tx ibc %s update [client-id] [path/to/header.json] --from node0 --home ../node0/<app>cli --chain-id $CID",
			version.AppName, types.SubModuleName,
		),
		Args: cobra.ExactArgs(2),
		RunE: func(cmd *cobra.Command, args []string) error {
			clientCtx := client.GetClientContextFromCmd(cmd)
			clientCtx, err := client.ReadTxCommandFlags(clientCtx, cmd.Flags())
			if err != nil {
				return err
			}

			clientID := args[0]

			cdc := codec.NewProtoCodec(clientCtx.InterfaceRegistry)

			var header *types.Header
			if err := cdc.UnmarshalJSON([]byte(args[1]), &header); err != nil {
				// check for file path if JSON input is not provided
				contents, err := ioutil.ReadFile(args[1])
				if err != nil {
					return errors.New("neither JSON input nor path to .json file were provided")
				}
				if err := cdc.UnmarshalJSON(contents, &header); err != nil {
					return errors.Wrap(err, "error unmarshalling header file")
				}
			}

			msg := types.NewMsgUpdateClient(clientID, header, clientCtx.GetFromAddress())
			if err := msg.ValidateBasic(); err != nil {
				return err
			}

			return tx.GenerateOrBroadcastTxCLI(clientCtx, cmd.Flags(), msg)
		},
	}

	flags.AddTxFlagsToCmd(cmd)

	return cmd
}

// NewSubmitMisbehaviourCmd defines the command to submit a misbehaviour to invalidate
// previous state roots and prevent future updates as defined in
// https://github.com/cosmos/ics/tree/master/spec/ics-002-client-semantics#misbehaviour
func NewSubmitMisbehaviourCmd() *cobra.Command {
	cmd := &cobra.Command{
		Use:   "misbehaviour [path/to/misbehaviour.json]",
		Short: "submit a client misbehaviour",
		Long:  "submit a client misbehaviour to invalidate to invalidate previous state roots and prevent future updates",
		Example: fmt.Sprintf(
<<<<<<< HEAD
			"$ %s tx ibc %s misbehaviour [path/to/misbehaviour.json] --from node0 --home ../node0/<app>cli --chain-id $CID",
			version.AppName, ibctmtypes.SubModuleName,
=======
			"$ %s tx ibc %s misbehaviour [path/to/evidence.json] --from node0 --home ../node0/<app>cli --chain-id $CID",
			version.AppName, types.SubModuleName,
>>>>>>> 56f4ccfd
		),
		Args: cobra.ExactArgs(1),
		RunE: func(cmd *cobra.Command, args []string) error {
			clientCtx := client.GetClientContextFromCmd(cmd)
			clientCtx, err := client.ReadTxCommandFlags(clientCtx, cmd.Flags())
			if err != nil {
				return err
			}

			cdc := codec.NewProtoCodec(clientCtx.InterfaceRegistry)

			var ev *types.Evidence
			if err := cdc.UnmarshalJSON([]byte(args[0]), &ev); err != nil {
				// check for file path if JSON input is not provided
				contents, err := ioutil.ReadFile(args[0])
				if err != nil {
					return errors.New("neither JSON input nor path to .json file were provided")
				}
<<<<<<< HEAD
				if err := clientCtx.LegacyAmino.UnmarshalJSON(contents, &ev); err != nil {
					return errors.Wrap(err, "error unmarshalling misbehaviour file")
=======
				if err := cdc.UnmarshalJSON(contents, &ev); err != nil {
					return errors.Wrap(err, "error unmarshalling evidence file")
>>>>>>> 56f4ccfd
				}
			}

			msg := types.NewMsgSubmitClientMisbehaviour(ev, clientCtx.GetFromAddress())
			if err := msg.ValidateBasic(); err != nil {
				return err
			}

			return tx.GenerateOrBroadcastTxCLI(clientCtx, cmd.Flags(), msg)
		},
	}

	flags.AddTxFlagsToCmd(cmd)

	return cmd
}

func parseFraction(fraction string) (types.Fraction, error) {
	fr := strings.Split(fraction, "/")
	if len(fr) != 2 || fr[0] == fraction {
		return types.Fraction{}, fmt.Errorf("fraction must have format 'numerator/denominator' got %s", fraction)
	}

	numerator, err := strconv.ParseInt(fr[0], 10, 64)
	if err != nil {
		return types.Fraction{}, fmt.Errorf("invalid trust-level numerator: %w", err)
	}

	denominator, err := strconv.ParseInt(fr[1], 10, 64)
	if err != nil {
		return types.Fraction{}, fmt.Errorf("invalid trust-level denominator: %w", err)
	}

	return types.Fraction{
		Numerator:   numerator,
		Denominator: denominator,
	}, nil

}<|MERGE_RESOLUTION|>--- conflicted
+++ resolved
@@ -182,13 +182,8 @@
 		Short: "submit a client misbehaviour",
 		Long:  "submit a client misbehaviour to invalidate to invalidate previous state roots and prevent future updates",
 		Example: fmt.Sprintf(
-<<<<<<< HEAD
 			"$ %s tx ibc %s misbehaviour [path/to/misbehaviour.json] --from node0 --home ../node0/<app>cli --chain-id $CID",
-			version.AppName, ibctmtypes.SubModuleName,
-=======
-			"$ %s tx ibc %s misbehaviour [path/to/evidence.json] --from node0 --home ../node0/<app>cli --chain-id $CID",
 			version.AppName, types.SubModuleName,
->>>>>>> 56f4ccfd
 		),
 		Args: cobra.ExactArgs(1),
 		RunE: func(cmd *cobra.Command, args []string) error {
@@ -200,24 +195,19 @@
 
 			cdc := codec.NewProtoCodec(clientCtx.InterfaceRegistry)
 
-			var ev *types.Evidence
-			if err := cdc.UnmarshalJSON([]byte(args[0]), &ev); err != nil {
+			var m *types.Misbehaviour
+			if err := cdc.UnmarshalJSON([]byte(args[0]), &m); err != nil {
 				// check for file path if JSON input is not provided
 				contents, err := ioutil.ReadFile(args[0])
 				if err != nil {
 					return errors.New("neither JSON input nor path to .json file were provided")
 				}
-<<<<<<< HEAD
-				if err := clientCtx.LegacyAmino.UnmarshalJSON(contents, &ev); err != nil {
+				if err := clientCtx.LegacyAmino.UnmarshalJSON(contents, &m); err != nil {
 					return errors.Wrap(err, "error unmarshalling misbehaviour file")
-=======
-				if err := cdc.UnmarshalJSON(contents, &ev); err != nil {
-					return errors.Wrap(err, "error unmarshalling evidence file")
->>>>>>> 56f4ccfd
-				}
-			}
-
-			msg := types.NewMsgSubmitClientMisbehaviour(ev, clientCtx.GetFromAddress())
+				}
+			}
+
+			msg := types.NewMsgSubmitClientMisbehaviour(m, clientCtx.GetFromAddress())
 			if err := msg.ValidateBasic(); err != nil {
 				return err
 			}
