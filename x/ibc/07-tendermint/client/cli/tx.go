package cli

import (
	"fmt"
	"io/ioutil"
	"strconv"
	"strings"
	"time"

	ics23 "github.com/confio/ics23/go"
	"github.com/pkg/errors"
	"github.com/spf13/cobra"
	"github.com/tendermint/tendermint/light"

	"github.com/cosmos/cosmos-sdk/client"
	"github.com/cosmos/cosmos-sdk/client/flags"
	"github.com/cosmos/cosmos-sdk/client/tx"
	"github.com/cosmos/cosmos-sdk/codec"
	"github.com/cosmos/cosmos-sdk/version"
	clienttypes "github.com/cosmos/cosmos-sdk/x/ibc/02-client/types"
	"github.com/cosmos/cosmos-sdk/x/ibc/07-tendermint/types"
	commitmenttypes "github.com/cosmos/cosmos-sdk/x/ibc/23-commitment/types"
)

const (
	flagTrustLevel                   = "trust-level"
	flagProofSpecs                   = "proof-specs"
	flagAllowUpdateAfterExpiry       = "allow_update_after_expiry"
	flagAllowUpdateAfterMisbehaviour = "allow_update_after_misbehaviour"
)

// NewCreateClientCmd defines the command to create a new IBC Client as defined
// in https://github.com/cosmos/ics/tree/master/spec/ics-002-client-semantics#create
func NewCreateClientCmd() *cobra.Command {
	cmd := &cobra.Command{
		Use:   "create [client-id] [path/to/consensus_state.json] [trusting_period] [unbonding_period] [max_clock_drift]",
		Short: "create new tendermint client",
		Long: `Create a new tendermint IBC client. 
  - 'trust-level' flag can be a fraction (eg: '1/3') or 'default'
  - 'proof-specs' flag can be JSON input, a path to a .json file or 'default'`,
		Example: fmt.Sprintf("%s tx ibc %s create [client-id] [path/to/consensus_state.json] [trusting_period] [unbonding_period] [max_clock_drift] --trust-level default --proof-specs [path/to/proof-specs.json] --from node0 --home ../node0/<app>cli --chain-id $CID", version.AppName, types.SubModuleName),
		Args:    cobra.ExactArgs(5),
		RunE: func(cmd *cobra.Command, args []string) error {
			clientCtx := client.GetClientContextFromCmd(cmd)
			clientCtx, err := client.ReadTxCommandFlags(clientCtx, cmd.Flags())
			if err != nil {
				return err
			}

			clientID := args[0]

			cdc := codec.NewProtoCodec(clientCtx.InterfaceRegistry)
			legacyAmino := codec.New()

			var header *types.Header
			if err := cdc.UnmarshalJSON([]byte(args[1]), header); err != nil {
				// check for file path if JSON input is not provided
				contents, err := ioutil.ReadFile(args[1])
				if err != nil {
					return errors.New("neither JSON input nor path to .json file were provided for consensus header")
				}
				if err := cdc.UnmarshalJSON(contents, header); err != nil {
					return errors.Wrap(err, "error unmarshalling consensus header file")
				}
			}

			var (
				trustLevel types.Fraction
				specs      []*ics23.ProofSpec
			)

			lvl, _ := cmd.Flags().GetString(flagTrustLevel)

			if lvl == "default" {
				trustLevel = types.NewFractionFromTm(light.DefaultTrustLevel)
			} else {
				trustLevel, err = parseFraction(lvl)
				if err != nil {
					return err
				}
			}

			trustingPeriod, err := time.ParseDuration(args[2])
			if err != nil {
				return err
			}

			ubdPeriod, err := time.ParseDuration(args[3])
			if err != nil {
				return err
			}

			maxClockDrift, err := time.ParseDuration(args[4])
			if err != nil {
				return err
			}

			spc, _ := cmd.Flags().GetString(flagProofSpecs)
			if spc == "default" {
				specs = commitmenttypes.GetSDKSpecs()
				// TODO migrate to use JSONMarshaler (implement MarshalJSONArray
				// or wrap lists of proto.Message in some other message)
			} else if err := legacyAmino.UnmarshalJSON([]byte(spc), &specs); err != nil {
				// check for file path if JSON input not provided
				contents, err := ioutil.ReadFile(spc)
				if err != nil {
					return errors.New("neither JSON input nor path to .json file was provided for proof specs flag")
				}
				// TODO migrate to use JSONMarshaler (implement MarshalJSONArray
				// or wrap lists of proto.Message in some other message)
				if err := legacyAmino.UnmarshalJSON(contents, &specs); err != nil {
					return errors.Wrap(err, "error unmarshalling proof specs file")
				}
			}

			allowUpdateAfterExpiry, _ := cmd.Flags().GetBool(flagAllowUpdateAfterExpiry)
			allowUpdateAfterMisbehaviour, _ := cmd.Flags().GetBool(flagAllowUpdateAfterMisbehaviour)

			// validate header
			if err := header.ValidateBasic(); err != nil {
				return err
			}

			height := header.GetHeight().(clienttypes.Height)
			clientState := types.NewClientState(
<<<<<<< HEAD
				header.GetHeader().GetChainID(), trustLevel, trustingPeriod, ubdPeriod, maxClockDrift,
				clienttypes.NewHeight(0, header.GetHeight()), specs, allowUpdateAfterExpiry, allowUpdateAfterMisbehaviour,
=======
				header.GetHeader().GetChainID(), trustLevel, trustingPeriod, ubdPeriod, maxClockDrift, height, specs,
>>>>>>> c1b975ee
			)

			consensusState := header.ConsensusState()

			msg, err := clienttypes.NewMsgCreateClient(
				clientID, clientState, consensusState, clientCtx.GetFromAddress(),
			)
			if err != nil {
				return err
			}

			if err := msg.ValidateBasic(); err != nil {
				return err
			}

			return tx.GenerateOrBroadcastTxCLI(clientCtx, cmd.Flags(), msg)
		},
	}

	cmd.Flags().String(flagTrustLevel, "default", "light client trust level fraction for header updates")
	cmd.Flags().String(flagProofSpecs, "default", "proof specs format to be used for verification")
	cmd.Flags().Bool(flagAllowUpdateAfterExpiry, false, "allow governance proposal to update client after expiry")
	cmd.Flags().Bool(flagAllowUpdateAfterMisbehaviour, false, "allow governance proposal to update client after misbehaviour")
	flags.AddTxFlagsToCmd(cmd)

	return cmd
}

// NewUpdateClientCmd defines the command to update a client as defined in
// https://github.com/cosmos/ics/tree/master/spec/ics-002-client-semantics#update
func NewUpdateClientCmd() *cobra.Command {
	cmd := &cobra.Command{
		Use:   "update [client-id] [path/to/header.json]",
		Short: "update existing client with a header",
		Long:  "update existing tendermint client with a tendermint header",
		Example: fmt.Sprintf(
			"$ %s tx ibc %s update [client-id] [path/to/header.json] --from node0 --home ../node0/<app>cli --chain-id $CID",
			version.AppName, types.SubModuleName,
		),
		Args: cobra.ExactArgs(2),
		RunE: func(cmd *cobra.Command, args []string) error {
			clientCtx := client.GetClientContextFromCmd(cmd)
			clientCtx, err := client.ReadTxCommandFlags(clientCtx, cmd.Flags())
			if err != nil {
				return err
			}

			clientID := args[0]

			cdc := codec.NewProtoCodec(clientCtx.InterfaceRegistry)

			var header *types.Header
			if err := cdc.UnmarshalJSON([]byte(args[1]), header); err != nil {
				// check for file path if JSON input is not provided
				contents, err := ioutil.ReadFile(args[1])
				if err != nil {
					return errors.New("neither JSON input nor path to .json file were provided")
				}
				if err := cdc.UnmarshalJSON(contents, header); err != nil {
					return errors.Wrap(err, "error unmarshalling header file")
				}
			}

			msg, err := clienttypes.NewMsgUpdateClient(clientID, header, clientCtx.GetFromAddress())
			if err != nil {
				return err
			}

			if err := msg.ValidateBasic(); err != nil {
				return err
			}

			return tx.GenerateOrBroadcastTxCLI(clientCtx, cmd.Flags(), msg)
		},
	}

	flags.AddTxFlagsToCmd(cmd)

	return cmd
}

// NewSubmitMisbehaviourCmd defines the command to submit a misbehaviour to invalidate
// previous state roots and prevent future updates as defined in
// https://github.com/cosmos/ics/tree/master/spec/ics-002-client-semantics#misbehaviour
func NewSubmitMisbehaviourCmd() *cobra.Command {
	cmd := &cobra.Command{
		Use:   "misbehaviour [path/to/misbehaviour.json]",
		Short: "submit a client misbehaviour",
		Long:  "submit a client misbehaviour to invalidate to invalidate previous state roots and prevent future updates",
		Example: fmt.Sprintf(
			"$ %s tx ibc %s misbehaviour [path/to/misbehaviour.json] --from node0 --home ../node0/<app>cli --chain-id $CID",
			version.AppName, types.SubModuleName,
		),
		Args: cobra.ExactArgs(1),
		RunE: func(cmd *cobra.Command, args []string) error {
			clientCtx := client.GetClientContextFromCmd(cmd)
			clientCtx, err := client.ReadTxCommandFlags(clientCtx, cmd.Flags())
			if err != nil {
				return err
			}

			cdc := codec.NewProtoCodec(clientCtx.InterfaceRegistry)

			var m *types.Misbehaviour
			if err := cdc.UnmarshalJSON([]byte(args[0]), m); err != nil {
				// check for file path if JSON input is not provided
				contents, err := ioutil.ReadFile(args[0])
				if err != nil {
					return errors.New("neither JSON input nor path to .json file were provided")
				}
				if err := cdc.UnmarshalJSON(contents, m); err != nil {
					return errors.Wrap(err, "error unmarshalling misbehaviour file")
				}
			}

			msg, err := clienttypes.NewMsgSubmitMisbehaviour(m.ClientId, m, clientCtx.GetFromAddress())
			if err != nil {
				return err
			}

			if err := msg.ValidateBasic(); err != nil {
				return err
			}

			return tx.GenerateOrBroadcastTxCLI(clientCtx, cmd.Flags(), msg)
		},
	}

	flags.AddTxFlagsToCmd(cmd)

	return cmd
}

func parseFraction(fraction string) (types.Fraction, error) {
	fr := strings.Split(fraction, "/")
	if len(fr) != 2 || fr[0] == fraction {
		return types.Fraction{}, fmt.Errorf("fraction must have format 'numerator/denominator' got %s", fraction)
	}

	numerator, err := strconv.ParseInt(fr[0], 10, 64)
	if err != nil {
		return types.Fraction{}, fmt.Errorf("invalid trust-level numerator: %w", err)
	}

	denominator, err := strconv.ParseInt(fr[1], 10, 64)
	if err != nil {
		return types.Fraction{}, fmt.Errorf("invalid trust-level denominator: %w", err)
	}

	return types.Fraction{
		Numerator:   numerator,
		Denominator: denominator,
	}, nil

}<|MERGE_RESOLUTION|>--- conflicted
+++ resolved
@@ -123,12 +123,8 @@
 
 			height := header.GetHeight().(clienttypes.Height)
 			clientState := types.NewClientState(
-<<<<<<< HEAD
 				header.GetHeader().GetChainID(), trustLevel, trustingPeriod, ubdPeriod, maxClockDrift,
-				clienttypes.NewHeight(0, header.GetHeight()), specs, allowUpdateAfterExpiry, allowUpdateAfterMisbehaviour,
-=======
-				header.GetHeader().GetChainID(), trustLevel, trustingPeriod, ubdPeriod, maxClockDrift, height, specs,
->>>>>>> c1b975ee
+				height, specs, allowUpdateAfterExpiry, allowUpdateAfterMisbehaviour,
 			)
 
 			consensusState := header.ConsensusState()
