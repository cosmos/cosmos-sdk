--- conflicted
+++ resolved
@@ -12,12 +12,8 @@
 
 	"github.com/spf13/cobra"
 
-<<<<<<< HEAD
 	tmmath "github.com/tendermint/tendermint/libs/math"
 	"github.com/tendermint/tendermint/light"
-=======
-	lite "github.com/tendermint/tendermint/lite2"
->>>>>>> f11d0520
 
 	"github.com/cosmos/cosmos-sdk/client"
 	"github.com/cosmos/cosmos-sdk/client/flags"
@@ -73,11 +69,7 @@
 			lvl, _ := cmd.Flags().GetString(flagTrustLevel)
 
 			if lvl == "default" {
-<<<<<<< HEAD
-				trustLevel = light.DefaultTrustLevel
-=======
-				trustLevel = ibctmtypes.NewFractionFromTm(lite.DefaultTrustLevel)
->>>>>>> f11d0520
+				trustLevel = ibctmtypes.NewFractionFromTm(light.DefaultTrustLevel)
 			} else {
 				trustLevel, err = parseFraction(lvl)
 				if err != nil {
