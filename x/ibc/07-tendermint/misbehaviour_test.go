--- conflicted
+++ resolved
@@ -6,10 +6,6 @@
 
 	abci "github.com/tendermint/tendermint/abci/types"
 	"github.com/tendermint/tendermint/crypto/tmhash"
-<<<<<<< HEAD
-	"github.com/tendermint/tendermint/light"
-=======
->>>>>>> f11d0520
 	tmtypes "github.com/tendermint/tendermint/types"
 
 	"github.com/cosmos/cosmos-sdk/simapp"
@@ -57,19 +53,11 @@
 	}{
 		{
 			"valid misbehavior evidence",
-<<<<<<< HEAD
-			ibctmtypes.NewClientState(chainID, light.DefaultTrustLevel, trustingPeriod, ubdPeriod, maxClockDrift, height, commitmenttypes.GetSDKSpecs()),
-			ibctmtypes.ConsensusState{Timestamp: suite.now, Root: commitmenttypes.NewMerkleRoot(tmhash.Sum([]byte("app_hash"))), ValidatorSet: bothValSet},
-			ibctmtypes.Evidence{
-				Header1:  ibctmtypes.CreateTestHeader(chainID, height, suite.now, bothValSet, bothSigners),
-				Header2:  ibctmtypes.CreateTestHeader(chainID, height, suite.now.Add(time.Minute), bothValSet, bothSigners),
-=======
-			types.NewClientState(chainID, types.DefaultTrustLevel, trustingPeriod, ubdPeriod, maxClockDrift, height, commitmenttypes.GetSDKSpecs()),
-			types.ConsensusState{Timestamp: suite.now, Root: commitmenttypes.NewMerkleRoot(tmhash.Sum([]byte("app_hash"))), ValidatorSet: bothValSet},
-			types.Evidence{
-				Header1:  types.CreateTestHeader(chainID, height, suite.now, bothValSet, bothSigners),
-				Header2:  types.CreateTestHeader(chainID, height, suite.now.Add(time.Minute), bothValSet, bothSigners),
->>>>>>> f11d0520
+			types.NewClientState(chainID, types.DefaultTrustLevel, trustingPeriod, ubdPeriod, maxClockDrift, height, commitmenttypes.GetSDKSpecs()),
+			types.ConsensusState{Timestamp: suite.now, Root: commitmenttypes.NewMerkleRoot(tmhash.Sum([]byte("app_hash"))), ValidatorSet: bothValSet},
+			types.Evidence{
+				Header1:  types.CreateTestHeader(chainID, height, suite.now, bothValSet, bothSigners),
+				Header2:  types.CreateTestHeader(chainID, height, suite.now.Add(time.Minute), bothValSet, bothSigners),
 				ChainID:  chainID,
 				ClientID: chainID,
 			},
@@ -80,16 +68,11 @@
 		},
 		{
 			"valid misbehavior at height greater than last consensusState",
-<<<<<<< HEAD
-			ibctmtypes.NewClientState(chainID, light.DefaultTrustLevel, trustingPeriod, ubdPeriod, maxClockDrift, height, commitmenttypes.GetSDKSpecs()),
-				Header1:  ibctmtypes.CreateTestHeader(chainID, height, suite.now, bothValSet, bothSigners),
-=======
 			types.NewClientState(chainID, types.DefaultTrustLevel, trustingPeriod, ubdPeriod, maxClockDrift, height, commitmenttypes.GetSDKSpecs()),
 			types.ConsensusState{Timestamp: suite.now, Height: height - 1, Root: commitmenttypes.NewMerkleRoot(tmhash.Sum([]byte("app_hash"))), ValidatorSet: bothValSet},
 			types.Evidence{
 				Header1:  types.CreateTestHeader(chainID, height, suite.now, bothValSet, bothSigners),
 				Header2:  types.CreateTestHeader(chainID, height, suite.now.Add(time.Minute), bothValSet, bothSigners),
->>>>>>> f11d0520
 				ChainID:  chainID,
 				ClientID: chainID,
 			},
@@ -100,19 +83,11 @@
 		},
 		{
 			"consensus state's valset hash different from evidence should still pass",
-<<<<<<< HEAD
-			ibctmtypes.NewClientState(chainID, light.DefaultTrustLevel, trustingPeriod, ubdPeriod, maxClockDrift, height, commitmenttypes.GetSDKSpecs()),
-			ibctmtypes.ConsensusState{Timestamp: suite.now, Height: height - 1, Root: commitmenttypes.NewMerkleRoot(tmhash.Sum([]byte("app_hash"))), ValidatorSet: suite.valSet},
-			ibctmtypes.Evidence{
-				Header1:  ibctmtypes.CreateTestHeader(chainID, height, suite.now, bothValSet, bothSigners),
-				Header2:  ibctmtypes.CreateTestHeader(chainID, height, suite.now.Add(time.Minute), bothValSet, bothSigners),
-=======
 			types.NewClientState(chainID, types.DefaultTrustLevel, trustingPeriod, ubdPeriod, maxClockDrift, height, commitmenttypes.GetSDKSpecs()),
 			types.ConsensusState{Timestamp: suite.now, Height: height - 1, Root: commitmenttypes.NewMerkleRoot(tmhash.Sum([]byte("app_hash"))), ValidatorSet: suite.valSet},
 			types.Evidence{
 				Header1:  types.CreateTestHeader(chainID, height, suite.now, bothValSet, bothSigners),
 				Header2:  types.CreateTestHeader(chainID, height, suite.now.Add(time.Minute), bothValSet, bothSigners),
->>>>>>> f11d0520
 				ChainID:  chainID,
 				ClientID: chainID,
 			},
@@ -153,11 +128,7 @@
 		},
 		{
 			"invalid tendermint consensus state",
-<<<<<<< HEAD
-			ibctmtypes.NewClientState(chainID, light.DefaultTrustLevel, trustingPeriod, ubdPeriod, maxClockDrift, height, commitmenttypes.GetSDKSpecs()),
-=======
-			types.NewClientState(chainID, types.DefaultTrustLevel, trustingPeriod, ubdPeriod, maxClockDrift, height, commitmenttypes.GetSDKSpecs()),
->>>>>>> f11d0520
+			types.NewClientState(chainID, types.DefaultTrustLevel, trustingPeriod, ubdPeriod, maxClockDrift, height, commitmenttypes.GetSDKSpecs()),
 			nil,
 			types.Evidence{
 				Header1:  types.CreateTestHeader(chainID, height, suite.now, altValSet, altSigners),
@@ -172,13 +143,8 @@
 		},
 		{
 			"invalid tendermint misbehaviour evidence",
-<<<<<<< HEAD
-			ibctmtypes.NewClientState(chainID, light.DefaultTrustLevel, trustingPeriod, ubdPeriod, maxClockDrift, height, commitmenttypes.GetSDKSpecs()),
-			ibctmtypes.ConsensusState{Timestamp: suite.now, Root: commitmenttypes.NewMerkleRoot(tmhash.Sum([]byte("app_hash"))), ValidatorSet: bothValSet},
-=======
-			types.NewClientState(chainID, types.DefaultTrustLevel, trustingPeriod, ubdPeriod, maxClockDrift, height, commitmenttypes.GetSDKSpecs()),
-			types.ConsensusState{Timestamp: suite.now, Root: commitmenttypes.NewMerkleRoot(tmhash.Sum([]byte("app_hash"))), ValidatorSet: bothValSet},
->>>>>>> f11d0520
+			types.NewClientState(chainID, types.DefaultTrustLevel, trustingPeriod, ubdPeriod, maxClockDrift, height, commitmenttypes.GetSDKSpecs()),
+			types.ConsensusState{Timestamp: suite.now, Root: commitmenttypes.NewMerkleRoot(tmhash.Sum([]byte("app_hash"))), ValidatorSet: bothValSet},
 			nil,
 			simapp.DefaultConsensusParams,
 			height,
@@ -187,19 +153,11 @@
 		},
 		{
 			"rejected misbehaviour due to expired age",
-<<<<<<< HEAD
-			ibctmtypes.NewClientState(chainID, light.DefaultTrustLevel, trustingPeriod, ubdPeriod, maxClockDrift, height, commitmenttypes.GetSDKSpecs()),
-			ibctmtypes.ConsensusState{Timestamp: suite.now, Root: commitmenttypes.NewMerkleRoot(tmhash.Sum([]byte("app_hash"))), ValidatorSet: bothValSet},
-			ibctmtypes.Evidence{
-				Header1:  ibctmtypes.CreateTestHeader(chainID, height, suite.now, bothValSet, bothSigners),
-				Header2:  ibctmtypes.CreateTestHeader(chainID, height, suite.now.Add(time.Minute), bothValSet, bothSigners),
-=======
-			types.NewClientState(chainID, types.DefaultTrustLevel, trustingPeriod, ubdPeriod, maxClockDrift, height, commitmenttypes.GetSDKSpecs()),
-			types.ConsensusState{Timestamp: suite.now, Root: commitmenttypes.NewMerkleRoot(tmhash.Sum([]byte("app_hash"))), ValidatorSet: bothValSet},
-			types.Evidence{
-				Header1:  types.CreateTestHeader(chainID, height, suite.now, bothValSet, bothSigners),
-				Header2:  types.CreateTestHeader(chainID, height, suite.now.Add(time.Minute), bothValSet, bothSigners),
->>>>>>> f11d0520
+			types.NewClientState(chainID, types.DefaultTrustLevel, trustingPeriod, ubdPeriod, maxClockDrift, height, commitmenttypes.GetSDKSpecs()),
+			types.ConsensusState{Timestamp: suite.now, Root: commitmenttypes.NewMerkleRoot(tmhash.Sum([]byte("app_hash"))), ValidatorSet: bothValSet},
+			types.Evidence{
+				Header1:  types.CreateTestHeader(chainID, height, suite.now, bothValSet, bothSigners),
+				Header2:  types.CreateTestHeader(chainID, height, suite.now.Add(time.Minute), bothValSet, bothSigners),
 				ChainID:  chainID,
 				ClientID: chainID,
 			},
@@ -210,19 +168,11 @@
 		},
 		{
 			"provided height ≠ header height",
-<<<<<<< HEAD
-			ibctmtypes.NewClientState(chainID, light.DefaultTrustLevel, trustingPeriod, ubdPeriod, maxClockDrift, height, commitmenttypes.GetSDKSpecs()),
-			ibctmtypes.ConsensusState{Timestamp: suite.now, Root: commitmenttypes.NewMerkleRoot(tmhash.Sum([]byte("app_hash"))), ValidatorSet: bothValSet},
-			ibctmtypes.Evidence{
-				Header1:  ibctmtypes.CreateTestHeader(chainID, height, suite.now, bothValSet, bothSigners),
-				Header2:  ibctmtypes.CreateTestHeader(chainID, height, suite.now.Add(time.Minute), bothValSet, bothSigners),
-=======
-			types.NewClientState(chainID, types.DefaultTrustLevel, trustingPeriod, ubdPeriod, maxClockDrift, height, commitmenttypes.GetSDKSpecs()),
-			types.ConsensusState{Timestamp: suite.now, Root: commitmenttypes.NewMerkleRoot(tmhash.Sum([]byte("app_hash"))), ValidatorSet: bothValSet},
-			types.Evidence{
-				Header1:  types.CreateTestHeader(chainID, height, suite.now, bothValSet, bothSigners),
-				Header2:  types.CreateTestHeader(chainID, height, suite.now.Add(time.Minute), bothValSet, bothSigners),
->>>>>>> f11d0520
+			types.NewClientState(chainID, types.DefaultTrustLevel, trustingPeriod, ubdPeriod, maxClockDrift, height, commitmenttypes.GetSDKSpecs()),
+			types.ConsensusState{Timestamp: suite.now, Root: commitmenttypes.NewMerkleRoot(tmhash.Sum([]byte("app_hash"))), ValidatorSet: bothValSet},
+			types.Evidence{
+				Header1:  types.CreateTestHeader(chainID, height, suite.now, bothValSet, bothSigners),
+				Header2:  types.CreateTestHeader(chainID, height, suite.now.Add(time.Minute), bothValSet, bothSigners),
 				ChainID:  chainID,
 				ClientID: chainID,
 			},
@@ -233,19 +183,11 @@
 		},
 		{
 			"unbonding period expired",
-<<<<<<< HEAD
-			ibctmtypes.NewClientState(chainID, light.DefaultTrustLevel, trustingPeriod, ubdPeriod, maxClockDrift, height, commitmenttypes.GetSDKSpecs()),
-			ibctmtypes.ConsensusState{Timestamp: time.Time{}, Root: commitmenttypes.NewMerkleRoot(tmhash.Sum([]byte("app_hash"))), ValidatorSet: bothValSet},
-			ibctmtypes.Evidence{
-				Header1:  ibctmtypes.CreateTestHeader(chainID, height, suite.now, bothValSet, bothSigners),
-				Header2:  ibctmtypes.CreateTestHeader(chainID, height, suite.now.Add(time.Minute), bothValSet, bothSigners),
-=======
 			types.NewClientState(chainID, types.DefaultTrustLevel, trustingPeriod, ubdPeriod, maxClockDrift, height, commitmenttypes.GetSDKSpecs()),
 			types.ConsensusState{Timestamp: time.Time{}, Root: commitmenttypes.NewMerkleRoot(tmhash.Sum([]byte("app_hash"))), ValidatorSet: bothValSet},
 			types.Evidence{
 				Header1:  types.CreateTestHeader(chainID, height, suite.now, bothValSet, bothSigners),
 				Header2:  types.CreateTestHeader(chainID, height, suite.now.Add(time.Minute), bothValSet, bothSigners),
->>>>>>> f11d0520
 				ChainID:  chainID,
 				ClientID: chainID,
 			},
@@ -256,19 +198,11 @@
 		},
 		{
 			"first valset has too much change",
-<<<<<<< HEAD
-			ibctmtypes.NewClientState(chainID, light.DefaultTrustLevel, trustingPeriod, ubdPeriod, maxClockDrift, height, commitmenttypes.GetSDKSpecs()),
-			ibctmtypes.ConsensusState{Timestamp: suite.now, Root: commitmenttypes.NewMerkleRoot(tmhash.Sum([]byte("app_hash"))), ValidatorSet: bothValSet},
-			ibctmtypes.Evidence{
-				Header1:  ibctmtypes.CreateTestHeader(chainID, height, suite.now, altValSet, altSigners),
-				Header2:  ibctmtypes.CreateTestHeader(chainID, height, suite.now.Add(time.Minute), bothValSet, bothSigners),
-=======
-			types.NewClientState(chainID, types.DefaultTrustLevel, trustingPeriod, ubdPeriod, maxClockDrift, height, commitmenttypes.GetSDKSpecs()),
-			types.ConsensusState{Timestamp: suite.now, Root: commitmenttypes.NewMerkleRoot(tmhash.Sum([]byte("app_hash"))), ValidatorSet: bothValSet},
-			types.Evidence{
-				Header1:  types.CreateTestHeader(chainID, height, suite.now, altValSet, altSigners),
-				Header2:  types.CreateTestHeader(chainID, height, suite.now.Add(time.Minute), bothValSet, bothSigners),
->>>>>>> f11d0520
+			types.NewClientState(chainID, types.DefaultTrustLevel, trustingPeriod, ubdPeriod, maxClockDrift, height, commitmenttypes.GetSDKSpecs()),
+			types.ConsensusState{Timestamp: suite.now, Root: commitmenttypes.NewMerkleRoot(tmhash.Sum([]byte("app_hash"))), ValidatorSet: bothValSet},
+			types.Evidence{
+				Header1:  types.CreateTestHeader(chainID, height, suite.now, altValSet, altSigners),
+				Header2:  types.CreateTestHeader(chainID, height, suite.now.Add(time.Minute), bothValSet, bothSigners),
 				ChainID:  chainID,
 				ClientID: chainID,
 			},
@@ -279,19 +213,11 @@
 		},
 		{
 			"second valset has too much change",
-<<<<<<< HEAD
-			ibctmtypes.NewClientState(chainID, light.DefaultTrustLevel, trustingPeriod, ubdPeriod, maxClockDrift, height, commitmenttypes.GetSDKSpecs()),
-			ibctmtypes.ConsensusState{Timestamp: suite.now, Root: commitmenttypes.NewMerkleRoot(tmhash.Sum([]byte("app_hash"))), ValidatorSet: bothValSet},
-			ibctmtypes.Evidence{
-				Header1:  ibctmtypes.CreateTestHeader(chainID, height, suite.now, bothValSet, bothSigners),
-				Header2:  ibctmtypes.CreateTestHeader(chainID, height, suite.now.Add(time.Minute), altValSet, altSigners),
-=======
 			types.NewClientState(chainID, types.DefaultTrustLevel, trustingPeriod, ubdPeriod, maxClockDrift, height, commitmenttypes.GetSDKSpecs()),
 			types.ConsensusState{Timestamp: suite.now, Root: commitmenttypes.NewMerkleRoot(tmhash.Sum([]byte("app_hash"))), ValidatorSet: bothValSet},
 			types.Evidence{
 				Header1:  types.CreateTestHeader(chainID, height, suite.now, bothValSet, bothSigners),
 				Header2:  types.CreateTestHeader(chainID, height, suite.now.Add(time.Minute), altValSet, altSigners),
->>>>>>> f11d0520
 				ChainID:  chainID,
 				ClientID: chainID,
 			},
@@ -302,19 +228,11 @@
 		},
 		{
 			"both valsets have too much change",
-<<<<<<< HEAD
-			ibctmtypes.NewClientState(chainID, light.DefaultTrustLevel, trustingPeriod, ubdPeriod, maxClockDrift, height, commitmenttypes.GetSDKSpecs()),
-			ibctmtypes.ConsensusState{Timestamp: suite.now, Root: commitmenttypes.NewMerkleRoot(tmhash.Sum([]byte("app_hash"))), ValidatorSet: bothValSet},
-			ibctmtypes.Evidence{
-				Header1:  ibctmtypes.CreateTestHeader(chainID, height, suite.now, altValSet, altSigners),
-				Header2:  ibctmtypes.CreateTestHeader(chainID, height, suite.now.Add(time.Minute), altValSet, altSigners),
-=======
 			types.NewClientState(chainID, types.DefaultTrustLevel, trustingPeriod, ubdPeriod, maxClockDrift, height, commitmenttypes.GetSDKSpecs()),
 			types.ConsensusState{Timestamp: suite.now, Root: commitmenttypes.NewMerkleRoot(tmhash.Sum([]byte("app_hash"))), ValidatorSet: bothValSet},
 			types.Evidence{
 				Header1:  types.CreateTestHeader(chainID, height, suite.now, altValSet, altSigners),
 				Header2:  types.CreateTestHeader(chainID, height, suite.now.Add(time.Minute), altValSet, altSigners),
->>>>>>> f11d0520
 				ChainID:  chainID,
 				ClientID: chainID,
 			},
