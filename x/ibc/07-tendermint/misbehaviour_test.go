package tendermint_test

import (
	"bytes"
	"time"

	"github.com/tendermint/tendermint/crypto/tmhash"
	tmtypes "github.com/tendermint/tendermint/types"

	tendermint "github.com/cosmos/cosmos-sdk/x/ibc/07-tendermint"
	ibctmtypes "github.com/cosmos/cosmos-sdk/x/ibc/07-tendermint/types"
	commitmenttypes "github.com/cosmos/cosmos-sdk/x/ibc/23-commitment/types"
)

func (suite *TendermintTestSuite) TestCheckMisbehaviour() {
	altPrivVal := tmtypes.NewMockPV()
<<<<<<< HEAD
	pk, err := altPrivVal.GetPubKey()
	suite.Require().NoError(err)
	altVal := tmtypes.NewValidator(pk, 4)
=======
	altPubKey, err := altPrivVal.GetPubKey()
	suite.Require().NoError(err)

	altVal := tmtypes.NewValidator(altPubKey, 4)
>>>>>>> f1fdde5d

	// Create bothValSet with both suite validator and altVal
	bothValSet := tmtypes.NewValidatorSet(append(suite.valSet.Validators, altVal))
	// Create alternative validator set with only altVal
	altValSet := tmtypes.NewValidatorSet([]*tmtypes.Validator{altVal})

	pk2, err := suite.privVal.GetPubKey()
	suite.Require().NoError(err)

	// Create signer array and ensure it is in same order as bothValSet
	var bothSigners []tmtypes.PrivValidator
<<<<<<< HEAD
	if bytes.Compare(pk.Address(), pk2.Address()) == -1 {
=======

	pubKey, err := suite.privVal.GetPubKey()
	suite.Require().NoError(err)

	if bytes.Compare(altPubKey.Address(), pubKey.Address()) == -1 {
>>>>>>> f1fdde5d
		bothSigners = []tmtypes.PrivValidator{altPrivVal, suite.privVal}
	} else {
		bothSigners = []tmtypes.PrivValidator{suite.privVal, altPrivVal}
	}

	altSigners := []tmtypes.PrivValidator{altPrivVal}

	testCases := []struct {
		name           string
		clientState    ibctmtypes.ClientState
		consensusState ibctmtypes.ConsensusState
		evidence       ibctmtypes.Evidence
		height         uint64
		expPass        bool
	}{
		{
			"valid misbehavior evidence",
			ibctmtypes.NewClientState(chainID, trustingPeriod, ubdPeriod, maxClockDrift, suite.header),
			ibctmtypes.ConsensusState{Timestamp: suite.now, Root: commitmenttypes.NewMerkleRoot(tmhash.Sum([]byte("app_hash"))), ValidatorSet: bothValSet},
			ibctmtypes.Evidence{
				Header1:  ibctmtypes.CreateTestHeader(chainID, height, suite.now, bothValSet, bothSigners),
				Header2:  ibctmtypes.CreateTestHeader(chainID, height, suite.now.Add(time.Minute), bothValSet, bothSigners),
				ChainID:  chainID,
				ClientID: chainID,
			},
			height,
			true,
		},
		{
			"valid misbehavior at height greater than last consensusState",
			ibctmtypes.NewClientState(chainID, trustingPeriod, ubdPeriod, maxClockDrift, suite.header),
			ibctmtypes.ConsensusState{Timestamp: suite.now, Height: height - 1, Root: commitmenttypes.NewMerkleRoot(tmhash.Sum([]byte("app_hash"))), ValidatorSet: bothValSet},
			ibctmtypes.Evidence{
				Header1:  ibctmtypes.CreateTestHeader(chainID, height, suite.now, bothValSet, bothSigners),
				Header2:  ibctmtypes.CreateTestHeader(chainID, height, suite.now.Add(time.Minute), bothValSet, bothSigners),
				ChainID:  chainID,
				ClientID: chainID,
			},
			height - 1,
			true,
		},
		{
			"consensus state's valset hash different from evidence should still pass",
			ibctmtypes.NewClientState(chainID, trustingPeriod, ubdPeriod, maxClockDrift, suite.header),
			ibctmtypes.ConsensusState{Timestamp: suite.now, Height: height - 1, Root: commitmenttypes.NewMerkleRoot(tmhash.Sum([]byte("app_hash"))), ValidatorSet: suite.valSet},
			ibctmtypes.Evidence{
				Header1:  ibctmtypes.CreateTestHeader(chainID, height, suite.now, bothValSet, bothSigners),
				Header2:  ibctmtypes.CreateTestHeader(chainID, height, suite.now.Add(time.Minute), bothValSet, bothSigners),
				ChainID:  chainID,
				ClientID: chainID,
			},
			height - 1,
			true,
		},
		{
			"first valset has too much change",
			ibctmtypes.NewClientState(chainID, trustingPeriod, ubdPeriod, maxClockDrift, suite.header),
			ibctmtypes.ConsensusState{Timestamp: suite.now, Root: commitmenttypes.NewMerkleRoot(tmhash.Sum([]byte("app_hash"))), ValidatorSet: bothValSet},
			ibctmtypes.Evidence{
				Header1:  ibctmtypes.CreateTestHeader(chainID, height, suite.now, altValSet, altSigners),
				Header2:  ibctmtypes.CreateTestHeader(chainID, height, suite.now.Add(time.Minute), bothValSet, bothSigners),
				ChainID:  chainID,
				ClientID: chainID,
			},
			height,
			false,
		},
		{
			"second valset has too much change",
			ibctmtypes.NewClientState(chainID, trustingPeriod, ubdPeriod, maxClockDrift, suite.header),
			ibctmtypes.ConsensusState{Timestamp: suite.now, Root: commitmenttypes.NewMerkleRoot(tmhash.Sum([]byte("app_hash"))), ValidatorSet: bothValSet},
			ibctmtypes.Evidence{
				Header1:  ibctmtypes.CreateTestHeader(chainID, height, suite.now, bothValSet, bothSigners),
				Header2:  ibctmtypes.CreateTestHeader(chainID, height, suite.now.Add(time.Minute), altValSet, altSigners),
				ChainID:  chainID,
				ClientID: chainID,
			},
			height,
			false,
		},
		{
			"both valsets have too much change",
			ibctmtypes.NewClientState(chainID, trustingPeriod, ubdPeriod, maxClockDrift, suite.header),
			ibctmtypes.ConsensusState{Timestamp: suite.now, Root: commitmenttypes.NewMerkleRoot(tmhash.Sum([]byte("app_hash"))), ValidatorSet: bothValSet},
			ibctmtypes.Evidence{
				Header1:  ibctmtypes.CreateTestHeader(chainID, height, suite.now, altValSet, altSigners),
				Header2:  ibctmtypes.CreateTestHeader(chainID, height, suite.now.Add(time.Minute), altValSet, altSigners),
				ChainID:  chainID,
				ClientID: chainID,
			},
			height,
			false,
		},
	}

	for i, tc := range testCases {
		tc := tc

		clientState, err := tendermint.CheckMisbehaviourAndUpdateState(tc.clientState, tc.consensusState, tc.evidence, tc.height, suite.now)

		if tc.expPass {
			suite.Require().NoError(err, "valid test case %d failed: %s", i, tc.name)
			suite.Require().NotNil(clientState, "valid test case %d failed: %s", i, tc.name)
			suite.Require().True(clientState.IsFrozen(), "valid test case %d failed: %s", i, tc.name)
		} else {
			suite.Require().Error(err, "invalid test case %d passed: %s", i, tc.name)
			suite.Require().Nil(clientState, "invalid test case %d passed: %s", i, tc.name)
		}
	}
}<|MERGE_RESOLUTION|>--- conflicted
+++ resolved
@@ -14,16 +14,10 @@
 
 func (suite *TendermintTestSuite) TestCheckMisbehaviour() {
 	altPrivVal := tmtypes.NewMockPV()
-<<<<<<< HEAD
-	pk, err := altPrivVal.GetPubKey()
-	suite.Require().NoError(err)
-	altVal := tmtypes.NewValidator(pk, 4)
-=======
 	altPubKey, err := altPrivVal.GetPubKey()
 	suite.Require().NoError(err)
 
 	altVal := tmtypes.NewValidator(altPubKey, 4)
->>>>>>> f1fdde5d
 
 	// Create bothValSet with both suite validator and altVal
 	bothValSet := tmtypes.NewValidatorSet(append(suite.valSet.Validators, altVal))
@@ -35,15 +29,11 @@
 
 	// Create signer array and ensure it is in same order as bothValSet
 	var bothSigners []tmtypes.PrivValidator
-<<<<<<< HEAD
-	if bytes.Compare(pk.Address(), pk2.Address()) == -1 {
-=======
 
 	pubKey, err := suite.privVal.GetPubKey()
 	suite.Require().NoError(err)
 
 	if bytes.Compare(altPubKey.Address(), pubKey.Address()) == -1 {
->>>>>>> f1fdde5d
 		bothSigners = []tmtypes.PrivValidator{altPrivVal, suite.privVal}
 	} else {
 		bothSigners = []tmtypes.PrivValidator{suite.privVal, altPrivVal}
