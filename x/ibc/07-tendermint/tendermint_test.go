package tendermint_test

import (
	"testing"
	"time"

	"github.com/stretchr/testify/suite"

	tmtypes "github.com/tendermint/tendermint/types"

	"github.com/cosmos/cosmos-sdk/codec"
	ibctmtypes "github.com/cosmos/cosmos-sdk/x/ibc/07-tendermint/types"
	commitmenttypes "github.com/cosmos/cosmos-sdk/x/ibc/23-commitment/types"
)

const (
	chainID                      = "gaia"
	height                       = 4
	trustingPeriod time.Duration = time.Hour * 24 * 7 * 2
	ubdPeriod      time.Duration = time.Hour * 24 * 7 * 3
	maxClockDrift  time.Duration = time.Second * 10
)

type TendermintTestSuite struct {
	suite.Suite

	cdc        *codec.Codec
	privVal    tmtypes.PrivValidator
	valSet     *tmtypes.ValidatorSet
	header     ibctmtypes.Header
	now        time.Time
	clientTime time.Time
	headerTime time.Time
}

func (suite *TendermintTestSuite) SetupTest() {
	suite.cdc = codec.New()
	codec.RegisterCrypto(suite.cdc)
	ibctmtypes.RegisterCodec(suite.cdc)
	commitmenttypes.RegisterCodec(suite.cdc)

	// now is the time of the current chain, must be after the updating header
	// mocks ctx.BlockTime()
	suite.now = time.Date(2020, 1, 3, 0, 0, 0, 0, time.UTC)
	suite.clientTime = time.Date(2020, 1, 1, 0, 0, 0, 0, time.UTC)
	// Header time is intended to be time for any new header used for updates
	suite.headerTime = time.Date(2020, 1, 2, 0, 0, 0, 0, time.UTC)
	suite.privVal = tmtypes.NewMockPV()
<<<<<<< HEAD
	pk, err := suite.privVal.GetPubKey()
	suite.Require().NoError(err)
	val := tmtypes.NewValidator(pk, 10)
=======

	pubKey, err := suite.privVal.GetPubKey()
	suite.Require().NoError(err)

	val := tmtypes.NewValidator(pubKey, 10)
>>>>>>> f1fdde5d
	suite.valSet = tmtypes.NewValidatorSet([]*tmtypes.Validator{val})
	// Suite header is intended to be header passed in for initial ClientState
	// Thus it should have same height and time as ClientState
	suite.header = ibctmtypes.CreateTestHeader(chainID, height, suite.clientTime, suite.valSet, []tmtypes.PrivValidator{suite.privVal})
}

func TestTendermintTestSuite(t *testing.T) {
	suite.Run(t, new(TendermintTestSuite))
}<|MERGE_RESOLUTION|>--- conflicted
+++ resolved
@@ -46,17 +46,11 @@
 	// Header time is intended to be time for any new header used for updates
 	suite.headerTime = time.Date(2020, 1, 2, 0, 0, 0, 0, time.UTC)
 	suite.privVal = tmtypes.NewMockPV()
-<<<<<<< HEAD
-	pk, err := suite.privVal.GetPubKey()
-	suite.Require().NoError(err)
-	val := tmtypes.NewValidator(pk, 10)
-=======
 
 	pubKey, err := suite.privVal.GetPubKey()
 	suite.Require().NoError(err)
 
 	val := tmtypes.NewValidator(pubKey, 10)
->>>>>>> f1fdde5d
 	suite.valSet = tmtypes.NewValidatorSet([]*tmtypes.Validator{val})
 	// Suite header is intended to be header passed in for initial ClientState
 	// Thus it should have same height and time as ClientState
