--- conflicted
+++ resolved
@@ -19,47 +19,13 @@
 	ibctypes "github.com/cosmos/cosmos-sdk/x/ibc/types"
 )
 
-<<<<<<< HEAD
 var _ clientexported.ClientState = (*ClientState)(nil)
 
 // InitializeFromMsg creates a tendermint client state from a CreateClientMsg
 func InitializeFromMsg(
 	msg MsgCreateClient,
 ) (ClientState, error) {
-	return Initialize(msg.ClientID, msg.TrustingPeriod, msg.UnbondingPeriod, msg.Header)
-=======
-var _ clientexported.ClientState = ClientState{}
-
-// ClientState from Tendermint tracks the current validator set, latest height,
-// and a possible frozen height.
-type ClientState struct {
-	// Client ID
-	ID string `json:"id" yaml:"id"`
-
-	// Duration of the period since the LastestTimestamp during which the
-	// submitted headers are valid for upgrade
-	TrustingPeriod time.Duration `json:"trusting_period" yaml:"trusting_period"`
-
-	// Duration of the staking unbonding period
-	UnbondingPeriod time.Duration `json:"unbonding_period" yaml:"unbonding_period"`
-
-	// MaxClockDrift defines how much new (untrusted) header's Time can drift into
-	// the future.
-	MaxClockDrift time.Duration
-
-	// Block height when the client was frozen due to a misbehaviour
-	FrozenHeight uint64 `json:"frozen_height" yaml:"frozen_height"`
-
-	// Last Header that was stored by client
-	LastHeader Header `json:"last_header" yaml:"last_header"`
-}
-
-// InitializeFromMsg creates a tendermint client state from a CreateClientMsg
-func InitializeFromMsg(msg MsgCreateClient) (ClientState, error) {
-	return Initialize(
-		msg.GetClientID(), msg.TrustingPeriod, msg.UnbondingPeriod, msg.MaxClockDrift, msg.Header,
-	)
->>>>>>> cf5c8465
+	return Initialize(msg.ClientID, msg.TrustingPeriod, msg.UnbondingPeriod, msg.MaxClockDrift, msg.Header)
 }
 
 // Initialize creates a client state and validates its contents, checking that
@@ -98,14 +64,10 @@
 
 // GetChainID returns the chain-id from the last header
 func (cs ClientState) GetChainID() string {
-<<<<<<< HEAD
-	return cs.LastHeader.SignedHeader.Header.GetChainID()
-=======
 	if cs.LastHeader.SignedHeader.Header == nil {
 		return ""
 	}
 	return cs.LastHeader.SignedHeader.Header.ChainID
->>>>>>> cf5c8465
 }
 
 // ClientType is tendermint.
