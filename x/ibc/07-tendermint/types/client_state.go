package types

import (
	"strings"
	"time"

	ics23 "github.com/confio/ics23/go"
	"github.com/tendermint/tendermint/light"

	"github.com/cosmos/cosmos-sdk/codec"
	sdk "github.com/cosmos/cosmos-sdk/types"
	sdkerrors "github.com/cosmos/cosmos-sdk/types/errors"
	clienttypes "github.com/cosmos/cosmos-sdk/x/ibc/02-client/types"
	connectiontypes "github.com/cosmos/cosmos-sdk/x/ibc/03-connection/types"
	channeltypes "github.com/cosmos/cosmos-sdk/x/ibc/04-channel/types"
	commitmenttypes "github.com/cosmos/cosmos-sdk/x/ibc/23-commitment/types"
	host "github.com/cosmos/cosmos-sdk/x/ibc/24-host"
	"github.com/cosmos/cosmos-sdk/x/ibc/exported"
)

var _ exported.ClientState = (*ClientState)(nil)

// NewClientState creates a new ClientState instance
func NewClientState(
	chainID string, trustLevel Fraction,
	trustingPeriod, ubdPeriod, maxClockDrift time.Duration,
	latestHeight clienttypes.Height, specs []*ics23.ProofSpec,
) *ClientState {
	return &ClientState{
		ChainId:         chainID,
		TrustLevel:      trustLevel,
		TrustingPeriod:  trustingPeriod,
		UnbondingPeriod: ubdPeriod,
		MaxClockDrift:   maxClockDrift,
		LatestHeight:    latestHeight,
		FrozenHeight:    clienttypes.Height{},
		ProofSpecs:      specs,
	}
}

// GetChainID returns the chain-id
func (cs ClientState) GetChainID() string {
	return cs.ChainId
}

// ClientType is tendermint.
func (cs ClientState) ClientType() exported.ClientType {
	return exported.Tendermint
}

// GetLatestHeight returns latest block height.
func (cs ClientState) GetLatestHeight() clientexported.Height {
	return cs.LatestHeight
}

// IsFrozen returns true if the frozen height has been set.
func (cs ClientState) IsFrozen() bool {
	return !cs.FrozenHeight.IsZero()
}

// GetFrozenHeight returns the height at which client is frozen
// NOTE: FrozenHeight is zero if client is unfrozen
func (cs ClientState) GetFrozenHeight() clientexported.Height {
	return cs.FrozenHeight
}

// Validate performs a basic validation of the client state fields.
func (cs ClientState) Validate() error {
	if strings.TrimSpace(cs.ChainId) == "" {
		return sdkerrors.Wrap(ErrInvalidChainID, "chain id cannot be empty string")
	}
	if err := light.ValidateTrustLevel(cs.TrustLevel.ToTendermint()); err != nil {
		return err
	}
	if cs.TrustingPeriod == 0 {
		return sdkerrors.Wrap(ErrInvalidTrustingPeriod, "trusting period cannot be zero")
	}
	if cs.UnbondingPeriod == 0 {
		return sdkerrors.Wrap(ErrInvalidUnbondingPeriod, "unbonding period cannot be zero")
	}
	if cs.MaxClockDrift == 0 {
		return sdkerrors.Wrap(ErrInvalidMaxClockDrift, "max clock drift cannot be zero")
	}
	if cs.LatestHeight.EpochHeight == 0 {
		return sdkerrors.Wrapf(ErrInvalidHeaderHeight, "tendermint epoch height cannot be zero")
	}
	if cs.TrustingPeriod >= cs.UnbondingPeriod {
		return sdkerrors.Wrapf(
			ErrInvalidTrustingPeriod,
			"trusting period (%s) should be < unbonding period (%s)", cs.TrustingPeriod, cs.UnbondingPeriod,
		)
	}
	// Validate ProofSpecs
	if cs.ProofSpecs == nil {
		return sdkerrors.Wrap(ErrInvalidProofSpecs, "proof specs cannot be nil for tm client")
	}
	for _, spec := range cs.ProofSpecs {
		if spec == nil {
			return sdkerrors.Wrap(ErrInvalidProofSpecs, "proof spec cannot be nil")
		}
	}

	return nil
}

// GetProofSpecs returns the format the client expects for proof verification
// as a string array specifying the proof type for each position in chained proof
func (cs ClientState) GetProofSpecs() []*ics23.ProofSpec {
	return cs.ProofSpecs
}

// VerifyClientState verifies a proof of the client state of the running chain
// stored on the target machine
func (cs ClientState) VerifyClientState(
	store sdk.KVStore,
	cdc codec.BinaryMarshaler,
<<<<<<< HEAD
	provingRoot commitmentexported.Root,
	height clientexported.Height,
	prefix commitmentexported.Prefix,
=======
	provingRoot exported.Root,
	height uint64,
	prefix exported.Prefix,
>>>>>>> cf394eda
	counterpartyClientIdentifier string,
	proof []byte,
	clientState exported.ClientState,
) error {
	merkleProof, _, err := produceVerificationArgs(store, cdc, cs, height, prefix, proof)
	if err != nil {
		return err
	}

	clientPrefixedPath := "clients/" + counterpartyClientIdentifier + "/" + host.ClientStatePath()
	path, err := commitmenttypes.ApplyPrefix(prefix, clientPrefixedPath)
	if err != nil {
		return err
	}

	if clientState == nil {
		return sdkerrors.Wrap(clienttypes.ErrInvalidClient, "client state cannot be empty")
	}

	_, ok := clientState.(*ClientState)
	if !ok {
		return sdkerrors.Wrapf(clienttypes.ErrInvalidClient, "invalid client type %T, expected %T", clientState, &ClientState{})
	}

	bz, err := codec.MarshalAny(cdc, clientState)
	if err != nil {
		return err
	}

	return merkleProof.VerifyMembership(cs.ProofSpecs, provingRoot, path, bz)
}

// VerifyClientConsensusState verifies a proof of the consensus state of the
// Tendermint client stored on the target machine.
func (cs ClientState) VerifyClientConsensusState(
	store sdk.KVStore,
	cdc codec.BinaryMarshaler,
<<<<<<< HEAD
	provingRoot commitmentexported.Root,
	height clientexported.Height,
	counterpartyClientIdentifier string,
	consensusHeight clientexported.Height,
	prefix commitmentexported.Prefix,
=======
	provingRoot exported.Root,
	height uint64,
	counterpartyClientIdentifier string,
	consensusHeight uint64,
	prefix exported.Prefix,
>>>>>>> cf394eda
	proof []byte,
	consensusState exported.ConsensusState,
) error {
	merkleProof, _, err := produceVerificationArgs(store, cdc, cs, height, prefix, proof)
	if err != nil {
		return err
	}

	clientPrefixedPath := "clients/" + counterpartyClientIdentifier + "/" + host.ConsensusStatePath(consensusHeight)
	path, err := commitmenttypes.ApplyPrefix(prefix, clientPrefixedPath)
	if err != nil {
		return err
	}

	if consensusState == nil {
		return sdkerrors.Wrap(clienttypes.ErrInvalidConsensus, "consensus state cannot be empty")
	}

	_, ok := consensusState.(*ConsensusState)
	if !ok {
		return sdkerrors.Wrapf(clienttypes.ErrInvalidConsensus, "invalid consensus type %T, expected %T", consensusState, &ConsensusState{})
	}

	bz, err := codec.MarshalAny(cdc, consensusState)
	if err != nil {
		return err
	}

	if err := merkleProof.VerifyMembership(cs.ProofSpecs, provingRoot, path, bz); err != nil {
		return err
	}

	return nil
}

// VerifyConnectionState verifies a proof of the connection state of the
// specified connection end stored on the target machine.
func (cs ClientState) VerifyConnectionState(
	store sdk.KVStore,
	cdc codec.BinaryMarshaler,
<<<<<<< HEAD
	height clientexported.Height,
	prefix commitmentexported.Prefix,
=======
	height uint64,
	prefix exported.Prefix,
>>>>>>> cf394eda
	proof []byte,
	connectionID string,
	connectionEnd exported.ConnectionI,
) error {
	merkleProof, consensusState, err := produceVerificationArgs(store, cdc, cs, height, prefix, proof)
	if err != nil {
		return err
	}

	path, err := commitmenttypes.ApplyPrefix(prefix, host.ConnectionPath(connectionID))
	if err != nil {
		return err
	}

	connection, ok := connectionEnd.(connectiontypes.ConnectionEnd)
	if !ok {
		return sdkerrors.Wrapf(sdkerrors.ErrInvalidType, "invalid connection type %T", connectionEnd)
	}

	bz, err := cdc.MarshalBinaryBare(&connection)
	if err != nil {
		return err
	}

	if err := merkleProof.VerifyMembership(cs.ProofSpecs, consensusState.GetRoot(), path, bz); err != nil {
		return err
	}

	return nil
}

// VerifyChannelState verifies a proof of the channel state of the specified
// channel end, under the specified port, stored on the target machine.
func (cs ClientState) VerifyChannelState(
	store sdk.KVStore,
	cdc codec.BinaryMarshaler,
<<<<<<< HEAD
	height clientexported.Height,
	prefix commitmentexported.Prefix,
=======
	height uint64,
	prefix exported.Prefix,
>>>>>>> cf394eda
	proof []byte,
	portID,
	channelID string,
	channel exported.ChannelI,
) error {
	merkleProof, consensusState, err := produceVerificationArgs(store, cdc, cs, height, prefix, proof)
	if err != nil {
		return err
	}

	path, err := commitmenttypes.ApplyPrefix(prefix, host.ChannelPath(portID, channelID))
	if err != nil {
		return err
	}

	channelEnd, ok := channel.(channeltypes.Channel)
	if !ok {
		return sdkerrors.Wrapf(sdkerrors.ErrInvalidType, "invalid channel type %T", channel)
	}

	bz, err := cdc.MarshalBinaryBare(&channelEnd)
	if err != nil {
		return err
	}

	if err := merkleProof.VerifyMembership(cs.ProofSpecs, consensusState.GetRoot(), path, bz); err != nil {
		return err
	}

	return nil
}

// VerifyPacketCommitment verifies a proof of an outgoing packet commitment at
// the specified port, specified channel, and specified sequence.
func (cs ClientState) VerifyPacketCommitment(
	store sdk.KVStore,
	cdc codec.BinaryMarshaler,
<<<<<<< HEAD
	height clientexported.Height,
	prefix commitmentexported.Prefix,
=======
	height uint64,
	prefix exported.Prefix,
>>>>>>> cf394eda
	proof []byte,
	portID,
	channelID string,
	sequence uint64,
	commitmentBytes []byte,
) error {
	merkleProof, consensusState, err := produceVerificationArgs(store, cdc, cs, height, prefix, proof)
	if err != nil {
		return err
	}

	path, err := commitmenttypes.ApplyPrefix(prefix, host.PacketCommitmentPath(portID, channelID, sequence))
	if err != nil {
		return err
	}

	if err := merkleProof.VerifyMembership(cs.ProofSpecs, consensusState.GetRoot(), path, commitmentBytes); err != nil {
		return sdkerrors.Wrap(clienttypes.ErrFailedPacketCommitmentVerification, err.Error())
	}

	return nil
}

// VerifyPacketAcknowledgement verifies a proof of an incoming packet
// acknowledgement at the specified port, specified channel, and specified sequence.
func (cs ClientState) VerifyPacketAcknowledgement(
	store sdk.KVStore,
	cdc codec.BinaryMarshaler,
<<<<<<< HEAD
	height clientexported.Height,
	prefix commitmentexported.Prefix,
=======
	height uint64,
	prefix exported.Prefix,
>>>>>>> cf394eda
	proof []byte,
	portID,
	channelID string,
	sequence uint64,
	acknowledgement []byte,
) error {
	merkleProof, consensusState, err := produceVerificationArgs(store, cdc, cs, height, prefix, proof)
	if err != nil {
		return err
	}

	path, err := commitmenttypes.ApplyPrefix(prefix, host.PacketAcknowledgementPath(portID, channelID, sequence))
	if err != nil {
		return err
	}

	if err := merkleProof.VerifyMembership(cs.ProofSpecs, consensusState.GetRoot(), path, channeltypes.CommitAcknowledgement(acknowledgement)); err != nil {
		return err
	}

	return nil
}

// VerifyPacketAcknowledgementAbsence verifies a proof of the absence of an
// incoming packet acknowledgement at the specified port, specified channel, and
// specified sequence.
func (cs ClientState) VerifyPacketAcknowledgementAbsence(
	store sdk.KVStore,
	cdc codec.BinaryMarshaler,
<<<<<<< HEAD
	height clientexported.Height,
	prefix commitmentexported.Prefix,
=======
	height uint64,
	prefix exported.Prefix,
>>>>>>> cf394eda
	proof []byte,
	portID,
	channelID string,
	sequence uint64,
) error {
	merkleProof, consensusState, err := produceVerificationArgs(store, cdc, cs, height, prefix, proof)
	if err != nil {
		return err
	}

	path, err := commitmenttypes.ApplyPrefix(prefix, host.PacketAcknowledgementPath(portID, channelID, sequence))
	if err != nil {
		return err
	}

	if err := merkleProof.VerifyNonMembership(cs.ProofSpecs, consensusState.GetRoot(), path); err != nil {
		return err
	}

	return nil
}

// VerifyNextSequenceRecv verifies a proof of the next sequence number to be
// received of the specified channel at the specified port.
func (cs ClientState) VerifyNextSequenceRecv(
	store sdk.KVStore,
	cdc codec.BinaryMarshaler,
<<<<<<< HEAD
	height clientexported.Height,
	prefix commitmentexported.Prefix,
=======
	height uint64,
	prefix exported.Prefix,
>>>>>>> cf394eda
	proof []byte,
	portID,
	channelID string,
	nextSequenceRecv uint64,
) error {
	merkleProof, consensusState, err := produceVerificationArgs(store, cdc, cs, height, prefix, proof)
	if err != nil {
		return err
	}

	path, err := commitmenttypes.ApplyPrefix(prefix, host.NextSequenceRecvPath(portID, channelID))
	if err != nil {
		return err
	}

	bz := sdk.Uint64ToBigEndian(nextSequenceRecv)

	if err := merkleProof.VerifyMembership(cs.ProofSpecs, consensusState.GetRoot(), path, bz); err != nil {
		return err
	}

	return nil
}

// produceVerificationArgs perfoms the basic checks on the arguments that are
// shared between the verification functions and returns the unmarshalled
// merkle proof, the consensus state and an error if one occurred.
func produceVerificationArgs(
	store sdk.KVStore,
	cdc codec.BinaryMarshaler,
	cs ClientState,
<<<<<<< HEAD
	height clientexported.Height,
	prefix commitmentexported.Prefix,
=======
	height uint64,
	prefix exported.Prefix,
>>>>>>> cf394eda
	proof []byte,
) (merkleProof commitmenttypes.MerkleProof, consensusState *ConsensusState, err error) {
	if cs.GetLatestHeight().LT(height) {
		return commitmenttypes.MerkleProof{}, nil, sdkerrors.Wrapf(
			sdkerrors.ErrInvalidHeight,
			"client state height < proof height (%d < %d)", cs.GetLatestHeight(), height,
		)
	}

	if cs.IsFrozen() && !cs.FrozenHeight.GT(height) {
		return commitmenttypes.MerkleProof{}, nil, clienttypes.ErrClientFrozen
	}

	if prefix == nil {
		return commitmenttypes.MerkleProof{}, nil, sdkerrors.Wrap(commitmenttypes.ErrInvalidPrefix, "prefix cannot be empty")
	}

	_, ok := prefix.(*commitmenttypes.MerklePrefix)
	if !ok {
		return commitmenttypes.MerkleProof{}, nil, sdkerrors.Wrapf(commitmenttypes.ErrInvalidPrefix, "invalid prefix type %T, expected *MerklePrefix", prefix)
	}

	if proof == nil {
		return commitmenttypes.MerkleProof{}, nil, sdkerrors.Wrap(commitmenttypes.ErrInvalidProof, "proof cannot be empty")
	}

	if err = cdc.UnmarshalBinaryBare(proof, &merkleProof); err != nil {
		return commitmenttypes.MerkleProof{}, nil, sdkerrors.Wrap(commitmenttypes.ErrInvalidProof, "failed to unmarshal proof into commitment merkle proof")
	}

	consensusState, err = GetConsensusState(store, cdc, height)
	if err != nil {
		return commitmenttypes.MerkleProof{}, nil, err
	}

	return merkleProof, consensusState, nil
}<|MERGE_RESOLUTION|>--- conflicted
+++ resolved
@@ -49,7 +49,7 @@
 }
 
 // GetLatestHeight returns latest block height.
-func (cs ClientState) GetLatestHeight() clientexported.Height {
+func (cs ClientState) GetLatestHeight() exported.Height {
 	return cs.LatestHeight
 }
 
@@ -60,7 +60,7 @@
 
 // GetFrozenHeight returns the height at which client is frozen
 // NOTE: FrozenHeight is zero if client is unfrozen
-func (cs ClientState) GetFrozenHeight() clientexported.Height {
+func (cs ClientState) GetFrozenHeight() exported.Height {
 	return cs.FrozenHeight
 }
 
@@ -114,15 +114,9 @@
 func (cs ClientState) VerifyClientState(
 	store sdk.KVStore,
 	cdc codec.BinaryMarshaler,
-<<<<<<< HEAD
-	provingRoot commitmentexported.Root,
-	height clientexported.Height,
-	prefix commitmentexported.Prefix,
-=======
 	provingRoot exported.Root,
-	height uint64,
-	prefix exported.Prefix,
->>>>>>> cf394eda
+	height exported.Height,
+	prefix exported.Prefix,
 	counterpartyClientIdentifier string,
 	proof []byte,
 	clientState exported.ClientState,
@@ -160,19 +154,11 @@
 func (cs ClientState) VerifyClientConsensusState(
 	store sdk.KVStore,
 	cdc codec.BinaryMarshaler,
-<<<<<<< HEAD
-	provingRoot commitmentexported.Root,
-	height clientexported.Height,
+	provingRoot exported.Root,
+	height exported.Height,
 	counterpartyClientIdentifier string,
-	consensusHeight clientexported.Height,
-	prefix commitmentexported.Prefix,
-=======
-	provingRoot exported.Root,
-	height uint64,
-	counterpartyClientIdentifier string,
-	consensusHeight uint64,
-	prefix exported.Prefix,
->>>>>>> cf394eda
+	consensusHeight exported.Height,
+	prefix exported.Prefix,
 	proof []byte,
 	consensusState exported.ConsensusState,
 ) error {
@@ -213,13 +199,8 @@
 func (cs ClientState) VerifyConnectionState(
 	store sdk.KVStore,
 	cdc codec.BinaryMarshaler,
-<<<<<<< HEAD
-	height clientexported.Height,
-	prefix commitmentexported.Prefix,
-=======
-	height uint64,
-	prefix exported.Prefix,
->>>>>>> cf394eda
+	height exported.Height,
+	prefix exported.Prefix,
 	proof []byte,
 	connectionID string,
 	connectionEnd exported.ConnectionI,
@@ -256,13 +237,8 @@
 func (cs ClientState) VerifyChannelState(
 	store sdk.KVStore,
 	cdc codec.BinaryMarshaler,
-<<<<<<< HEAD
-	height clientexported.Height,
-	prefix commitmentexported.Prefix,
-=======
-	height uint64,
-	prefix exported.Prefix,
->>>>>>> cf394eda
+	height exported.Height,
+	prefix exported.Prefix,
 	proof []byte,
 	portID,
 	channelID string,
@@ -300,13 +276,8 @@
 func (cs ClientState) VerifyPacketCommitment(
 	store sdk.KVStore,
 	cdc codec.BinaryMarshaler,
-<<<<<<< HEAD
-	height clientexported.Height,
-	prefix commitmentexported.Prefix,
-=======
-	height uint64,
-	prefix exported.Prefix,
->>>>>>> cf394eda
+	height exported.Height,
+	prefix exported.Prefix,
 	proof []byte,
 	portID,
 	channelID string,
@@ -335,13 +306,8 @@
 func (cs ClientState) VerifyPacketAcknowledgement(
 	store sdk.KVStore,
 	cdc codec.BinaryMarshaler,
-<<<<<<< HEAD
-	height clientexported.Height,
-	prefix commitmentexported.Prefix,
-=======
-	height uint64,
-	prefix exported.Prefix,
->>>>>>> cf394eda
+	height exported.Height,
+	prefix exported.Prefix,
 	proof []byte,
 	portID,
 	channelID string,
@@ -371,13 +337,8 @@
 func (cs ClientState) VerifyPacketAcknowledgementAbsence(
 	store sdk.KVStore,
 	cdc codec.BinaryMarshaler,
-<<<<<<< HEAD
-	height clientexported.Height,
-	prefix commitmentexported.Prefix,
-=======
-	height uint64,
-	prefix exported.Prefix,
->>>>>>> cf394eda
+	height exported.Height,
+	prefix exported.Prefix,
 	proof []byte,
 	portID,
 	channelID string,
@@ -405,13 +366,8 @@
 func (cs ClientState) VerifyNextSequenceRecv(
 	store sdk.KVStore,
 	cdc codec.BinaryMarshaler,
-<<<<<<< HEAD
-	height clientexported.Height,
-	prefix commitmentexported.Prefix,
-=======
-	height uint64,
-	prefix exported.Prefix,
->>>>>>> cf394eda
+	height exported.Height,
+	prefix exported.Prefix,
 	proof []byte,
 	portID,
 	channelID string,
@@ -443,13 +399,8 @@
 	store sdk.KVStore,
 	cdc codec.BinaryMarshaler,
 	cs ClientState,
-<<<<<<< HEAD
-	height clientexported.Height,
-	prefix commitmentexported.Prefix,
-=======
-	height uint64,
-	prefix exported.Prefix,
->>>>>>> cf394eda
+	height exported.Height,
+	prefix exported.Prefix,
 	proof []byte,
 ) (merkleProof commitmenttypes.MerkleProof, consensusState *ConsensusState, err error) {
 	if cs.GetLatestHeight().LT(height) {
