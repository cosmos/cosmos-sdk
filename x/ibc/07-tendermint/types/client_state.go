--- conflicted
+++ resolved
@@ -5,12 +5,8 @@
 	"time"
 
 	ics23 "github.com/confio/ics23/go"
-<<<<<<< HEAD
 	tmmath "github.com/tendermint/tendermint/libs/math"
 	"github.com/tendermint/tendermint/light"
-=======
-	lite "github.com/tendermint/tendermint/lite2"
->>>>>>> f11d0520
 
 	"github.com/cosmos/cosmos-sdk/codec"
 	sdk "github.com/cosmos/cosmos-sdk/types"
@@ -85,11 +81,7 @@
 	if strings.TrimSpace(cs.ChainID) == "" {
 		return sdkerrors.Wrap(ErrInvalidChainID, "chain id cannot be empty string")
 	}
-<<<<<<< HEAD
-	if err := light.ValidateTrustLevel(cs.TrustLevel); err != nil {
-=======
-	if err := lite.ValidateTrustLevel(cs.TrustLevel.ToTendermint()); err != nil {
->>>>>>> f11d0520
+	if err := light.ValidateTrustLevel(cs.TrustLevel.ToTendermint()); err != nil {
 		return err
 	}
 	if cs.TrustingPeriod == 0 {
