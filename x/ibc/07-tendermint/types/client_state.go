package types

import (
	"strings"
	"time"

	ics23 "github.com/confio/ics23/go"
	"github.com/tendermint/tendermint/light"

	"github.com/cosmos/cosmos-sdk/codec"
	sdk "github.com/cosmos/cosmos-sdk/types"
	sdkerrors "github.com/cosmos/cosmos-sdk/types/errors"
	clientexported "github.com/cosmos/cosmos-sdk/x/ibc/02-client/exported"
	clienttypes "github.com/cosmos/cosmos-sdk/x/ibc/02-client/types"
	connectionexported "github.com/cosmos/cosmos-sdk/x/ibc/03-connection/exported"
	connectiontypes "github.com/cosmos/cosmos-sdk/x/ibc/03-connection/types"
	channelexported "github.com/cosmos/cosmos-sdk/x/ibc/04-channel/exported"
	channeltypes "github.com/cosmos/cosmos-sdk/x/ibc/04-channel/types"
	commitmentexported "github.com/cosmos/cosmos-sdk/x/ibc/23-commitment/exported"
	commitmenttypes "github.com/cosmos/cosmos-sdk/x/ibc/23-commitment/types"
	host "github.com/cosmos/cosmos-sdk/x/ibc/24-host"
)

var _ clientexported.ClientState = (*ClientState)(nil)

<<<<<<< HEAD
// InitializeFromMsg creates a tendermint client state from a CreateClientMsg
func InitializeFromMsg(msg *MsgCreateClient) *ClientState {
	return NewClientState(msg.Header.ChainID, msg.TrustLevel,
		msg.TrustingPeriod, msg.UnbondingPeriod, msg.MaxClockDrift,
		uint64(msg.Header.Height), msg.Header.Time, msg.ProofSpecs, msg.AllowGovernanceOverrideAfterExpire,
		msg.AllowGovernanceOverrideAfterMisbehaviour,
	)
}

=======
>>>>>>> f3c6ed61
// NewClientState creates a new ClientState instance
func NewClientState(
	chainID string, trustLevel Fraction,
	trustingPeriod, ubdPeriod, maxClockDrift time.Duration,
	latestHeight uint64, latestTimestamp time.Time, specs []*ics23.ProofSpec,
	allowGovernanceOverrideAfterExpire bool, allowGovernanceOverrideAfterMisbehaviour bool,
) *ClientState {
	return &ClientState{
<<<<<<< HEAD
		ChainID:                                  chainID,
		TrustLevel:                               trustLevel,
		TrustingPeriod:                           trustingPeriod,
		UnbondingPeriod:                          ubdPeriod,
		MaxClockDrift:                            maxClockDrift,
		LatestHeight:                             latestHeight,
		LatestTimestamp:                          latestTimestamp,
		FrozenHeight:                             0,
		ProofSpecs:                               specs,
		AllowGovernanceOverrideAfterExpiry:       allowGovernanceOverrideAfterExpire,
		AllowGovernanceOverrideAfterMisbehaviour: allowGovernanceOverrideAfterMisbehaviour,
=======
		ChainId:         chainID,
		TrustLevel:      trustLevel,
		TrustingPeriod:  trustingPeriod,
		UnbondingPeriod: ubdPeriod,
		MaxClockDrift:   maxClockDrift,
		LatestHeight:    latestHeight,
		FrozenHeight:    0,
		ProofSpecs:      specs,
>>>>>>> f3c6ed61
	}
}

// GetChainID returns the chain-id
func (cs ClientState) GetChainID() string {
	return cs.ChainId
}

// ClientType is tendermint.
func (cs ClientState) ClientType() clientexported.ClientType {
	return clientexported.Tendermint
}

// GetLatestHeight returns latest block height.
func (cs ClientState) GetLatestHeight() uint64 {
	return cs.LatestHeight
}

// GetLatestTimestamp returns latest block time.
func (cs ClientState) GetLatestTimestamp() time.Time {
	return cs.LatestTimestamp
}

// IsFrozen returns true if the frozen height has been set.
func (cs ClientState) IsFrozen() bool {
	return cs.FrozenHeight != 0
}

// FrozenHeight returns the height at which client is frozen
// NOTE: FrozenHeight is 0 if client is unfrozen
func (cs ClientState) GetFrozenHeight() uint64 {
	return cs.FrozenHeight
}

// Validate performs a basic validation of the client state fields.
func (cs ClientState) Validate() error {
	if strings.TrimSpace(cs.ChainId) == "" {
		return sdkerrors.Wrap(ErrInvalidChainID, "chain id cannot be empty string")
	}
	if err := light.ValidateTrustLevel(cs.TrustLevel.ToTendermint()); err != nil {
		return err
	}
	if cs.TrustingPeriod == 0 {
		return sdkerrors.Wrap(ErrInvalidTrustingPeriod, "trusting period cannot be zero")
	}
	if cs.UnbondingPeriod == 0 {
		return sdkerrors.Wrap(ErrInvalidUnbondingPeriod, "unbonding period cannot be zero")
	}
	if cs.MaxClockDrift == 0 {
		return sdkerrors.Wrap(ErrInvalidMaxClockDrift, "max clock drift cannot be zero")
	}
	if cs.LatestHeight == 0 {
		return sdkerrors.Wrap(ErrInvalidHeaderHeight, "tendermint height cannot be zero")
	}
	if cs.TrustingPeriod >= cs.UnbondingPeriod {
		return sdkerrors.Wrapf(
			ErrInvalidTrustingPeriod,
			"trusting period (%s) should be < unbonding period (%s)", cs.TrustingPeriod, cs.UnbondingPeriod,
		)
	}
	// Validate ProofSpecs
	if cs.ProofSpecs == nil {
		return sdkerrors.Wrap(ErrInvalidProofSpecs, "proof specs cannot be nil for tm client")
	}
	for _, spec := range cs.ProofSpecs {
		if spec == nil {
			return sdkerrors.Wrap(ErrInvalidProofSpecs, "proof spec cannot be nil")
		}
	}

	return nil
}

// GetProofSpecs returns the format the client expects for proof verification
// as a string array specifying the proof type for each position in chained proof
func (cs ClientState) GetProofSpecs() []*ics23.ProofSpec {
	return cs.ProofSpecs
}

// VerifyClientConsensusState verifies a proof of the consensus state of the
// Tendermint client stored on the target machine.
func (cs ClientState) VerifyClientConsensusState(
	store sdk.KVStore,
	cdc codec.BinaryMarshaler,
	provingRoot commitmentexported.Root,
	height uint64,
	counterpartyClientIdentifier string,
	consensusHeight uint64,
	prefix commitmentexported.Prefix,
	proof []byte,
	consensusState clientexported.ConsensusState,
) error {
	merkleProof, _, err := produceVerificationArgs(store, cdc, cs, height, prefix, proof)
	if err != nil {
		return err
	}

	clientPrefixedPath := "clients/" + counterpartyClientIdentifier + "/" + host.ConsensusStatePath(consensusHeight)
	path, err := commitmenttypes.ApplyPrefix(prefix, clientPrefixedPath)
	if err != nil {
		return err
	}

	if consensusState == nil {
		return sdkerrors.Wrap(clienttypes.ErrInvalidConsensus, "consensus state cannot be empty")
	}

	_, ok := consensusState.(*ConsensusState)
	if !ok {
		return sdkerrors.Wrapf(clienttypes.ErrInvalidConsensus, "invalid consensus type %T, expected %T", consensusState, &ConsensusState{})
	}

	bz, err := codec.MarshalAny(cdc, consensusState)
	if err != nil {
		return err
	}

	if err := merkleProof.VerifyMembership(cs.ProofSpecs, provingRoot, path, bz); err != nil {
		return err
	}

	return nil
}

// VerifyConnectionState verifies a proof of the connection state of the
// specified connection end stored on the target machine.
func (cs ClientState) VerifyConnectionState(
	store sdk.KVStore,
	cdc codec.BinaryMarshaler,
	height uint64,
	prefix commitmentexported.Prefix,
	proof []byte,
	connectionID string,
	connectionEnd connectionexported.ConnectionI,
) error {
	merkleProof, consensusState, err := produceVerificationArgs(store, cdc, cs, height, prefix, proof)
	if err != nil {
		return err
	}

	path, err := commitmenttypes.ApplyPrefix(prefix, host.ConnectionPath(connectionID))
	if err != nil {
		return err
	}

	connection, ok := connectionEnd.(connectiontypes.ConnectionEnd)
	if !ok {
		return sdkerrors.Wrapf(sdkerrors.ErrInvalidType, "invalid connection type %T", connectionEnd)
	}

	bz, err := cdc.MarshalBinaryBare(&connection)
	if err != nil {
		return err
	}

	if err := merkleProof.VerifyMembership(cs.ProofSpecs, consensusState.GetRoot(), path, bz); err != nil {
		return err
	}

	return nil
}

// VerifyChannelState verifies a proof of the channel state of the specified
// channel end, under the specified port, stored on the target machine.
func (cs ClientState) VerifyChannelState(
	store sdk.KVStore,
	cdc codec.BinaryMarshaler,
	height uint64,
	prefix commitmentexported.Prefix,
	proof []byte,
	portID,
	channelID string,
	channel channelexported.ChannelI,
) error {
	merkleProof, consensusState, err := produceVerificationArgs(store, cdc, cs, height, prefix, proof)
	if err != nil {
		return err
	}

	path, err := commitmenttypes.ApplyPrefix(prefix, host.ChannelPath(portID, channelID))
	if err != nil {
		return err
	}

	channelEnd, ok := channel.(channeltypes.Channel)
	if !ok {
		return sdkerrors.Wrapf(sdkerrors.ErrInvalidType, "invalid channel type %T", channel)
	}

	bz, err := cdc.MarshalBinaryBare(&channelEnd)
	if err != nil {
		return err
	}

	if err := merkleProof.VerifyMembership(cs.ProofSpecs, consensusState.GetRoot(), path, bz); err != nil {
		return err
	}

	return nil
}

// VerifyPacketCommitment verifies a proof of an outgoing packet commitment at
// the specified port, specified channel, and specified sequence.
func (cs ClientState) VerifyPacketCommitment(
	store sdk.KVStore,
	cdc codec.BinaryMarshaler,
	height uint64,
	prefix commitmentexported.Prefix,
	proof []byte,
	portID,
	channelID string,
	sequence uint64,
	commitmentBytes []byte,
) error {
	merkleProof, consensusState, err := produceVerificationArgs(store, cdc, cs, height, prefix, proof)
	if err != nil {
		return err
	}

	path, err := commitmenttypes.ApplyPrefix(prefix, host.PacketCommitmentPath(portID, channelID, sequence))
	if err != nil {
		return err
	}

	if err := merkleProof.VerifyMembership(cs.ProofSpecs, consensusState.GetRoot(), path, commitmentBytes); err != nil {
		return sdkerrors.Wrap(clienttypes.ErrFailedPacketCommitmentVerification, err.Error())
	}

	return nil
}

// VerifyPacketAcknowledgement verifies a proof of an incoming packet
// acknowledgement at the specified port, specified channel, and specified sequence.
func (cs ClientState) VerifyPacketAcknowledgement(
	store sdk.KVStore,
	cdc codec.BinaryMarshaler,
	height uint64,
	prefix commitmentexported.Prefix,
	proof []byte,
	portID,
	channelID string,
	sequence uint64,
	acknowledgement []byte,
) error {
	merkleProof, consensusState, err := produceVerificationArgs(store, cdc, cs, height, prefix, proof)
	if err != nil {
		return err
	}

	path, err := commitmenttypes.ApplyPrefix(prefix, host.PacketAcknowledgementPath(portID, channelID, sequence))
	if err != nil {
		return err
	}

	if err := merkleProof.VerifyMembership(cs.ProofSpecs, consensusState.GetRoot(), path, channeltypes.CommitAcknowledgement(acknowledgement)); err != nil {
		return err
	}

	return nil
}

// VerifyPacketAcknowledgementAbsence verifies a proof of the absence of an
// incoming packet acknowledgement at the specified port, specified channel, and
// specified sequence.
func (cs ClientState) VerifyPacketAcknowledgementAbsence(
	store sdk.KVStore,
	cdc codec.BinaryMarshaler,
	height uint64,
	prefix commitmentexported.Prefix,
	proof []byte,
	portID,
	channelID string,
	sequence uint64,
) error {
	merkleProof, consensusState, err := produceVerificationArgs(store, cdc, cs, height, prefix, proof)
	if err != nil {
		return err
	}

	path, err := commitmenttypes.ApplyPrefix(prefix, host.PacketAcknowledgementPath(portID, channelID, sequence))
	if err != nil {
		return err
	}

	if err := merkleProof.VerifyNonMembership(cs.ProofSpecs, consensusState.GetRoot(), path); err != nil {
		return err
	}

	return nil
}

// VerifyNextSequenceRecv verifies a proof of the next sequence number to be
// received of the specified channel at the specified port.
func (cs ClientState) VerifyNextSequenceRecv(
	store sdk.KVStore,
	cdc codec.BinaryMarshaler,
	height uint64,
	prefix commitmentexported.Prefix,
	proof []byte,
	portID,
	channelID string,
	nextSequenceRecv uint64,
) error {
	merkleProof, consensusState, err := produceVerificationArgs(store, cdc, cs, height, prefix, proof)
	if err != nil {
		return err
	}

	path, err := commitmenttypes.ApplyPrefix(prefix, host.NextSequenceRecvPath(portID, channelID))
	if err != nil {
		return err
	}

	bz := sdk.Uint64ToBigEndian(nextSequenceRecv)

	if err := merkleProof.VerifyMembership(cs.ProofSpecs, consensusState.GetRoot(), path, bz); err != nil {
		return err
	}

	return nil
}

// produceVerificationArgs perfoms the basic checks on the arguments that are
// shared between the verification functions and returns the unmarshalled
// merkle proof, the consensus state and an error if one occurred.
func produceVerificationArgs(
	store sdk.KVStore,
	cdc codec.BinaryMarshaler,
	cs ClientState,
	height uint64,
	prefix commitmentexported.Prefix,
	proof []byte,
) (merkleProof commitmenttypes.MerkleProof, consensusState *ConsensusState, err error) {
	if cs.GetLatestHeight() < height {
		return commitmenttypes.MerkleProof{}, nil, sdkerrors.Wrapf(
			sdkerrors.ErrInvalidHeight,
			"client state height < proof height (%d < %d)", cs.GetLatestHeight(), height,
		)
	}

	if cs.IsFrozen() && cs.FrozenHeight <= height {
		return commitmenttypes.MerkleProof{}, nil, clienttypes.ErrClientFrozen
	}

	if prefix == nil {
		return commitmenttypes.MerkleProof{}, nil, sdkerrors.Wrap(commitmenttypes.ErrInvalidPrefix, "prefix cannot be empty")
	}

	_, ok := prefix.(*commitmenttypes.MerklePrefix)
	if !ok {
		return commitmenttypes.MerkleProof{}, nil, sdkerrors.Wrapf(commitmenttypes.ErrInvalidPrefix, "invalid prefix type %T, expected *MerklePrefix", prefix)
	}

	if proof == nil {
		return commitmenttypes.MerkleProof{}, nil, sdkerrors.Wrap(commitmenttypes.ErrInvalidProof, "proof cannot be empty")
	}

	if err = cdc.UnmarshalBinaryBare(proof, &merkleProof); err != nil {
		return commitmenttypes.MerkleProof{}, nil, sdkerrors.Wrap(commitmenttypes.ErrInvalidProof, "failed to unmarshal proof into commitment merkle proof")
	}

	consensusState, err = GetConsensusState(store, cdc, height)
	if err != nil {
		return commitmenttypes.MerkleProof{}, nil, err
	}

	return merkleProof, consensusState, nil
}

// Expired returns whether or not the client has passed the trusting period since the last update
// (in which case no headers can be validated)
func (cs ClientState) Expired() bool {
	now := time.Now()
	expirationTime := cs.LatestTimestamp.Add(cs.TrustingPeriod)
	return !expirationTime.After(now)
}

//Unfreeze unfreezes light client after misbehaviour and clears any frozen height previously set
func (cs *ClientState) Unfreeze() error {
	cs.FrozenHeight = 0
	return nil
}<|MERGE_RESOLUTION|>--- conflicted
+++ resolved
@@ -23,18 +23,6 @@
 
 var _ clientexported.ClientState = (*ClientState)(nil)
 
-<<<<<<< HEAD
-// InitializeFromMsg creates a tendermint client state from a CreateClientMsg
-func InitializeFromMsg(msg *MsgCreateClient) *ClientState {
-	return NewClientState(msg.Header.ChainID, msg.TrustLevel,
-		msg.TrustingPeriod, msg.UnbondingPeriod, msg.MaxClockDrift,
-		uint64(msg.Header.Height), msg.Header.Time, msg.ProofSpecs, msg.AllowGovernanceOverrideAfterExpire,
-		msg.AllowGovernanceOverrideAfterMisbehaviour,
-	)
-}
-
-=======
->>>>>>> f3c6ed61
 // NewClientState creates a new ClientState instance
 func NewClientState(
 	chainID string, trustLevel Fraction,
@@ -43,8 +31,7 @@
 	allowGovernanceOverrideAfterExpire bool, allowGovernanceOverrideAfterMisbehaviour bool,
 ) *ClientState {
 	return &ClientState{
-<<<<<<< HEAD
-		ChainID:                                  chainID,
+		ChainId:                                  chainID,
 		TrustLevel:                               trustLevel,
 		TrustingPeriod:                           trustingPeriod,
 		UnbondingPeriod:                          ubdPeriod,
@@ -55,16 +42,6 @@
 		ProofSpecs:                               specs,
 		AllowGovernanceOverrideAfterExpiry:       allowGovernanceOverrideAfterExpire,
 		AllowGovernanceOverrideAfterMisbehaviour: allowGovernanceOverrideAfterMisbehaviour,
-=======
-		ChainId:         chainID,
-		TrustLevel:      trustLevel,
-		TrustingPeriod:  trustingPeriod,
-		UnbondingPeriod: ubdPeriod,
-		MaxClockDrift:   maxClockDrift,
-		LatestHeight:    latestHeight,
-		FrozenHeight:    0,
-		ProofSpecs:      specs,
->>>>>>> f3c6ed61
 	}
 }
 
