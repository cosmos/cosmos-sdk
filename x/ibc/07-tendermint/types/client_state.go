package types

import (
<<<<<<< HEAD
	"fmt"
	"strings"
=======
>>>>>>> b9f39c94
	"time"

	tmmath "github.com/tendermint/tendermint/libs/math"
	lite "github.com/tendermint/tendermint/lite2"

	"github.com/cosmos/cosmos-sdk/codec"
	sdk "github.com/cosmos/cosmos-sdk/types"
	sdkerrors "github.com/cosmos/cosmos-sdk/types/errors"
	clientexported "github.com/cosmos/cosmos-sdk/x/ibc/02-client/exported"
	clienttypes "github.com/cosmos/cosmos-sdk/x/ibc/02-client/types"
	connectionexported "github.com/cosmos/cosmos-sdk/x/ibc/03-connection/exported"
	connectiontypes "github.com/cosmos/cosmos-sdk/x/ibc/03-connection/types"
	channelexported "github.com/cosmos/cosmos-sdk/x/ibc/04-channel/exported"
	channeltypes "github.com/cosmos/cosmos-sdk/x/ibc/04-channel/types"
	commitmentexported "github.com/cosmos/cosmos-sdk/x/ibc/23-commitment/exported"
	commitmenttypes "github.com/cosmos/cosmos-sdk/x/ibc/23-commitment/types"
	host "github.com/cosmos/cosmos-sdk/x/ibc/24-host"
)

var _ clientexported.ClientState = ClientState{}

// ClientState from Tendermint tracks the current validator set, latest height,
// and a possible frozen height.
type ClientState struct {
	// Client ID
	ID string `json:"id" yaml:"id"`

	TrustLevel tmmath.Fraction `json:"trust_level" yaml:"trust_level"`

	// Duration of the period since the LastestTimestamp during which the
	// submitted headers are valid for upgrade
	TrustingPeriod time.Duration `json:"trusting_period" yaml:"trusting_period"`

	// Duration of the staking unbonding period
	UnbondingPeriod time.Duration `json:"unbonding_period" yaml:"unbonding_period"`

	// MaxClockDrift defines how much new (untrusted) header's Time can drift into
	// the future.
	MaxClockDrift time.Duration

	// Block height when the client was frozen due to a misbehaviour
	FrozenHeight uint64 `json:"frozen_height" yaml:"frozen_height"`

	// Last Header that was stored by client
	LastHeader Header `json:"last_header" yaml:"last_header"`

	ProofSpecs []string `json:"proof_specs" yaml:"proof_specs"`
}

// InitializeFromMsg creates a tendermint client state from a CreateClientMsg
func InitializeFromMsg(msg MsgCreateClient) (ClientState, error) {
	return Initialize(
		msg.GetClientID(), msg.TrustLevel,
		msg.TrustingPeriod, msg.UnbondingPeriod, msg.MaxClockDrift,
		msg.Header, msg.ProofSpecs,
	)
}

// Initialize creates a client state and validates its contents, checking that
// the provided consensus state is from the same client type.
func Initialize(
	id string, trustLevel tmmath.Fraction,
	trustingPeriod, ubdPeriod, maxClockDrift time.Duration,
	header Header, specs []string,
) (ClientState, error) {
	clientState := NewClientState(id, trustLevel, trustingPeriod, ubdPeriod, maxClockDrift, header, specs)

	if err := clientState.Validate(); err != nil {
		return ClientState{}, err
	}
	return clientState, nil
}

// NewClientState creates a new ClientState instance
func NewClientState(
	id string, trustLevel tmmath.Fraction,
	trustingPeriod, ubdPeriod, maxClockDrift time.Duration,
	header Header, specs []string,
) ClientState {
	return ClientState{
		ID:              id,
		TrustLevel:      trustLevel,
		TrustingPeriod:  trustingPeriod,
		UnbondingPeriod: ubdPeriod,
		MaxClockDrift:   maxClockDrift,
		LastHeader:      header,
		FrozenHeight:    0,
		ProofSpecs:      specs,
	}
}

// GetID returns the tendermint client state identifier.
func (cs ClientState) GetID() string {
	return cs.ID
}

// GetChainID returns the chain-id from the last header
func (cs ClientState) GetChainID() string {
	if cs.LastHeader.SignedHeader.Header == nil {
		return ""
	}
	return cs.LastHeader.SignedHeader.Header.ChainID
}

// ClientType is tendermint.
func (cs ClientState) ClientType() clientexported.ClientType {
	return clientexported.Tendermint
}

// GetLatestHeight returns latest block height.
func (cs ClientState) GetLatestHeight() uint64 {
	return uint64(cs.LastHeader.Height)
}

// GetLatestTimestamp returns latest block time.
func (cs ClientState) GetLatestTimestamp() time.Time {
	return cs.LastHeader.Time
}

// IsFrozen returns true if the frozen height has been set.
func (cs ClientState) IsFrozen() bool {
	return cs.FrozenHeight != 0
}

// Validate performs a basic validation of the client state fields.
func (cs ClientState) Validate() error {
	if err := host.ClientIdentifierValidator(cs.ID); err != nil {
		return err
	}
	if err := lite.ValidateTrustLevel(cs.TrustLevel); err != nil {
		return err
	}
	if cs.TrustingPeriod == 0 {
		return sdkerrors.Wrap(ErrInvalidTrustingPeriod, "trusting period cannot be zero")
	}
	if cs.UnbondingPeriod == 0 {
		return sdkerrors.Wrap(ErrInvalidUnbondingPeriod, "unbonding period cannot be zero")
	}
	if cs.MaxClockDrift == 0 {
		return sdkerrors.Wrap(ErrInvalidMaxClockDrift, "max clock drift cannot be zero")
	}
	if cs.TrustingPeriod >= cs.UnbondingPeriod {
		return sdkerrors.Wrapf(
			ErrInvalidTrustingPeriod,
			"trusting period (%s) should be < unbonding period (%s)", cs.TrustingPeriod, cs.UnbondingPeriod,
		)
	}
	// Validate ProofSpecs
	if cs.ProofSpecs == nil {
		return sdkerrors.Wrap(ErrInvalidProofSpecs, "proof specs cannot be nil for tm client")
	}
	for _, spec := range cs.ProofSpecs {
		if strings.TrimSpace(spec) == "" {
			return sdkerrors.Wrap(ErrInvalidProofSpecs, "proof spec cannot be blank")
		}
	}

	return cs.LastHeader.ValidateBasic(cs.GetChainID())
}

// GetProofSpecs returns the format the client expects for proof verification
// as a string array specifying the proof type for each position in chained proof
func (cs ClientState) GetProofSpecs() []string {
	return cs.ProofSpecs
}

// VerifyClientConsensusState verifies a proof of the consensus state of the
// Tendermint client stored on the target machine.
func (cs ClientState) VerifyClientConsensusState(
	_ sdk.KVStore,
	cdc *codec.Codec,
	provingRoot commitmentexported.Root,
	height uint64,
	counterpartyClientIdentifier string,
	consensusHeight uint64,
	prefix commitmentexported.Prefix,
	proof commitmentexported.Proof,
	consensusState clientexported.ConsensusState,
) error {
	if err := validateVerificationArgs(cs, height, prefix, proof, consensusState); err != nil {
		return err
	}

	clientPrefixedPath := "clients/" + counterpartyClientIdentifier + "/" + host.ConsensusStatePath(consensusHeight)
	path, err := commitmenttypes.ApplyPrefix(prefix, clientPrefixedPath)
	if err != nil {
		return err
	}

	bz, err := cdc.MarshalBinaryBare(consensusState)
	if err != nil {
		return err
	}

	if err := proof.VerifyMembership(cs.ProofSpecs, provingRoot, path, bz); err != nil {
		return sdkerrors.Wrap(clienttypes.ErrFailedClientConsensusStateVerification, err.Error())
	}

	return nil
}

// VerifyConnectionState verifies a proof of the connection state of the
// specified connection end stored on the target machine.
func (cs ClientState) VerifyConnectionState(
	_ sdk.KVStore,
	cdc codec.Marshaler,
	height uint64,
	prefix commitmentexported.Prefix,
	proof commitmentexported.Proof,
	connectionID string,
	connectionEnd connectionexported.ConnectionI,
	consensusState clientexported.ConsensusState,
) error {
	if err := validateVerificationArgs(cs, height, prefix, proof, consensusState); err != nil {
		return err
	}

	path, err := commitmenttypes.ApplyPrefix(prefix, host.ConnectionPath(connectionID))
	if err != nil {
		return err
	}

	connection, ok := connectionEnd.(connectiontypes.ConnectionEnd)
	if !ok {
		return sdkerrors.Wrapf(sdkerrors.ErrInvalidType, "invalid connection type %T", connectionEnd)
	}

	bz, err := cdc.MarshalBinaryBare(&connection)
	if err != nil {
		return err
	}

	if err := proof.VerifyMembership(cs.ProofSpecs, consensusState.GetRoot(), path, bz); err != nil {
		return sdkerrors.Wrap(clienttypes.ErrFailedConnectionStateVerification, err.Error())
	}

	return nil
}

// VerifyChannelState verifies a proof of the channel state of the specified
// channel end, under the specified port, stored on the target machine.
func (cs ClientState) VerifyChannelState(
	_ sdk.KVStore,
	cdc codec.Marshaler,
	height uint64,
	prefix commitmentexported.Prefix,
	proof commitmentexported.Proof,
	portID,
	channelID string,
	channel channelexported.ChannelI,
	consensusState clientexported.ConsensusState,
) error {
	if err := validateVerificationArgs(cs, height, prefix, proof, consensusState); err != nil {
		return err
	}

	path, err := commitmenttypes.ApplyPrefix(prefix, host.ChannelPath(portID, channelID))
	if err != nil {
		return err
	}

	channelEnd, ok := channel.(channeltypes.Channel)
	if !ok {
		return sdkerrors.Wrapf(sdkerrors.ErrInvalidType, "invalid channel type %T", channel)
	}

	bz, err := cdc.MarshalBinaryBare(&channelEnd)
	if err != nil {
		return err
	}

	if err := proof.VerifyMembership(cs.ProofSpecs, consensusState.GetRoot(), path, bz); err != nil {
		return sdkerrors.Wrap(clienttypes.ErrFailedChannelStateVerification, err.Error())
	}

	return nil
}

// VerifyPacketCommitment verifies a proof of an outgoing packet commitment at
// the specified port, specified channel, and specified sequence.
func (cs ClientState) VerifyPacketCommitment(
	_ sdk.KVStore,
	height uint64,
	prefix commitmentexported.Prefix,
	proof commitmentexported.Proof,
	portID,
	channelID string,
	sequence uint64,
	commitmentBytes []byte,
	consensusState clientexported.ConsensusState,
) error {
	if err := validateVerificationArgs(cs, height, prefix, proof, consensusState); err != nil {
		return err
	}

	path, err := commitmenttypes.ApplyPrefix(prefix, host.PacketCommitmentPath(portID, channelID, sequence))
	if err != nil {
		return err
	}

	if err := proof.VerifyMembership(cs.ProofSpecs, consensusState.GetRoot(), path, commitmentBytes); err != nil {
		return sdkerrors.Wrap(clienttypes.ErrFailedPacketCommitmentVerification, err.Error())
	}

	return nil
}

// VerifyPacketAcknowledgement verifies a proof of an incoming packet
// acknowledgement at the specified port, specified channel, and specified sequence.
func (cs ClientState) VerifyPacketAcknowledgement(
	_ sdk.KVStore,
	height uint64,
	prefix commitmentexported.Prefix,
	proof commitmentexported.Proof,
	portID,
	channelID string,
	sequence uint64,
	acknowledgement []byte,
	consensusState clientexported.ConsensusState,
) error {
	if err := validateVerificationArgs(cs, height, prefix, proof, consensusState); err != nil {
		return err
	}

	path, err := commitmenttypes.ApplyPrefix(prefix, host.PacketAcknowledgementPath(portID, channelID, sequence))
	if err != nil {
		return err
	}

	if err := proof.VerifyMembership(cs.ProofSpecs, consensusState.GetRoot(), path, channeltypes.CommitAcknowledgement(acknowledgement)); err != nil {
		return sdkerrors.Wrap(clienttypes.ErrFailedPacketAckVerification, err.Error())
	}

	return nil
}

// VerifyPacketAcknowledgementAbsence verifies a proof of the absence of an
// incoming packet acknowledgement at the specified port, specified channel, and
// specified sequence.
func (cs ClientState) VerifyPacketAcknowledgementAbsence(
	_ sdk.KVStore,
	height uint64,
	prefix commitmentexported.Prefix,
	proof commitmentexported.Proof,
	portID,
	channelID string,
	sequence uint64,
	consensusState clientexported.ConsensusState,
) error {
	if err := validateVerificationArgs(cs, height, prefix, proof, consensusState); err != nil {
		return err
	}

	path, err := commitmenttypes.ApplyPrefix(prefix, host.PacketAcknowledgementPath(portID, channelID, sequence))
	if err != nil {
		return err
	}

	if err := proof.VerifyNonMembership(cs.ProofSpecs, consensusState.GetRoot(), path); err != nil {
		return sdkerrors.Wrap(clienttypes.ErrFailedPacketAckAbsenceVerification, err.Error())
	}

	return nil
}

// VerifyNextSequenceRecv verifies a proof of the next sequence number to be
// received of the specified channel at the specified port.
func (cs ClientState) VerifyNextSequenceRecv(
	_ sdk.KVStore,
	height uint64,
	prefix commitmentexported.Prefix,
	proof commitmentexported.Proof,
	portID,
	channelID string,
	nextSequenceRecv uint64,
	consensusState clientexported.ConsensusState,
) error {
	if err := validateVerificationArgs(cs, height, prefix, proof, consensusState); err != nil {
		return err
	}

	path, err := commitmenttypes.ApplyPrefix(prefix, host.NextSequenceRecvPath(portID, channelID))
	if err != nil {
		return err
	}

	bz := sdk.Uint64ToBigEndian(nextSequenceRecv)

	if err := proof.VerifyMembership(cs.ProofSpecs, consensusState.GetRoot(), path, bz); err != nil {
		return sdkerrors.Wrap(clienttypes.ErrFailedNextSeqRecvVerification, err.Error())
	}

	return nil
}

// validateVerificationArgs perfoms the basic checks on the arguments that are
// shared between the verification functions.
func validateVerificationArgs(
	cs ClientState,
	height uint64,
	prefix commitmentexported.Prefix,
	proof commitmentexported.Proof,
	consensusState clientexported.ConsensusState,
) error {
	if cs.GetLatestHeight() < height {
		return sdkerrors.Wrapf(
			sdkerrors.ErrInvalidHeight,
			"client state (%s) height < proof height (%d < %d)", cs.ID, cs.GetLatestHeight(), height,
		)
	}

	if cs.IsFrozen() && cs.FrozenHeight <= height {
		return clienttypes.ErrClientFrozen
	}

	if prefix == nil {
		return sdkerrors.Wrap(commitmenttypes.ErrInvalidPrefix, "prefix cannot be empty")
	}

	_, ok := prefix.(*commitmenttypes.MerklePrefix)
	if !ok {
		return sdkerrors.Wrapf(commitmenttypes.ErrInvalidPrefix, "invalid prefix type %T, expected *MerklePrefix", prefix)
	}

	if proof == nil {
		return sdkerrors.Wrap(commitmenttypes.ErrInvalidProof, "proof cannot be empty")
	}

	_, ok = proof.(commitmenttypes.MerkleProof)
	if !ok {
		return sdkerrors.Wrapf(commitmenttypes.ErrInvalidProof, "invalid proof type %T, expected MerkleProof", proof)
	}

	if consensusState == nil {
		return sdkerrors.Wrap(clienttypes.ErrInvalidConsensus, "consensus state cannot be empty")
	}

	_, ok = consensusState.(ConsensusState)
	if !ok {
		return sdkerrors.Wrapf(clienttypes.ErrInvalidConsensus, "invalid consensus type %T, expected %T", consensusState, ConsensusState{})
	}

	return nil
}<|MERGE_RESOLUTION|>--- conflicted
+++ resolved
@@ -1,11 +1,7 @@
 package types
 
 import (
-<<<<<<< HEAD
-	"fmt"
 	"strings"
-=======
->>>>>>> b9f39c94
 	"time"
 
 	tmmath "github.com/tendermint/tendermint/libs/math"
