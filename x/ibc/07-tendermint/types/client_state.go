package types

import (
	"time"

	tmmath "github.com/tendermint/tendermint/libs/math"
	lite "github.com/tendermint/tendermint/lite2"

	"github.com/cosmos/cosmos-sdk/codec"
	sdk "github.com/cosmos/cosmos-sdk/types"
	sdkerrors "github.com/cosmos/cosmos-sdk/types/errors"
	clientexported "github.com/cosmos/cosmos-sdk/x/ibc/02-client/exported"
	clienttypes "github.com/cosmos/cosmos-sdk/x/ibc/02-client/types"
	connectionexported "github.com/cosmos/cosmos-sdk/x/ibc/03-connection/exported"
	connectiontypes "github.com/cosmos/cosmos-sdk/x/ibc/03-connection/types"
	channelexported "github.com/cosmos/cosmos-sdk/x/ibc/04-channel/exported"
	channeltypes "github.com/cosmos/cosmos-sdk/x/ibc/04-channel/types"
	commitmentexported "github.com/cosmos/cosmos-sdk/x/ibc/23-commitment/exported"
	commitmenttypes "github.com/cosmos/cosmos-sdk/x/ibc/23-commitment/types"
	host "github.com/cosmos/cosmos-sdk/x/ibc/24-host"
)

var _ clientexported.ClientState = ClientState{}

// ClientState from Tendermint tracks the current validator set, latest height,
// and a possible frozen height.
type ClientState struct {
	// Client ID
	ID string `json:"id" yaml:"id"`

	TrustLevel tmmath.Fraction `json:"trust_level" yaml:"trust_level"`

	// Duration of the period since the LastestTimestamp during which the
	// submitted headers are valid for upgrade
	TrustingPeriod time.Duration `json:"trusting_period" yaml:"trusting_period"`

	// Duration of the staking unbonding period
	UnbondingPeriod time.Duration `json:"unbonding_period" yaml:"unbonding_period"`

	// MaxClockDrift defines how much new (untrusted) header's Time can drift into
	// the future.
	MaxClockDrift time.Duration

	// Block height when the client was frozen due to a misbehaviour
	FrozenHeight uint64 `json:"frozen_height" yaml:"frozen_height"`

	// Last Header that was stored by client
	LastHeader Header `json:"last_header" yaml:"last_header"`
}

// InitializeFromMsg creates a tendermint client state from a CreateClientMsg
func InitializeFromMsg(msg MsgCreateClient) (ClientState, error) {
	return Initialize(
		msg.GetClientID(), msg.TrustLevel,
		msg.TrustingPeriod, msg.UnbondingPeriod, msg.MaxClockDrift,
		msg.Header,
	)
}

// Initialize creates a client state and validates its contents, checking that
// the provided consensus state is from the same client type.
func Initialize(
	id string, trustLevel tmmath.Fraction,
	trustingPeriod, ubdPeriod, maxClockDrift time.Duration,
	header Header,
) (ClientState, error) {

	if trustingPeriod >= ubdPeriod {
		return ClientState{}, sdkerrors.Wrapf(
			ErrInvalidTrustingPeriod,
			"trusting period (%s) should be < unbonding period (%s)", trustingPeriod, ubdPeriod,
		)
	}

	clientState := NewClientState(id, trustLevel, trustingPeriod, ubdPeriod, maxClockDrift, header)
	return clientState, nil
}

// NewClientState creates a new ClientState instance
func NewClientState(
	id string, trustLevel tmmath.Fraction,
	trustingPeriod, ubdPeriod, maxClockDrift time.Duration,
	header Header,
) ClientState {
	return ClientState{
		ID:              id,
		TrustLevel:      trustLevel,
		TrustingPeriod:  trustingPeriod,
		UnbondingPeriod: ubdPeriod,
		MaxClockDrift:   maxClockDrift,
		LastHeader:      header,
		FrozenHeight:    0,
	}
}

// GetID returns the tendermint client state identifier.
func (cs ClientState) GetID() string {
	return cs.ID
}

// GetChainID returns the chain-id from the last header
func (cs ClientState) GetChainID() string {
	if cs.LastHeader.SignedHeader.Header == nil {
		return ""
	}
	return cs.LastHeader.SignedHeader.Header.ChainID
}

// ClientType is tendermint.
func (cs ClientState) ClientType() clientexported.ClientType {
	return clientexported.Tendermint
}

// GetLatestHeight returns latest block height.
func (cs ClientState) GetLatestHeight() uint64 {
	return uint64(cs.LastHeader.Height)
}

// GetLatestTimestamp returns latest block time.
func (cs ClientState) GetLatestTimestamp() time.Time {
	return cs.LastHeader.Time
}

// IsFrozen returns true if the frozen height has been set.
func (cs ClientState) IsFrozen() bool {
	return cs.FrozenHeight != 0
}

// Validate performs a basic validation of the client state fields.
func (cs ClientState) Validate() error {
	if err := host.ClientIdentifierValidator(cs.ID); err != nil {
		return err
	}
	if err := lite.ValidateTrustLevel(cs.TrustLevel); err != nil {
		return err
	}
	if cs.TrustingPeriod == 0 {
		return sdkerrors.Wrap(ErrInvalidTrustingPeriod, "trusting period cannot be zero")
	}
	if cs.UnbondingPeriod == 0 {
		return sdkerrors.Wrap(ErrInvalidUnbondingPeriod, "unbonding period cannot be zero")
	}
	if cs.MaxClockDrift == 0 {
		return sdkerrors.Wrap(ErrInvalidMaxClockDrift, "max clock drift cannot be zero")
	}
	return cs.LastHeader.ValidateBasic(cs.GetChainID())
}

// VerifyClientConsensusState verifies a proof of the consensus state of the
// Tendermint client stored on the target machine.
func (cs ClientState) VerifyClientConsensusState(
	_ sdk.KVStore,
	cdc *codec.Codec,
	provingRoot commitmentexported.Root,
	height uint64,
	counterpartyClientIdentifier string,
	consensusHeight uint64,
	prefix commitmentexported.Prefix,
	proof []byte,
	consensusState clientexported.ConsensusState,
) error {
	if err := validateVerificationArgs(cs, height, prefix, proof, consensusState); err != nil {
		return err
	}

<<<<<<< HEAD
	merkleProof, err := sanitizeVerificationArgs(cs, height, proof, consensusState)
	if err != nil {
		return err
	}

	if err = cdc.UnmarshalBinaryBare(proof, &merkleProof); err != nil {
=======
	clientPrefixedPath := "clients/" + counterpartyClientIdentifier + "/" + host.ConsensusStatePath(consensusHeight)
	path, err := commitmenttypes.ApplyPrefix(prefix, clientPrefixedPath)
	if err != nil {
>>>>>>> 82afd529
		return err
	}

	bz, err := cdc.MarshalBinaryBare(consensusState)
	if err != nil {
		return err
	}

	if err := merkleProof.VerifyMembership(provingRoot, path, bz); err != nil {
		return sdkerrors.Wrap(clienttypes.ErrFailedClientConsensusStateVerification, err.Error())
	}

	return nil
}

// VerifyConnectionState verifies a proof of the connection state of the
// specified connection end stored on the target machine.
func (cs ClientState) VerifyConnectionState(
	_ sdk.KVStore,
	cdc codec.Marshaler,
	height uint64,
	prefix commitmentexported.Prefix,
	proof []byte,
	connectionID string,
	connectionEnd connectionexported.ConnectionI,
	consensusState clientexported.ConsensusState,
) error {
	if err := validateVerificationArgs(cs, height, prefix, proof, consensusState); err != nil {
		return err
	}

<<<<<<< HEAD
	merkleProof, err := sanitizeVerificationArgs(cs, height, proof, consensusState)
=======
	path, err := commitmenttypes.ApplyPrefix(prefix, host.ConnectionPath(connectionID))
>>>>>>> 82afd529
	if err != nil {
		return err
	}

	connection, ok := connectionEnd.(connectiontypes.ConnectionEnd)
	if !ok {
		return sdkerrors.Wrapf(sdkerrors.ErrInvalidType, "invalid connection type %T", connectionEnd)
	}

	bz, err := cdc.MarshalBinaryBare(&connection)
	if err != nil {
		return err
	}

	if err := merkleProof.VerifyMembership(consensusState.GetRoot(), path, bz); err != nil {
		return sdkerrors.Wrap(clienttypes.ErrFailedConnectionStateVerification, err.Error())
	}

	return nil
}

// VerifyChannelState verifies a proof of the channel state of the specified
// channel end, under the specified port, stored on the target machine.
func (cs ClientState) VerifyChannelState(
	_ sdk.KVStore,
	cdc codec.Marshaler,
	height uint64,
	prefix commitmentexported.Prefix,
	proof []byte,
	portID,
	channelID string,
	channel channelexported.ChannelI,
	consensusState clientexported.ConsensusState,
) error {
	if err := validateVerificationArgs(cs, height, prefix, proof, consensusState); err != nil {
		return err
	}

<<<<<<< HEAD
	merkleProof, err := sanitizeVerificationArgs(cs, height, proof, consensusState)
=======
	path, err := commitmenttypes.ApplyPrefix(prefix, host.ChannelPath(portID, channelID))
>>>>>>> 82afd529
	if err != nil {
		return err
	}

	channelEnd, ok := channel.(channeltypes.Channel)
	if !ok {
		return sdkerrors.Wrapf(sdkerrors.ErrInvalidType, "invalid channel type %T", channel)
	}

	bz, err := cdc.MarshalBinaryBare(&channelEnd)
	if err != nil {
		return err
	}

	if err := merkleProof.VerifyMembership(consensusState.GetRoot(), path, bz); err != nil {
		return sdkerrors.Wrap(clienttypes.ErrFailedChannelStateVerification, err.Error())
	}

	return nil
}

// VerifyPacketCommitment verifies a proof of an outgoing packet commitment at
// the specified port, specified channel, and specified sequence.
func (cs ClientState) VerifyPacketCommitment(
	_ sdk.KVStore,
	height uint64,
	prefix commitmentexported.Prefix,
	proof []byte,
	portID,
	channelID string,
	sequence uint64,
	commitmentBytes []byte,
	consensusState clientexported.ConsensusState,
) error {
	if err := validateVerificationArgs(cs, height, prefix, proof, consensusState); err != nil {
		return err
	}

<<<<<<< HEAD
	merkleProof, err := sanitizeVerificationArgs(cs, height, proof, consensusState)
=======
	path, err := commitmenttypes.ApplyPrefix(prefix, host.PacketCommitmentPath(portID, channelID, sequence))
>>>>>>> 82afd529
	if err != nil {
		return err
	}

	if err := merkleProof.VerifyMembership(consensusState.GetRoot(), path, commitmentBytes); err != nil {
		return sdkerrors.Wrap(clienttypes.ErrFailedPacketCommitmentVerification, err.Error())
	}

	return nil
}

// VerifyPacketAcknowledgement verifies a proof of an incoming packet
// acknowledgement at the specified port, specified channel, and specified sequence.
func (cs ClientState) VerifyPacketAcknowledgement(
	_ sdk.KVStore,
	height uint64,
	prefix commitmentexported.Prefix,
	proof []byte,
	portID,
	channelID string,
	sequence uint64,
	acknowledgement []byte,
	consensusState clientexported.ConsensusState,
) error {
	if err := validateVerificationArgs(cs, height, prefix, proof, consensusState); err != nil {
		return err
	}

<<<<<<< HEAD
	merkleProof, err := sanitizeVerificationArgs(cs, height, proof, consensusState)
=======
	path, err := commitmenttypes.ApplyPrefix(prefix, host.PacketAcknowledgementPath(portID, channelID, sequence))
>>>>>>> 82afd529
	if err != nil {
		return err
	}

	if err := merkleProof.VerifyMembership(consensusState.GetRoot(), path, channeltypes.CommitAcknowledgement(acknowledgement)); err != nil {
		return sdkerrors.Wrap(clienttypes.ErrFailedPacketAckVerification, err.Error())
	}

	return nil
}

// VerifyPacketAcknowledgementAbsence verifies a proof of the absence of an
// incoming packet acknowledgement at the specified port, specified channel, and
// specified sequence.
func (cs ClientState) VerifyPacketAcknowledgementAbsence(
	_ sdk.KVStore,
	height uint64,
	prefix commitmentexported.Prefix,
	proof []byte,
	portID,
	channelID string,
	sequence uint64,
	consensusState clientexported.ConsensusState,
) error {
	if err := validateVerificationArgs(cs, height, prefix, proof, consensusState); err != nil {
		return err
	}

<<<<<<< HEAD
	merkleProof, err := sanitizeVerificationArgs(cs, height, proof, consensusState)
=======
	path, err := commitmenttypes.ApplyPrefix(prefix, host.PacketAcknowledgementPath(portID, channelID, sequence))
>>>>>>> 82afd529
	if err != nil {
		return err
	}

	if err := merkleProof.VerifyNonMembership(consensusState.GetRoot(), path); err != nil {
		return sdkerrors.Wrap(clienttypes.ErrFailedPacketAckAbsenceVerification, err.Error())
	}

	return nil
}

// VerifyNextSequenceRecv verifies a proof of the next sequence number to be
// received of the specified channel at the specified port.
func (cs ClientState) VerifyNextSequenceRecv(
	_ sdk.KVStore,
	height uint64,
	prefix commitmentexported.Prefix,
	proof []byte,
	portID,
	channelID string,
	nextSequenceRecv uint64,
	consensusState clientexported.ConsensusState,
) error {
	if err := validateVerificationArgs(cs, height, prefix, proof, consensusState); err != nil {
		return err
	}

<<<<<<< HEAD
	merkleProof, err := sanitizeVerificationArgs(cs, height, proof, consensusState)
=======
	path, err := commitmenttypes.ApplyPrefix(prefix, host.NextSequenceRecvPath(portID, channelID))
>>>>>>> 82afd529
	if err != nil {
		return err
	}

	bz := sdk.Uint64ToBigEndian(nextSequenceRecv)

	if err := merkleProof.VerifyMembership(consensusState.GetRoot(), path, bz); err != nil {
		return sdkerrors.Wrap(clienttypes.ErrFailedNextSeqRecvVerification, err.Error())
	}

	return nil
}

// sanitizeVerificationArgs perfoms the basic checks on the arguments that are
// shared between the verification functions.
func sanitizeVerificationArgs(
	cs ClientState,
	height uint64,
<<<<<<< HEAD
	proof []byte,
=======
	prefix commitmentexported.Prefix,
	proof commitmentexported.Proof,
>>>>>>> 82afd529
	consensusState clientexported.ConsensusState,
) (merkleProof *commitmenttypes.MerkleProof, err error) {
	if cs.GetLatestHeight() < height {
<<<<<<< HEAD
		return nil, sdkerrors.Wrapf(
=======
		return sdkerrors.Wrapf(
>>>>>>> 82afd529
			sdkerrors.ErrInvalidHeight,
			"client state (%s) height < proof height (%d < %d)", cs.ID, cs.GetLatestHeight(), height,
		)
	}

	if cs.IsFrozen() && cs.FrozenHeight <= height {
		return nil, clienttypes.ErrClientFrozen
	}

	if prefix == nil {
		return sdkerrors.Wrap(commitmenttypes.ErrInvalidPrefix, "prefix cannot be empty")
	}

	_, ok := prefix.(*commitmenttypes.MerklePrefix)
	if !ok {
		return sdkerrors.Wrapf(commitmenttypes.ErrInvalidPrefix, "invalid prefix type %T, expected *MerklePrefix", prefix)
	}

	if proof == nil {
		return nil, sdkerrors.Wrap(commitmenttypes.ErrInvalidProof, "proof cannot be empty")
	}

	if err = cdc.UnmarshalBinaryBare(proof, &merkleProof); err != nil {
		return nil, sdkerrors.Wrap(commitmenttypes.ErrInvalidProof, "failed to unmarshal proof into commitment merkle proof")
	}

	_, ok = proof.(commitmenttypes.MerkleProof)
	if !ok {
		return sdkerrors.Wrapf(commitmenttypes.ErrInvalidProof, "invalid proof type %T, expected MerkleProof", proof)
	}

	if consensusState == nil {
		return nil, sdkerrors.Wrap(clienttypes.ErrInvalidConsensus, "consensus state cannot be empty")
	}

<<<<<<< HEAD
	return merkleProof, nil
=======
	_, ok = consensusState.(ConsensusState)
	if !ok {
		return sdkerrors.Wrapf(clienttypes.ErrInvalidConsensus, "invalid consensus type %T, expected %T", consensusState, ConsensusState{})
	}

	return nil
>>>>>>> 82afd529
}<|MERGE_RESOLUTION|>--- conflicted
+++ resolved
@@ -150,7 +150,8 @@
 // Tendermint client stored on the target machine.
 func (cs ClientState) VerifyClientConsensusState(
 	_ sdk.KVStore,
-	cdc *codec.Codec,
+	cdc codec.Marshaler,
+	aminoCdc *codec.Codec,
 	provingRoot commitmentexported.Root,
 	height uint64,
 	counterpartyClientIdentifier string,
@@ -159,26 +160,18 @@
 	proof []byte,
 	consensusState clientexported.ConsensusState,
 ) error {
-	if err := validateVerificationArgs(cs, height, prefix, proof, consensusState); err != nil {
-		return err
-	}
-
-<<<<<<< HEAD
-	merkleProof, err := sanitizeVerificationArgs(cs, height, proof, consensusState)
-	if err != nil {
-		return err
-	}
-
-	if err = cdc.UnmarshalBinaryBare(proof, &merkleProof); err != nil {
-=======
+	merkleProof, err := sanitizeVerificationArgs(cdc, cs, height, prefix, proof, consensusState)
+	if err != nil {
+		return err
+	}
+
 	clientPrefixedPath := "clients/" + counterpartyClientIdentifier + "/" + host.ConsensusStatePath(consensusHeight)
 	path, err := commitmenttypes.ApplyPrefix(prefix, clientPrefixedPath)
 	if err != nil {
->>>>>>> 82afd529
-		return err
-	}
-
-	bz, err := cdc.MarshalBinaryBare(consensusState)
+		return err
+	}
+
+	bz, err := aminoCdc.MarshalBinaryBare(consensusState)
 	if err != nil {
 		return err
 	}
@@ -202,15 +195,12 @@
 	connectionEnd connectionexported.ConnectionI,
 	consensusState clientexported.ConsensusState,
 ) error {
-	if err := validateVerificationArgs(cs, height, prefix, proof, consensusState); err != nil {
-		return err
-	}
-
-<<<<<<< HEAD
-	merkleProof, err := sanitizeVerificationArgs(cs, height, proof, consensusState)
-=======
+	merkleProof, err := sanitizeVerificationArgs(cdc, cs, height, prefix, proof, consensusState)
+	if err != nil {
+		return err
+	}
+
 	path, err := commitmenttypes.ApplyPrefix(prefix, host.ConnectionPath(connectionID))
->>>>>>> 82afd529
 	if err != nil {
 		return err
 	}
@@ -245,15 +235,12 @@
 	channel channelexported.ChannelI,
 	consensusState clientexported.ConsensusState,
 ) error {
-	if err := validateVerificationArgs(cs, height, prefix, proof, consensusState); err != nil {
-		return err
-	}
-
-<<<<<<< HEAD
-	merkleProof, err := sanitizeVerificationArgs(cs, height, proof, consensusState)
-=======
+	merkleProof, err := sanitizeVerificationArgs(cdc, cs, height, prefix, proof, consensusState)
+	if err != nil {
+		return err
+	}
+
 	path, err := commitmenttypes.ApplyPrefix(prefix, host.ChannelPath(portID, channelID))
->>>>>>> 82afd529
 	if err != nil {
 		return err
 	}
@@ -279,6 +266,7 @@
 // the specified port, specified channel, and specified sequence.
 func (cs ClientState) VerifyPacketCommitment(
 	_ sdk.KVStore,
+	cdc codec.Marshaler,
 	height uint64,
 	prefix commitmentexported.Prefix,
 	proof []byte,
@@ -288,15 +276,12 @@
 	commitmentBytes []byte,
 	consensusState clientexported.ConsensusState,
 ) error {
-	if err := validateVerificationArgs(cs, height, prefix, proof, consensusState); err != nil {
-		return err
-	}
-
-<<<<<<< HEAD
-	merkleProof, err := sanitizeVerificationArgs(cs, height, proof, consensusState)
-=======
+	merkleProof, err := sanitizeVerificationArgs(cdc, cs, height, prefix, proof, consensusState)
+	if err != nil {
+		return err
+	}
+
 	path, err := commitmenttypes.ApplyPrefix(prefix, host.PacketCommitmentPath(portID, channelID, sequence))
->>>>>>> 82afd529
 	if err != nil {
 		return err
 	}
@@ -312,6 +297,7 @@
 // acknowledgement at the specified port, specified channel, and specified sequence.
 func (cs ClientState) VerifyPacketAcknowledgement(
 	_ sdk.KVStore,
+	cdc codec.Marshaler,
 	height uint64,
 	prefix commitmentexported.Prefix,
 	proof []byte,
@@ -321,15 +307,12 @@
 	acknowledgement []byte,
 	consensusState clientexported.ConsensusState,
 ) error {
-	if err := validateVerificationArgs(cs, height, prefix, proof, consensusState); err != nil {
-		return err
-	}
-
-<<<<<<< HEAD
-	merkleProof, err := sanitizeVerificationArgs(cs, height, proof, consensusState)
-=======
+	merkleProof, err := sanitizeVerificationArgs(cdc, cs, height, prefix, proof, consensusState)
+	if err != nil {
+		return err
+	}
+
 	path, err := commitmenttypes.ApplyPrefix(prefix, host.PacketAcknowledgementPath(portID, channelID, sequence))
->>>>>>> 82afd529
 	if err != nil {
 		return err
 	}
@@ -346,6 +329,7 @@
 // specified sequence.
 func (cs ClientState) VerifyPacketAcknowledgementAbsence(
 	_ sdk.KVStore,
+	cdc codec.Marshaler,
 	height uint64,
 	prefix commitmentexported.Prefix,
 	proof []byte,
@@ -354,15 +338,12 @@
 	sequence uint64,
 	consensusState clientexported.ConsensusState,
 ) error {
-	if err := validateVerificationArgs(cs, height, prefix, proof, consensusState); err != nil {
-		return err
-	}
-
-<<<<<<< HEAD
-	merkleProof, err := sanitizeVerificationArgs(cs, height, proof, consensusState)
-=======
+	merkleProof, err := sanitizeVerificationArgs(cdc, cs, height, prefix, proof, consensusState)
+	if err != nil {
+		return err
+	}
+
 	path, err := commitmenttypes.ApplyPrefix(prefix, host.PacketAcknowledgementPath(portID, channelID, sequence))
->>>>>>> 82afd529
 	if err != nil {
 		return err
 	}
@@ -378,6 +359,7 @@
 // received of the specified channel at the specified port.
 func (cs ClientState) VerifyNextSequenceRecv(
 	_ sdk.KVStore,
+	cdc codec.Marshaler,
 	height uint64,
 	prefix commitmentexported.Prefix,
 	proof []byte,
@@ -386,15 +368,12 @@
 	nextSequenceRecv uint64,
 	consensusState clientexported.ConsensusState,
 ) error {
-	if err := validateVerificationArgs(cs, height, prefix, proof, consensusState); err != nil {
-		return err
-	}
-
-<<<<<<< HEAD
-	merkleProof, err := sanitizeVerificationArgs(cs, height, proof, consensusState)
-=======
+	merkleProof, err := sanitizeVerificationArgs(cdc, cs, height, prefix, proof, consensusState)
+	if err != nil {
+		return err
+	}
+
 	path, err := commitmenttypes.ApplyPrefix(prefix, host.NextSequenceRecvPath(portID, channelID))
->>>>>>> 82afd529
 	if err != nil {
 		return err
 	}
@@ -411,22 +390,15 @@
 // sanitizeVerificationArgs perfoms the basic checks on the arguments that are
 // shared between the verification functions.
 func sanitizeVerificationArgs(
+	cdc codec.Marshaler,
 	cs ClientState,
 	height uint64,
-<<<<<<< HEAD
-	proof []byte,
-=======
-	prefix commitmentexported.Prefix,
-	proof commitmentexported.Proof,
->>>>>>> 82afd529
+	prefix commitmentexported.Prefix,
+	proof []byte,
 	consensusState clientexported.ConsensusState,
 ) (merkleProof *commitmenttypes.MerkleProof, err error) {
 	if cs.GetLatestHeight() < height {
-<<<<<<< HEAD
 		return nil, sdkerrors.Wrapf(
-=======
-		return sdkerrors.Wrapf(
->>>>>>> 82afd529
 			sdkerrors.ErrInvalidHeight,
 			"client state (%s) height < proof height (%d < %d)", cs.ID, cs.GetLatestHeight(), height,
 		)
@@ -437,12 +409,12 @@
 	}
 
 	if prefix == nil {
-		return sdkerrors.Wrap(commitmenttypes.ErrInvalidPrefix, "prefix cannot be empty")
+		return nil, sdkerrors.Wrap(commitmenttypes.ErrInvalidPrefix, "prefix cannot be empty")
 	}
 
 	_, ok := prefix.(*commitmenttypes.MerklePrefix)
 	if !ok {
-		return sdkerrors.Wrapf(commitmenttypes.ErrInvalidPrefix, "invalid prefix type %T, expected *MerklePrefix", prefix)
+		return nil, sdkerrors.Wrapf(commitmenttypes.ErrInvalidPrefix, "invalid prefix type %T, expected *MerklePrefix", prefix)
 	}
 
 	if proof == nil {
@@ -453,23 +425,14 @@
 		return nil, sdkerrors.Wrap(commitmenttypes.ErrInvalidProof, "failed to unmarshal proof into commitment merkle proof")
 	}
 
-	_, ok = proof.(commitmenttypes.MerkleProof)
-	if !ok {
-		return sdkerrors.Wrapf(commitmenttypes.ErrInvalidProof, "invalid proof type %T, expected MerkleProof", proof)
-	}
-
 	if consensusState == nil {
 		return nil, sdkerrors.Wrap(clienttypes.ErrInvalidConsensus, "consensus state cannot be empty")
 	}
 
-<<<<<<< HEAD
-	return merkleProof, nil
-=======
 	_, ok = consensusState.(ConsensusState)
 	if !ok {
-		return sdkerrors.Wrapf(clienttypes.ErrInvalidConsensus, "invalid consensus type %T, expected %T", consensusState, ConsensusState{})
-	}
-
-	return nil
->>>>>>> 82afd529
+		return nil, sdkerrors.Wrapf(clienttypes.ErrInvalidConsensus, "invalid consensus type %T, expected %T", consensusState, ConsensusState{})
+	}
+
+	return merkleProof, nil
 }