package types

import (
	"strings"
	"time"

	ics23 "github.com/confio/ics23/go"
	tmmath "github.com/tendermint/tendermint/libs/math"
	"github.com/tendermint/tendermint/light"

	"github.com/cosmos/cosmos-sdk/codec"
	sdk "github.com/cosmos/cosmos-sdk/types"
	sdkerrors "github.com/cosmos/cosmos-sdk/types/errors"
	clientexported "github.com/cosmos/cosmos-sdk/x/ibc/02-client/exported"
	clienttypes "github.com/cosmos/cosmos-sdk/x/ibc/02-client/types"
	connectionexported "github.com/cosmos/cosmos-sdk/x/ibc/03-connection/exported"
	connectiontypes "github.com/cosmos/cosmos-sdk/x/ibc/03-connection/types"
	channelexported "github.com/cosmos/cosmos-sdk/x/ibc/04-channel/exported"
	channeltypes "github.com/cosmos/cosmos-sdk/x/ibc/04-channel/types"
	commitmentexported "github.com/cosmos/cosmos-sdk/x/ibc/23-commitment/exported"
	commitmenttypes "github.com/cosmos/cosmos-sdk/x/ibc/23-commitment/types"
	host "github.com/cosmos/cosmos-sdk/x/ibc/24-host"
)

var _ clientexported.ClientState = ClientState{}

// ClientState from Tendermint tracks the current validator set, latest height,
// and a possible frozen height.
type ClientState struct {
	ChainID string `json:"chain_id" yaml:"chain_id"`

	TrustLevel tmmath.Fraction `json:"trust_level" yaml:"trust_level"`

	// Duration of the period since the LastestTimestamp during which the
	// submitted headers are valid for upgrade
	TrustingPeriod time.Duration `json:"trusting_period" yaml:"trusting_period"`

	// Duration of the staking unbonding period
	UnbondingPeriod time.Duration `json:"unbonding_period" yaml:"unbonding_period"`

	// MaxClockDrift defines how much new (untrusted) header's Time can drift into
	// the future.
	MaxClockDrift time.Duration

	// Block height when the client was frozen due to a misbehaviour
	FrozenHeight uint64 `json:"frozen_height" yaml:"frozen_height"`

	// Latest height the client was updated up to
	LatestHeight uint64 `json:"latest_height" yaml:"latest_height"`

	ProofSpecs []*ics23.ProofSpec `json:"proof_specs" yaml:"proof_specs"`
}

// InitializeFromMsg creates a tendermint client state from a CreateClientMsg
func InitializeFromMsg(msg *MsgCreateClient) (ClientState, error) {
	return Initialize(
		msg.Header.ChainID,
		msg.TrustLevel,
		msg.TrustingPeriod, msg.UnbondingPeriod, msg.MaxClockDrift,
		uint64(msg.Header.Height), msg.ProofSpecs,
	)
}

// Initialize creates a client state and validates its contents, checking that
// the provided consensus state is from the same client type.
func Initialize(
	chainID string,
	trustLevel tmmath.Fraction,
	trustingPeriod, ubdPeriod, maxClockDrift time.Duration,
	latestHeight uint64, specs []*ics23.ProofSpec,
) (ClientState, error) {
	clientState := NewClientState(chainID, trustLevel, trustingPeriod, ubdPeriod, maxClockDrift, latestHeight, specs)

	return clientState, nil
}

// NewClientState creates a new ClientState instance
func NewClientState(
	chainID string,
	trustLevel tmmath.Fraction,
	trustingPeriod, ubdPeriod, maxClockDrift time.Duration,
	latestHeight uint64, specs []*ics23.ProofSpec,
) ClientState {
	return ClientState{
		ChainID:         chainID,
		TrustLevel:      trustLevel,
		TrustingPeriod:  trustingPeriod,
		UnbondingPeriod: ubdPeriod,
		MaxClockDrift:   maxClockDrift,
		LatestHeight:    latestHeight,
		FrozenHeight:    0,
		ProofSpecs:      specs,
	}
}

// GetChainID returns the chain-id
func (cs ClientState) GetChainID() string {
	return cs.ChainID
}

// ClientType is tendermint.
func (cs ClientState) ClientType() clientexported.ClientType {
	return clientexported.Tendermint
}

// GetLatestHeight returns latest block height.
func (cs ClientState) GetLatestHeight() uint64 {
	return cs.LatestHeight
}

// IsFrozen returns true if the frozen height has been set.
func (cs ClientState) IsFrozen() bool {
	return cs.FrozenHeight != 0
}

// FrozenHeight returns the height at which client is frozen
// NOTE: FrozenHeight is 0 if client is unfrozen
func (cs ClientState) GetFrozenHeight() uint64 {
	return cs.FrozenHeight
}

// Validate performs a basic validation of the client state fields.
func (cs ClientState) Validate() error {
<<<<<<< HEAD
	if err := light.ValidateTrustLevel(cs.TrustLevel); err != nil {
=======
	if strings.TrimSpace(cs.ChainID) == "" {
		return sdkerrors.Wrap(ErrInvalidChainID, "chain id cannot be empty string")
	}
	if err := lite.ValidateTrustLevel(cs.TrustLevel); err != nil {
>>>>>>> 662aa7fa
		return err
	}
	if cs.TrustingPeriod == 0 {
		return sdkerrors.Wrap(ErrInvalidTrustingPeriod, "trusting period cannot be zero")
	}
	if cs.UnbondingPeriod == 0 {
		return sdkerrors.Wrap(ErrInvalidUnbondingPeriod, "unbonding period cannot be zero")
	}
	if cs.MaxClockDrift == 0 {
		return sdkerrors.Wrap(ErrInvalidMaxClockDrift, "max clock drift cannot be zero")
	}
	if cs.LatestHeight == 0 {
		return sdkerrors.Wrap(ErrInvalidHeaderHeight, "tendermint height cannot be zero")
	}
	if cs.TrustingPeriod >= cs.UnbondingPeriod {
		return sdkerrors.Wrapf(
			ErrInvalidTrustingPeriod,
			"trusting period (%s) should be < unbonding period (%s)", cs.TrustingPeriod, cs.UnbondingPeriod,
		)
	}
	// Validate ProofSpecs
	if cs.ProofSpecs == nil {
		return sdkerrors.Wrap(ErrInvalidProofSpecs, "proof specs cannot be nil for tm client")
	}
	for _, spec := range cs.ProofSpecs {
		if spec == nil {
			return sdkerrors.Wrap(ErrInvalidProofSpecs, "proof spec cannot be nil")
		}
	}

	return nil
}

// GetProofSpecs returns the format the client expects for proof verification
// as a string array specifying the proof type for each position in chained proof
func (cs ClientState) GetProofSpecs() []*ics23.ProofSpec {
	return cs.ProofSpecs
}

// VerifyClientConsensusState verifies a proof of the consensus state of the
// Tendermint client stored on the target machine.
func (cs ClientState) VerifyClientConsensusState(
	_ sdk.KVStore,
	cdc codec.BinaryMarshaler,
	aminoCdc *codec.Codec,
	provingRoot commitmentexported.Root,
	height uint64,
	counterpartyClientIdentifier string,
	consensusHeight uint64,
	prefix commitmentexported.Prefix,
	proof []byte,
	consensusState clientexported.ConsensusState,
) error {
	merkleProof, err := sanitizeVerificationArgs(cdc, cs, height, prefix, proof, consensusState)
	if err != nil {
		return err
	}

	clientPrefixedPath := "clients/" + counterpartyClientIdentifier + "/" + host.ConsensusStatePath(consensusHeight)
	path, err := commitmenttypes.ApplyPrefix(prefix, clientPrefixedPath)
	if err != nil {
		return err
	}

	bz, err := aminoCdc.MarshalBinaryBare(consensusState)
	if err != nil {
		return err
	}

	if err := merkleProof.VerifyMembership(cs.ProofSpecs, provingRoot, path, bz); err != nil {
		return err
	}

	return nil
}

// VerifyConnectionState verifies a proof of the connection state of the
// specified connection end stored on the target machine.
func (cs ClientState) VerifyConnectionState(
	_ sdk.KVStore,
	cdc codec.BinaryMarshaler,
	height uint64,
	prefix commitmentexported.Prefix,
	proof []byte,
	connectionID string,
	connectionEnd connectionexported.ConnectionI,
	consensusState clientexported.ConsensusState,
) error {
	merkleProof, err := sanitizeVerificationArgs(cdc, cs, height, prefix, proof, consensusState)
	if err != nil {
		return err
	}

	path, err := commitmenttypes.ApplyPrefix(prefix, host.ConnectionPath(connectionID))
	if err != nil {
		return err
	}

	connection, ok := connectionEnd.(connectiontypes.ConnectionEnd)
	if !ok {
		return sdkerrors.Wrapf(sdkerrors.ErrInvalidType, "invalid connection type %T", connectionEnd)
	}

	bz, err := cdc.MarshalBinaryBare(&connection)
	if err != nil {
		return err
	}

	if err := merkleProof.VerifyMembership(cs.ProofSpecs, consensusState.GetRoot(), path, bz); err != nil {
		return err
	}

	return nil
}

// VerifyChannelState verifies a proof of the channel state of the specified
// channel end, under the specified port, stored on the target machine.
func (cs ClientState) VerifyChannelState(
	_ sdk.KVStore,
	cdc codec.BinaryMarshaler,
	height uint64,
	prefix commitmentexported.Prefix,
	proof []byte,
	portID,
	channelID string,
	channel channelexported.ChannelI,
	consensusState clientexported.ConsensusState,
) error {
	merkleProof, err := sanitizeVerificationArgs(cdc, cs, height, prefix, proof, consensusState)
	if err != nil {
		return err
	}

	path, err := commitmenttypes.ApplyPrefix(prefix, host.ChannelPath(portID, channelID))
	if err != nil {
		return err
	}

	channelEnd, ok := channel.(channeltypes.Channel)
	if !ok {
		return sdkerrors.Wrapf(sdkerrors.ErrInvalidType, "invalid channel type %T", channel)
	}

	bz, err := cdc.MarshalBinaryBare(&channelEnd)
	if err != nil {
		return err
	}

	if err := merkleProof.VerifyMembership(cs.ProofSpecs, consensusState.GetRoot(), path, bz); err != nil {
		return err
	}

	return nil
}

// VerifyPacketCommitment verifies a proof of an outgoing packet commitment at
// the specified port, specified channel, and specified sequence.
func (cs ClientState) VerifyPacketCommitment(
	_ sdk.KVStore,
	cdc codec.BinaryMarshaler,
	height uint64,
	prefix commitmentexported.Prefix,
	proof []byte,
	portID,
	channelID string,
	sequence uint64,
	commitmentBytes []byte,
	consensusState clientexported.ConsensusState,
) error {
	merkleProof, err := sanitizeVerificationArgs(cdc, cs, height, prefix, proof, consensusState)
	if err != nil {
		return err
	}

	path, err := commitmenttypes.ApplyPrefix(prefix, host.PacketCommitmentPath(portID, channelID, sequence))
	if err != nil {
		return err
	}

	if err := merkleProof.VerifyMembership(cs.ProofSpecs, consensusState.GetRoot(), path, commitmentBytes); err != nil {
		return sdkerrors.Wrap(clienttypes.ErrFailedPacketCommitmentVerification, err.Error())
	}

	return nil
}

// VerifyPacketAcknowledgement verifies a proof of an incoming packet
// acknowledgement at the specified port, specified channel, and specified sequence.
func (cs ClientState) VerifyPacketAcknowledgement(
	_ sdk.KVStore,
	cdc codec.BinaryMarshaler,
	height uint64,
	prefix commitmentexported.Prefix,
	proof []byte,
	portID,
	channelID string,
	sequence uint64,
	acknowledgement []byte,
	consensusState clientexported.ConsensusState,
) error {
	merkleProof, err := sanitizeVerificationArgs(cdc, cs, height, prefix, proof, consensusState)
	if err != nil {
		return err
	}

	path, err := commitmenttypes.ApplyPrefix(prefix, host.PacketAcknowledgementPath(portID, channelID, sequence))
	if err != nil {
		return err
	}

	if err := merkleProof.VerifyMembership(cs.ProofSpecs, consensusState.GetRoot(), path, channeltypes.CommitAcknowledgement(acknowledgement)); err != nil {
		return err
	}

	return nil
}

// VerifyPacketAcknowledgementAbsence verifies a proof of the absence of an
// incoming packet acknowledgement at the specified port, specified channel, and
// specified sequence.
func (cs ClientState) VerifyPacketAcknowledgementAbsence(
	_ sdk.KVStore,
	cdc codec.BinaryMarshaler,
	height uint64,
	prefix commitmentexported.Prefix,
	proof []byte,
	portID,
	channelID string,
	sequence uint64,
	consensusState clientexported.ConsensusState,
) error {
	merkleProof, err := sanitizeVerificationArgs(cdc, cs, height, prefix, proof, consensusState)
	if err != nil {
		return err
	}

	path, err := commitmenttypes.ApplyPrefix(prefix, host.PacketAcknowledgementPath(portID, channelID, sequence))
	if err != nil {
		return err
	}

	if err := merkleProof.VerifyNonMembership(cs.ProofSpecs, consensusState.GetRoot(), path); err != nil {
		return err
	}

	return nil
}

// VerifyNextSequenceRecv verifies a proof of the next sequence number to be
// received of the specified channel at the specified port.
func (cs ClientState) VerifyNextSequenceRecv(
	_ sdk.KVStore,
	cdc codec.BinaryMarshaler,
	height uint64,
	prefix commitmentexported.Prefix,
	proof []byte,
	portID,
	channelID string,
	nextSequenceRecv uint64,
	consensusState clientexported.ConsensusState,
) error {
	merkleProof, err := sanitizeVerificationArgs(cdc, cs, height, prefix, proof, consensusState)
	if err != nil {
		return err
	}

	path, err := commitmenttypes.ApplyPrefix(prefix, host.NextSequenceRecvPath(portID, channelID))
	if err != nil {
		return err
	}

	bz := sdk.Uint64ToBigEndian(nextSequenceRecv)

	if err := merkleProof.VerifyMembership(cs.ProofSpecs, consensusState.GetRoot(), path, bz); err != nil {
		return err
	}

	return nil
}

// sanitizeVerificationArgs perfoms the basic checks on the arguments that are
// shared between the verification functions and returns the unmarshalled
// merkle proof and an error if one occurred.
func sanitizeVerificationArgs(
	cdc codec.BinaryMarshaler,
	cs ClientState,
	height uint64,
	prefix commitmentexported.Prefix,
	proof []byte,
	consensusState clientexported.ConsensusState,
) (merkleProof commitmenttypes.MerkleProof, err error) {
	if cs.GetLatestHeight() < height {
		return commitmenttypes.MerkleProof{}, sdkerrors.Wrapf(
			sdkerrors.ErrInvalidHeight,
			"client state height < proof height (%d < %d)", cs.GetLatestHeight(), height,
		)
	}

	if cs.IsFrozen() && cs.FrozenHeight <= height {
		return commitmenttypes.MerkleProof{}, clienttypes.ErrClientFrozen
	}

	if prefix == nil {
		return commitmenttypes.MerkleProof{}, sdkerrors.Wrap(commitmenttypes.ErrInvalidPrefix, "prefix cannot be empty")
	}

	_, ok := prefix.(*commitmenttypes.MerklePrefix)
	if !ok {
		return commitmenttypes.MerkleProof{}, sdkerrors.Wrapf(commitmenttypes.ErrInvalidPrefix, "invalid prefix type %T, expected *MerklePrefix", prefix)
	}

	if proof == nil {
		return commitmenttypes.MerkleProof{}, sdkerrors.Wrap(commitmenttypes.ErrInvalidProof, "proof cannot be empty")
	}

	if err = cdc.UnmarshalBinaryBare(proof, &merkleProof); err != nil {
		return commitmenttypes.MerkleProof{}, sdkerrors.Wrap(commitmenttypes.ErrInvalidProof, "failed to unmarshal proof into commitment merkle proof")
	}

	if consensusState == nil {
		return commitmenttypes.MerkleProof{}, sdkerrors.Wrap(clienttypes.ErrInvalidConsensus, "consensus state cannot be empty")
	}

	_, ok = consensusState.(ConsensusState)
	if !ok {
		return commitmenttypes.MerkleProof{}, sdkerrors.Wrapf(clienttypes.ErrInvalidConsensus, "invalid consensus type %T, expected %T", consensusState, ConsensusState{})
	}

	return merkleProof, nil
}<|MERGE_RESOLUTION|>--- conflicted
+++ resolved
@@ -121,14 +121,10 @@
 
 // Validate performs a basic validation of the client state fields.
 func (cs ClientState) Validate() error {
-<<<<<<< HEAD
-	if err := light.ValidateTrustLevel(cs.TrustLevel); err != nil {
-=======
 	if strings.TrimSpace(cs.ChainID) == "" {
 		return sdkerrors.Wrap(ErrInvalidChainID, "chain id cannot be empty string")
 	}
-	if err := lite.ValidateTrustLevel(cs.TrustLevel); err != nil {
->>>>>>> 662aa7fa
+	if err := light.ValidateTrustLevel(cs.TrustLevel); err != nil {
 		return err
 	}
 	if cs.TrustingPeriod == 0 {
