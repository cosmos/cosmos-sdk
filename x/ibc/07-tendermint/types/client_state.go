--- conflicted
+++ resolved
@@ -27,8 +27,7 @@
 func NewClientState(
 	chainID string, trustLevel Fraction,
 	trustingPeriod, ubdPeriod, maxClockDrift time.Duration,
-<<<<<<< HEAD
-	latestHeight uint64, latestTimestamp time.Time, specs []*ics23.ProofSpec,
+	latestHeight clienttypes.Height, specs []*ics23.ProofSpec,
 	allowGovernanceOverrideAfterExpiry, allowGovernanceOverrideAfterMisbehaviour bool,
 ) *ClientState {
 	return &ClientState{
@@ -38,24 +37,10 @@
 		UnbondingPeriod:                          ubdPeriod,
 		MaxClockDrift:                            maxClockDrift,
 		LatestHeight:                             latestHeight,
-		LatestTimestamp:                          latestTimestamp,
-		FrozenHeight:                             0,
+		FrozenHeight:                             clienttypes.Height{},
 		ProofSpecs:                               specs,
 		AllowGovernanceOverrideAfterExpiry:       allowGovernanceOverrideAfterExpiry,
 		AllowGovernanceOverrideAfterMisbehaviour: allowGovernanceOverrideAfterMisbehaviour,
-=======
-	latestHeight clienttypes.Height, specs []*ics23.ProofSpec,
-) *ClientState {
-	return &ClientState{
-		ChainId:         chainID,
-		TrustLevel:      trustLevel,
-		TrustingPeriod:  trustingPeriod,
-		UnbondingPeriod: ubdPeriod,
-		MaxClockDrift:   maxClockDrift,
-		LatestHeight:    latestHeight,
-		FrozenHeight:    clienttypes.Height{},
-		ProofSpecs:      specs,
->>>>>>> 1c9158b7
 	}
 }
 
