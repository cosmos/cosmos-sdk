--- conflicted
+++ resolved
@@ -2,11 +2,8 @@
 
 import (
 	ics23 "github.com/confio/ics23/go"
-<<<<<<< HEAD
 	tmmath "github.com/tendermint/tendermint/libs/math"
 	"github.com/tendermint/tendermint/light"
-=======
->>>>>>> f11d0520
 
 	connectiontypes "github.com/cosmos/cosmos-sdk/x/ibc/03-connection/types"
 	channeltypes "github.com/cosmos/cosmos-sdk/x/ibc/04-channel/types"
@@ -31,20 +28,12 @@
 	}{
 		{
 			name:        "valid client",
-<<<<<<< HEAD
-			clientState: ibctmtypes.NewClientState(chainID, light.DefaultTrustLevel, trustingPeriod, ubdPeriod, maxClockDrift, height, commitmenttypes.GetSDKSpecs()),
-=======
-			clientState: ibctmtypes.NewClientState(chainID, types.DefaultTrustLevel, trustingPeriod, ubdPeriod, maxClockDrift, height, commitmenttypes.GetSDKSpecs()),
->>>>>>> f11d0520
+			clientState: ibctmtypes.NewClientState(chainID, types.DefaultTrustLevel, trustingPeriod, ubdPeriod, maxClockDrift, height, commitmenttypes.GetSDKSpecs()),
 			expPass:     true,
 		},
 		{
 			name:        "invalid chainID",
-<<<<<<< HEAD
-			clientState: ibctmtypes.NewClientState("  ", light.DefaultTrustLevel, trustingPeriod, ubdPeriod, maxClockDrift, height, commitmenttypes.GetSDKSpecs()),
-=======
 			clientState: ibctmtypes.NewClientState("  ", types.DefaultTrustLevel, trustingPeriod, ubdPeriod, maxClockDrift, height, commitmenttypes.GetSDKSpecs()),
->>>>>>> f11d0520
 			expPass:     false,
 		},
 		{
@@ -54,65 +43,31 @@
 		},
 		{
 			name:        "invalid trusting period",
-<<<<<<< HEAD
-			clientState: ibctmtypes.NewClientState(chainID, light.DefaultTrustLevel, 0, ubdPeriod, maxClockDrift, height, commitmenttypes.GetSDKSpecs()),
-=======
 			clientState: ibctmtypes.NewClientState(chainID, types.DefaultTrustLevel, 0, ubdPeriod, maxClockDrift, height, commitmenttypes.GetSDKSpecs()),
->>>>>>> f11d0520
 			expPass:     false,
 		},
 		{
 			name:        "invalid unbonding period",
-<<<<<<< HEAD
-			clientState: ibctmtypes.NewClientState(chainID, light.DefaultTrustLevel, trustingPeriod, 0, maxClockDrift, height, commitmenttypes.GetSDKSpecs()),
-=======
 			clientState: ibctmtypes.NewClientState(chainID, types.DefaultTrustLevel, trustingPeriod, 0, maxClockDrift, height, commitmenttypes.GetSDKSpecs()),
->>>>>>> f11d0520
 			expPass:     false,
 		},
 		{
 			name:        "invalid max clock drift",
-<<<<<<< HEAD
-			clientState: ibctmtypes.NewClientState(chainID, light.DefaultTrustLevel, trustingPeriod, ubdPeriod, 0, height, commitmenttypes.GetSDKSpecs()),
-=======
 			clientState: ibctmtypes.NewClientState(chainID, types.DefaultTrustLevel, trustingPeriod, ubdPeriod, 0, height, commitmenttypes.GetSDKSpecs()),
->>>>>>> f11d0520
 			expPass:     false,
 		},
 		{
 			name:        "invalid height",
-<<<<<<< HEAD
-			clientState: ibctmtypes.NewClientState(chainID, light.DefaultTrustLevel, trustingPeriod, ubdPeriod, maxClockDrift, 0, commitmenttypes.GetSDKSpecs()),
-=======
 			clientState: ibctmtypes.NewClientState(chainID, types.DefaultTrustLevel, trustingPeriod, ubdPeriod, maxClockDrift, 0, commitmenttypes.GetSDKSpecs()),
->>>>>>> f11d0520
+		{
+			clientState: ibctmtypes.NewClientState(chainID, types.DefaultTrustLevel, ubdPeriod, ubdPeriod, maxClockDrift, height, commitmenttypes.GetSDKSpecs()),
 			expPass:     false,
 		},
 		{
-			name:        "trusting period not less than unbonding period",
-<<<<<<< HEAD
-			clientState: ibctmtypes.NewClientState(chainID, light.DefaultTrustLevel, ubdPeriod, ubdPeriod, maxClockDrift, height, commitmenttypes.GetSDKSpecs()),
-=======
-			clientState: ibctmtypes.NewClientState(chainID, types.DefaultTrustLevel, ubdPeriod, ubdPeriod, maxClockDrift, height, commitmenttypes.GetSDKSpecs()),
->>>>>>> f11d0520
-			expPass:     false,
-		},
-		{
 			name:        "proof specs is nil",
-<<<<<<< HEAD
-			clientState: ibctmtypes.NewClientState(chainID, light.DefaultTrustLevel, ubdPeriod, ubdPeriod, maxClockDrift, height, nil),
-=======
 			clientState: ibctmtypes.NewClientState(chainID, types.DefaultTrustLevel, ubdPeriod, ubdPeriod, maxClockDrift, height, nil),
->>>>>>> f11d0520
-			expPass:     false,
-		},
-		{
-			name:        "proof specs contains nil",
-<<<<<<< HEAD
-			clientState: ibctmtypes.NewClientState(chainID, light.DefaultTrustLevel, ubdPeriod, ubdPeriod, maxClockDrift, height, []*ics23.ProofSpec{ics23.TendermintSpec, nil}),
-=======
+		{
 			clientState: ibctmtypes.NewClientState(chainID, types.DefaultTrustLevel, ubdPeriod, ubdPeriod, maxClockDrift, height, []*ics23.ProofSpec{ics23.TendermintSpec, nil}),
->>>>>>> f11d0520
 			expPass:     false,
 		},
 	}
@@ -139,11 +94,7 @@
 		// FIXME: uncomment
 		// {
 		// 	name:        "successful verification",
-<<<<<<< HEAD
-		// 	clientState: ibctmtypes.NewClientState(chainID, light.DefaultTrustLevel, trustingPeriod, ubdPeriod, maxClockDrift, height, commitmenttypes.GetSDKSpecs()),
-=======
 		// 	clientState: ibctmtypes.NewClientState(chainID, types.DefaultTrustLevel, trustingPeriod, ubdPeriod, maxClockDrift, height, commitmenttypes.GetSDKSpecs()),
->>>>>>> f11d0520
 		// 	consensusState: ibctmtypes.ConsensusState{
 		// 		Root: commitmenttypes.NewMerkleRoot(suite.header.AppHash),
 		// 	},
@@ -152,11 +103,7 @@
 		// },
 		{
 			name:        "ApplyPrefix failed",
-<<<<<<< HEAD
-			clientState: ibctmtypes.NewClientState(chainID, light.DefaultTrustLevel, trustingPeriod, ubdPeriod, maxClockDrift, height, commitmenttypes.GetSDKSpecs()),
-=======
-			clientState: ibctmtypes.NewClientState(chainID, types.DefaultTrustLevel, trustingPeriod, ubdPeriod, maxClockDrift, height, commitmenttypes.GetSDKSpecs()),
->>>>>>> f11d0520
+			clientState: ibctmtypes.NewClientState(chainID, types.DefaultTrustLevel, trustingPeriod, ubdPeriod, maxClockDrift, height, commitmenttypes.GetSDKSpecs()),
 			consensusState: ibctmtypes.ConsensusState{
 				Root: commitmenttypes.NewMerkleRoot(suite.header.AppHash),
 			},
@@ -165,11 +112,7 @@
 		},
 		{
 			name:        "latest client height < height",
-<<<<<<< HEAD
-			clientState: ibctmtypes.NewClientState(chainID, light.DefaultTrustLevel, trustingPeriod, ubdPeriod, maxClockDrift, height, commitmenttypes.GetSDKSpecs()),
-=======
-			clientState: ibctmtypes.NewClientState(chainID, types.DefaultTrustLevel, trustingPeriod, ubdPeriod, maxClockDrift, height, commitmenttypes.GetSDKSpecs()),
->>>>>>> f11d0520
+			clientState: ibctmtypes.NewClientState(chainID, types.DefaultTrustLevel, trustingPeriod, ubdPeriod, maxClockDrift, height, commitmenttypes.GetSDKSpecs()),
 			consensusState: ibctmtypes.ConsensusState{
 				Root: commitmenttypes.NewMerkleRoot(suite.header.AppHash),
 			},
@@ -187,11 +130,7 @@
 		},
 		{
 			name:        "proof verification failed",
-<<<<<<< HEAD
-			clientState: ibctmtypes.NewClientState(chainID, light.DefaultTrustLevel, trustingPeriod, ubdPeriod, maxClockDrift, height, commitmenttypes.GetSDKSpecs()),
-=======
-			clientState: ibctmtypes.NewClientState(chainID, types.DefaultTrustLevel, trustingPeriod, ubdPeriod, maxClockDrift, height, commitmenttypes.GetSDKSpecs()),
->>>>>>> f11d0520
+			clientState: ibctmtypes.NewClientState(chainID, types.DefaultTrustLevel, trustingPeriod, ubdPeriod, maxClockDrift, height, commitmenttypes.GetSDKSpecs()),
 			consensusState: ibctmtypes.ConsensusState{
 				Root:         commitmenttypes.NewMerkleRoot(suite.header.AppHash),
 				ValidatorSet: suite.valSet,
@@ -243,11 +182,7 @@
 		// },
 		{
 			name:        "ApplyPrefix failed",
-<<<<<<< HEAD
-			clientState: ibctmtypes.NewClientState(chainID, light.DefaultTrustLevel, trustingPeriod, ubdPeriod, maxClockDrift, height, commitmenttypes.GetSDKSpecs()),
-=======
-			clientState: ibctmtypes.NewClientState(chainID, types.DefaultTrustLevel, trustingPeriod, ubdPeriod, maxClockDrift, height, commitmenttypes.GetSDKSpecs()),
->>>>>>> f11d0520
+			clientState: ibctmtypes.NewClientState(chainID, types.DefaultTrustLevel, trustingPeriod, ubdPeriod, maxClockDrift, height, commitmenttypes.GetSDKSpecs()),
 			connection:  conn,
 			consensusState: ibctmtypes.ConsensusState{
 				Root: commitmenttypes.NewMerkleRoot(suite.header.AppHash),
@@ -257,11 +192,7 @@
 		},
 		{
 			name:        "latest client height < height",
-<<<<<<< HEAD
-			clientState: ibctmtypes.NewClientState(chainID, light.DefaultTrustLevel, trustingPeriod, ubdPeriod, maxClockDrift, height, commitmenttypes.GetSDKSpecs()),
-=======
-			clientState: ibctmtypes.NewClientState(chainID, types.DefaultTrustLevel, trustingPeriod, ubdPeriod, maxClockDrift, height, commitmenttypes.GetSDKSpecs()),
->>>>>>> f11d0520
+			clientState: ibctmtypes.NewClientState(chainID, types.DefaultTrustLevel, trustingPeriod, ubdPeriod, maxClockDrift, height, commitmenttypes.GetSDKSpecs()),
 			connection:  conn,
 			consensusState: ibctmtypes.ConsensusState{
 				Root: commitmenttypes.NewMerkleRoot(suite.header.AppHash),
@@ -281,11 +212,7 @@
 		},
 		{
 			name:        "proof verification failed",
-<<<<<<< HEAD
-			clientState: ibctmtypes.NewClientState(chainID, light.DefaultTrustLevel, trustingPeriod, ubdPeriod, maxClockDrift, height, commitmenttypes.GetSDKSpecs()),
-=======
-			clientState: ibctmtypes.NewClientState(chainID, types.DefaultTrustLevel, trustingPeriod, ubdPeriod, maxClockDrift, height, commitmenttypes.GetSDKSpecs()),
->>>>>>> f11d0520
+			clientState: ibctmtypes.NewClientState(chainID, types.DefaultTrustLevel, trustingPeriod, ubdPeriod, maxClockDrift, height, commitmenttypes.GetSDKSpecs()),
 			connection:  conn,
 			consensusState: ibctmtypes.ConsensusState{
 				Root:         commitmenttypes.NewMerkleRoot(suite.header.AppHash),
@@ -338,11 +265,7 @@
 		// },
 		{
 			name:        "ApplyPrefix failed",
-<<<<<<< HEAD
-			clientState: ibctmtypes.NewClientState(chainID, light.DefaultTrustLevel, trustingPeriod, ubdPeriod, maxClockDrift, height, commitmenttypes.GetSDKSpecs()),
-=======
-			clientState: ibctmtypes.NewClientState(chainID, types.DefaultTrustLevel, trustingPeriod, ubdPeriod, maxClockDrift, height, commitmenttypes.GetSDKSpecs()),
->>>>>>> f11d0520
+			clientState: ibctmtypes.NewClientState(chainID, types.DefaultTrustLevel, trustingPeriod, ubdPeriod, maxClockDrift, height, commitmenttypes.GetSDKSpecs()),
 			channel:     ch,
 			consensusState: ibctmtypes.ConsensusState{
 				Root: commitmenttypes.NewMerkleRoot(suite.header.AppHash),
@@ -352,11 +275,7 @@
 		},
 		{
 			name:        "latest client height < height",
-<<<<<<< HEAD
-			clientState: ibctmtypes.NewClientState(chainID, light.DefaultTrustLevel, trustingPeriod, ubdPeriod, maxClockDrift, height, commitmenttypes.GetSDKSpecs()),
-=======
-			clientState: ibctmtypes.NewClientState(chainID, types.DefaultTrustLevel, trustingPeriod, ubdPeriod, maxClockDrift, height, commitmenttypes.GetSDKSpecs()),
->>>>>>> f11d0520
+			clientState: ibctmtypes.NewClientState(chainID, types.DefaultTrustLevel, trustingPeriod, ubdPeriod, maxClockDrift, height, commitmenttypes.GetSDKSpecs()),
 			channel:     ch,
 			consensusState: ibctmtypes.ConsensusState{
 				Root: commitmenttypes.NewMerkleRoot(suite.header.AppHash),
@@ -376,11 +295,7 @@
 		},
 		{
 			name:        "proof verification failed",
-<<<<<<< HEAD
-			clientState: ibctmtypes.NewClientState(chainID, light.DefaultTrustLevel, trustingPeriod, ubdPeriod, maxClockDrift, height, commitmenttypes.GetSDKSpecs()),
-=======
-			clientState: ibctmtypes.NewClientState(chainID, types.DefaultTrustLevel, trustingPeriod, ubdPeriod, maxClockDrift, height, commitmenttypes.GetSDKSpecs()),
->>>>>>> f11d0520
+			clientState: ibctmtypes.NewClientState(chainID, types.DefaultTrustLevel, trustingPeriod, ubdPeriod, maxClockDrift, height, commitmenttypes.GetSDKSpecs()),
 			channel:     ch,
 			consensusState: ibctmtypes.ConsensusState{
 				Root:         commitmenttypes.NewMerkleRoot(suite.header.AppHash),
@@ -430,11 +345,7 @@
 		// },
 		{
 			name:        "ApplyPrefix failed",
-<<<<<<< HEAD
-			clientState: ibctmtypes.NewClientState(chainID, light.DefaultTrustLevel, trustingPeriod, ubdPeriod, maxClockDrift, height, commitmenttypes.GetSDKSpecs()),
-=======
-			clientState: ibctmtypes.NewClientState(chainID, types.DefaultTrustLevel, trustingPeriod, ubdPeriod, maxClockDrift, height, commitmenttypes.GetSDKSpecs()),
->>>>>>> f11d0520
+			clientState: ibctmtypes.NewClientState(chainID, types.DefaultTrustLevel, trustingPeriod, ubdPeriod, maxClockDrift, height, commitmenttypes.GetSDKSpecs()),
 			commitment:  []byte{},
 			consensusState: ibctmtypes.ConsensusState{
 				Root: commitmenttypes.NewMerkleRoot(suite.header.AppHash),
@@ -444,11 +355,7 @@
 		},
 		{
 			name:        "latest client height < height",
-<<<<<<< HEAD
-			clientState: ibctmtypes.NewClientState(chainID, light.DefaultTrustLevel, trustingPeriod, ubdPeriod, maxClockDrift, height, commitmenttypes.GetSDKSpecs()),
-=======
-			clientState: ibctmtypes.NewClientState(chainID, types.DefaultTrustLevel, trustingPeriod, ubdPeriod, maxClockDrift, height, commitmenttypes.GetSDKSpecs()),
->>>>>>> f11d0520
+			clientState: ibctmtypes.NewClientState(chainID, types.DefaultTrustLevel, trustingPeriod, ubdPeriod, maxClockDrift, height, commitmenttypes.GetSDKSpecs()),
 			commitment:  []byte{},
 			consensusState: ibctmtypes.ConsensusState{
 				Root: commitmenttypes.NewMerkleRoot(suite.header.AppHash),
@@ -468,11 +375,7 @@
 		},
 		{
 			name:        "proof verification failed",
-<<<<<<< HEAD
-			clientState: ibctmtypes.NewClientState(chainID, light.DefaultTrustLevel, trustingPeriod, ubdPeriod, maxClockDrift, height, commitmenttypes.GetSDKSpecs()),
-=======
-			clientState: ibctmtypes.NewClientState(chainID, types.DefaultTrustLevel, trustingPeriod, ubdPeriod, maxClockDrift, height, commitmenttypes.GetSDKSpecs()),
->>>>>>> f11d0520
+			clientState: ibctmtypes.NewClientState(chainID, types.DefaultTrustLevel, trustingPeriod, ubdPeriod, maxClockDrift, height, commitmenttypes.GetSDKSpecs()),
 			commitment:  []byte{},
 			consensusState: ibctmtypes.ConsensusState{
 				Root:         commitmenttypes.NewMerkleRoot(suite.header.AppHash),
@@ -512,11 +415,7 @@
 		// FIXME: uncomment
 		// {
 		// 	name:         "successful verification",
-<<<<<<< HEAD
-		// 	clientState:  ibctmtypes.NewClientState(chainID, light.DefaultTrustLevel, trustingPeriod, ubdPeriod, maxClockDrift, height, commitmenttypes.GetSDKSpecs()),
-=======
 		// 	clientState:  ibctmtypes.NewClientState(chainID, types.DefaultTrustLevel, trustingPeriod, ubdPeriod, maxClockDrift, height, commitmenttypes.GetSDKSpecs()),
->>>>>>> f11d0520
 		// 	connection:   conn,
 		// 	consensusState: ibctmtypes.ConsensusState{
 		// 		Root: commitmenttypes.NewMerkleRoot(suite.header.AppHash),
@@ -526,11 +425,7 @@
 		// },
 		{
 			name:        "ApplyPrefix failed",
-<<<<<<< HEAD
-			clientState: ibctmtypes.NewClientState(chainID, light.DefaultTrustLevel, trustingPeriod, ubdPeriod, maxClockDrift, height, commitmenttypes.GetSDKSpecs()),
-=======
-			clientState: ibctmtypes.NewClientState(chainID, types.DefaultTrustLevel, trustingPeriod, ubdPeriod, maxClockDrift, height, commitmenttypes.GetSDKSpecs()),
->>>>>>> f11d0520
+			clientState: ibctmtypes.NewClientState(chainID, types.DefaultTrustLevel, trustingPeriod, ubdPeriod, maxClockDrift, height, commitmenttypes.GetSDKSpecs()),
 			ack:         []byte{},
 			consensusState: ibctmtypes.ConsensusState{
 				Root: commitmenttypes.NewMerkleRoot(suite.header.AppHash),
@@ -540,11 +435,7 @@
 		},
 		{
 			name:        "latest client height < height",
-<<<<<<< HEAD
-			clientState: ibctmtypes.NewClientState(chainID, light.DefaultTrustLevel, trustingPeriod, ubdPeriod, maxClockDrift, height, commitmenttypes.GetSDKSpecs()),
-=======
-			clientState: ibctmtypes.NewClientState(chainID, types.DefaultTrustLevel, trustingPeriod, ubdPeriod, maxClockDrift, height, commitmenttypes.GetSDKSpecs()),
->>>>>>> f11d0520
+			clientState: ibctmtypes.NewClientState(chainID, types.DefaultTrustLevel, trustingPeriod, ubdPeriod, maxClockDrift, height, commitmenttypes.GetSDKSpecs()),
 			ack:         []byte{},
 			consensusState: ibctmtypes.ConsensusState{
 				Root: commitmenttypes.NewMerkleRoot(suite.header.AppHash),
@@ -564,11 +455,7 @@
 		},
 		{
 			name:        "proof verification failed",
-<<<<<<< HEAD
-			clientState: ibctmtypes.NewClientState(chainID, light.DefaultTrustLevel, trustingPeriod, ubdPeriod, maxClockDrift, height, commitmenttypes.GetSDKSpecs()),
-=======
-			clientState: ibctmtypes.NewClientState(chainID, types.DefaultTrustLevel, trustingPeriod, ubdPeriod, maxClockDrift, height, commitmenttypes.GetSDKSpecs()),
->>>>>>> f11d0520
+			clientState: ibctmtypes.NewClientState(chainID, types.DefaultTrustLevel, trustingPeriod, ubdPeriod, maxClockDrift, height, commitmenttypes.GetSDKSpecs()),
 			ack:         []byte{},
 			consensusState: ibctmtypes.ConsensusState{
 				Root:         commitmenttypes.NewMerkleRoot(suite.header.AppHash),
@@ -617,11 +504,7 @@
 		// },
 		{
 			name:        "ApplyPrefix failed",
-<<<<<<< HEAD
-			clientState: ibctmtypes.NewClientState(chainID, light.DefaultTrustLevel, trustingPeriod, ubdPeriod, maxClockDrift, height, commitmenttypes.GetSDKSpecs()),
-=======
-			clientState: ibctmtypes.NewClientState(chainID, types.DefaultTrustLevel, trustingPeriod, ubdPeriod, maxClockDrift, height, commitmenttypes.GetSDKSpecs()),
->>>>>>> f11d0520
+			clientState: ibctmtypes.NewClientState(chainID, types.DefaultTrustLevel, trustingPeriod, ubdPeriod, maxClockDrift, height, commitmenttypes.GetSDKSpecs()),
 			consensusState: ibctmtypes.ConsensusState{
 				Root: commitmenttypes.NewMerkleRoot(suite.header.AppHash),
 			},
@@ -630,11 +513,7 @@
 		},
 		{
 			name:        "latest client height < height",
-<<<<<<< HEAD
-			clientState: ibctmtypes.NewClientState(chainID, light.DefaultTrustLevel, trustingPeriod, ubdPeriod, maxClockDrift, height, commitmenttypes.GetSDKSpecs()),
-=======
-			clientState: ibctmtypes.NewClientState(chainID, types.DefaultTrustLevel, trustingPeriod, ubdPeriod, maxClockDrift, height, commitmenttypes.GetSDKSpecs()),
->>>>>>> f11d0520
+			clientState: ibctmtypes.NewClientState(chainID, types.DefaultTrustLevel, trustingPeriod, ubdPeriod, maxClockDrift, height, commitmenttypes.GetSDKSpecs()),
 			consensusState: ibctmtypes.ConsensusState{
 				Root: commitmenttypes.NewMerkleRoot(suite.header.AppHash),
 			},
@@ -652,11 +531,7 @@
 		},
 		{
 			name:        "proof verification failed",
-<<<<<<< HEAD
-			clientState: ibctmtypes.NewClientState(chainID, light.DefaultTrustLevel, trustingPeriod, ubdPeriod, maxClockDrift, height, commitmenttypes.GetSDKSpecs()),
-=======
-			clientState: ibctmtypes.NewClientState(chainID, types.DefaultTrustLevel, trustingPeriod, ubdPeriod, maxClockDrift, height, commitmenttypes.GetSDKSpecs()),
->>>>>>> f11d0520
+			clientState: ibctmtypes.NewClientState(chainID, types.DefaultTrustLevel, trustingPeriod, ubdPeriod, maxClockDrift, height, commitmenttypes.GetSDKSpecs()),
 			consensusState: ibctmtypes.ConsensusState{
 				Root:         commitmenttypes.NewMerkleRoot(suite.header.AppHash),
 				ValidatorSet: suite.valSet,
@@ -704,11 +579,7 @@
 		// },
 		{
 			name:        "ApplyPrefix failed",
-<<<<<<< HEAD
-			clientState: ibctmtypes.NewClientState(chainID, light.DefaultTrustLevel, trustingPeriod, ubdPeriod, maxClockDrift, height, commitmenttypes.GetSDKSpecs()),
-=======
-			clientState: ibctmtypes.NewClientState(chainID, types.DefaultTrustLevel, trustingPeriod, ubdPeriod, maxClockDrift, height, commitmenttypes.GetSDKSpecs()),
->>>>>>> f11d0520
+			clientState: ibctmtypes.NewClientState(chainID, types.DefaultTrustLevel, trustingPeriod, ubdPeriod, maxClockDrift, height, commitmenttypes.GetSDKSpecs()),
 			consensusState: ibctmtypes.ConsensusState{
 				Root: commitmenttypes.NewMerkleRoot(suite.header.AppHash),
 			},
@@ -717,11 +588,7 @@
 		},
 		{
 			name:        "latest client height < height",
-<<<<<<< HEAD
-			clientState: ibctmtypes.NewClientState(chainID, light.DefaultTrustLevel, trustingPeriod, ubdPeriod, maxClockDrift, height, commitmenttypes.GetSDKSpecs()),
-=======
-			clientState: ibctmtypes.NewClientState(chainID, types.DefaultTrustLevel, trustingPeriod, ubdPeriod, maxClockDrift, height, commitmenttypes.GetSDKSpecs()),
->>>>>>> f11d0520
+			clientState: ibctmtypes.NewClientState(chainID, types.DefaultTrustLevel, trustingPeriod, ubdPeriod, maxClockDrift, height, commitmenttypes.GetSDKSpecs()),
 			consensusState: ibctmtypes.ConsensusState{
 				Root: commitmenttypes.NewMerkleRoot(suite.header.AppHash),
 			},
@@ -739,11 +606,7 @@
 		},
 		{
 			name:        "proof verification failed",
-<<<<<<< HEAD
-			clientState: ibctmtypes.NewClientState(chainID, light.DefaultTrustLevel, trustingPeriod, ubdPeriod, maxClockDrift, height, commitmenttypes.GetSDKSpecs()),
-=======
-			clientState: ibctmtypes.NewClientState(chainID, types.DefaultTrustLevel, trustingPeriod, ubdPeriod, maxClockDrift, height, commitmenttypes.GetSDKSpecs()),
->>>>>>> f11d0520
+			clientState: ibctmtypes.NewClientState(chainID, types.DefaultTrustLevel, trustingPeriod, ubdPeriod, maxClockDrift, height, commitmenttypes.GetSDKSpecs()),
 			consensusState: ibctmtypes.ConsensusState{
 				Root:         commitmenttypes.NewMerkleRoot(suite.header.AppHash),
 				ValidatorSet: suite.valSet,
