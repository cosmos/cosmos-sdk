--- conflicted
+++ resolved
@@ -28,16 +28,12 @@
 	}{
 		{
 			name:        "valid client",
-<<<<<<< HEAD
-			clientState: ibctmtypes.NewClientState(light.DefaultTrustLevel, trustingPeriod, ubdPeriod, maxClockDrift, suite.header, commitmenttypes.GetSDKSpecs()),
-=======
-			clientState: ibctmtypes.NewClientState(chainID, lite.DefaultTrustLevel, trustingPeriod, ubdPeriod, maxClockDrift, height, commitmenttypes.GetSDKSpecs()),
->>>>>>> 662aa7fa
+			clientState: ibctmtypes.NewClientState(chainID, light.DefaultTrustLevel, trustingPeriod, ubdPeriod, maxClockDrift, height, commitmenttypes.GetSDKSpecs()),
 			expPass:     true,
 		},
 		{
 			name:        "invalid chainID",
-			clientState: ibctmtypes.NewClientState("  ", lite.DefaultTrustLevel, trustingPeriod, ubdPeriod, maxClockDrift, height, commitmenttypes.GetSDKSpecs()),
+			clientState: ibctmtypes.NewClientState("  ", light.DefaultTrustLevel, trustingPeriod, ubdPeriod, maxClockDrift, height, commitmenttypes.GetSDKSpecs()),
 			expPass:     false,
 		},
 		{
@@ -47,66 +43,37 @@
 		},
 		{
 			name:        "invalid trusting period",
-<<<<<<< HEAD
-			clientState: ibctmtypes.NewClientState(light.DefaultTrustLevel, 0, ubdPeriod, maxClockDrift, suite.header, commitmenttypes.GetSDKSpecs()),
-=======
-			clientState: ibctmtypes.NewClientState(chainID, lite.DefaultTrustLevel, 0, ubdPeriod, maxClockDrift, height, commitmenttypes.GetSDKSpecs()),
->>>>>>> 662aa7fa
+			clientState: ibctmtypes.NewClientState(chainID, light.DefaultTrustLevel, 0, ubdPeriod, maxClockDrift, height, commitmenttypes.GetSDKSpecs()),
 			expPass:     false,
 		},
 		{
 			name:        "invalid unbonding period",
-<<<<<<< HEAD
-			clientState: ibctmtypes.NewClientState(light.DefaultTrustLevel, trustingPeriod, 0, maxClockDrift, suite.header, commitmenttypes.GetSDKSpecs()),
-=======
-			clientState: ibctmtypes.NewClientState(chainID, lite.DefaultTrustLevel, trustingPeriod, 0, maxClockDrift, height, commitmenttypes.GetSDKSpecs()),
->>>>>>> 662aa7fa
+			clientState: ibctmtypes.NewClientState(chainID, light.DefaultTrustLevel, trustingPeriod, 0, maxClockDrift, height, commitmenttypes.GetSDKSpecs()),
 			expPass:     false,
 		},
 		{
 			name:        "invalid max clock drift",
-<<<<<<< HEAD
-			clientState: ibctmtypes.NewClientState(light.DefaultTrustLevel, trustingPeriod, ubdPeriod, 0, suite.header, commitmenttypes.GetSDKSpecs()),
-			expPass:     false,
-		},
-		{
-			name:        "invalid header",
-			clientState: ibctmtypes.NewClientState(light.DefaultTrustLevel, trustingPeriod, ubdPeriod, maxClockDrift, ibctmtypes.Header{}, commitmenttypes.GetSDKSpecs()),
-=======
-			clientState: ibctmtypes.NewClientState(chainID, lite.DefaultTrustLevel, trustingPeriod, ubdPeriod, 0, height, commitmenttypes.GetSDKSpecs()),
+			clientState: ibctmtypes.NewClientState(chainID, light.DefaultTrustLevel, trustingPeriod, ubdPeriod, 0, height, commitmenttypes.GetSDKSpecs()),
 			expPass:     false,
 		},
 		{
 			name:        "invalid height",
-			clientState: ibctmtypes.NewClientState(chainID, lite.DefaultTrustLevel, trustingPeriod, ubdPeriod, maxClockDrift, 0, commitmenttypes.GetSDKSpecs()),
->>>>>>> 662aa7fa
+			clientState: ibctmtypes.NewClientState(chainID, light.DefaultTrustLevel, trustingPeriod, ubdPeriod, maxClockDrift, 0, commitmenttypes.GetSDKSpecs()),
 			expPass:     false,
 		},
 		{
 			name:        "trusting period not less than unbonding period",
-<<<<<<< HEAD
-			clientState: ibctmtypes.NewClientState(light.DefaultTrustLevel, ubdPeriod, ubdPeriod, maxClockDrift, suite.header, commitmenttypes.GetSDKSpecs()),
-=======
-			clientState: ibctmtypes.NewClientState(chainID, lite.DefaultTrustLevel, ubdPeriod, ubdPeriod, maxClockDrift, height, commitmenttypes.GetSDKSpecs()),
->>>>>>> 662aa7fa
+			clientState: ibctmtypes.NewClientState(chainID, light.DefaultTrustLevel, ubdPeriod, ubdPeriod, maxClockDrift, height, commitmenttypes.GetSDKSpecs()),
 			expPass:     false,
 		},
 		{
 			name:        "proof specs is nil",
-<<<<<<< HEAD
-			clientState: ibctmtypes.NewClientState(light.DefaultTrustLevel, ubdPeriod, ubdPeriod, maxClockDrift, suite.header, nil),
-=======
-			clientState: ibctmtypes.NewClientState(chainID, lite.DefaultTrustLevel, ubdPeriod, ubdPeriod, maxClockDrift, height, nil),
->>>>>>> 662aa7fa
+			clientState: ibctmtypes.NewClientState(chainID, light.DefaultTrustLevel, ubdPeriod, ubdPeriod, maxClockDrift, height, nil),
 			expPass:     false,
 		},
 		{
 			name:        "proof specs contains nil",
-<<<<<<< HEAD
-			clientState: ibctmtypes.NewClientState(light.DefaultTrustLevel, ubdPeriod, ubdPeriod, maxClockDrift, suite.header, []*ics23.ProofSpec{ics23.TendermintSpec, nil}),
-=======
-			clientState: ibctmtypes.NewClientState(chainID, lite.DefaultTrustLevel, ubdPeriod, ubdPeriod, maxClockDrift, height, []*ics23.ProofSpec{ics23.TendermintSpec, nil}),
->>>>>>> 662aa7fa
+			clientState: ibctmtypes.NewClientState(chainID, light.DefaultTrustLevel, ubdPeriod, ubdPeriod, maxClockDrift, height, []*ics23.ProofSpec{ics23.TendermintSpec, nil}),
 			expPass:     false,
 		},
 	}
@@ -133,7 +100,7 @@
 		// FIXME: uncomment
 		// {
 		// 	name:        "successful verification",
-		// 	clientState: ibctmtypes.NewClientState(chainID, lite.DefaultTrustLevel, trustingPeriod, ubdPeriod, maxClockDrift, height, commitmenttypes.GetSDKSpecs()),
+		// 	clientState: ibctmtypes.NewClientState(chainID, light.DefaultTrustLevel, trustingPeriod, ubdPeriod, maxClockDrift, height, commitmenttypes.GetSDKSpecs()),
 		// 	consensusState: ibctmtypes.ConsensusState{
 		// 		Root: commitmenttypes.NewMerkleRoot(suite.header.AppHash),
 		// 	},
@@ -142,11 +109,7 @@
 		// },
 		{
 			name:        "ApplyPrefix failed",
-<<<<<<< HEAD
-			clientState: ibctmtypes.NewClientState(light.DefaultTrustLevel, trustingPeriod, ubdPeriod, maxClockDrift, suite.header, commitmenttypes.GetSDKSpecs()),
-=======
-			clientState: ibctmtypes.NewClientState(chainID, lite.DefaultTrustLevel, trustingPeriod, ubdPeriod, maxClockDrift, height, commitmenttypes.GetSDKSpecs()),
->>>>>>> 662aa7fa
+			clientState: ibctmtypes.NewClientState(chainID, light.DefaultTrustLevel, trustingPeriod, ubdPeriod, maxClockDrift, height, commitmenttypes.GetSDKSpecs()),
 			consensusState: ibctmtypes.ConsensusState{
 				Root: commitmenttypes.NewMerkleRoot(suite.header.AppHash),
 			},
@@ -155,11 +118,7 @@
 		},
 		{
 			name:        "latest client height < height",
-<<<<<<< HEAD
-			clientState: ibctmtypes.NewClientState(light.DefaultTrustLevel, trustingPeriod, ubdPeriod, maxClockDrift, suite.header, commitmenttypes.GetSDKSpecs()),
-=======
-			clientState: ibctmtypes.NewClientState(chainID, lite.DefaultTrustLevel, trustingPeriod, ubdPeriod, maxClockDrift, height, commitmenttypes.GetSDKSpecs()),
->>>>>>> 662aa7fa
+			clientState: ibctmtypes.NewClientState(chainID, light.DefaultTrustLevel, trustingPeriod, ubdPeriod, maxClockDrift, height, commitmenttypes.GetSDKSpecs()),
 			consensusState: ibctmtypes.ConsensusState{
 				Root: commitmenttypes.NewMerkleRoot(suite.header.AppHash),
 			},
@@ -177,11 +136,7 @@
 		},
 		{
 			name:        "proof verification failed",
-<<<<<<< HEAD
-			clientState: ibctmtypes.NewClientState(light.DefaultTrustLevel, trustingPeriod, ubdPeriod, maxClockDrift, suite.header, commitmenttypes.GetSDKSpecs()),
-=======
-			clientState: ibctmtypes.NewClientState(chainID, lite.DefaultTrustLevel, trustingPeriod, ubdPeriod, maxClockDrift, height, commitmenttypes.GetSDKSpecs()),
->>>>>>> 662aa7fa
+			clientState: ibctmtypes.NewClientState(chainID, light.DefaultTrustLevel, trustingPeriod, ubdPeriod, maxClockDrift, height, commitmenttypes.GetSDKSpecs()),
 			consensusState: ibctmtypes.ConsensusState{
 				Root:         commitmenttypes.NewMerkleRoot(suite.header.AppHash),
 				ValidatorSet: suite.valSet,
@@ -233,11 +188,7 @@
 		// },
 		{
 			name:        "ApplyPrefix failed",
-<<<<<<< HEAD
-			clientState: ibctmtypes.NewClientState(light.DefaultTrustLevel, trustingPeriod, ubdPeriod, maxClockDrift, suite.header, commitmenttypes.GetSDKSpecs()),
-=======
-			clientState: ibctmtypes.NewClientState(chainID, lite.DefaultTrustLevel, trustingPeriod, ubdPeriod, maxClockDrift, height, commitmenttypes.GetSDKSpecs()),
->>>>>>> 662aa7fa
+			clientState: ibctmtypes.NewClientState(chainID, light.DefaultTrustLevel, trustingPeriod, ubdPeriod, maxClockDrift, height, commitmenttypes.GetSDKSpecs()),
 			connection:  conn,
 			consensusState: ibctmtypes.ConsensusState{
 				Root: commitmenttypes.NewMerkleRoot(suite.header.AppHash),
@@ -247,11 +198,7 @@
 		},
 		{
 			name:        "latest client height < height",
-<<<<<<< HEAD
-			clientState: ibctmtypes.NewClientState(light.DefaultTrustLevel, trustingPeriod, ubdPeriod, maxClockDrift, suite.header, commitmenttypes.GetSDKSpecs()),
-=======
-			clientState: ibctmtypes.NewClientState(chainID, lite.DefaultTrustLevel, trustingPeriod, ubdPeriod, maxClockDrift, height, commitmenttypes.GetSDKSpecs()),
->>>>>>> 662aa7fa
+			clientState: ibctmtypes.NewClientState(chainID, light.DefaultTrustLevel, trustingPeriod, ubdPeriod, maxClockDrift, height, commitmenttypes.GetSDKSpecs()),
 			connection:  conn,
 			consensusState: ibctmtypes.ConsensusState{
 				Root: commitmenttypes.NewMerkleRoot(suite.header.AppHash),
@@ -271,11 +218,7 @@
 		},
 		{
 			name:        "proof verification failed",
-<<<<<<< HEAD
-			clientState: ibctmtypes.NewClientState(light.DefaultTrustLevel, trustingPeriod, ubdPeriod, maxClockDrift, suite.header, commitmenttypes.GetSDKSpecs()),
-=======
-			clientState: ibctmtypes.NewClientState(chainID, lite.DefaultTrustLevel, trustingPeriod, ubdPeriod, maxClockDrift, height, commitmenttypes.GetSDKSpecs()),
->>>>>>> 662aa7fa
+			clientState: ibctmtypes.NewClientState(chainID, light.DefaultTrustLevel, trustingPeriod, ubdPeriod, maxClockDrift, height, commitmenttypes.GetSDKSpecs()),
 			connection:  conn,
 			consensusState: ibctmtypes.ConsensusState{
 				Root:         commitmenttypes.NewMerkleRoot(suite.header.AppHash),
@@ -328,11 +271,7 @@
 		// },
 		{
 			name:        "ApplyPrefix failed",
-<<<<<<< HEAD
-			clientState: ibctmtypes.NewClientState(light.DefaultTrustLevel, trustingPeriod, ubdPeriod, maxClockDrift, suite.header, commitmenttypes.GetSDKSpecs()),
-=======
-			clientState: ibctmtypes.NewClientState(chainID, lite.DefaultTrustLevel, trustingPeriod, ubdPeriod, maxClockDrift, height, commitmenttypes.GetSDKSpecs()),
->>>>>>> 662aa7fa
+			clientState: ibctmtypes.NewClientState(chainID, light.DefaultTrustLevel, trustingPeriod, ubdPeriod, maxClockDrift, height, commitmenttypes.GetSDKSpecs()),
 			channel:     ch,
 			consensusState: ibctmtypes.ConsensusState{
 				Root: commitmenttypes.NewMerkleRoot(suite.header.AppHash),
@@ -342,11 +281,7 @@
 		},
 		{
 			name:        "latest client height < height",
-<<<<<<< HEAD
-			clientState: ibctmtypes.NewClientState(light.DefaultTrustLevel, trustingPeriod, ubdPeriod, maxClockDrift, suite.header, commitmenttypes.GetSDKSpecs()),
-=======
-			clientState: ibctmtypes.NewClientState(chainID, lite.DefaultTrustLevel, trustingPeriod, ubdPeriod, maxClockDrift, height, commitmenttypes.GetSDKSpecs()),
->>>>>>> 662aa7fa
+			clientState: ibctmtypes.NewClientState(chainID, light.DefaultTrustLevel, trustingPeriod, ubdPeriod, maxClockDrift, height, commitmenttypes.GetSDKSpecs()),
 			channel:     ch,
 			consensusState: ibctmtypes.ConsensusState{
 				Root: commitmenttypes.NewMerkleRoot(suite.header.AppHash),
@@ -366,11 +301,7 @@
 		},
 		{
 			name:        "proof verification failed",
-<<<<<<< HEAD
-			clientState: ibctmtypes.NewClientState(light.DefaultTrustLevel, trustingPeriod, ubdPeriod, maxClockDrift, suite.header, commitmenttypes.GetSDKSpecs()),
-=======
-			clientState: ibctmtypes.NewClientState(chainID, lite.DefaultTrustLevel, trustingPeriod, ubdPeriod, maxClockDrift, height, commitmenttypes.GetSDKSpecs()),
->>>>>>> 662aa7fa
+			clientState: ibctmtypes.NewClientState(chainID, light.DefaultTrustLevel, trustingPeriod, ubdPeriod, maxClockDrift, height, commitmenttypes.GetSDKSpecs()),
 			channel:     ch,
 			consensusState: ibctmtypes.ConsensusState{
 				Root:         commitmenttypes.NewMerkleRoot(suite.header.AppHash),
@@ -420,11 +351,7 @@
 		// },
 		{
 			name:        "ApplyPrefix failed",
-<<<<<<< HEAD
-			clientState: ibctmtypes.NewClientState(light.DefaultTrustLevel, trustingPeriod, ubdPeriod, maxClockDrift, suite.header, commitmenttypes.GetSDKSpecs()),
-=======
-			clientState: ibctmtypes.NewClientState(chainID, lite.DefaultTrustLevel, trustingPeriod, ubdPeriod, maxClockDrift, height, commitmenttypes.GetSDKSpecs()),
->>>>>>> 662aa7fa
+			clientState: ibctmtypes.NewClientState(chainID, light.DefaultTrustLevel, trustingPeriod, ubdPeriod, maxClockDrift, height, commitmenttypes.GetSDKSpecs()),
 			commitment:  []byte{},
 			consensusState: ibctmtypes.ConsensusState{
 				Root: commitmenttypes.NewMerkleRoot(suite.header.AppHash),
@@ -434,11 +361,7 @@
 		},
 		{
 			name:        "latest client height < height",
-<<<<<<< HEAD
-			clientState: ibctmtypes.NewClientState(light.DefaultTrustLevel, trustingPeriod, ubdPeriod, maxClockDrift, suite.header, commitmenttypes.GetSDKSpecs()),
-=======
-			clientState: ibctmtypes.NewClientState(chainID, lite.DefaultTrustLevel, trustingPeriod, ubdPeriod, maxClockDrift, height, commitmenttypes.GetSDKSpecs()),
->>>>>>> 662aa7fa
+			clientState: ibctmtypes.NewClientState(chainID, light.DefaultTrustLevel, trustingPeriod, ubdPeriod, maxClockDrift, height, commitmenttypes.GetSDKSpecs()),
 			commitment:  []byte{},
 			consensusState: ibctmtypes.ConsensusState{
 				Root: commitmenttypes.NewMerkleRoot(suite.header.AppHash),
@@ -458,11 +381,7 @@
 		},
 		{
 			name:        "proof verification failed",
-<<<<<<< HEAD
-			clientState: ibctmtypes.NewClientState(light.DefaultTrustLevel, trustingPeriod, ubdPeriod, maxClockDrift, suite.header, commitmenttypes.GetSDKSpecs()),
-=======
-			clientState: ibctmtypes.NewClientState(chainID, lite.DefaultTrustLevel, trustingPeriod, ubdPeriod, maxClockDrift, height, commitmenttypes.GetSDKSpecs()),
->>>>>>> 662aa7fa
+			clientState: ibctmtypes.NewClientState(chainID, light.DefaultTrustLevel, trustingPeriod, ubdPeriod, maxClockDrift, height, commitmenttypes.GetSDKSpecs()),
 			commitment:  []byte{},
 			consensusState: ibctmtypes.ConsensusState{
 				Root:         commitmenttypes.NewMerkleRoot(suite.header.AppHash),
@@ -502,7 +421,7 @@
 		// FIXME: uncomment
 		// {
 		// 	name:         "successful verification",
-		// 	clientState:  ibctmtypes.NewClientState(chainID, lite.DefaultTrustLevel, trustingPeriod, ubdPeriod, maxClockDrift, height, commitmenttypes.GetSDKSpecs()),
+		// 	clientState:  ibctmtypes.NewClientState(chainID, light.DefaultTrustLevel, trustingPeriod, ubdPeriod, maxClockDrift, height, commitmenttypes.GetSDKSpecs()),
 		// 	connection:   conn,
 		// 	consensusState: ibctmtypes.ConsensusState{
 		// 		Root: commitmenttypes.NewMerkleRoot(suite.header.AppHash),
@@ -512,11 +431,7 @@
 		// },
 		{
 			name:        "ApplyPrefix failed",
-<<<<<<< HEAD
-			clientState: ibctmtypes.NewClientState(light.DefaultTrustLevel, trustingPeriod, ubdPeriod, maxClockDrift, suite.header, commitmenttypes.GetSDKSpecs()),
-=======
-			clientState: ibctmtypes.NewClientState(chainID, lite.DefaultTrustLevel, trustingPeriod, ubdPeriod, maxClockDrift, height, commitmenttypes.GetSDKSpecs()),
->>>>>>> 662aa7fa
+			clientState: ibctmtypes.NewClientState(chainID, light.DefaultTrustLevel, trustingPeriod, ubdPeriod, maxClockDrift, height, commitmenttypes.GetSDKSpecs()),
 			ack:         []byte{},
 			consensusState: ibctmtypes.ConsensusState{
 				Root: commitmenttypes.NewMerkleRoot(suite.header.AppHash),
@@ -526,11 +441,7 @@
 		},
 		{
 			name:        "latest client height < height",
-<<<<<<< HEAD
-			clientState: ibctmtypes.NewClientState(light.DefaultTrustLevel, trustingPeriod, ubdPeriod, maxClockDrift, suite.header, commitmenttypes.GetSDKSpecs()),
-=======
-			clientState: ibctmtypes.NewClientState(chainID, lite.DefaultTrustLevel, trustingPeriod, ubdPeriod, maxClockDrift, height, commitmenttypes.GetSDKSpecs()),
->>>>>>> 662aa7fa
+			clientState: ibctmtypes.NewClientState(chainID, light.DefaultTrustLevel, trustingPeriod, ubdPeriod, maxClockDrift, height, commitmenttypes.GetSDKSpecs()),
 			ack:         []byte{},
 			consensusState: ibctmtypes.ConsensusState{
 				Root: commitmenttypes.NewMerkleRoot(suite.header.AppHash),
@@ -550,11 +461,7 @@
 		},
 		{
 			name:        "proof verification failed",
-<<<<<<< HEAD
-			clientState: ibctmtypes.NewClientState(light.DefaultTrustLevel, trustingPeriod, ubdPeriod, maxClockDrift, suite.header, commitmenttypes.GetSDKSpecs()),
-=======
-			clientState: ibctmtypes.NewClientState(chainID, lite.DefaultTrustLevel, trustingPeriod, ubdPeriod, maxClockDrift, height, commitmenttypes.GetSDKSpecs()),
->>>>>>> 662aa7fa
+			clientState: ibctmtypes.NewClientState(chainID, light.DefaultTrustLevel, trustingPeriod, ubdPeriod, maxClockDrift, height, commitmenttypes.GetSDKSpecs()),
 			ack:         []byte{},
 			consensusState: ibctmtypes.ConsensusState{
 				Root:         commitmenttypes.NewMerkleRoot(suite.header.AppHash),
@@ -603,11 +510,7 @@
 		// },
 		{
 			name:        "ApplyPrefix failed",
-<<<<<<< HEAD
-			clientState: ibctmtypes.NewClientState(light.DefaultTrustLevel, trustingPeriod, ubdPeriod, maxClockDrift, suite.header, commitmenttypes.GetSDKSpecs()),
-=======
-			clientState: ibctmtypes.NewClientState(chainID, lite.DefaultTrustLevel, trustingPeriod, ubdPeriod, maxClockDrift, height, commitmenttypes.GetSDKSpecs()),
->>>>>>> 662aa7fa
+			clientState: ibctmtypes.NewClientState(chainID, light.DefaultTrustLevel, trustingPeriod, ubdPeriod, maxClockDrift, height, commitmenttypes.GetSDKSpecs()),
 			consensusState: ibctmtypes.ConsensusState{
 				Root: commitmenttypes.NewMerkleRoot(suite.header.AppHash),
 			},
@@ -616,11 +519,7 @@
 		},
 		{
 			name:        "latest client height < height",
-<<<<<<< HEAD
-			clientState: ibctmtypes.NewClientState(light.DefaultTrustLevel, trustingPeriod, ubdPeriod, maxClockDrift, suite.header, commitmenttypes.GetSDKSpecs()),
-=======
-			clientState: ibctmtypes.NewClientState(chainID, lite.DefaultTrustLevel, trustingPeriod, ubdPeriod, maxClockDrift, height, commitmenttypes.GetSDKSpecs()),
->>>>>>> 662aa7fa
+			clientState: ibctmtypes.NewClientState(chainID, light.DefaultTrustLevel, trustingPeriod, ubdPeriod, maxClockDrift, height, commitmenttypes.GetSDKSpecs()),
 			consensusState: ibctmtypes.ConsensusState{
 				Root: commitmenttypes.NewMerkleRoot(suite.header.AppHash),
 			},
@@ -638,11 +537,7 @@
 		},
 		{
 			name:        "proof verification failed",
-<<<<<<< HEAD
-			clientState: ibctmtypes.NewClientState(light.DefaultTrustLevel, trustingPeriod, ubdPeriod, maxClockDrift, suite.header, commitmenttypes.GetSDKSpecs()),
-=======
-			clientState: ibctmtypes.NewClientState(chainID, lite.DefaultTrustLevel, trustingPeriod, ubdPeriod, maxClockDrift, height, commitmenttypes.GetSDKSpecs()),
->>>>>>> 662aa7fa
+			clientState: ibctmtypes.NewClientState(chainID, light.DefaultTrustLevel, trustingPeriod, ubdPeriod, maxClockDrift, height, commitmenttypes.GetSDKSpecs()),
 			consensusState: ibctmtypes.ConsensusState{
 				Root:         commitmenttypes.NewMerkleRoot(suite.header.AppHash),
 				ValidatorSet: suite.valSet,
@@ -690,11 +585,7 @@
 		// },
 		{
 			name:        "ApplyPrefix failed",
-<<<<<<< HEAD
-			clientState: ibctmtypes.NewClientState(light.DefaultTrustLevel, trustingPeriod, ubdPeriod, maxClockDrift, suite.header, commitmenttypes.GetSDKSpecs()),
-=======
-			clientState: ibctmtypes.NewClientState(chainID, lite.DefaultTrustLevel, trustingPeriod, ubdPeriod, maxClockDrift, height, commitmenttypes.GetSDKSpecs()),
->>>>>>> 662aa7fa
+			clientState: ibctmtypes.NewClientState(chainID, light.DefaultTrustLevel, trustingPeriod, ubdPeriod, maxClockDrift, height, commitmenttypes.GetSDKSpecs()),
 			consensusState: ibctmtypes.ConsensusState{
 				Root: commitmenttypes.NewMerkleRoot(suite.header.AppHash),
 			},
@@ -703,11 +594,7 @@
 		},
 		{
 			name:        "latest client height < height",
-<<<<<<< HEAD
-			clientState: ibctmtypes.NewClientState(light.DefaultTrustLevel, trustingPeriod, ubdPeriod, maxClockDrift, suite.header, commitmenttypes.GetSDKSpecs()),
-=======
-			clientState: ibctmtypes.NewClientState(chainID, lite.DefaultTrustLevel, trustingPeriod, ubdPeriod, maxClockDrift, height, commitmenttypes.GetSDKSpecs()),
->>>>>>> 662aa7fa
+			clientState: ibctmtypes.NewClientState(chainID, light.DefaultTrustLevel, trustingPeriod, ubdPeriod, maxClockDrift, height, commitmenttypes.GetSDKSpecs()),
 			consensusState: ibctmtypes.ConsensusState{
 				Root: commitmenttypes.NewMerkleRoot(suite.header.AppHash),
 			},
@@ -725,11 +612,7 @@
 		},
 		{
 			name:        "proof verification failed",
-<<<<<<< HEAD
-			clientState: ibctmtypes.NewClientState(light.DefaultTrustLevel, trustingPeriod, ubdPeriod, maxClockDrift, suite.header, commitmenttypes.GetSDKSpecs()),
-=======
-			clientState: ibctmtypes.NewClientState(chainID, lite.DefaultTrustLevel, trustingPeriod, ubdPeriod, maxClockDrift, height, commitmenttypes.GetSDKSpecs()),
->>>>>>> 662aa7fa
+			clientState: ibctmtypes.NewClientState(chainID, light.DefaultTrustLevel, trustingPeriod, ubdPeriod, maxClockDrift, height, commitmenttypes.GetSDKSpecs()),
 			consensusState: ibctmtypes.ConsensusState{
 				Root:         commitmenttypes.NewMerkleRoot(suite.header.AppHash),
 				ValidatorSet: suite.valSet,
