--- conflicted
+++ resolved
@@ -1,13 +1,9 @@
 package types_test
 
 import (
-<<<<<<< HEAD
-=======
 	ics23 "github.com/confio/ics23/go"
 	tmmath "github.com/tendermint/tendermint/libs/math"
-	lite "github.com/tendermint/tendermint/lite2"
-
->>>>>>> 257354db
+
 	connection "github.com/cosmos/cosmos-sdk/x/ibc/03-connection"
 	channel "github.com/cosmos/cosmos-sdk/x/ibc/04-channel"
 	"github.com/cosmos/cosmos-sdk/x/ibc/07-tendermint/types"
@@ -31,80 +27,52 @@
 	}{
 		{
 			name:        "valid client",
-<<<<<<< HEAD
-			clientState: ibctmtypes.NewClientState(testClientID, ibctmtypes.DefaultTrustLevel, trustingPeriod, ubdPeriod, maxClockDrift, suite.header),
-=======
-			clientState: ibctmtypes.NewClientState(testClientID, lite.DefaultTrustLevel, trustingPeriod, ubdPeriod, maxClockDrift, suite.header, commitmenttypes.GetSDKSpecs()),
->>>>>>> 257354db
+			clientState: ibctmtypes.NewClientState(testClientID, ibctmtypes.DefaultTrustLevel, trustingPeriod, ubdPeriod, maxClockDrift, suite.header, commitmenttypes.GetSDKSpecs()),
 			expPass:     true,
 		},
 		{
 			name:        "invalid client id",
-<<<<<<< HEAD
-			clientState: ibctmtypes.NewClientState("(testClientID)", ibctmtypes.DefaultTrustLevel, trustingPeriod, ubdPeriod, maxClockDrift, suite.header),
-=======
-			clientState: ibctmtypes.NewClientState("(testClientID)", lite.DefaultTrustLevel, trustingPeriod, ubdPeriod, maxClockDrift, suite.header, commitmenttypes.GetSDKSpecs()),
->>>>>>> 257354db
+			clientState: ibctmtypes.NewClientState("(testClientID)", ibctmtypes.DefaultTrustLevel, trustingPeriod, ubdPeriod, maxClockDrift, suite.header, commitmenttypes.GetSDKSpecs()),
 			expPass:     false,
 		},
 		{
 			name:        "invalid trust level",
-<<<<<<< HEAD
-			clientState: ibctmtypes.NewClientState(testClientID, types.Fraction{Numerator: 0, Denominator: 1}, trustingPeriod, ubdPeriod, maxClockDrift, suite.header),
-=======
 			clientState: ibctmtypes.NewClientState(testClientID, tmmath.Fraction{Numerator: 0, Denominator: 1}, trustingPeriod, ubdPeriod, maxClockDrift, suite.header, commitmenttypes.GetSDKSpecs()),
->>>>>>> 257354db
 			expPass:     false,
 		},
 		{
 			name:        "invalid trusting period",
-<<<<<<< HEAD
-			clientState: ibctmtypes.NewClientState(testClientID, ibctmtypes.DefaultTrustLevel, 0, ubdPeriod, maxClockDrift, suite.header),
-=======
-			clientState: ibctmtypes.NewClientState(testClientID, lite.DefaultTrustLevel, 0, ubdPeriod, maxClockDrift, suite.header, commitmenttypes.GetSDKSpecs()),
->>>>>>> 257354db
+			clientState: ibctmtypes.NewClientState(testClientID, ibctmtypes.DefaultTrustLevel, 0, ubdPeriod, maxClockDrift, suite.header, commitmenttypes.GetSDKSpecs()),
 			expPass:     false,
 		},
 		{
 			name:        "invalid unbonding period",
-<<<<<<< HEAD
-			clientState: ibctmtypes.NewClientState(testClientID, ibctmtypes.DefaultTrustLevel, trustingPeriod, 0, maxClockDrift, suite.header),
-=======
-			clientState: ibctmtypes.NewClientState(testClientID, lite.DefaultTrustLevel, trustingPeriod, 0, maxClockDrift, suite.header, commitmenttypes.GetSDKSpecs()),
->>>>>>> 257354db
+			clientState: ibctmtypes.NewClientState(testClientID, ibctmtypes.DefaultTrustLevel, trustingPeriod, 0, maxClockDrift, suite.header, commitmenttypes.GetSDKSpecs()),
 			expPass:     false,
 		},
 		{
 			name:        "invalid max clock drift",
-<<<<<<< HEAD
-			clientState: ibctmtypes.NewClientState(testClientID, ibctmtypes.DefaultTrustLevel, trustingPeriod, ubdPeriod, 0, suite.header),
-=======
-			clientState: ibctmtypes.NewClientState(testClientID, lite.DefaultTrustLevel, trustingPeriod, ubdPeriod, 0, suite.header, commitmenttypes.GetSDKSpecs()),
->>>>>>> 257354db
+			clientState: ibctmtypes.NewClientState(testClientID, ibctmtypes.DefaultTrustLevel, trustingPeriod, ubdPeriod, 0, suite.header, commitmenttypes.GetSDKSpecs()),
 			expPass:     false,
 		},
 		{
 			name:        "invalid header",
-<<<<<<< HEAD
-			clientState: ibctmtypes.NewClientState(testClientID, ibctmtypes.DefaultTrustLevel, trustingPeriod, ubdPeriod, maxClockDrift, ibctmtypes.Header{}),
-=======
-			clientState: ibctmtypes.NewClientState(testClientID, lite.DefaultTrustLevel, trustingPeriod, ubdPeriod, maxClockDrift, ibctmtypes.Header{}, commitmenttypes.GetSDKSpecs()),
+			clientState: ibctmtypes.NewClientState(testClientID, ibctmtypes.DefaultTrustLevel, trustingPeriod, ubdPeriod, maxClockDrift, ibctmtypes.Header{}, commitmenttypes.GetSDKSpecs()),
 			expPass:     false,
 		},
 		{
 			name:        "trusting period not less than unbonding period",
-			clientState: ibctmtypes.NewClientState(testClientID, lite.DefaultTrustLevel, ubdPeriod, ubdPeriod, maxClockDrift, suite.header, commitmenttypes.GetSDKSpecs()),
+			clientState: ibctmtypes.NewClientState(testClientID, ibctmtypes.DefaultTrustLevel, ubdPeriod, ubdPeriod, maxClockDrift, suite.header, commitmenttypes.GetSDKSpecs()),
 			expPass:     false,
 		},
 		{
 			name:        "proof specs is nil",
-			clientState: ibctmtypes.NewClientState(testClientID, lite.DefaultTrustLevel, ubdPeriod, ubdPeriod, maxClockDrift, suite.header, nil),
+			clientState: ibctmtypes.NewClientState(testClientID, ibctmtypes.DefaultTrustLevel, ubdPeriod, ubdPeriod, maxClockDrift, suite.header, nil),
 			expPass:     false,
 		},
 		{
 			name:        "proof specs contains nil",
-			clientState: ibctmtypes.NewClientState(testClientID, lite.DefaultTrustLevel, ubdPeriod, ubdPeriod, maxClockDrift, suite.header, []*ics23.ProofSpec{ics23.TendermintSpec, nil}),
->>>>>>> 257354db
+			clientState: ibctmtypes.NewClientState(testClientID, ibctmtypes.DefaultTrustLevel, ubdPeriod, ubdPeriod, maxClockDrift, suite.header, []*ics23.ProofSpec{ics23.TendermintSpec, nil}),
 			expPass:     false,
 		},
 	}
@@ -140,11 +108,7 @@
 		// },
 		{
 			name:        "ApplyPrefix failed",
-<<<<<<< HEAD
-			clientState: ibctmtypes.NewClientState(chainID, ibctmtypes.DefaultTrustLevel, trustingPeriod, ubdPeriod, maxClockDrift, suite.header),
-=======
-			clientState: ibctmtypes.NewClientState(chainID, lite.DefaultTrustLevel, trustingPeriod, ubdPeriod, maxClockDrift, suite.header, commitmenttypes.GetSDKSpecs()),
->>>>>>> 257354db
+			clientState: ibctmtypes.NewClientState(chainID, ibctmtypes.DefaultTrustLevel, trustingPeriod, ubdPeriod, maxClockDrift, suite.header, commitmenttypes.GetSDKSpecs()),
 			consensusState: ibctmtypes.ConsensusState{
 				Root: commitmenttypes.NewMerkleRoot(suite.header.SignedHeader.Header.AppHash),
 			},
@@ -153,11 +117,7 @@
 		},
 		{
 			name:        "latest client height < height",
-<<<<<<< HEAD
-			clientState: ibctmtypes.NewClientState(chainID, ibctmtypes.DefaultTrustLevel, trustingPeriod, ubdPeriod, maxClockDrift, suite.header),
-=======
-			clientState: ibctmtypes.NewClientState(chainID, lite.DefaultTrustLevel, trustingPeriod, ubdPeriod, maxClockDrift, suite.header, commitmenttypes.GetSDKSpecs()),
->>>>>>> 257354db
+			clientState: ibctmtypes.NewClientState(chainID, ibctmtypes.DefaultTrustLevel, trustingPeriod, ubdPeriod, maxClockDrift, suite.header, commitmenttypes.GetSDKSpecs()),
 			consensusState: ibctmtypes.ConsensusState{
 				Root: commitmenttypes.NewMerkleRoot(suite.header.SignedHeader.Header.AppHash),
 			},
@@ -175,11 +135,7 @@
 		},
 		{
 			name:        "proof verification failed",
-<<<<<<< HEAD
-			clientState: ibctmtypes.NewClientState(chainID, ibctmtypes.DefaultTrustLevel, trustingPeriod, ubdPeriod, maxClockDrift, suite.header),
-=======
-			clientState: ibctmtypes.NewClientState(chainID, lite.DefaultTrustLevel, trustingPeriod, ubdPeriod, maxClockDrift, suite.header, commitmenttypes.GetSDKSpecs()),
->>>>>>> 257354db
+			clientState: ibctmtypes.NewClientState(chainID, ibctmtypes.DefaultTrustLevel, trustingPeriod, ubdPeriod, maxClockDrift, suite.header, commitmenttypes.GetSDKSpecs()),
 			consensusState: ibctmtypes.ConsensusState{
 				Root:         commitmenttypes.NewMerkleRoot(suite.header.SignedHeader.Header.AppHash),
 				ValidatorSet: suite.valSet,
@@ -194,11 +150,7 @@
 		tc := tc
 
 		err := tc.clientState.VerifyClientConsensusState(
-<<<<<<< HEAD
-			nil, suite.cdc, tc.consensusState.Root, height, "chainA", tc.consensusState.GetHeight(), tc.prefix, tc.proof, tc.consensusState,
-=======
-			nil, suite.cdc, suite.aminoCdc, tc.consensusState.Root, height, "chainA", tc.consensusState.GetHeight(), tc.prefix, tc.proof, tc.consensusState,
->>>>>>> 257354db
+			nil, suite.cdc, ntc.consensusState.Root, height, "chainA", tc.consensusState.GetHeight(), tc.prefix, tc.proof, tc.consensusState,
 		)
 
 		if tc.expPass {
@@ -235,11 +187,7 @@
 		// },
 		{
 			name:        "ApplyPrefix failed",
-<<<<<<< HEAD
-			clientState: ibctmtypes.NewClientState(chainID, ibctmtypes.DefaultTrustLevel, trustingPeriod, ubdPeriod, maxClockDrift, suite.header),
-=======
-			clientState: ibctmtypes.NewClientState(chainID, lite.DefaultTrustLevel, trustingPeriod, ubdPeriod, maxClockDrift, suite.header, commitmenttypes.GetSDKSpecs()),
->>>>>>> 257354db
+			clientState: ibctmtypes.NewClientState(chainID, ibctmtypes.DefaultTrustLevel, trustingPeriod, ubdPeriod, maxClockDrift, suite.header, commitmenttypes.GetSDKSpecs()),
 			connection:  conn,
 			consensusState: ibctmtypes.ConsensusState{
 				Root: commitmenttypes.NewMerkleRoot(suite.header.SignedHeader.Header.AppHash),
@@ -249,11 +197,7 @@
 		},
 		{
 			name:        "latest client height < height",
-<<<<<<< HEAD
-			clientState: ibctmtypes.NewClientState(chainID, ibctmtypes.DefaultTrustLevel, trustingPeriod, ubdPeriod, maxClockDrift, suite.header),
-=======
-			clientState: ibctmtypes.NewClientState(chainID, lite.DefaultTrustLevel, trustingPeriod, ubdPeriod, maxClockDrift, suite.header, commitmenttypes.GetSDKSpecs()),
->>>>>>> 257354db
+			clientState: ibctmtypes.NewClientState(chainID, ibctmtypes.DefaultTrustLevel, trustingPeriod, ubdPeriod, maxClockDrift, suite.header, commitmenttypes.GetSDKSpecs()),
 			connection:  conn,
 			consensusState: ibctmtypes.ConsensusState{
 				Root: commitmenttypes.NewMerkleRoot(suite.header.SignedHeader.Header.AppHash),
@@ -273,11 +217,7 @@
 		},
 		{
 			name:        "proof verification failed",
-<<<<<<< HEAD
-			clientState: ibctmtypes.NewClientState(chainID, ibctmtypes.DefaultTrustLevel, trustingPeriod, ubdPeriod, maxClockDrift, suite.header),
-=======
-			clientState: ibctmtypes.NewClientState(chainID, lite.DefaultTrustLevel, trustingPeriod, ubdPeriod, maxClockDrift, suite.header, commitmenttypes.GetSDKSpecs()),
->>>>>>> 257354db
+			clientState: ibctmtypes.NewClientState(chainID, ibctmtypes.DefaultTrustLevel, trustingPeriod, ubdPeriod, maxClockDrift, suite.header, commitmenttypes.GetSDKSpecs()),
 			connection:  conn,
 			consensusState: ibctmtypes.ConsensusState{
 				Root:         commitmenttypes.NewMerkleRoot(suite.header.SignedHeader.Header.AppHash),
@@ -330,11 +270,7 @@
 		// },
 		{
 			name:        "ApplyPrefix failed",
-<<<<<<< HEAD
-			clientState: ibctmtypes.NewClientState(chainID, ibctmtypes.DefaultTrustLevel, trustingPeriod, ubdPeriod, maxClockDrift, suite.header),
-=======
-			clientState: ibctmtypes.NewClientState(chainID, lite.DefaultTrustLevel, trustingPeriod, ubdPeriod, maxClockDrift, suite.header, commitmenttypes.GetSDKSpecs()),
->>>>>>> 257354db
+			clientState: ibctmtypes.NewClientState(chainID, ibctmtypes.DefaultTrustLevel, trustingPeriod, ubdPeriod, maxClockDrift, suite.header, commitmenttypes.GetSDKSpecs()),
 			channel:     ch,
 			consensusState: ibctmtypes.ConsensusState{
 				Root: commitmenttypes.NewMerkleRoot(suite.header.SignedHeader.Header.AppHash),
@@ -344,11 +280,7 @@
 		},
 		{
 			name:        "latest client height < height",
-<<<<<<< HEAD
-			clientState: ibctmtypes.NewClientState(chainID, ibctmtypes.DefaultTrustLevel, trustingPeriod, ubdPeriod, maxClockDrift, suite.header),
-=======
-			clientState: ibctmtypes.NewClientState(chainID, lite.DefaultTrustLevel, trustingPeriod, ubdPeriod, maxClockDrift, suite.header, commitmenttypes.GetSDKSpecs()),
->>>>>>> 257354db
+			clientState: ibctmtypes.NewClientState(chainID, ibctmtypes.DefaultTrustLevel, trustingPeriod, ubdPeriod, maxClockDrift, suite.header, commitmenttypes.GetSDKSpecs()),
 			channel:     ch,
 			consensusState: ibctmtypes.ConsensusState{
 				Root: commitmenttypes.NewMerkleRoot(suite.header.SignedHeader.Header.AppHash),
@@ -368,11 +300,7 @@
 		},
 		{
 			name:        "proof verification failed",
-<<<<<<< HEAD
-			clientState: ibctmtypes.NewClientState(chainID, ibctmtypes.DefaultTrustLevel, trustingPeriod, ubdPeriod, maxClockDrift, suite.header),
-=======
-			clientState: ibctmtypes.NewClientState(chainID, lite.DefaultTrustLevel, trustingPeriod, ubdPeriod, maxClockDrift, suite.header, commitmenttypes.GetSDKSpecs()),
->>>>>>> 257354db
+			clientState: ibctmtypes.NewClientState(chainID, ibctmtypes.DefaultTrustLevel, trustingPeriod, ubdPeriod, maxClockDrift, suite.header, commitmenttypes.GetSDKSpecs()),
 			channel:     ch,
 			consensusState: ibctmtypes.ConsensusState{
 				Root:         commitmenttypes.NewMerkleRoot(suite.header.SignedHeader.Header.AppHash),
@@ -422,11 +350,7 @@
 		// },
 		{
 			name:        "ApplyPrefix failed",
-<<<<<<< HEAD
-			clientState: ibctmtypes.NewClientState(chainID, ibctmtypes.DefaultTrustLevel, trustingPeriod, ubdPeriod, maxClockDrift, suite.header),
-=======
-			clientState: ibctmtypes.NewClientState(chainID, lite.DefaultTrustLevel, trustingPeriod, ubdPeriod, maxClockDrift, suite.header, commitmenttypes.GetSDKSpecs()),
->>>>>>> 257354db
+			clientState: ibctmtypes.NewClientState(chainID, ibctmtypes.DefaultTrustLevel, trustingPeriod, ubdPeriod, maxClockDrift, suite.header, commitmenttypes.GetSDKSpecs()),
 			commitment:  []byte{},
 			consensusState: ibctmtypes.ConsensusState{
 				Root: commitmenttypes.NewMerkleRoot(suite.header.SignedHeader.Header.AppHash),
@@ -436,11 +360,7 @@
 		},
 		{
 			name:        "latest client height < height",
-<<<<<<< HEAD
-			clientState: ibctmtypes.NewClientState(chainID, ibctmtypes.DefaultTrustLevel, trustingPeriod, ubdPeriod, maxClockDrift, suite.header),
-=======
-			clientState: ibctmtypes.NewClientState(chainID, lite.DefaultTrustLevel, trustingPeriod, ubdPeriod, maxClockDrift, suite.header, commitmenttypes.GetSDKSpecs()),
->>>>>>> 257354db
+			clientState: ibctmtypes.NewClientState(chainID, ibctmtypes.DefaultTrustLevel, trustingPeriod, ubdPeriod, maxClockDrift, suite.header, commitmenttypes.GetSDKSpecs()),
 			commitment:  []byte{},
 			consensusState: ibctmtypes.ConsensusState{
 				Root: commitmenttypes.NewMerkleRoot(suite.header.SignedHeader.Header.AppHash),
@@ -460,11 +380,7 @@
 		},
 		{
 			name:        "proof verification failed",
-<<<<<<< HEAD
-			clientState: ibctmtypes.NewClientState(chainID, ibctmtypes.DefaultTrustLevel, trustingPeriod, ubdPeriod, maxClockDrift, suite.header),
-=======
-			clientState: ibctmtypes.NewClientState(chainID, lite.DefaultTrustLevel, trustingPeriod, ubdPeriod, maxClockDrift, suite.header, commitmenttypes.GetSDKSpecs()),
->>>>>>> 257354db
+			clientState: ibctmtypes.NewClientState(chainID, ibctmtypes.DefaultTrustLevel, trustingPeriod, ubdPeriod, maxClockDrift, suite.header, commitmenttypes.GetSDKSpecs()),
 			commitment:  []byte{},
 			consensusState: ibctmtypes.ConsensusState{
 				Root:         commitmenttypes.NewMerkleRoot(suite.header.SignedHeader.Header.AppHash),
@@ -514,11 +430,7 @@
 		// },
 		{
 			name:        "ApplyPrefix failed",
-<<<<<<< HEAD
-			clientState: ibctmtypes.NewClientState(chainID, ibctmtypes.DefaultTrustLevel, trustingPeriod, ubdPeriod, maxClockDrift, suite.header),
-=======
-			clientState: ibctmtypes.NewClientState(chainID, lite.DefaultTrustLevel, trustingPeriod, ubdPeriod, maxClockDrift, suite.header, commitmenttypes.GetSDKSpecs()),
->>>>>>> 257354db
+			clientState: ibctmtypes.NewClientState(chainID, ibctmtypes.DefaultTrustLevel, trustingPeriod, ubdPeriod, maxClockDrift, suite.header, commitmenttypes.GetSDKSpecs()),
 			ack:         []byte{},
 			consensusState: ibctmtypes.ConsensusState{
 				Root: commitmenttypes.NewMerkleRoot(suite.header.SignedHeader.Header.AppHash),
@@ -528,11 +440,7 @@
 		},
 		{
 			name:        "latest client height < height",
-<<<<<<< HEAD
-			clientState: ibctmtypes.NewClientState(chainID, ibctmtypes.DefaultTrustLevel, trustingPeriod, ubdPeriod, maxClockDrift, suite.header),
-=======
-			clientState: ibctmtypes.NewClientState(chainID, lite.DefaultTrustLevel, trustingPeriod, ubdPeriod, maxClockDrift, suite.header, commitmenttypes.GetSDKSpecs()),
->>>>>>> 257354db
+			clientState: ibctmtypes.NewClientState(chainID, ibctmtypes.DefaultTrustLevel, trustingPeriod, ubdPeriod, maxClockDrift, suite.header, commitmenttypes.GetSDKSpecs()),
 			ack:         []byte{},
 			consensusState: ibctmtypes.ConsensusState{
 				Root: commitmenttypes.NewMerkleRoot(suite.header.SignedHeader.Header.AppHash),
@@ -552,11 +460,7 @@
 		},
 		{
 			name:        "proof verification failed",
-<<<<<<< HEAD
-			clientState: ibctmtypes.NewClientState(chainID, ibctmtypes.DefaultTrustLevel, trustingPeriod, ubdPeriod, maxClockDrift, suite.header),
-=======
-			clientState: ibctmtypes.NewClientState(chainID, lite.DefaultTrustLevel, trustingPeriod, ubdPeriod, maxClockDrift, suite.header, commitmenttypes.GetSDKSpecs()),
->>>>>>> 257354db
+			clientState: ibctmtypes.NewClientState(chainID, ibctmtypes.DefaultTrustLevel, trustingPeriod, ubdPeriod, maxClockDrift, suite.header, commitmenttypes.GetSDKSpecs()),
 			ack:         []byte{},
 			consensusState: ibctmtypes.ConsensusState{
 				Root:         commitmenttypes.NewMerkleRoot(suite.header.SignedHeader.Header.AppHash),
@@ -605,11 +509,7 @@
 		// },
 		{
 			name:        "ApplyPrefix failed",
-<<<<<<< HEAD
-			clientState: ibctmtypes.NewClientState(chainID, ibctmtypes.DefaultTrustLevel, trustingPeriod, ubdPeriod, maxClockDrift, suite.header),
-=======
-			clientState: ibctmtypes.NewClientState(chainID, lite.DefaultTrustLevel, trustingPeriod, ubdPeriod, maxClockDrift, suite.header, commitmenttypes.GetSDKSpecs()),
->>>>>>> 257354db
+			clientState: ibctmtypes.NewClientState(chainID, ibctmtypes.DefaultTrustLevel, trustingPeriod, ubdPeriod, maxClockDrift, suite.header, commitmenttypes.GetSDKSpecs()),
 			consensusState: ibctmtypes.ConsensusState{
 				Root: commitmenttypes.NewMerkleRoot(suite.header.SignedHeader.Header.AppHash),
 			},
@@ -618,11 +518,7 @@
 		},
 		{
 			name:        "latest client height < height",
-<<<<<<< HEAD
-			clientState: ibctmtypes.NewClientState(chainID, ibctmtypes.DefaultTrustLevel, trustingPeriod, ubdPeriod, maxClockDrift, suite.header),
-=======
-			clientState: ibctmtypes.NewClientState(chainID, lite.DefaultTrustLevel, trustingPeriod, ubdPeriod, maxClockDrift, suite.header, commitmenttypes.GetSDKSpecs()),
->>>>>>> 257354db
+			clientState: ibctmtypes.NewClientState(chainID, ibctmtypes.DefaultTrustLevel, trustingPeriod, ubdPeriod, maxClockDrift, suite.header, commitmenttypes.GetSDKSpecs()),
 			consensusState: ibctmtypes.ConsensusState{
 				Root: commitmenttypes.NewMerkleRoot(suite.header.SignedHeader.Header.AppHash),
 			},
@@ -640,11 +536,7 @@
 		},
 		{
 			name:        "proof verification failed",
-<<<<<<< HEAD
-			clientState: ibctmtypes.NewClientState(chainID, ibctmtypes.DefaultTrustLevel, trustingPeriod, ubdPeriod, maxClockDrift, suite.header),
-=======
-			clientState: ibctmtypes.NewClientState(chainID, lite.DefaultTrustLevel, trustingPeriod, ubdPeriod, maxClockDrift, suite.header, commitmenttypes.GetSDKSpecs()),
->>>>>>> 257354db
+			clientState: ibctmtypes.NewClientState(chainID, ibctmtypes.DefaultTrustLevel, trustingPeriod, ubdPeriod, maxClockDrift, suite.header, commitmenttypes.GetSDKSpecs()),
 			consensusState: ibctmtypes.ConsensusState{
 				Root:         commitmenttypes.NewMerkleRoot(suite.header.SignedHeader.Header.AppHash),
 				ValidatorSet: suite.valSet,
@@ -692,11 +584,7 @@
 		// },
 		{
 			name:        "ApplyPrefix failed",
-<<<<<<< HEAD
-			clientState: ibctmtypes.NewClientState(chainID, ibctmtypes.DefaultTrustLevel, trustingPeriod, ubdPeriod, maxClockDrift, suite.header),
-=======
-			clientState: ibctmtypes.NewClientState(chainID, lite.DefaultTrustLevel, trustingPeriod, ubdPeriod, maxClockDrift, suite.header, commitmenttypes.GetSDKSpecs()),
->>>>>>> 257354db
+			clientState: ibctmtypes.NewClientState(chainID, ibctmtypes.DefaultTrustLevel, trustingPeriod, ubdPeriod, maxClockDrift, suite.header, commitmenttypes.GetSDKSpecs()),
 			consensusState: ibctmtypes.ConsensusState{
 				Root: commitmenttypes.NewMerkleRoot(suite.header.SignedHeader.Header.AppHash),
 			},
@@ -705,11 +593,7 @@
 		},
 		{
 			name:        "latest client height < height",
-<<<<<<< HEAD
-			clientState: ibctmtypes.NewClientState(chainID, ibctmtypes.DefaultTrustLevel, trustingPeriod, ubdPeriod, maxClockDrift, suite.header),
-=======
-			clientState: ibctmtypes.NewClientState(chainID, lite.DefaultTrustLevel, trustingPeriod, ubdPeriod, maxClockDrift, suite.header, commitmenttypes.GetSDKSpecs()),
->>>>>>> 257354db
+			clientState: ibctmtypes.NewClientState(chainID, ibctmtypes.DefaultTrustLevel, trustingPeriod, ubdPeriod, maxClockDrift, suite.header, commitmenttypes.GetSDKSpecs()),
 			consensusState: ibctmtypes.ConsensusState{
 				Root: commitmenttypes.NewMerkleRoot(suite.header.SignedHeader.Header.AppHash),
 			},
@@ -727,11 +611,7 @@
 		},
 		{
 			name:        "proof verification failed",
-<<<<<<< HEAD
-			clientState: ibctmtypes.NewClientState(chainID, ibctmtypes.DefaultTrustLevel, trustingPeriod, ubdPeriod, maxClockDrift, suite.header),
-=======
-			clientState: ibctmtypes.NewClientState(chainID, lite.DefaultTrustLevel, trustingPeriod, ubdPeriod, maxClockDrift, suite.header, commitmenttypes.GetSDKSpecs()),
->>>>>>> 257354db
+			clientState: ibctmtypes.NewClientState(chainID, ibctmtypes.DefaultTrustLevel, trustingPeriod, ubdPeriod, maxClockDrift, suite.header, commitmenttypes.GetSDKSpecs()),
 			consensusState: ibctmtypes.ConsensusState{
 				Root:         commitmenttypes.NewMerkleRoot(suite.header.SignedHeader.Header.AppHash),
 				ValidatorSet: suite.valSet,
