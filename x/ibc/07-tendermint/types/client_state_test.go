package types_test

import (
	ics23 "github.com/confio/ics23/go"

	clientexported "github.com/cosmos/cosmos-sdk/x/ibc/02-client/exported"
	channeltypes "github.com/cosmos/cosmos-sdk/x/ibc/04-channel/types"
	"github.com/cosmos/cosmos-sdk/x/ibc/07-tendermint/types"
	commitmenttypes "github.com/cosmos/cosmos-sdk/x/ibc/23-commitment/types"
	host "github.com/cosmos/cosmos-sdk/x/ibc/24-host"
	ibctesting "github.com/cosmos/cosmos-sdk/x/ibc/testing"
)

const (
	testClientID     = "clientidone"
	testConnectionID = "connectionid"
	testPortID       = "testportid"
	testChannelID    = "testchannelid"
	testSequence     = 1
)

var (
	invalidProof = []byte("invalid proof")
)

func (suite *TendermintTestSuite) TestValidate() {
	testCases := []struct {
		name        string
		clientState *types.ClientState
		expPass     bool
	}{
		{
			name:        "valid client",
<<<<<<< HEAD
			clientState: ibctmtypes.NewClientState(chainID, types.DefaultTrustLevel, trustingPeriod, ubdPeriod, maxClockDrift, height, latestTimestamp, commitmenttypes.GetSDKSpecs(), false, false),
=======
			clientState: types.NewClientState(chainID, types.DefaultTrustLevel, trustingPeriod, ubdPeriod, maxClockDrift, height, commitmenttypes.GetSDKSpecs()),
>>>>>>> 2e1fbaed
			expPass:     true,
		},
		{
			name:        "invalid chainID",
<<<<<<< HEAD
			clientState: ibctmtypes.NewClientState("  ", types.DefaultTrustLevel, trustingPeriod, ubdPeriod, maxClockDrift, height, latestTimestamp, commitmenttypes.GetSDKSpecs(), false, false),
=======
			clientState: types.NewClientState("  ", types.DefaultTrustLevel, trustingPeriod, ubdPeriod, maxClockDrift, height, commitmenttypes.GetSDKSpecs()),
>>>>>>> 2e1fbaed
			expPass:     false,
		},
		{
			name:        "invalid trust level",
<<<<<<< HEAD
			clientState: ibctmtypes.NewClientState(chainID, types.Fraction{Numerator: 0, Denominator: 1}, trustingPeriod, ubdPeriod, maxClockDrift, height, latestTimestamp, commitmenttypes.GetSDKSpecs(), false, false),
=======
			clientState: types.NewClientState(chainID, types.Fraction{Numerator: 0, Denominator: 1}, trustingPeriod, ubdPeriod, maxClockDrift, height, commitmenttypes.GetSDKSpecs()),
>>>>>>> 2e1fbaed
			expPass:     false,
		},
		{
			name:        "invalid trusting period",
<<<<<<< HEAD
			clientState: ibctmtypes.NewClientState(chainID, types.DefaultTrustLevel, 0, ubdPeriod, maxClockDrift, height, latestTimestamp, commitmenttypes.GetSDKSpecs(), false, false),
=======
			clientState: types.NewClientState(chainID, types.DefaultTrustLevel, 0, ubdPeriod, maxClockDrift, height, commitmenttypes.GetSDKSpecs()),
>>>>>>> 2e1fbaed
			expPass:     false,
		},
		{
			name:        "invalid unbonding period",
<<<<<<< HEAD
			clientState: ibctmtypes.NewClientState(chainID, types.DefaultTrustLevel, trustingPeriod, 0, maxClockDrift, height, latestTimestamp, commitmenttypes.GetSDKSpecs(), false, false),
=======
			clientState: types.NewClientState(chainID, types.DefaultTrustLevel, trustingPeriod, 0, maxClockDrift, height, commitmenttypes.GetSDKSpecs()),
>>>>>>> 2e1fbaed
			expPass:     false,
		},
		{
			name:        "invalid max clock drift",
<<<<<<< HEAD
			clientState: ibctmtypes.NewClientState(chainID, types.DefaultTrustLevel, trustingPeriod, ubdPeriod, 0, height, latestTimestamp, commitmenttypes.GetSDKSpecs(), false, false),
=======
			clientState: types.NewClientState(chainID, types.DefaultTrustLevel, trustingPeriod, ubdPeriod, 0, height, commitmenttypes.GetSDKSpecs()),
>>>>>>> 2e1fbaed
			expPass:     false,
		},
		{
			name:        "invalid height",
<<<<<<< HEAD
			clientState: ibctmtypes.NewClientState(chainID, types.DefaultTrustLevel, trustingPeriod, ubdPeriod, maxClockDrift, 0, latestTimestamp, commitmenttypes.GetSDKSpecs(), false, false),
=======
			clientState: types.NewClientState(chainID, types.DefaultTrustLevel, trustingPeriod, ubdPeriod, maxClockDrift, 0, commitmenttypes.GetSDKSpecs()),
>>>>>>> 2e1fbaed
			expPass:     false,
		},
		{
			name:        "trusting period not less than unbonding period",
<<<<<<< HEAD
			clientState: ibctmtypes.NewClientState(chainID, types.DefaultTrustLevel, ubdPeriod, ubdPeriod, maxClockDrift, height, latestTimestamp, commitmenttypes.GetSDKSpecs(), false, false),
=======
			clientState: types.NewClientState(chainID, types.DefaultTrustLevel, ubdPeriod, ubdPeriod, maxClockDrift, height, commitmenttypes.GetSDKSpecs()),
>>>>>>> 2e1fbaed
			expPass:     false,
		},
		{
			name:        "proof specs is nil",
<<<<<<< HEAD
			clientState: ibctmtypes.NewClientState(chainID, types.DefaultTrustLevel, ubdPeriod, ubdPeriod, maxClockDrift, height, latestTimestamp, nil, false, false),
=======
			clientState: types.NewClientState(chainID, types.DefaultTrustLevel, ubdPeriod, ubdPeriod, maxClockDrift, height, nil),
>>>>>>> 2e1fbaed
			expPass:     false,
		},
		{
			name:        "proof specs contains nil",
<<<<<<< HEAD
			clientState: ibctmtypes.NewClientState(chainID, types.DefaultTrustLevel, ubdPeriod, ubdPeriod, maxClockDrift, height, latestTimestamp, []*ics23.ProofSpec{ics23.TendermintSpec, nil}, false, false),
=======
			clientState: types.NewClientState(chainID, types.DefaultTrustLevel, ubdPeriod, ubdPeriod, maxClockDrift, height, []*ics23.ProofSpec{ics23.TendermintSpec, nil}),
>>>>>>> 2e1fbaed
			expPass:     false,
		},
	}

	for _, tc := range testCases {
		err := tc.clientState.Validate()
		if tc.expPass {
			suite.Require().NoError(err, tc.name)
		} else {
			suite.Require().Error(err, tc.name)
		}
	}
}

func (suite *TendermintTestSuite) TestVerifyClientConsensusState() {
	testCases := []struct {
		name           string
		clientState    *types.ClientState
		consensusState types.ConsensusState
		prefix         commitmenttypes.MerklePrefix
		proof          []byte
		expPass        bool
	}{
		// FIXME: uncomment
		// {
		// 	name:        "successful verification",
		// 	clientState: types.NewClientState(chainID, types.DefaultTrustLevel, trustingPeriod, ubdPeriod, maxClockDrift, height, commitmenttypes.GetSDKSpecs()),
		// 	consensusState: types.ConsensusState{
		// 		Root: commitmenttypes.NewMerkleRoot(suite.header.Header.GetAppHash()),
		// 	},
		// 	prefix:  commitmenttypes.NewMerklePrefix([]byte("ibc")),
		// 	expPass: true,
		// },
		{
			name:        "ApplyPrefix failed",
<<<<<<< HEAD
			clientState: ibctmtypes.NewClientState(chainID, types.DefaultTrustLevel, trustingPeriod, ubdPeriod, maxClockDrift, height, latestTimestamp, commitmenttypes.GetSDKSpecs(), false, false),
			consensusState: ibctmtypes.ConsensusState{
				Root: commitmenttypes.NewMerkleRoot(suite.header.AppHash),
=======
			clientState: types.NewClientState(chainID, types.DefaultTrustLevel, trustingPeriod, ubdPeriod, maxClockDrift, height, commitmenttypes.GetSDKSpecs()),
			consensusState: types.ConsensusState{
				Root: commitmenttypes.NewMerkleRoot(suite.header.Header.GetAppHash()),
>>>>>>> 2e1fbaed
			},
			prefix:  commitmenttypes.MerklePrefix{},
			expPass: false,
		},
		{
			name:        "latest client height < height",
<<<<<<< HEAD
			clientState: ibctmtypes.NewClientState(chainID, types.DefaultTrustLevel, trustingPeriod, ubdPeriod, maxClockDrift, height, latestTimestamp, commitmenttypes.GetSDKSpecs(), false, false),
			consensusState: ibctmtypes.ConsensusState{
				Root: commitmenttypes.NewMerkleRoot(suite.header.AppHash),
=======
			clientState: types.NewClientState(chainID, types.DefaultTrustLevel, trustingPeriod, ubdPeriod, maxClockDrift, height, commitmenttypes.GetSDKSpecs()),
			consensusState: types.ConsensusState{
				Root: commitmenttypes.NewMerkleRoot(suite.header.Header.GetAppHash()),
>>>>>>> 2e1fbaed
			},
			prefix:  commitmenttypes.NewMerklePrefix([]byte("ibc")),
			expPass: false,
		},
		{
			name:        "client is frozen",
			clientState: &types.ClientState{LatestHeight: height, FrozenHeight: height - 1},
			consensusState: types.ConsensusState{
				Root: commitmenttypes.NewMerkleRoot(suite.header.Header.GetAppHash()),
			},
			prefix:  commitmenttypes.NewMerklePrefix([]byte("ibc")),
			expPass: false,
		},
		{
			name:        "proof verification failed",
<<<<<<< HEAD
			clientState: ibctmtypes.NewClientState(chainID, types.DefaultTrustLevel, trustingPeriod, ubdPeriod, maxClockDrift, height, latestTimestamp, commitmenttypes.GetSDKSpecs(), false, false),
			consensusState: ibctmtypes.ConsensusState{
				Root:               commitmenttypes.NewMerkleRoot(suite.header.AppHash),
=======
			clientState: types.NewClientState(chainID, types.DefaultTrustLevel, trustingPeriod, ubdPeriod, maxClockDrift, height, commitmenttypes.GetSDKSpecs()),
			consensusState: types.ConsensusState{
				Root:               commitmenttypes.NewMerkleRoot(suite.header.Header.GetAppHash()),
>>>>>>> 2e1fbaed
				NextValidatorsHash: suite.valsHash,
			},
			prefix:  commitmenttypes.NewMerklePrefix([]byte("ibc")),
			proof:   []byte{},
			expPass: false,
		},
	}

	for i, tc := range testCases {
		tc := tc

		err := tc.clientState.VerifyClientConsensusState(
			nil, suite.cdc, tc.consensusState.Root, height, "chainA", tc.consensusState.GetHeight(), tc.prefix, tc.proof, tc.consensusState,
		)

		if tc.expPass {
			suite.Require().NoError(err, "valid test case %d failed: %s", i, tc.name)
		} else {
			suite.Require().Error(err, "invalid test case %d passed: %s", i, tc.name)
		}
	}
}

// test verification of the connection on chainB being represented in the
// light client on chainA
func (suite *TendermintTestSuite) TestVerifyConnectionState() {
	var (
		clientState *types.ClientState
		proof       []byte
		proofHeight uint64
		prefix      commitmenttypes.MerklePrefix
	)

	testCases := []struct {
		name     string
		malleate func()
		expPass  bool
	}{
		{
			"successful verification", func() {}, true,
		},
		{
			"ApplyPrefix failed", func() {
				prefix = commitmenttypes.MerklePrefix{}
			}, false,
		},
		{
			"latest client height < height", func() {
				proofHeight = clientState.LatestHeight + 1
			}, false,
		},
		{
			"client is frozen", func() {
				clientState.FrozenHeight = 1
			}, false,
		},
		{
			"proof verification failed", func() {
				proof = invalidProof
			}, false,
		},
	}

	for _, tc := range testCases {
		tc := tc

		suite.Run(tc.name, func() {
			suite.SetupTest() // reset

			// setup testing conditions
			clientA, _, _, connB, _, _ := suite.coordinator.Setup(suite.chainA, suite.chainB)
			connection := suite.chainB.GetConnection(connB)

			var ok bool
			clientStateI := suite.chainA.GetClientState(clientA)
			clientState, ok = clientStateI.(*types.ClientState)
			suite.Require().True(ok)

			prefix = suite.chainB.GetPrefix()

			// make connection proof
			connectionKey := host.KeyConnection(connB.ID)
			proof, proofHeight = suite.chainB.QueryProof(connectionKey)

			tc.malleate() // make changes as necessary

			store := suite.chainA.App.IBCKeeper.ClientKeeper.ClientStore(suite.chainA.GetContext(), clientA)

			err := clientState.VerifyConnectionState(
				store, suite.chainA.Codec, proofHeight, &prefix, proof, connB.ID, connection,
			)

			if tc.expPass {
				suite.Require().NoError(err)
			} else {
				suite.Require().Error(err)
			}
		})
	}
}

// test verification of the channel on chainB being represented in the light
// client on chainA
func (suite *TendermintTestSuite) TestVerifyChannelState() {
	var (
		clientState *types.ClientState
		proof       []byte
		proofHeight uint64
		prefix      commitmenttypes.MerklePrefix
	)

	testCases := []struct {
		name     string
		malleate func()
		expPass  bool
	}{
		{
			"successful verification", func() {}, true,
		},
		{
			"ApplyPrefix failed", func() {
				prefix = commitmenttypes.MerklePrefix{}
			}, false,
		},
		{
			"latest client height < height", func() {
				proofHeight = clientState.LatestHeight + 1
			}, false,
		},
		{
			"client is frozen", func() {
				clientState.FrozenHeight = 1
			}, false,
		},
		{
			"proof verification failed", func() {
				proof = invalidProof
			}, false,
		},
	}

	for _, tc := range testCases {
		tc := tc

		suite.Run(tc.name, func() {
			suite.SetupTest() // reset

			// setup testing conditions
			clientA, _, _, _, _, channelB := suite.coordinator.Setup(suite.chainA, suite.chainB)
			channel := suite.chainB.GetChannel(channelB)

			var ok bool
			clientStateI := suite.chainA.GetClientState(clientA)
			clientState, ok = clientStateI.(*types.ClientState)
			suite.Require().True(ok)

			prefix = suite.chainB.GetPrefix()

			// make channel proof
			channelKey := host.KeyChannel(channelB.PortID, channelB.ID)
			proof, proofHeight = suite.chainB.QueryProof(channelKey)

			tc.malleate() // make changes as necessary

			store := suite.chainA.App.IBCKeeper.ClientKeeper.ClientStore(suite.chainA.GetContext(), clientA)

			err := clientState.VerifyChannelState(
				store, suite.chainA.Codec, proofHeight, &prefix, proof,
				channelB.PortID, channelB.ID, channel,
			)

			if tc.expPass {
				suite.Require().NoError(err)
			} else {
				suite.Require().Error(err)
			}
		})
	}
}

// test verification of the packet commitment on chainB being represented
// in the light client on chainA. A send from chainB to chainA is simulated.
func (suite *TendermintTestSuite) TestVerifyPacketCommitment() {
	var (
		clientState *types.ClientState
		proof       []byte
		proofHeight uint64
		prefix      commitmenttypes.MerklePrefix
	)

	testCases := []struct {
		name     string
		malleate func()
		expPass  bool
	}{
		{
			"successful verification", func() {}, true,
		},
		{
			"ApplyPrefix failed", func() {
				prefix = commitmenttypes.MerklePrefix{}
			}, false,
		},
		{
			"latest client height < height", func() {
				proofHeight = clientState.LatestHeight + 1
			}, false,
		},
		{
			"client is frozen", func() {
				clientState.FrozenHeight = 1
			}, false,
		},
		{
			"proof verification failed", func() {
				proof = invalidProof
			}, false,
		},
	}

	for _, tc := range testCases {
		tc := tc

		suite.Run(tc.name, func() {
			suite.SetupTest() // reset

			// setup testing conditions
			clientA, _, _, _, channelA, channelB := suite.coordinator.Setup(suite.chainA, suite.chainB)
			packet := channeltypes.NewPacket(ibctesting.TestHash, 1, channelB.PortID, channelB.ID, channelA.PortID, channelA.ID, 100, 0)
			err := suite.coordinator.SendPacket(suite.chainB, suite.chainA, packet, clientA)
			suite.Require().NoError(err)

			var ok bool
			clientStateI := suite.chainA.GetClientState(clientA)
			clientState, ok = clientStateI.(*types.ClientState)
			suite.Require().True(ok)

			prefix = suite.chainB.GetPrefix()

			// make packet commitment proof
			packetKey := host.KeyPacketCommitment(packet.GetSourcePort(), packet.GetSourceChannel(), packet.GetSequence())
			proof, proofHeight = suite.chainB.QueryProof(packetKey)

			tc.malleate() // make changes as necessary

			store := suite.chainA.App.IBCKeeper.ClientKeeper.ClientStore(suite.chainA.GetContext(), clientA)

			err = clientState.VerifyPacketCommitment(
				store, suite.chainA.Codec, proofHeight, &prefix, proof,
				packet.GetSourcePort(), packet.GetSourceChannel(), packet.GetSequence(), channeltypes.CommitPacket(packet),
			)

			if tc.expPass {
				suite.Require().NoError(err)
			} else {
				suite.Require().Error(err)
			}
		})
	}
}

// test verification of the acknowledgement on chainB being represented
// in the light client on chainA. A send and ack from chainA to chainB
// is simulated.
func (suite *TendermintTestSuite) TestVerifyPacketAcknowledgement() {
	var (
		clientState *types.ClientState
		proof       []byte
		proofHeight uint64
		prefix      commitmenttypes.MerklePrefix
	)

	testCases := []struct {
		name     string
		malleate func()
		expPass  bool
	}{
		{
			"successful verification", func() {}, true,
		},
		{
			"ApplyPrefix failed", func() {
				prefix = commitmenttypes.MerklePrefix{}
			}, false,
		},
		{
			"latest client height < height", func() {
				proofHeight = clientState.LatestHeight + 1
			}, false,
		},
		{
			"client is frozen", func() {
				clientState.FrozenHeight = 1
			}, false,
		},
		{
			"proof verification failed", func() {
				proof = invalidProof
			}, false,
		},
	}

	for _, tc := range testCases {
		tc := tc

		suite.Run(tc.name, func() {
			suite.SetupTest() // reset

			// setup testing conditions
			clientA, clientB, _, _, channelA, channelB := suite.coordinator.Setup(suite.chainA, suite.chainB)
			packet := channeltypes.NewPacket(ibctesting.TestHash, 1, channelA.PortID, channelA.ID, channelB.PortID, channelB.ID, 100, 0)

			// send packet
			err := suite.coordinator.SendPacket(suite.chainA, suite.chainB, packet, clientB)
			suite.Require().NoError(err)

			// write ack
			err = suite.coordinator.PacketExecuted(suite.chainB, suite.chainA, packet, clientA)
			suite.Require().NoError(err)

			var ok bool
			clientStateI := suite.chainA.GetClientState(clientA)
			clientState, ok = clientStateI.(*types.ClientState)
			suite.Require().True(ok)

			prefix = suite.chainB.GetPrefix()

			// make packet acknowledgement proof
			acknowledgementKey := host.KeyPacketAcknowledgement(packet.GetDestPort(), packet.GetDestChannel(), packet.GetSequence())
			proof, proofHeight = suite.chainB.QueryProof(acknowledgementKey)

			tc.malleate() // make changes as necessary

			store := suite.chainA.App.IBCKeeper.ClientKeeper.ClientStore(suite.chainA.GetContext(), clientA)

			err = clientState.VerifyPacketAcknowledgement(
				store, suite.chainA.Codec, proofHeight, &prefix, proof,
				packet.GetDestPort(), packet.GetDestChannel(), packet.GetSequence(), ibctesting.TestHash,
			)

			if tc.expPass {
				suite.Require().NoError(err)
			} else {
				suite.Require().Error(err)
			}
		})
	}
}

// test verification of the absent acknowledgement on chainB being represented
// in the light client on chainA. A send from chainB to chainA is simulated, but
// no receive.
func (suite *TendermintTestSuite) TestVerifyPacketAcknowledgementAbsence() {
	var (
		clientState *types.ClientState
		proof       []byte
		proofHeight uint64
		prefix      commitmenttypes.MerklePrefix
	)

	testCases := []struct {
		name     string
		malleate func()
		expPass  bool
	}{
		{
			"successful verification", func() {}, true,
		},
		{
			"ApplyPrefix failed", func() {
				prefix = commitmenttypes.MerklePrefix{}
			}, false,
		},
		{
			"latest client height < height", func() {
				proofHeight = clientState.LatestHeight + 1
			}, false,
		},
		{
			"client is frozen", func() {
				clientState.FrozenHeight = 1
			}, false,
		},
		{
			"proof verification failed", func() {
				proof = invalidProof
			}, false,
		},
	}

	for _, tc := range testCases {
		tc := tc

		suite.Run(tc.name, func() {
			suite.SetupTest() // reset

			// setup testing conditions
			clientA, clientB, _, _, channelA, channelB := suite.coordinator.Setup(suite.chainA, suite.chainB)
			packet := channeltypes.NewPacket(ibctesting.TestHash, 1, channelA.PortID, channelA.ID, channelB.PortID, channelB.ID, 100, 0)

			// send packet, but no recv
			err := suite.coordinator.SendPacket(suite.chainA, suite.chainB, packet, clientB)
			suite.Require().NoError(err)

			// need to update chainA's client representing chainB to prove missing ack
			suite.coordinator.UpdateClient(suite.chainA, suite.chainB, clientA, clientexported.Tendermint)

			var ok bool
			clientStateI := suite.chainA.GetClientState(clientA)
			clientState, ok = clientStateI.(*types.ClientState)
			suite.Require().True(ok)

			prefix = suite.chainB.GetPrefix()

			// make packet acknowledgement absence proof
			acknowledgementKey := host.KeyPacketAcknowledgement(packet.GetDestPort(), packet.GetDestChannel(), packet.GetSequence())
			proof, proofHeight = suite.chainB.QueryProof(acknowledgementKey)

			tc.malleate() // make changes as necessary

			store := suite.chainA.App.IBCKeeper.ClientKeeper.ClientStore(suite.chainA.GetContext(), clientA)

			err = clientState.VerifyPacketAcknowledgementAbsence(
				store, suite.chainA.Codec, proofHeight, &prefix, proof,
				packet.GetDestPort(), packet.GetDestChannel(), packet.GetSequence(),
			)

			if tc.expPass {
				suite.Require().NoError(err)
			} else {
				suite.Require().Error(err)
			}
		})
	}
}

// test verification of the next receive sequence on chainB being represented
// in the light client on chainA. A send and receive from chainB to chainA is
// simulated.
func (suite *TendermintTestSuite) TestVerifyNextSeqRecv() {
	var (
		clientState *types.ClientState
		proof       []byte
		proofHeight uint64
		prefix      commitmenttypes.MerklePrefix
	)

	testCases := []struct {
		name     string
		malleate func()
		expPass  bool
	}{
		{
			"successful verification", func() {}, true,
		},
		{
			"ApplyPrefix failed", func() {
				prefix = commitmenttypes.MerklePrefix{}
			}, false,
		},
		{
			"latest client height < height", func() {
				proofHeight = clientState.LatestHeight + 1
			}, false,
		},
		{
			"client is frozen", func() {
				clientState.FrozenHeight = 1
			}, false,
		},
		{
			"proof verification failed", func() {
				proof = invalidProof
			}, false,
		},
	}

	for _, tc := range testCases {
		tc := tc

		suite.Run(tc.name, func() {
			suite.SetupTest() // reset

			// setup testing conditions
			clientA, clientB, _, _, channelA, channelB := suite.coordinator.Setup(suite.chainA, suite.chainB)
			packet := channeltypes.NewPacket(ibctesting.TestHash, 1, channelA.PortID, channelA.ID, channelB.PortID, channelB.ID, 100, 0)

			// send packet
			err := suite.coordinator.SendPacket(suite.chainA, suite.chainB, packet, clientB)
			suite.Require().NoError(err)

			// write ack, next seq recv incremented
			err = suite.coordinator.PacketExecuted(suite.chainB, suite.chainA, packet, clientA)
			suite.Require().NoError(err)

			// need to update chainA's client representing chainB
			suite.coordinator.UpdateClient(suite.chainA, suite.chainB, clientA, clientexported.Tendermint)

			var ok bool
			clientStateI := suite.chainA.GetClientState(clientA)
			clientState, ok = clientStateI.(*types.ClientState)
			suite.Require().True(ok)

			prefix = suite.chainB.GetPrefix()

			// make next seq recv proof
			nextSeqRecvKey := host.KeyNextSequenceRecv(packet.GetDestPort(), packet.GetDestChannel())
			proof, proofHeight = suite.chainB.QueryProof(nextSeqRecvKey)

			tc.malleate() // make changes as necessary

			store := suite.chainA.App.IBCKeeper.ClientKeeper.ClientStore(suite.chainA.GetContext(), clientA)

			err = clientState.VerifyNextSequenceRecv(
				store, suite.chainA.Codec, proofHeight, &prefix, proof,
				packet.GetDestPort(), packet.GetDestChannel(), packet.GetSequence(),
			)

			if tc.expPass {
				suite.Require().NoError(err)
			} else {
				suite.Require().Error(err)
			}
		})
	}
}<|MERGE_RESOLUTION|>--- conflicted
+++ resolved
@@ -31,92 +31,52 @@
 	}{
 		{
 			name:        "valid client",
-<<<<<<< HEAD
-			clientState: ibctmtypes.NewClientState(chainID, types.DefaultTrustLevel, trustingPeriod, ubdPeriod, maxClockDrift, height, latestTimestamp, commitmenttypes.GetSDKSpecs(), false, false),
-=======
-			clientState: types.NewClientState(chainID, types.DefaultTrustLevel, trustingPeriod, ubdPeriod, maxClockDrift, height, commitmenttypes.GetSDKSpecs()),
->>>>>>> 2e1fbaed
+			clientState: types.NewClientState(chainID, types.DefaultTrustLevel, trustingPeriod, ubdPeriod, maxClockDrift, height, latestTimestamp, commitmenttypes.GetSDKSpecs(), false, false),
 			expPass:     true,
 		},
 		{
 			name:        "invalid chainID",
-<<<<<<< HEAD
-			clientState: ibctmtypes.NewClientState("  ", types.DefaultTrustLevel, trustingPeriod, ubdPeriod, maxClockDrift, height, latestTimestamp, commitmenttypes.GetSDKSpecs(), false, false),
-=======
-			clientState: types.NewClientState("  ", types.DefaultTrustLevel, trustingPeriod, ubdPeriod, maxClockDrift, height, commitmenttypes.GetSDKSpecs()),
->>>>>>> 2e1fbaed
+			clientState: types.NewClientState("  ", types.DefaultTrustLevel, trustingPeriod, ubdPeriod, maxClockDrift, height, latestTimestamp, commitmenttypes.GetSDKSpecs(), false, false),
 			expPass:     false,
 		},
 		{
 			name:        "invalid trust level",
-<<<<<<< HEAD
-			clientState: ibctmtypes.NewClientState(chainID, types.Fraction{Numerator: 0, Denominator: 1}, trustingPeriod, ubdPeriod, maxClockDrift, height, latestTimestamp, commitmenttypes.GetSDKSpecs(), false, false),
-=======
-			clientState: types.NewClientState(chainID, types.Fraction{Numerator: 0, Denominator: 1}, trustingPeriod, ubdPeriod, maxClockDrift, height, commitmenttypes.GetSDKSpecs()),
->>>>>>> 2e1fbaed
+			clientState: types.NewClientState(chainID, types.Fraction{Numerator: 0, Denominator: 1}, trustingPeriod, ubdPeriod, maxClockDrift, height, latestTimestamp, commitmenttypes.GetSDKSpecs(), false, false),
 			expPass:     false,
 		},
 		{
 			name:        "invalid trusting period",
-<<<<<<< HEAD
-			clientState: ibctmtypes.NewClientState(chainID, types.DefaultTrustLevel, 0, ubdPeriod, maxClockDrift, height, latestTimestamp, commitmenttypes.GetSDKSpecs(), false, false),
-=======
-			clientState: types.NewClientState(chainID, types.DefaultTrustLevel, 0, ubdPeriod, maxClockDrift, height, commitmenttypes.GetSDKSpecs()),
->>>>>>> 2e1fbaed
+			clientState: types.NewClientState(chainID, types.DefaultTrustLevel, 0, ubdPeriod, maxClockDrift, height, latestTimestamp, commitmenttypes.GetSDKSpecs(), false, false),
 			expPass:     false,
 		},
 		{
 			name:        "invalid unbonding period",
-<<<<<<< HEAD
-			clientState: ibctmtypes.NewClientState(chainID, types.DefaultTrustLevel, trustingPeriod, 0, maxClockDrift, height, latestTimestamp, commitmenttypes.GetSDKSpecs(), false, false),
-=======
-			clientState: types.NewClientState(chainID, types.DefaultTrustLevel, trustingPeriod, 0, maxClockDrift, height, commitmenttypes.GetSDKSpecs()),
->>>>>>> 2e1fbaed
+			clientState: types.NewClientState(chainID, types.DefaultTrustLevel, trustingPeriod, 0, maxClockDrift, height, latestTimestamp, commitmenttypes.GetSDKSpecs(), false, false),
 			expPass:     false,
 		},
 		{
 			name:        "invalid max clock drift",
-<<<<<<< HEAD
-			clientState: ibctmtypes.NewClientState(chainID, types.DefaultTrustLevel, trustingPeriod, ubdPeriod, 0, height, latestTimestamp, commitmenttypes.GetSDKSpecs(), false, false),
-=======
-			clientState: types.NewClientState(chainID, types.DefaultTrustLevel, trustingPeriod, ubdPeriod, 0, height, commitmenttypes.GetSDKSpecs()),
->>>>>>> 2e1fbaed
+			clientState: types.NewClientState(chainID, types.DefaultTrustLevel, trustingPeriod, ubdPeriod, 0, height, latestTimestamp, commitmenttypes.GetSDKSpecs(), false, false),
 			expPass:     false,
 		},
 		{
 			name:        "invalid height",
-<<<<<<< HEAD
-			clientState: ibctmtypes.NewClientState(chainID, types.DefaultTrustLevel, trustingPeriod, ubdPeriod, maxClockDrift, 0, latestTimestamp, commitmenttypes.GetSDKSpecs(), false, false),
-=======
-			clientState: types.NewClientState(chainID, types.DefaultTrustLevel, trustingPeriod, ubdPeriod, maxClockDrift, 0, commitmenttypes.GetSDKSpecs()),
->>>>>>> 2e1fbaed
+			clientState: types.NewClientState(chainID, types.DefaultTrustLevel, trustingPeriod, ubdPeriod, maxClockDrift, 0, latestTimestamp, commitmenttypes.GetSDKSpecs(), false, false),
 			expPass:     false,
 		},
 		{
 			name:        "trusting period not less than unbonding period",
-<<<<<<< HEAD
-			clientState: ibctmtypes.NewClientState(chainID, types.DefaultTrustLevel, ubdPeriod, ubdPeriod, maxClockDrift, height, latestTimestamp, commitmenttypes.GetSDKSpecs(), false, false),
-=======
-			clientState: types.NewClientState(chainID, types.DefaultTrustLevel, ubdPeriod, ubdPeriod, maxClockDrift, height, commitmenttypes.GetSDKSpecs()),
->>>>>>> 2e1fbaed
+			clientState: types.NewClientState(chainID, types.DefaultTrustLevel, ubdPeriod, ubdPeriod, maxClockDrift, height, latestTimestamp, commitmenttypes.GetSDKSpecs(), false, false),
 			expPass:     false,
 		},
 		{
 			name:        "proof specs is nil",
-<<<<<<< HEAD
-			clientState: ibctmtypes.NewClientState(chainID, types.DefaultTrustLevel, ubdPeriod, ubdPeriod, maxClockDrift, height, latestTimestamp, nil, false, false),
-=======
-			clientState: types.NewClientState(chainID, types.DefaultTrustLevel, ubdPeriod, ubdPeriod, maxClockDrift, height, nil),
->>>>>>> 2e1fbaed
+			clientState: types.NewClientState(chainID, types.DefaultTrustLevel, ubdPeriod, ubdPeriod, maxClockDrift, height, latestTimestamp, nil, false, false),
 			expPass:     false,
 		},
 		{
 			name:        "proof specs contains nil",
-<<<<<<< HEAD
-			clientState: ibctmtypes.NewClientState(chainID, types.DefaultTrustLevel, ubdPeriod, ubdPeriod, maxClockDrift, height, latestTimestamp, []*ics23.ProofSpec{ics23.TendermintSpec, nil}, false, false),
-=======
-			clientState: types.NewClientState(chainID, types.DefaultTrustLevel, ubdPeriod, ubdPeriod, maxClockDrift, height, []*ics23.ProofSpec{ics23.TendermintSpec, nil}),
->>>>>>> 2e1fbaed
+			clientState: types.NewClientState(chainID, types.DefaultTrustLevel, ubdPeriod, ubdPeriod, maxClockDrift, height, latestTimestamp, []*ics23.ProofSpec{ics23.TendermintSpec, nil}, false, false),
 			expPass:     false,
 		},
 	}
@@ -152,30 +112,18 @@
 		// },
 		{
 			name:        "ApplyPrefix failed",
-<<<<<<< HEAD
-			clientState: ibctmtypes.NewClientState(chainID, types.DefaultTrustLevel, trustingPeriod, ubdPeriod, maxClockDrift, height, latestTimestamp, commitmenttypes.GetSDKSpecs(), false, false),
-			consensusState: ibctmtypes.ConsensusState{
-				Root: commitmenttypes.NewMerkleRoot(suite.header.AppHash),
-=======
-			clientState: types.NewClientState(chainID, types.DefaultTrustLevel, trustingPeriod, ubdPeriod, maxClockDrift, height, commitmenttypes.GetSDKSpecs()),
+			clientState: types.NewClientState(chainID, types.DefaultTrustLevel, trustingPeriod, ubdPeriod, maxClockDrift, height, latestTimestamp, commitmenttypes.GetSDKSpecs(), false, false),
 			consensusState: types.ConsensusState{
 				Root: commitmenttypes.NewMerkleRoot(suite.header.Header.GetAppHash()),
->>>>>>> 2e1fbaed
 			},
 			prefix:  commitmenttypes.MerklePrefix{},
 			expPass: false,
 		},
 		{
 			name:        "latest client height < height",
-<<<<<<< HEAD
-			clientState: ibctmtypes.NewClientState(chainID, types.DefaultTrustLevel, trustingPeriod, ubdPeriod, maxClockDrift, height, latestTimestamp, commitmenttypes.GetSDKSpecs(), false, false),
-			consensusState: ibctmtypes.ConsensusState{
-				Root: commitmenttypes.NewMerkleRoot(suite.header.AppHash),
-=======
-			clientState: types.NewClientState(chainID, types.DefaultTrustLevel, trustingPeriod, ubdPeriod, maxClockDrift, height, commitmenttypes.GetSDKSpecs()),
+			clientState: types.NewClientState(chainID, types.DefaultTrustLevel, trustingPeriod, ubdPeriod, maxClockDrift, height, latestTimestamp, commitmenttypes.GetSDKSpecs(), false, false),
 			consensusState: types.ConsensusState{
 				Root: commitmenttypes.NewMerkleRoot(suite.header.Header.GetAppHash()),
->>>>>>> 2e1fbaed
 			},
 			prefix:  commitmenttypes.NewMerklePrefix([]byte("ibc")),
 			expPass: false,
@@ -191,15 +139,9 @@
 		},
 		{
 			name:        "proof verification failed",
-<<<<<<< HEAD
-			clientState: ibctmtypes.NewClientState(chainID, types.DefaultTrustLevel, trustingPeriod, ubdPeriod, maxClockDrift, height, latestTimestamp, commitmenttypes.GetSDKSpecs(), false, false),
-			consensusState: ibctmtypes.ConsensusState{
-				Root:               commitmenttypes.NewMerkleRoot(suite.header.AppHash),
-=======
-			clientState: types.NewClientState(chainID, types.DefaultTrustLevel, trustingPeriod, ubdPeriod, maxClockDrift, height, commitmenttypes.GetSDKSpecs()),
+			clientState: types.NewClientState(chainID, types.DefaultTrustLevel, trustingPeriod, ubdPeriod, maxClockDrift, height, latestTimestamp, commitmenttypes.GetSDKSpecs(), false, false),
 			consensusState: types.ConsensusState{
 				Root:               commitmenttypes.NewMerkleRoot(suite.header.Header.GetAppHash()),
->>>>>>> 2e1fbaed
 				NextValidatorsHash: suite.valsHash,
 			},
 			prefix:  commitmenttypes.NewMerklePrefix([]byte("ibc")),
