--- conflicted
+++ resolved
@@ -13,29 +13,9 @@
 	commitmenttypes "github.com/cosmos/cosmos-sdk/x/ibc/23-commitment/types"
 )
 
-<<<<<<< HEAD
-// ConsensusState defines a Tendermint consensus state
-type ConsensusState struct {
-	Timestamp    time.Time               `json:"timestamp" yaml:"timestamp"`
-	Root         commitmentexported.Root `json:"root" yaml:"root"`
-	Height       clientexported.Height   `json:"height" yaml:"height"`
-	ValidatorSet *tmtypes.ValidatorSet   `json:"validator_set" yaml:"validator_set"`
-}
-
 // NewConsensusState creates a new ConsensusState instance.
 func NewConsensusState(
-	timestamp time.Time, root commitmentexported.Root, height clientexported.Height,
-	valset *tmtypes.ValidatorSet,
-) ConsensusState {
-	return ConsensusState{
-		Timestamp:    timestamp,
-		Root:         root,
-		Height:       height,
-		ValidatorSet: valset,
-=======
-// NewConsensusState creates a new ConsensusState instance.
-func NewConsensusState(
-	timestamp time.Time, root commitmenttypes.MerkleRoot, height uint64,
+	timestamp time.Time, root commitmenttypes.MerkleRoot, height clientexported.Height,
 	nextValsHash tmbytes.HexBytes,
 ) *ConsensusState {
 	return &ConsensusState{
@@ -43,7 +23,6 @@
 		Root:               root,
 		Height:             height,
 		NextValidatorsHash: nextValsHash,
->>>>>>> d9fd4d2c
 	}
 }
 
