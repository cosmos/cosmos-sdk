--- conflicted
+++ resolved
@@ -10,16 +10,6 @@
 
 // IBC tendermint client sentinel errors
 var (
-<<<<<<< HEAD
-	ErrInvalidTrustingPeriod   = sdkerrors.Register(SubModuleName, 2, "invalid trusting period")
-	ErrInvalidUnbondingPeriod  = sdkerrors.Register(SubModuleName, 3, "invalid unbonding period")
-	ErrInvalidHeader           = sdkerrors.Register(SubModuleName, 4, "invalid header")
-	ErrInvalidMaxClockDrift    = sdkerrors.Register(SubModuleName, 5, "invalid max clock drift")
-	ErrTrustingPeriodExpired   = sdkerrors.Register(SubModuleName, 6, "time since latest trusted state has passed the trusting period")
-	ErrUnbondingPeriodExpired  = sdkerrors.Register(SubModuleName, 7, "time since latest trusted state has passed the unbonding period")
-	ErrInvalidProofSpecs       = sdkerrors.Register(SubModuleName, 8, "invalid proof specs")
-	ErrInvalidHeightComparison = sdkerrors.Register(SubModuleName, 9, "invalid height comparison")
-=======
 	ErrInvalidChainID         = sdkerrors.Register(SubModuleName, 2, "invalid chain-id")
 	ErrInvalidTrustingPeriod  = sdkerrors.Register(SubModuleName, 3, "invalid trusting period")
 	ErrInvalidUnbondingPeriod = sdkerrors.Register(SubModuleName, 4, "invalid unbonding period")
@@ -30,5 +20,4 @@
 	ErrUnbondingPeriodExpired = sdkerrors.Register(SubModuleName, 9, "time since latest trusted state has passed the unbonding period")
 	ErrInvalidProofSpecs      = sdkerrors.Register(SubModuleName, 10, "invalid proof specs")
 	ErrInvalidValidatorSet    = sdkerrors.Register(SubModuleName, 11, "invalid validator set")
->>>>>>> d9fd4d2c
 )