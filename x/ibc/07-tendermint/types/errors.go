package types

import (
	sdkerrors "github.com/cosmos/cosmos-sdk/types/errors"
)

// SubModuleName defines the tendermint client name
const SubModuleName = "tendermint"

// IBC tendermint client sentinel errors
var (
	ErrInvalidTrustingPeriod  = sdkerrors.Register(SubModuleName, 2, "invalid trusting period")
	ErrInvalidUnbondingPeriod = sdkerrors.Register(SubModuleName, 3, "invalid unbonding period")
	ErrInvalidHeader          = sdkerrors.Register(SubModuleName, 4, "invalid header")
	ErrInvalidMaxClockDrift   = sdkerrors.Register(SubModuleName, 5, "invalid max clock drift")
	ErrTrustingPeriodExpired  = sdkerrors.Register(SubModuleName, 6, "time since latest trusted state has passed the trusting period")
	ErrUnbondingPeriodExpired = sdkerrors.Register(SubModuleName, 7, "time since latest trusted state has passed the unbonding period")
<<<<<<< HEAD
	ErrInvalidTrustLevel      = sdkerrors.Register(SubModuleName, 8, "invalid trust level")
=======
	ErrInvalidProofSpecs      = sdkerrors.Register(SubModuleName, 8, "invalid proof specs")
>>>>>>> 257354db
)<|MERGE_RESOLUTION|>--- conflicted
+++ resolved
@@ -15,9 +15,6 @@
 	ErrInvalidMaxClockDrift   = sdkerrors.Register(SubModuleName, 5, "invalid max clock drift")
 	ErrTrustingPeriodExpired  = sdkerrors.Register(SubModuleName, 6, "time since latest trusted state has passed the trusting period")
 	ErrUnbondingPeriodExpired = sdkerrors.Register(SubModuleName, 7, "time since latest trusted state has passed the unbonding period")
-<<<<<<< HEAD
 	ErrInvalidTrustLevel      = sdkerrors.Register(SubModuleName, 8, "invalid trust level")
-=======
 	ErrInvalidProofSpecs      = sdkerrors.Register(SubModuleName, 8, "invalid proof specs")
->>>>>>> 257354db
 )