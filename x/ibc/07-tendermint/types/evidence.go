--- conflicted
+++ resolved
@@ -23,15 +23,6 @@
 	_ clientexported.Misbehaviour = Evidence{}
 )
 
-<<<<<<< HEAD
-// Evidence is a wrapper over two conflicting headers
-// that implements Evidence interface expected by ICS-02
-type Evidence struct {
-	ClientID string `json:"client_id" yaml:"client_id"`
-	Header1  Header `json:"header1" yaml:"header1"`
-	Header2  Header `json:"header2" yaml:"header2"`
-	ChainID  string `json:"chain_id" yaml:"chain_id"`
-=======
 // NewEvidence creates a new Evidence instance.
 func NewEvidence(clientID, chainID string, header1, header2 *Header) *Evidence {
 	return &Evidence{
@@ -41,7 +32,6 @@
 		Header2:  header2,
 	}
 
->>>>>>> d9fd4d2c
 }
 
 // ClientType is Tendermint light client
@@ -84,7 +74,6 @@
 //
 // NOTE: assumes that evidence headers have the same height
 func (ev Evidence) GetHeight() int64 {
-<<<<<<< HEAD
 	return int64(math.Min(float64(ev.Header1.Height.EpochHeight), float64(ev.Header2.Height.EpochHeight)))
 }
 
@@ -93,9 +82,6 @@
 // NOTE: evidence headers must have same height
 func (ev Evidence) GetIBCHeight() clientexported.Height {
 	return ev.Header1.Height
-=======
-	return int64(math.Min(float64(ev.Header1.GetHeight()), float64(ev.Header2.GetHeight())))
->>>>>>> d9fd4d2c
 }
 
 // GetTime returns the timestamp at which misbehaviour occurred. It uses the
@@ -145,18 +131,13 @@
 		)
 	}
 	// Ensure that Heights are the same
-<<<<<<< HEAD
 	if !ev.Header1.Height.EQ(ev.Header2.Height) {
 		return sdkerrors.Wrapf(clienttypes.ErrInvalidEvidence, "headers in evidence are on different heights (%v ≠ %v)", ev.Header1.Height, ev.Header2.Height)
-=======
-	if ev.Header1.GetHeight() != ev.Header2.GetHeight() {
-		return sdkerrors.Wrapf(clienttypes.ErrInvalidEvidence, "headers in evidence are on different heights (%d ≠ %d)", ev.Header1.GetHeight(), ev.Header2.GetHeight())
 	}
 
 	blockID1, err := tmtypes.BlockIDFromProto(&ev.Header1.SignedHeader.Commit.BlockID)
 	if err != nil {
 		return sdkerrors.Wrap(err, "invalid block ID from header 1 in evidence")
->>>>>>> d9fd4d2c
 	}
 	blockID2, err := tmtypes.BlockIDFromProto(&ev.Header2.SignedHeader.Commit.BlockID)
 	if err != nil {
