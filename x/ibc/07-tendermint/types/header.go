--- conflicted
+++ resolved
@@ -72,13 +72,6 @@
 		return sdkerrors.Wrap(clienttypes.ErrInvalidHeader, "validator set does not match hash")
 	}
 	return nil
-<<<<<<< HEAD
-}
-
-// ToABCIHeader parses the header to an ABCI header type.
-// NOTE: only for testing use.
-func (h Header) ToABCIHeader() abci.Header {
-	return tmtypes.TM2PB.Header(h.SignedHeader.Header)
 }
 
 // MarshalHeader returns the Header bytes.
@@ -90,6 +83,4 @@
 func UnmarshalHeader(value []byte) (header Header, err error) {
 	err = amino.UnmarshalBinaryBare(value, &header)
 	return header, err
-=======
->>>>>>> f3c6ed61
 }