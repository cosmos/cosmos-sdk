--- conflicted
+++ resolved
@@ -33,11 +33,6 @@
 		malleate func()
 		expPass  bool
 	}{
-<<<<<<< HEAD
-		{"valid header", suite.header, chainID, true},
-		{"signed header basic validation failed", suite.header, "chainID", false},
-		{"validator set nil", ibctmtypes.Header{suite.header.SignedHeader, height, nil}, chainID, false},
-=======
 		{"valid header", func() {}, true},
 		{"header is nil", func() {
 			header.Header = nil
@@ -50,7 +45,8 @@
 			chainID = "chainid"
 		}, false},
 		{"trusted height is greater than header height", func() {
-			header.TrustedHeight = header.GetHeight() + 1
+			header.TrustedHeight = header.GetHeight()
+			header.TrustedHeight.EpochHeight++
 		}, false},
 		{"validator set nil", func() {
 			header.ValidatorSet = nil
@@ -59,7 +55,6 @@
 			// use chainB's randomly generated validator set
 			header.ValidatorSet = suite.chainB.LastHeader.ValidatorSet
 		}, false},
->>>>>>> d9fd4d2c
 	}
 
 	suite.Require().Equal(clientexported.Tendermint, suite.header.ClientType())
