--- conflicted
+++ resolved
@@ -52,10 +52,6 @@
 	}
 
 	// calculate the age of the misbehaviour
-<<<<<<< HEAD
-	infractionHeight := tmMisbehaviour.GetHeight().(clienttypes.Height).EpochHeight
-=======
->>>>>>> ca063bff
 	infractionTime := tmMisbehaviour.GetTime()
 	ageDuration := ctx.BlockTime().Sub(infractionTime)
 
