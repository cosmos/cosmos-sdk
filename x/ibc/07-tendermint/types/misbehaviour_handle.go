--- conflicted
+++ resolved
@@ -31,12 +31,8 @@
 	}
 
 	// If client is already frozen at earlier height than misbehaviour, return with error
-<<<<<<< HEAD
-	height := clienttypes.NewHeight(0, uint64(misbehaviour.GetHeight()))
+	height := clienttypes.NewHeight(0, misbehaviour.GetHeight())
 	if cs.IsFrozen() && cs.FrozenHeight.LTE(height) {
-=======
-	if cs.IsFrozen() && cs.FrozenHeight <= misbehaviour.GetHeight() {
->>>>>>> fc75d14c
 		return nil, sdkerrors.Wrapf(clienttypes.ErrInvalidMisbehaviour,
 			"client is already frozen at earlier height %d than misbehaviour height %d", cs.FrozenHeight, misbehaviour.GetHeight())
 	}
@@ -60,11 +56,7 @@
 	infractionHeight := tmMisbehaviour.GetHeight()
 	infractionTime := tmMisbehaviour.GetTime()
 	ageDuration := ctx.BlockTime().Sub(infractionTime)
-<<<<<<< HEAD
 	ageBlocks := int64(cs.LatestHeight.EpochHeight) - infractionHeight
-=======
-	ageBlocks := int64(cs.LatestHeight - infractionHeight)
->>>>>>> fc75d14c
 
 	// TODO: Retrieve consensusparams from client state and not context
 	// Issue #6516: https://github.com/cosmos/cosmos-sdk/issues/6516
@@ -104,11 +96,7 @@
 		return nil, sdkerrors.Wrap(err, "verifying Header2 in Misbehaviour failed")
 	}
 
-<<<<<<< HEAD
-	cs.FrozenHeight = clienttypes.NewHeight(0, uint64(tmMisbehaviour.GetHeight()))
-=======
 	cs.FrozenHeight = tmEvidence.GetHeight()
->>>>>>> fc75d14c
 	return &cs, nil
 }
 
