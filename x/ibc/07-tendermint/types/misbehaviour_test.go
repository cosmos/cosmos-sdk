package types_test

import (
	"time"

	"github.com/tendermint/tendermint/crypto/tmhash"
	tmbytes "github.com/tendermint/tendermint/libs/bytes"
	tmproto "github.com/tendermint/tendermint/proto/tendermint/types"
	tmtypes "github.com/tendermint/tendermint/types"

	clientexported "github.com/cosmos/cosmos-sdk/x/ibc/02-client/exported"
	"github.com/cosmos/cosmos-sdk/x/ibc/07-tendermint/types"
)

func (suite *TendermintTestSuite) TestEvidence() {
	signers := []tmtypes.PrivValidator{suite.privVal}

	misbehaviour := &types.Misbehaviour{
		Header1:  suite.header,
		Header2:  types.CreateTestHeader(chainID, height, height-1, suite.now, suite.valSet, suite.valSet, signers),
		ChainId:  chainID,
		ClientId: clientID,
	}

	suite.Require().Equal(misbehaviour.ClientType(), clientexported.Tendermint)
	suite.Require().Equal(misbehaviour.GetClientID(), clientID)
	suite.Require().Equal(misbehaviour.Route(), "client")
	suite.Require().Equal(misbehaviour.Type(), "client_misbehaviour")
	suite.Require().Equal(misbehaviour.Hash(), tmbytes.HexBytes(tmhash.Sum(suite.cdc.MustMarshalBinaryBare(misbehaviour))))
	suite.Require().Equal(misbehaviour.GetHeight(), int64(height))
}

func (suite *TendermintTestSuite) TestEvidenceValidateBasic() {
	altPrivVal := tmtypes.NewMockPV()
	altPubKey, err := altPrivVal.GetPubKey()
	suite.Require().NoError(err)

	altVal := tmtypes.NewValidator(altPubKey, height)

	// Create bothValSet with both suite validator and altVal
	bothValSet := tmtypes.NewValidatorSet(append(suite.valSet.Validators, altVal))
	// Create alternative validator set with only altVal
	altValSet := tmtypes.NewValidatorSet([]*tmtypes.Validator{altVal})

	signers := []tmtypes.PrivValidator{suite.privVal}

	// Create signer array and ensure it is in same order as bothValSet
	_, suiteVal := suite.valSet.GetByIndex(0)
	bothSigners := types.CreateSortedSignerArray(altPrivVal, suite.privVal, altVal, suiteVal)

	altSigners := []tmtypes.PrivValidator{altPrivVal}

	testCases := []struct {
		name             string
<<<<<<< HEAD
		misbehaviour     *types.Misbehaviour
		malleateEvidence func(misbehaviour *types.Misbehaviour) error
=======
		misbehaviour     *ibctmtypes.Misbehaviour
		malleateMisbehaviour func(misbehaviour *ibctmtypes.Misbehaviour) error
>>>>>>> 82912415
		expPass          bool
	}{
		{
			"valid misbehaviour",
			&types.Misbehaviour{
				Header1:  suite.header,
				Header2:  types.CreateTestHeader(chainID, height, height-1, suite.now.Add(time.Minute), suite.valSet, suite.valSet, signers),
				ChainId:  chainID,
				ClientId: clientID,
			},
			func(misbehaviour *types.Misbehaviour) error { return nil },
			true,
		},
		{
			"misbehaviour Header1 is nil",
			types.NewMisbehaviour(clientID, chainID, nil, suite.header),
			func(m *types.Misbehaviour) error { return nil },
			false,
		},
		{
			"misbehaviour Header2 is nil",
			types.NewMisbehaviour(clientID, chainID, suite.header, nil),
			func(m *types.Misbehaviour) error { return nil },
			false,
		},
		{
			"valid misbehaviour with different trusted headers",
			&types.Misbehaviour{
				Header1:  suite.header,
				Header2:  types.CreateTestHeader(chainID, height, height-3, suite.now.Add(time.Minute), suite.valSet, bothValSet, signers),
				ChainId:  chainID,
				ClientId: clientID,
			},
			func(misbehaviour *types.Misbehaviour) error { return nil },
			true,
		},
		{
			"trusted height is 0 in Header1",
			&types.Misbehaviour{
				Header1:  types.CreateTestHeader(chainID, height, 0, suite.now.Add(time.Minute), suite.valSet, suite.valSet, signers),
				Header2:  suite.header,
				ChainId:  chainID,
				ClientId: clientID,
			},
			func(misbehaviour *types.Misbehaviour) error { return nil },
			false,
		},
		{
			"trusted height is 0 in Header2",
			&types.Misbehaviour{
				Header1:  suite.header,
				Header2:  types.CreateTestHeader(chainID, height, 0, suite.now.Add(time.Minute), suite.valSet, suite.valSet, signers),
				ChainId:  chainID,
				ClientId: clientID,
			},
			func(misbehaviour *types.Misbehaviour) error { return nil },
			false,
		},
		{
			"trusted valset is nil in Header1",
			&types.Misbehaviour{
				Header1:  types.CreateTestHeader(chainID, height, height-1, suite.now.Add(time.Minute), suite.valSet, nil, signers),
				Header2:  suite.header,
				ChainId:  chainID,
				ClientId: clientID,
			},
			func(misbehaviour *types.Misbehaviour) error { return nil },
			false,
		},
		{
			"trusted valset is nil in Header2",
			&types.Misbehaviour{
				Header1:  suite.header,
				Header2:  types.CreateTestHeader(chainID, height, height-1, suite.now.Add(time.Minute), suite.valSet, nil, signers),
				ChainId:  chainID,
				ClientId: clientID,
			},
			func(misbehaviour *types.Misbehaviour) error { return nil },
			false,
		},
		{
			"invalid client ID ",
			&types.Misbehaviour{
				Header1:  suite.header,
				Header2:  types.CreateTestHeader(chainID, height, height-1, suite.now, suite.valSet, suite.valSet, signers),
				ChainId:  chainID,
				ClientId: "GAIA",
			},
			func(misbehaviour *types.Misbehaviour) error { return nil },
			false,
		},
		{
			"wrong chainID on header1",
			&types.Misbehaviour{
				Header1:  suite.header,
				Header2:  types.CreateTestHeader("ethermint", height, height-1, suite.now, suite.valSet, suite.valSet, signers),
				ChainId:  "ethermint",
				ClientId: clientID,
			},
			func(misbehaviour *types.Misbehaviour) error { return nil },
			false,
		},
		{
			"wrong chainID on header2",
			&types.Misbehaviour{
				Header1:  suite.header,
				Header2:  types.CreateTestHeader("ethermint", height, height-1, suite.now, suite.valSet, suite.valSet, signers),
				ChainId:  chainID,
				ClientId: clientID,
			},
			func(misbehaviour *types.Misbehaviour) error { return nil },
			false,
		},
		{
			"mismatched heights",
			&types.Misbehaviour{
				Header1:  suite.header,
				Header2:  types.CreateTestHeader(chainID, 6, 4, suite.now, suite.valSet, suite.valSet, signers),
				ChainId:  chainID,
				ClientId: clientID,
			},
			func(misbehaviour *types.Misbehaviour) error { return nil },
			false,
		},
		{
			"same block id",
			&types.Misbehaviour{
				Header1:  suite.header,
				Header2:  suite.header,
				ChainId:  chainID,
				ClientId: clientID,
			},
			func(misbehaviour *types.Misbehaviour) error { return nil },
			false,
		},
		{
			"header 1 doesn't have 2/3 majority",
			&types.Misbehaviour{
				Header1:  types.CreateTestHeader(chainID, height, height-1, suite.now, bothValSet, suite.valSet, bothSigners),
				Header2:  suite.header,
				ChainId:  chainID,
				ClientId: clientID,
			},
			func(misbehaviour *types.Misbehaviour) error {
				// voteSet contains only altVal which is less than 2/3 of total power (height/1height)
				wrongVoteSet := tmtypes.NewVoteSet(chainID, int64(misbehaviour.Header1.GetHeight()), 1, tmproto.PrecommitType, altValSet)
				blockID, err := tmtypes.BlockIDFromProto(&misbehaviour.Header1.Commit.BlockID)
				if err != nil {
					return err
				}

				tmCommit, err := tmtypes.MakeCommit(*blockID, int64(misbehaviour.Header2.GetHeight()), misbehaviour.Header1.Commit.Round, wrongVoteSet, altSigners, suite.now)
				misbehaviour.Header1.Commit = tmCommit.ToProto()
				return err
			},
			false,
		},
		{
			"header 2 doesn't have 2/3 majority",
			&types.Misbehaviour{
				Header1:  suite.header,
				Header2:  types.CreateTestHeader(chainID, height, height-1, suite.now, bothValSet, suite.valSet, bothSigners),
				ChainId:  chainID,
				ClientId: clientID,
			},
			func(misbehaviour *types.Misbehaviour) error {
				// voteSet contains only altVal which is less than 2/3 of total power (height/1height)
				wrongVoteSet := tmtypes.NewVoteSet(chainID, int64(misbehaviour.Header2.GetHeight()), 1, tmproto.PrecommitType, altValSet)
				blockID, err := tmtypes.BlockIDFromProto(&misbehaviour.Header2.Commit.BlockID)
				if err != nil {
					return err
				}

				tmCommit, err := tmtypes.MakeCommit(*blockID, int64(misbehaviour.Header2.GetHeight()), misbehaviour.Header2.Commit.Round, wrongVoteSet, altSigners, suite.now)
				misbehaviour.Header2.Commit = tmCommit.ToProto()
				return err
			},
			false,
		},
		{
			"validators sign off on wrong commit",
			&types.Misbehaviour{
				Header1:  suite.header,
				Header2:  types.CreateTestHeader(chainID, height, height-1, suite.now, bothValSet, suite.valSet, bothSigners),
				ChainId:  chainID,
				ClientId: clientID,
			},
			func(misbehaviour *types.Misbehaviour) error {
				tmBlockID := types.MakeBlockID(tmhash.Sum([]byte("other_hash")), 3, tmhash.Sum([]byte("other_partset")))
				misbehaviour.Header2.Commit.BlockID = tmBlockID.ToProto()
				return nil
			},
			false,
		},
	}

	for i, tc := range testCases {
		tc := tc

		err := tc.malleateEvidence(tc.misbehaviour)
		suite.Require().NoError(err)

		if tc.expPass {
			suite.Require().NoError(tc.misbehaviour.ValidateBasic(), "valid test case %d failed: %s", i, tc.name)
		} else {
			suite.Require().Error(tc.misbehaviour.ValidateBasic(), "invalid test case %d passed: %s", i, tc.name)
		}
	}
}<|MERGE_RESOLUTION|>--- conflicted
+++ resolved
@@ -51,15 +51,10 @@
 	altSigners := []tmtypes.PrivValidator{altPrivVal}
 
 	testCases := []struct {
-		name             string
-<<<<<<< HEAD
-		misbehaviour     *types.Misbehaviour
-		malleateEvidence func(misbehaviour *types.Misbehaviour) error
-=======
-		misbehaviour     *ibctmtypes.Misbehaviour
-		malleateMisbehaviour func(misbehaviour *ibctmtypes.Misbehaviour) error
->>>>>>> 82912415
-		expPass          bool
+		name                 string
+		misbehaviour         *types.Misbehaviour
+		malleateMisbehaviour func(misbehaviour *types.Misbehaviour) error
+		expPass              bool
 	}{
 		{
 			"valid misbehaviour",
@@ -258,7 +253,7 @@
 	for i, tc := range testCases {
 		tc := tc
 
-		err := tc.malleateEvidence(tc.misbehaviour)
+		err := tc.malleateMisbehaviour(tc.misbehaviour)
 		suite.Require().NoError(err)
 
 		if tc.expPass {
