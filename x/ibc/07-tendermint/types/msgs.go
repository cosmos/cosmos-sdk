package types

import (
	"time"

	sdk "github.com/cosmos/cosmos-sdk/types"
	sdkerrors "github.com/cosmos/cosmos-sdk/types/errors"
	evidenceexported "github.com/cosmos/cosmos-sdk/x/evidence/exported"
	evidencetypes "github.com/cosmos/cosmos-sdk/x/evidence/types"
	clientexported "github.com/cosmos/cosmos-sdk/x/ibc/02-client/exported"
	commitmenttypes "github.com/cosmos/cosmos-sdk/x/ibc/23-commitment/types"
	host "github.com/cosmos/cosmos-sdk/x/ibc/24-host"
	ibctypes "github.com/cosmos/cosmos-sdk/x/ibc/types"
)

// Message types for the IBC client
const (
	TypeMsgCreateClient             string = "create_client"
	TypeMsgUpdateClient             string = "update_client"
	TypeMsgSubmitClientMisbehaviour string = "submit_client_misbehaviour"
)

var (
	_ clientexported.MsgCreateClient     = MsgCreateClient{}
	_ clientexported.MsgUpdateClient     = MsgUpdateClient{}
	_ evidenceexported.MsgSubmitEvidence = MsgSubmitClientMisbehaviour{}
)

<<<<<<< HEAD
=======
// MsgCreateClient defines a message to create an IBC client
type MsgCreateClient struct {
	ClientID        string         `json:"client_id" yaml:"client_id"`
	Header          Header         `json:"header" yaml:"header"`
	TrustingPeriod  time.Duration  `json:"trusting_period" yaml:"trusting_period"`
	UnbondingPeriod time.Duration  `json:"unbonding_period" yaml:"unbonding_period"`
	MaxClockDrift   time.Duration  `json:"max_clock_drift" yaml:"max_clock_drift"`
	Signer          sdk.AccAddress `json:"address" yaml:"address"`
}

>>>>>>> cf5c8465
// NewMsgCreateClient creates a new MsgCreateClient instance
func NewMsgCreateClient(
	id string, header Header,
	trustingPeriod, unbondingPeriod, maxClockDrift time.Duration, signer sdk.AccAddress,
) MsgCreateClient {

	return MsgCreateClient{
		ClientID:        id,
		Header:          header,
		TrustingPeriod:  trustingPeriod,
		UnbondingPeriod: unbondingPeriod,
		MaxClockDrift:   maxClockDrift,
		Signer:          signer,
	}
}

// GetClientID implements clientexported.MsgCreateClient
func (msg MsgCreateClient) GetClientID() string {
	return msg.ClientID
}

// Route implements sdk.Msg
func (msg MsgCreateClient) Route() string {
	return ibctypes.RouterKey
}

// Type implements sdk.Msg
func (msg MsgCreateClient) Type() string {
	return TypeMsgCreateClient
}

// ValidateBasic implements sdk.Msg
func (msg MsgCreateClient) ValidateBasic() error {
	if msg.TrustingPeriod == 0 {
		return sdkerrors.Wrap(ErrInvalidTrustingPeriod, "duration cannot be 0")
	}
	if msg.UnbondingPeriod == 0 {
		return sdkerrors.Wrap(ErrInvalidUnbondingPeriod, "duration cannot be 0")
	}
	if msg.Signer.Empty() {
		return sdkerrors.ErrInvalidAddress
	}
	if msg.Header.SignedHeader.Header == nil {
		return sdkerrors.Wrap(ErrInvalidHeader, "header cannot be nil")
	}
	// ValidateBasic of provided header with self-attested chain-id
	if err := msg.Header.ValidateBasic(msg.Header.SignedHeader.GetHeader().GetChainID()); err != nil {
		return sdkerrors.Wrapf(ErrInvalidHeader, "header failed validate basic with its own chain-id: %v", err)
	}
	return host.DefaultClientIdentifierValidator(msg.ClientID)
}

// GetSignBytes implements sdk.Msg
func (msg MsgCreateClient) GetSignBytes() []byte {
	return sdk.MustSortJSON(SubModuleCdc.MustMarshalJSON(msg))
}

// GetSigners implements sdk.Msg
func (msg MsgCreateClient) GetSigners() []sdk.AccAddress {
	return []sdk.AccAddress{msg.Signer}
}

// GetClientType implements clientexported.MsgCreateClient
func (msg MsgCreateClient) GetClientType() string {
	return clientexported.ClientTypeTendermint
}

// GetConsensusState implements clientexported.MsgCreateClient
func (msg MsgCreateClient) GetConsensusState() clientexported.ConsensusState {
	// Construct initial consensus state from provided Header
	root := commitmenttypes.NewMerkleRoot(msg.Header.SignedHeader.GetHeader().GetAppHash())
	return &ConsensusState{
		Timestamp:    msg.Header.GetTime(),
		Root:         root,
		Height:       msg.Header.GetHeight(),
		ValidatorSet: msg.Header.GetValidatorSet(),
	}
}

// NewMsgUpdateClient creates a new MsgUpdateClient instance
func NewMsgUpdateClient(id string, header Header, signer sdk.AccAddress) MsgUpdateClient {
	return MsgUpdateClient{
		ClientID: id,
		Header:   header,
		Signer:   signer,
	}
}

// GetClientID implements clientexported.MsgUpdateClient
func (msg MsgUpdateClient) GetClientID() string {
	return msg.ClientID
}

// GetHeader implements clientexported.MsgUpdateClient
func (msg MsgUpdateClient) GetHeader() clientexported.Header {
	return &msg.Header
}

// Route implements sdk.Msg
func (msg MsgUpdateClient) Route() string {
	return ibctypes.RouterKey
}

// Type implements sdk.Msg
func (msg MsgUpdateClient) Type() string {
	return TypeMsgUpdateClient
}

// ValidateBasic implements sdk.Msg
func (msg MsgUpdateClient) ValidateBasic() error {
	if msg.Signer.Empty() {
		return sdkerrors.ErrInvalidAddress
	}
	return host.DefaultClientIdentifierValidator(msg.ClientID)
}

// GetSignBytes implements sdk.Msg
func (msg MsgUpdateClient) GetSignBytes() []byte {
	return sdk.MustSortJSON(SubModuleCdc.MustMarshalJSON(msg))
}

// GetSigners implements sdk.Msg
func (msg MsgUpdateClient) GetSigners() []sdk.AccAddress {
	return []sdk.AccAddress{msg.Signer}
}

// NewMsgSubmitClientMisbehaviour creates a new MsgSubmitClientMisbehaviour
// instance.
func NewMsgSubmitClientMisbehaviour(evidence evidenceexported.Evidence, signer sdk.AccAddress) MsgSubmitClientMisbehaviour {
	ev, ok := evidence.(*Evidence)
	if !ok {
		// TODO: panic or return error?
		return MsgSubmitClientMisbehaviour{}
	}
	return MsgSubmitClientMisbehaviour{
		Evidence:  ev,
		Submitter: signer,
	}
}

// Route returns the MsgSubmitClientMisbehaviour's route.
func (msg MsgSubmitClientMisbehaviour) Route() string { return ibctypes.RouterKey }

// Type returns the MsgSubmitClientMisbehaviour's type.
func (msg MsgSubmitClientMisbehaviour) Type() string { return TypeMsgSubmitClientMisbehaviour }

// ValidateBasic performs basic (non-state-dependant) validation on a MsgSubmitClientMisbehaviour.
func (msg MsgSubmitClientMisbehaviour) ValidateBasic() error {
	if msg.Evidence == nil {
		return sdkerrors.Wrap(evidencetypes.ErrInvalidEvidence, "missing evidence")
	}
	if msg.Submitter.Empty() {
		return sdkerrors.Wrap(sdkerrors.ErrInvalidAddress, msg.Submitter.String())
	}

	return msg.Evidence.ValidateBasic()
}

// GetSignBytes returns the raw bytes a signer is expected to sign when submitting
// a MsgSubmitClientMisbehaviour message.
func (msg MsgSubmitClientMisbehaviour) GetSignBytes() []byte {
	return sdk.MustSortJSON(SubModuleCdc.MustMarshalJSON(msg))
}

// GetSigners returns the single expected signer for a MsgSubmitClientMisbehaviour.
func (msg MsgSubmitClientMisbehaviour) GetSigners() []sdk.AccAddress {
	return []sdk.AccAddress{msg.Submitter}
}

func (msg MsgSubmitClientMisbehaviour) GetEvidence() evidenceexported.Evidence {
	return msg.Evidence
}

func (msg MsgSubmitClientMisbehaviour) GetSubmitter() sdk.AccAddress {
	return msg.Submitter
}<|MERGE_RESOLUTION|>--- conflicted
+++ resolved
@@ -26,19 +26,6 @@
 	_ evidenceexported.MsgSubmitEvidence = MsgSubmitClientMisbehaviour{}
 )
 
-<<<<<<< HEAD
-=======
-// MsgCreateClient defines a message to create an IBC client
-type MsgCreateClient struct {
-	ClientID        string         `json:"client_id" yaml:"client_id"`
-	Header          Header         `json:"header" yaml:"header"`
-	TrustingPeriod  time.Duration  `json:"trusting_period" yaml:"trusting_period"`
-	UnbondingPeriod time.Duration  `json:"unbonding_period" yaml:"unbonding_period"`
-	MaxClockDrift   time.Duration  `json:"max_clock_drift" yaml:"max_clock_drift"`
-	Signer          sdk.AccAddress `json:"address" yaml:"address"`
-}
-
->>>>>>> cf5c8465
 // NewMsgCreateClient creates a new MsgCreateClient instance
 func NewMsgCreateClient(
 	id string, header Header,
