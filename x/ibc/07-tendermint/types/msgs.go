package types

import (
	"fmt"
	"time"

	ics23 "github.com/confio/ics23/go"
<<<<<<< HEAD
	lite "github.com/tendermint/tendermint/lite2"
=======
	tmmath "github.com/tendermint/tendermint/libs/math"
	lite "github.com/tendermint/tendermint/light"
>>>>>>> ace32bda

	sdk "github.com/cosmos/cosmos-sdk/types"
	sdkerrors "github.com/cosmos/cosmos-sdk/types/errors"
	evidenceexported "github.com/cosmos/cosmos-sdk/x/evidence/exported"
	evidencetypes "github.com/cosmos/cosmos-sdk/x/evidence/types"
	clientexported "github.com/cosmos/cosmos-sdk/x/ibc/02-client/exported"
	commitmenttypes "github.com/cosmos/cosmos-sdk/x/ibc/23-commitment/types"
	host "github.com/cosmos/cosmos-sdk/x/ibc/24-host"
)

// Message types for the IBC client
const (
	TypeMsgCreateClient             string = "create_client"
	TypeMsgUpdateClient             string = "update_client"
	TypeMsgSubmitClientMisbehaviour string = "submit_client_misbehaviour"
)

var (
	_ clientexported.MsgCreateClient     = (*MsgCreateClient)(nil)
	_ clientexported.MsgUpdateClient     = (*MsgUpdateClient)(nil)
	_ evidenceexported.MsgSubmitEvidence = (*MsgSubmitClientMisbehaviour)(nil)
)

// // MsgCreateClient defines a message to create an IBC client
// type MsgCreateClient struct {
// 	ClientID        string             `json:"client_id" yaml:"client_id"`
// 	Header          Header             `json:"header" yaml:"header"`
// 	TrustLevel      tmmath.Fraction    `json:"trust_level" yaml:"trust_level"`
// 	TrustingPeriod  time.Duration      `json:"trusting_period" yaml:"trusting_period"`
// 	UnbondingPeriod time.Duration      `json:"unbonding_period" yaml:"unbonding_period"`
// 	MaxClockDrift   time.Duration      `json:"max_clock_drift" yaml:"max_clock_drift"`
// 	ProofSpecs      []*ics23.ProofSpec `json:"proof_specs" yaml:"proof_specs"`
// 	Signer          sdk.AccAddress     `json:"address" yaml:"address"`
// }

// this is a constant to satisfy the linter
const TODO = "TODO"

// dummy implementation of proto.Message
func (msg MsgCreateClient) Reset()         {}
func (msg MsgCreateClient) String() string { return TODO }
func (msg MsgCreateClient) ProtoMessage()  {}

// NewMsgCreateClient creates a new MsgCreateClient instance
func NewMsgCreateClient(
	id string, header Header, trustLevel Fraction,
	trustingPeriod, unbondingPeriod, maxClockDrift time.Duration,
	specs []*ics23.ProofSpec, signer sdk.AccAddress,
) MsgCreateClient {
	return MsgCreateClient{
		ClientID:        id,
		Header:          header,
		TrustLevel:      trustLevel,
		TrustingPeriod:  trustingPeriod,
		UnbondingPeriod: unbondingPeriod,
		MaxClockDrift:   maxClockDrift,
		ProofSpecs:      specs,
		Signer:          signer,
	}
}

// Route implements sdk.Msg
func (msg MsgCreateClient) Route() string {
	return host.RouterKey
}

// Type implements sdk.Msg
func (msg MsgCreateClient) Type() string {
	return TypeMsgCreateClient
}

// ValidateBasic implements sdk.Msg
func (msg MsgCreateClient) ValidateBasic() error {
	if msg.TrustingPeriod == 0 {
		return sdkerrors.Wrap(ErrInvalidTrustingPeriod, "duration cannot be 0")
	}
	if err := lite.ValidateTrustLevel(msg.TrustLevel.ToTendermint()); err != nil {
		return sdkerrors.Wrap(ErrInvalidTrustLevel, err.Error())
	}
	if msg.UnbondingPeriod == 0 {
		return sdkerrors.Wrap(ErrInvalidUnbondingPeriod, "duration cannot be 0")
	}
	if msg.TrustingPeriod >= msg.UnbondingPeriod {
		return sdkerrors.Wrapf(
			ErrInvalidTrustingPeriod,
			"trusting period (%s) should be < unbonding period (%s)", msg.TrustingPeriod, msg.UnbondingPeriod,
		)
	}
	if msg.Signer.Empty() {
		return sdkerrors.ErrInvalidAddress
	}
	if err := msg.Header.ValidateBasic(); err != nil {
		return sdkerrors.Wrapf(ErrInvalidHeader, "header failed validatebasic with its own chain-id: %v", err)
	}
	if msg.TrustingPeriod >= msg.UnbondingPeriod {
		return sdkerrors.Wrapf(
			ErrInvalidTrustingPeriod,
			"trusting period (%s) should be < unbonding period (%s)", msg.TrustingPeriod, msg.UnbondingPeriod,
		)
	}
	// Validate ProofSpecs
	if msg.ProofSpecs == nil {
		return sdkerrors.Wrap(ErrInvalidProofSpecs, "proof specs cannot be nil")
	}
	for _, spec := range msg.ProofSpecs {
		if spec == nil {
			return sdkerrors.Wrap(ErrInvalidProofSpecs, "proof spec cannot be nil")
		}
	}
	return host.ClientIdentifierValidator(msg.ClientID)
}

// GetSignBytes implements sdk.Msg
func (msg MsgCreateClient) GetSignBytes() []byte {
	return sdk.MustSortJSON(SubModuleCdc.MustMarshalJSON(msg))
}

// GetSigners implements sdk.Msg
func (msg MsgCreateClient) GetSigners() []sdk.AccAddress {
	return []sdk.AccAddress{msg.Signer}
}

// GetClientID implements clientexported.MsgCreateClient
func (msg MsgCreateClient) GetClientID() string {
	return msg.ClientID
}

// GetClientType implements clientexported.MsgCreateClient
func (msg MsgCreateClient) GetClientType() string {
	return clientexported.ClientTypeTendermint
}

// GetConsensusState implements clientexported.MsgCreateClient
func (msg MsgCreateClient) GetConsensusState() clientexported.ConsensusState {
	// Construct initial consensus state from provided Header
	root := commitmenttypes.NewMerkleRoot(msg.Header.SignedHeader.Header.AppHash)
	return ConsensusState{
		Timestamp:    msg.Header.GetTime(),
		Root:         root,
		Height:       msg.Header.GetHeight(),
		ValidatorSet: msg.Header.ValidatorSet,
	}
}

// dummy implementation of proto.Message
func (msg MsgUpdateClient) Reset()         {}
func (msg MsgUpdateClient) String() string { return TODO }
func (msg MsgUpdateClient) ProtoMessage()  {}

// NewMsgUpdateClient creates a new MsgUpdateClient instance
func NewMsgUpdateClient(id string, header Header, signer sdk.AccAddress) MsgUpdateClient {
	return MsgUpdateClient{
		ClientID: id,
		Header:   header,
		Signer:   signer,
	}
}

// Route implements sdk.Msg
func (msg MsgUpdateClient) Route() string {
	return host.RouterKey
}

// Type implements sdk.Msg
func (msg MsgUpdateClient) Type() string {
	return TypeMsgUpdateClient
}

// ValidateBasic implements sdk.Msg
func (msg MsgUpdateClient) ValidateBasic() error {
	if msg.Signer.Empty() {
		return sdkerrors.ErrInvalidAddress
	}
	return host.ClientIdentifierValidator(msg.ClientID)
}

// GetSignBytes implements sdk.Msg
func (msg MsgUpdateClient) GetSignBytes() []byte {
	return sdk.MustSortJSON(SubModuleCdc.MustMarshalJSON(msg))
}

// GetSigners implements sdk.Msg
func (msg MsgUpdateClient) GetSigners() []sdk.AccAddress {
	return []sdk.AccAddress{msg.Signer}
}

// GetClientID implements clientexported.MsgUpdateClient
func (msg MsgUpdateClient) GetClientID() string {
	return msg.ClientID
}

// GetHeader implements clientexported.MsgUpdateClient
func (msg MsgUpdateClient) GetHeader() clientexported.Header {
	return msg.Header
}

// dummy implementation of proto.Message
func (msg MsgSubmitClientMisbehaviour) Reset()         {}
func (msg MsgSubmitClientMisbehaviour) String() string { return TODO }
func (msg MsgSubmitClientMisbehaviour) ProtoMessage()  {}

// NewMsgSubmitClientMisbehaviour creates a new MsgSubmitClientMisbehaviour
// instance.
func NewMsgSubmitClientMisbehaviour(evidence evidenceexported.Evidence, s sdk.AccAddress) MsgSubmitClientMisbehaviour {
	ev, ok := evidence.(*Evidence)
	if !ok {
		panic(fmt.Sprintf("invalid evidence type %T", evidence))
	}

	return MsgSubmitClientMisbehaviour{
		Evidence:  ev,
		Submitter: s,
	}
}

// Route returns the MsgSubmitClientMisbehaviour's route.
func (msg MsgSubmitClientMisbehaviour) Route() string { return host.RouterKey }

// Type returns the MsgSubmitClientMisbehaviour's type.
func (msg MsgSubmitClientMisbehaviour) Type() string {
	return TypeMsgSubmitClientMisbehaviour
}

// ValidateBasic performs basic (non-state-dependant) validation on a MsgSubmitClientMisbehaviour.
func (msg MsgSubmitClientMisbehaviour) ValidateBasic() error {
	if msg.Evidence == nil {
		return sdkerrors.Wrap(evidencetypes.ErrInvalidEvidence, "missing evidence")
	}
	if msg.Submitter.Empty() {
		return sdkerrors.Wrap(sdkerrors.ErrInvalidAddress, msg.Submitter.String())
	}

	return msg.Evidence.ValidateBasic()
}

// GetSignBytes returns the raw bytes a signer is expected to sign when submitting
// a MsgSubmitClientMisbehaviour message.
func (msg MsgSubmitClientMisbehaviour) GetSignBytes() []byte {
	return sdk.MustSortJSON(SubModuleCdc.MustMarshalJSON(msg))
}

// GetSigners returns the single expected signer for a MsgSubmitClientMisbehaviour.
func (msg MsgSubmitClientMisbehaviour) GetSigners() []sdk.AccAddress {
	return []sdk.AccAddress{msg.Submitter}
}

func (msg MsgSubmitClientMisbehaviour) GetEvidence() evidenceexported.Evidence {
	return msg.Evidence
}

func (msg MsgSubmitClientMisbehaviour) GetSubmitter() sdk.AccAddress {
	return msg.Submitter
}<|MERGE_RESOLUTION|>--- conflicted
+++ resolved
@@ -5,12 +5,7 @@
 	"time"
 
 	ics23 "github.com/confio/ics23/go"
-<<<<<<< HEAD
-	lite "github.com/tendermint/tendermint/lite2"
-=======
-	tmmath "github.com/tendermint/tendermint/libs/math"
 	lite "github.com/tendermint/tendermint/light"
->>>>>>> ace32bda
 
 	sdk "github.com/cosmos/cosmos-sdk/types"
 	sdkerrors "github.com/cosmos/cosmos-sdk/types/errors"
@@ -33,18 +28,6 @@
 	_ clientexported.MsgUpdateClient     = (*MsgUpdateClient)(nil)
 	_ evidenceexported.MsgSubmitEvidence = (*MsgSubmitClientMisbehaviour)(nil)
 )
-
-// // MsgCreateClient defines a message to create an IBC client
-// type MsgCreateClient struct {
-// 	ClientID        string             `json:"client_id" yaml:"client_id"`
-// 	Header          Header             `json:"header" yaml:"header"`
-// 	TrustLevel      tmmath.Fraction    `json:"trust_level" yaml:"trust_level"`
-// 	TrustingPeriod  time.Duration      `json:"trusting_period" yaml:"trusting_period"`
-// 	UnbondingPeriod time.Duration      `json:"unbonding_period" yaml:"unbonding_period"`
-// 	MaxClockDrift   time.Duration      `json:"max_clock_drift" yaml:"max_clock_drift"`
-// 	ProofSpecs      []*ics23.ProofSpec `json:"proof_specs" yaml:"proof_specs"`
-// 	Signer          sdk.AccAddress     `json:"address" yaml:"address"`
-// }
 
 // this is a constant to satisfy the linter
 const TODO = "TODO"
