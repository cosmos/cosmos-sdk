package types_test

import (
	"testing"
	"time"

	"github.com/stretchr/testify/suite"
	tmbytes "github.com/tendermint/tendermint/libs/bytes"
	tmproto "github.com/tendermint/tendermint/proto/tendermint/types"
	tmtypes "github.com/tendermint/tendermint/types"

	"github.com/cosmos/cosmos-sdk/codec"
	"github.com/cosmos/cosmos-sdk/simapp"
	sdk "github.com/cosmos/cosmos-sdk/types"
	clientexported "github.com/cosmos/cosmos-sdk/x/ibc/02-client/exported"
	ibctmtypes "github.com/cosmos/cosmos-sdk/x/ibc/07-tendermint/types"
	ibctesting "github.com/cosmos/cosmos-sdk/x/ibc/testing"
)

const (
	chainID                      = "gaia"
<<<<<<< HEAD
=======
	clientID                     = "gaiamainnet"
	height                       = 4
>>>>>>> d9fd4d2c
	trustingPeriod time.Duration = time.Hour * 24 * 7 * 2
	ubdPeriod      time.Duration = time.Hour * 24 * 7 * 3
	maxClockDrift  time.Duration = time.Second * 10
)

var height = clientexported.NewHeight(0, 4)

type TendermintTestSuite struct {
	suite.Suite

	coordinator *ibctesting.Coordinator

	// testing chains used for convenience and readability
	chainA *ibctesting.TestChain
	chainB *ibctesting.TestChain

	// TODO: deprecate usage in favor of testing package
	ctx        sdk.Context
	cdc        codec.Marshaler
	privVal    tmtypes.PrivValidator
	valSet     *tmtypes.ValidatorSet
	valsHash   tmbytes.HexBytes
	header     *ibctmtypes.Header
	now        time.Time
	headerTime time.Time
	clientTime time.Time
}

func (suite *TendermintTestSuite) SetupTest() {
	suite.coordinator = ibctesting.NewCoordinator(suite.T(), 2)
	suite.chainA = suite.coordinator.GetChain(ibctesting.GetChainID(0))
	suite.chainB = suite.coordinator.GetChain(ibctesting.GetChainID(1))

	// TODO: deprecate usage in favor of testing package
	checkTx := false
	app := simapp.Setup(checkTx)

	suite.cdc = app.AppCodec()

	// now is the time of the current chain, must be after the updating header
	// mocks ctx.BlockTime()
	suite.now = time.Date(2020, 1, 2, 0, 0, 0, 0, time.UTC)
	suite.clientTime = time.Date(2020, 1, 1, 0, 0, 0, 0, time.UTC)
	// Header time is intended to be time for any new header used for updates
	suite.headerTime = time.Date(2020, 1, 2, 0, 0, 0, 0, time.UTC)

	suite.privVal = tmtypes.NewMockPV()

	pubKey, err := suite.privVal.GetPubKey()
	suite.Require().NoError(err)

	val := tmtypes.NewValidator(pubKey, 10)
	suite.valSet = tmtypes.NewValidatorSet([]*tmtypes.Validator{val})
	suite.valsHash = suite.valSet.Hash()
	suite.header = ibctmtypes.CreateTestHeader(chainID, height, height-1, suite.now, suite.valSet, suite.valSet, []tmtypes.PrivValidator{suite.privVal})
	suite.ctx = app.BaseApp.NewContext(checkTx, tmproto.Header{Height: 1, Time: suite.now})
}

func TestTendermintTestSuite(t *testing.T) {
	suite.Run(t, new(TendermintTestSuite))
}<|MERGE_RESOLUTION|>--- conflicted
+++ resolved
@@ -19,11 +19,8 @@
 
 const (
 	chainID                      = "gaia"
-<<<<<<< HEAD
-=======
 	clientID                     = "gaiamainnet"
 	height                       = 4
->>>>>>> d9fd4d2c
 	trustingPeriod time.Duration = time.Hour * 24 * 7 * 2
 	ubdPeriod      time.Duration = time.Hour * 24 * 7 * 3
 	maxClockDrift  time.Duration = time.Second * 10
