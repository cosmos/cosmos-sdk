--- conflicted
+++ resolved
@@ -29,11 +29,7 @@
 		ChainID:            chainID,
 		Height:             height,
 		Time:               timestamp,
-<<<<<<< HEAD
-		LastBlockID:        MakeBlockID(make([]byte, tmhash.Size), math.MaxInt32, make([]byte, tmhash.Size)),
-=======
 		LastBlockID:        MakeBlockID(make([]byte, tmhash.Size), maxInt, make([]byte, tmhash.Size)),
->>>>>>> 40082b82
 		LastCommitHash:     tmhash.Sum([]byte("last_commit_hash")),
 		DataHash:           tmhash.Sum([]byte("data_hash")),
 		ValidatorsHash:     vsetHash,
