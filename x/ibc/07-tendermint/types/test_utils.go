--- conflicted
+++ resolved
@@ -23,18 +23,12 @@
 }
 
 // CreateTestHeader creates a mock header for testing only.
-<<<<<<< HEAD
-func CreateTestHeader(chainID string, height clientexported.Height, timestamp time.Time, valSet *tmtypes.ValidatorSet, signers []tmtypes.PrivValidator) Header {
-	vsetHash := valSet.Hash()
-	epochHeight := int64(height.EpochHeight)
-=======
-func CreateTestHeader(chainID string, height, trustedHeight int64, timestamp time.Time, tmValSet, tmTrustedVals *tmtypes.ValidatorSet, signers []tmtypes.PrivValidator) *Header {
+func CreateTestHeader(chainID string, height, trustedHeight clientexported.Height, timestamp time.Time, tmValSet, tmTrustedVals *tmtypes.ValidatorSet, signers []tmtypes.PrivValidator) *Header {
 	var (
 		valSet      *tmproto.ValidatorSet
 		trustedVals *tmproto.ValidatorSet
 	)
 	vsetHash := tmValSet.Hash()
->>>>>>> d9fd4d2c
 	tmHeader := tmtypes.Header{
 		Version:            version.Consensus{Block: 2, App: 2},
 		ChainID:            chainID,
@@ -54,13 +48,9 @@
 
 	hhash := tmHeader.Hash()
 	blockID := MakeBlockID(hhash, 3, tmhash.Sum([]byte("part_set")))
-<<<<<<< HEAD
+	epochHeight := height.EpochHeight
 	voteSet := tmtypes.NewVoteSet(chainID, epochHeight, 1, tmtypes.PrecommitType, valSet)
 	commit, err := tmtypes.MakeCommit(blockID, epochHeight, 1, voteSet, signers, timestamp)
-=======
-	voteSet := tmtypes.NewVoteSet(chainID, height, 1, tmproto.PrecommitType, tmValSet)
-	commit, err := tmtypes.MakeCommit(blockID, height, 1, voteSet, signers, timestamp)
->>>>>>> d9fd4d2c
 	if err != nil {
 		panic(err)
 	}
@@ -87,7 +77,7 @@
 	return &Header{
 		SignedHeader:      &signedHeader,
 		ValidatorSet:      valSet,
-		TrustedHeight:     uint64(trustedHeight),
+		TrustedHeight:     trustedHeight,
 		TrustedValidators: trustedVals,
 	}
 }
@@ -99,12 +89,6 @@
 func CreateSortedSignerArray(altPrivVal, suitePrivVal tmtypes.PrivValidator,
 	altVal, suiteVal *tmtypes.Validator) []tmtypes.PrivValidator {
 
-<<<<<<< HEAD
-	return Header{
-		SignedHeader: signedHeader,
-		Height:       height,
-		ValidatorSet: valSet,
-=======
 	switch {
 	case altVal.VotingPower > suiteVal.VotingPower:
 		return []tmtypes.PrivValidator{altPrivVal, suitePrivVal}
@@ -115,6 +99,5 @@
 			return []tmtypes.PrivValidator{altPrivVal, suitePrivVal}
 		}
 		return []tmtypes.PrivValidator{suitePrivVal, altPrivVal}
->>>>>>> d9fd4d2c
 	}
 }