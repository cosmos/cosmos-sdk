--- conflicted
+++ resolved
@@ -5,31 +5,16 @@
 	"time"
 
 	"github.com/tendermint/tendermint/crypto/tmhash"
-<<<<<<< HEAD
-	tmproto "github.com/tendermint/tendermint/proto/types"
-	"github.com/tendermint/tendermint/proto/version"
-	tmtypes "github.com/tendermint/tendermint/types"
-)
-
-const maxInt = int64(^uint(0) >> 1)
-
-// MakeBlockID copied unimported test functions from tmtypes to use them here
-func MakeBlockID(hash []byte, partSetSize int64, partSetHash []byte) tmproto.BlockID {
-	return tmproto.BlockID{
-		Hash: hash,
-		PartsHeader: tmproto.PartSetHeader{
-=======
 	tmproto "github.com/tendermint/tendermint/proto/tendermint/types"
 	tmversion "github.com/tendermint/tendermint/proto/tendermint/version"
 	tmtypes "github.com/tendermint/tendermint/types"
 )
 
-// Copied unimported test functions from tmtypes to use them here
+// MakeBlockID unimported test functions from tmtypes to use them here
 func MakeBlockID(hash []byte, partSetSize uint32, partSetHash []byte) tmtypes.BlockID {
 	return tmtypes.BlockID{
 		Hash: hash,
 		PartSetHeader: tmtypes.PartSetHeader{
->>>>>>> ace32bda
 			Total: partSetSize,
 			Hash:  partSetHash,
 		},
@@ -37,23 +22,10 @@
 }
 
 // CreateTestHeader creates a mock header for testing only.
-<<<<<<< HEAD
-func CreateTestHeader(chainID string, height int64, timestamp time.Time, valSet *tmproto.ValidatorSet, signers []tmtypes.PrivValidator) Header {
-	tmValSet, err := tmtypes.ValidatorSetFromProto(valSet)
-	if err != nil {
-		panic(err)
-	}
-
-	vsetHash := tmValSet.Hash()
-
-	header := &tmproto.Header{
-		Version:            version.Consensus{Block: 2, App: 2},
-=======
 func CreateTestHeader(chainID string, height int64, timestamp time.Time, valSet *tmtypes.ValidatorSet, signers []tmtypes.PrivValidator) Header {
 	vsetHash := valSet.Hash()
 	tmHeader := tmtypes.Header{
 		Version:            tmversion.Consensus{Block: 2, App: 2},
->>>>>>> ace32bda
 		ChainID:            chainID,
 		Height:             height,
 		Time:               timestamp,
@@ -68,27 +40,10 @@
 		EvidenceHash:       tmhash.Sum([]byte("evidence_hash")),
 		ProposerAddress:    valSet.Proposer.Address,
 	}
-<<<<<<< HEAD
-
-	tmHeader, err := tmtypes.HeaderFromProto(header)
-	if err != nil {
-		panic(err)
-	}
-
-	blockID := MakeBlockID(tmHeader.Hash(), 3, tmhash.Sum([]byte("part_set")))
-	tmBlockID, err := tmtypes.BlockIDFromProto(&blockID)
-	if err != nil {
-		panic(err)
-	}
-
-	voteSet := tmtypes.NewVoteSet(chainID, height, 1, tmtypes.PrecommitType, tmValSet)
-	commit, err := tmtypes.MakeCommit(*tmBlockID, height, 1, voteSet, signers, timestamp)
-=======
 	hhash := tmHeader.Hash()
 	blockID := MakeBlockID(hhash, 3, tmhash.Sum([]byte("part_set")))
 	voteSet := tmtypes.NewVoteSet(chainID, height, 1, tmproto.PrecommitType, valSet)
 	commit, err := tmtypes.MakeCommit(blockID, height, 1, voteSet, signers, timestamp)
->>>>>>> ace32bda
 	if err != nil {
 		panic(err)
 	}
