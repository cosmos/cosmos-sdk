--- conflicted
+++ resolved
@@ -94,11 +94,7 @@
 // CONTRACT: consState.Height == header.TrustedHeight
 func checkValidity(
 	clientState *ClientState, consState *ConsensusState,
-<<<<<<< HEAD
-	header Header, currentTimestamp time.Time, override bool,
-=======
-	header *Header, currentTimestamp time.Time,
->>>>>>> 56f4ccfd
+	header *Header, currentTimestamp time.Time, override bool,
 ) error {
 	if err := checkTrustedHeader(header, consState); err != nil {
 		return err
