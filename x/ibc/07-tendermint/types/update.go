--- conflicted
+++ resolved
@@ -161,14 +161,9 @@
 
 // update the consensus state from a new header
 func update(clientState *ClientState, header Header) (*ClientState, *ConsensusState) {
-<<<<<<< HEAD
-	if uint64(header.Height) > clientState.LatestHeight {
-		clientState.LatestHeight = uint64(header.Height)
-		clientState.LatestTimestamp = header.Time
-=======
 	if header.GetHeight() > clientState.LatestHeight {
 		clientState.LatestHeight = header.GetHeight()
->>>>>>> 2e1fbaed
+		clientState.LatestTimestamp = header.GetTime()
 	}
 	consensusState := &ConsensusState{
 		Height:             header.GetHeight(),
