--- conflicted
+++ resolved
@@ -123,11 +123,7 @@
 	if header.GetHeight().LTE(header.TrustedHeight) {
 		return sdkerrors.Wrapf(
 			clienttypes.ErrInvalidHeader,
-<<<<<<< HEAD
-			"header height ≤ consensus state height (%s ≤ %s)", header.GetHeight(), consState.Height,
-=======
-			"header height ≤ consensus state height (%d ≤ %d)", header.GetHeight(), header.TrustedHeight,
->>>>>>> 4d9c32f4
+			"header height ≤ consensus state height (%s ≤ %s)", header.GetHeight(), header.TrustedHeight,
 		)
 	}
 
