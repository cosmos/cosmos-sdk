--- conflicted
+++ resolved
@@ -45,13 +45,8 @@
 		)
 	}
 
-<<<<<<< HEAD
 	// get consensus state from clientStore
-	tmConsState, err := GetConsensusState(clientStore, cdc, tmHeader.TrustedHeight.EpochHeight)
-=======
-	// Get consensus bytes from clientStore
 	tmConsState, err := GetConsensusState(clientStore, cdc, tmHeader.TrustedHeight)
->>>>>>> c1b975ee
 	if err != nil {
 		return nil, nil, sdkerrors.Wrapf(
 			err, "could not get consensus state from clientstore at TrustedHeight: %s", tmHeader.TrustedHeight,
