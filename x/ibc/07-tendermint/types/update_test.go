--- conflicted
+++ resolved
@@ -81,15 +81,9 @@
 		{
 			name: "successful update for a previous height",
 			setup: func() {
-<<<<<<< HEAD
-				clientState = types.NewClientState(chainID, types.DefaultTrustLevel, trustingPeriod, ubdPeriod, maxClockDrift, height, latestTimestamp, commitmenttypes.GetSDKSpecs(), false, false)
-				consensusState = types.NewConsensusState(suite.clientTime, commitmenttypes.NewMerkleRoot(suite.header.Header.GetAppHash()), height-3, suite.valsHash)
-				newHeader = types.CreateTestHeader(chainID, height-1, height-3, suite.headerTime, bothValSet, suite.valSet, bothSigners)
-=======
-				clientState = types.NewClientState(chainID, types.DefaultTrustLevel, trustingPeriod, ubdPeriod, maxClockDrift, height, commitmenttypes.GetSDKSpecs())
+				clientState = types.NewClientState(chainID, types.DefaultTrustLevel, trustingPeriod, ubdPeriod, maxClockDrift, height, commitmenttypes.GetSDKSpecs(), false, false)
 				consensusState = types.NewConsensusState(suite.clientTime, commitmenttypes.NewMerkleRoot(suite.header.Header.GetAppHash()), heightMinus3, suite.valsHash)
 				newHeader = types.CreateTestHeader(chainID, epochHeight-1, epochHeight-3, suite.headerTime, bothValSet, suite.valSet, bothSigners)
->>>>>>> 1c9158b7
 				currentTime = suite.now
 			},
 			expPass: true,
@@ -180,11 +174,7 @@
 		{
 			name: "header height < consensus height",
 			setup: func() {
-<<<<<<< HEAD
-				clientState = types.NewClientState(chainID, types.DefaultTrustLevel, trustingPeriod, ubdPeriod, maxClockDrift, height+5, latestTimestamp, commitmenttypes.GetSDKSpecs(), false, false)
-=======
-				clientState = types.NewClientState(chainID, types.DefaultTrustLevel, trustingPeriod, ubdPeriod, maxClockDrift, heightPlus5, commitmenttypes.GetSDKSpecs())
->>>>>>> 1c9158b7
+				clientState = types.NewClientState(chainID, types.DefaultTrustLevel, trustingPeriod, ubdPeriod, maxClockDrift, heightPlus5, commitmenttypes.GetSDKSpecs(), false, false)
 				consensusState = types.NewConsensusState(suite.clientTime, commitmenttypes.NewMerkleRoot(suite.header.Header.GetAppHash()), height, suite.valsHash)
 				// Make new header at height less than latest client state
 				newHeader = types.CreateTestHeader(chainID, epochHeight-1, epochHeight, suite.headerTime, suite.valSet, suite.valSet, signers)
