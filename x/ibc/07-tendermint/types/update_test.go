package types_test

import (
	"time"

	tmtypes "github.com/tendermint/tendermint/types"

	types "github.com/cosmos/cosmos-sdk/x/ibc/07-tendermint/types"
	commitmenttypes "github.com/cosmos/cosmos-sdk/x/ibc/23-commitment/types"
)

func (suite *TendermintTestSuite) TestCheckHeaderAndUpdateState() {
	var (
		clientState    *types.ClientState
		consensusState *types.ConsensusState
		newHeader      types.Header
		currentTime    time.Time
	)

	// Setup different validators and signers for testing different types of updates
	altPrivVal := tmtypes.NewMockPV()
	altPubKey, err := altPrivVal.GetPubKey()
	suite.Require().NoError(err)

	altVal := tmtypes.NewValidator(altPubKey, height)

	// Create bothValSet with both suite validator and altVal. Would be valid update
	bothValSet := tmtypes.NewValidatorSet(append(suite.valSet.Validators, altVal))
	// Create alternative validator set with only altVal, invalid update (too much change in valSet)
	altValSet := tmtypes.NewValidatorSet([]*tmtypes.Validator{altVal})

	signers := []tmtypes.PrivValidator{suite.privVal}

	// Create signer array and ensure it is in same order as bothValSet
	_, suiteVal := suite.valSet.GetByIndex(0)
	bothSigners := types.CreateSortedSignerArray(altPrivVal, suite.privVal, altVal, suiteVal)

	altSigners := []tmtypes.PrivValidator{altPrivVal}

	testCases := []struct {
		name    string
		setup   func()
		expPass bool
	}{
		{
			name: "successful update with next height and same validator set",
			setup: func() {
<<<<<<< HEAD
				clientState = types.NewClientState(chainID, types.DefaultTrustLevel, trustingPeriod, ubdPeriod, maxClockDrift, height, latestTimestamp, commitmenttypes.GetSDKSpecs(), false, false)
				consensusState = types.NewConsensusState(suite.clientTime, commitmenttypes.NewMerkleRoot(suite.header.AppHash), height, suite.valsHash)
=======
				clientState = types.NewClientState(chainID, types.DefaultTrustLevel, trustingPeriod, ubdPeriod, maxClockDrift, height, commitmenttypes.GetSDKSpecs())
				consensusState = types.NewConsensusState(suite.clientTime, commitmenttypes.NewMerkleRoot(suite.header.Header.GetAppHash()), height, suite.valsHash)
>>>>>>> 2e1fbaed
				newHeader = types.CreateTestHeader(chainID, height+1, height, suite.headerTime, suite.valSet, suite.valSet, signers)
				currentTime = suite.now
			},
			expPass: true,
		},
		{
			name: "successful update with future height and different validator set",
			setup: func() {
<<<<<<< HEAD
				clientState = types.NewClientState(chainID, types.DefaultTrustLevel, trustingPeriod, ubdPeriod, maxClockDrift, height, latestTimestamp, commitmenttypes.GetSDKSpecs(), false, false)
				consensusState = types.NewConsensusState(suite.clientTime, commitmenttypes.NewMerkleRoot(suite.header.AppHash), height, suite.valsHash)
=======
				clientState = types.NewClientState(chainID, types.DefaultTrustLevel, trustingPeriod, ubdPeriod, maxClockDrift, height, commitmenttypes.GetSDKSpecs())
				consensusState = types.NewConsensusState(suite.clientTime, commitmenttypes.NewMerkleRoot(suite.header.Header.GetAppHash()), height, suite.valsHash)
>>>>>>> 2e1fbaed
				newHeader = types.CreateTestHeader(chainID, height+5, height, suite.headerTime, bothValSet, suite.valSet, bothSigners)
				currentTime = suite.now
			},
			expPass: true,
		},
		{
			name: "successful update with next height and different validator set",
			setup: func() {
<<<<<<< HEAD
				clientState = types.NewClientState(chainID, types.DefaultTrustLevel, trustingPeriod, ubdPeriod, maxClockDrift, height, latestTimestamp, commitmenttypes.GetSDKSpecs(), false, false)
				consensusState = types.NewConsensusState(suite.clientTime, commitmenttypes.NewMerkleRoot(suite.header.AppHash), height, bothValSet.Hash())
=======
				clientState = types.NewClientState(chainID, types.DefaultTrustLevel, trustingPeriod, ubdPeriod, maxClockDrift, height, commitmenttypes.GetSDKSpecs())
				consensusState = types.NewConsensusState(suite.clientTime, commitmenttypes.NewMerkleRoot(suite.header.Header.GetAppHash()), height, bothValSet.Hash())
>>>>>>> 2e1fbaed
				newHeader = types.CreateTestHeader(chainID, height+1, height, suite.headerTime, bothValSet, bothValSet, bothSigners)
				currentTime = suite.now
			},
			expPass: true,
		},
		{
			name: "successful update for a previous height",
			setup: func() {
<<<<<<< HEAD
				clientState = types.NewClientState(chainID, types.DefaultTrustLevel, trustingPeriod, ubdPeriod, maxClockDrift, height, latestTimestamp, commitmenttypes.GetSDKSpecs(), false, false)
				consensusState = types.NewConsensusState(suite.clientTime, commitmenttypes.NewMerkleRoot(suite.header.AppHash), height-3, suite.valsHash)
=======
				clientState = types.NewClientState(chainID, types.DefaultTrustLevel, trustingPeriod, ubdPeriod, maxClockDrift, height, commitmenttypes.GetSDKSpecs())
				consensusState = types.NewConsensusState(suite.clientTime, commitmenttypes.NewMerkleRoot(suite.header.Header.GetAppHash()), height-3, suite.valsHash)
>>>>>>> 2e1fbaed
				newHeader = types.CreateTestHeader(chainID, height-1, height-3, suite.headerTime, bothValSet, suite.valSet, bothSigners)
				currentTime = suite.now
			},
			expPass: true,
		},
		{
			name: "unsuccessful update with next height: update header mismatches nextValSetHash",
			setup: func() {
<<<<<<< HEAD
				clientState = types.NewClientState(chainID, types.DefaultTrustLevel, trustingPeriod, ubdPeriod, maxClockDrift, height, latestTimestamp, commitmenttypes.GetSDKSpecs(), false, false)
				consensusState = types.NewConsensusState(suite.clientTime, commitmenttypes.NewMerkleRoot(suite.header.AppHash), height, suite.valsHash)
=======
				clientState = types.NewClientState(chainID, types.DefaultTrustLevel, trustingPeriod, ubdPeriod, maxClockDrift, height, commitmenttypes.GetSDKSpecs())
				consensusState = types.NewConsensusState(suite.clientTime, commitmenttypes.NewMerkleRoot(suite.header.Header.GetAppHash()), height, suite.valsHash)
>>>>>>> 2e1fbaed
				newHeader = types.CreateTestHeader(chainID, height+1, height, suite.headerTime, bothValSet, suite.valSet, bothSigners)
				currentTime = suite.now
			},
			expPass: false,
		},
		{
			name: "unsuccessful update with next height: update header mismatches different nextValSetHash",
			setup: func() {
<<<<<<< HEAD
				clientState = types.NewClientState(chainID, types.DefaultTrustLevel, trustingPeriod, ubdPeriod, maxClockDrift, height, latestTimestamp, commitmenttypes.GetSDKSpecs(), false, false)
				consensusState = types.NewConsensusState(suite.clientTime, commitmenttypes.NewMerkleRoot(suite.header.AppHash), height, bothValSet.Hash())
=======
				clientState = types.NewClientState(chainID, types.DefaultTrustLevel, trustingPeriod, ubdPeriod, maxClockDrift, height, commitmenttypes.GetSDKSpecs())
				consensusState = types.NewConsensusState(suite.clientTime, commitmenttypes.NewMerkleRoot(suite.header.Header.GetAppHash()), height, bothValSet.Hash())
>>>>>>> 2e1fbaed
				newHeader = types.CreateTestHeader(chainID, height+1, height, suite.headerTime, suite.valSet, bothValSet, signers)
				currentTime = suite.now
			},
			expPass: false,
		},
		{
			name: "unsuccessful update with future height: too much change in validator set",
			setup: func() {
<<<<<<< HEAD
				clientState = types.NewClientState(chainID, types.DefaultTrustLevel, trustingPeriod, ubdPeriod, maxClockDrift, height, latestTimestamp, commitmenttypes.GetSDKSpecs(), false, false)
				consensusState = types.NewConsensusState(suite.clientTime, commitmenttypes.NewMerkleRoot(suite.header.AppHash), height, suite.valsHash)
=======
				clientState = types.NewClientState(chainID, types.DefaultTrustLevel, trustingPeriod, ubdPeriod, maxClockDrift, height, commitmenttypes.GetSDKSpecs())
				consensusState = types.NewConsensusState(suite.clientTime, commitmenttypes.NewMerkleRoot(suite.header.Header.GetAppHash()), height, suite.valsHash)
>>>>>>> 2e1fbaed
				newHeader = types.CreateTestHeader(chainID, height+5, height, suite.headerTime, altValSet, suite.valSet, altSigners)
				currentTime = suite.now
			},
			expPass: false,
		},
		{
			name: "unsuccessful updates, passed in incorrect trusted validators for given consensus state",
			setup: func() {
<<<<<<< HEAD
				clientState = types.NewClientState(chainID, types.DefaultTrustLevel, trustingPeriod, ubdPeriod, maxClockDrift, height, latestTimestamp, commitmenttypes.GetSDKSpecs(), false, false)
				consensusState = types.NewConsensusState(suite.clientTime, commitmenttypes.NewMerkleRoot(suite.header.AppHash), height, suite.valsHash)
=======
				clientState = types.NewClientState(chainID, types.DefaultTrustLevel, trustingPeriod, ubdPeriod, maxClockDrift, height, commitmenttypes.GetSDKSpecs())
				consensusState = types.NewConsensusState(suite.clientTime, commitmenttypes.NewMerkleRoot(suite.header.Header.GetAppHash()), height, suite.valsHash)
>>>>>>> 2e1fbaed
				newHeader = types.CreateTestHeader(chainID, height+5, height, suite.headerTime, bothValSet, bothValSet, bothSigners)
				currentTime = suite.now
			},
			expPass: false,
		},
		{
			name: "unsuccessful update: trusting period has passed since last client timestamp",
			setup: func() {
<<<<<<< HEAD
				clientState = types.NewClientState(chainID, types.DefaultTrustLevel, trustingPeriod, ubdPeriod, maxClockDrift, height, latestTimestamp, commitmenttypes.GetSDKSpecs(), false, false)
				consensusState = types.NewConsensusState(suite.clientTime, commitmenttypes.NewMerkleRoot(suite.header.AppHash), height, suite.valsHash)
=======
				clientState = types.NewClientState(chainID, types.DefaultTrustLevel, trustingPeriod, ubdPeriod, maxClockDrift, height, commitmenttypes.GetSDKSpecs())
				consensusState = types.NewConsensusState(suite.clientTime, commitmenttypes.NewMerkleRoot(suite.header.Header.GetAppHash()), height, suite.valsHash)
>>>>>>> 2e1fbaed
				newHeader = types.CreateTestHeader(chainID, height+1, height, suite.headerTime, suite.valSet, suite.valSet, signers)
				// make current time pass trusting period from last timestamp on clientstate
				currentTime = suite.now.Add(trustingPeriod)
			},
			expPass: false,
		},
		{
			name: "unsuccessful update: header timestamp is past current timestamp",
			setup: func() {
<<<<<<< HEAD
				clientState = types.NewClientState(chainID, types.DefaultTrustLevel, trustingPeriod, ubdPeriod, maxClockDrift, height, latestTimestamp, commitmenttypes.GetSDKSpecs(), false, false)
				consensusState = types.NewConsensusState(suite.clientTime, commitmenttypes.NewMerkleRoot(suite.header.AppHash), height, suite.valsHash)
=======
				clientState = types.NewClientState(chainID, types.DefaultTrustLevel, trustingPeriod, ubdPeriod, maxClockDrift, height, commitmenttypes.GetSDKSpecs())
				consensusState = types.NewConsensusState(suite.clientTime, commitmenttypes.NewMerkleRoot(suite.header.Header.GetAppHash()), height, suite.valsHash)
>>>>>>> 2e1fbaed
				newHeader = types.CreateTestHeader(chainID, height+1, height, suite.now.Add(time.Minute), suite.valSet, suite.valSet, signers)
				currentTime = suite.now
			},
			expPass: false,
		},
		{
			name: "unsuccessful update: header timestamp is not past last client timestamp",
			setup: func() {
<<<<<<< HEAD
				clientState = types.NewClientState(chainID, types.DefaultTrustLevel, trustingPeriod, ubdPeriod, maxClockDrift, height, latestTimestamp, commitmenttypes.GetSDKSpecs(), false, false)
				consensusState = types.NewConsensusState(suite.clientTime, commitmenttypes.NewMerkleRoot(suite.header.AppHash), height, suite.valsHash)
=======
				clientState = types.NewClientState(chainID, types.DefaultTrustLevel, trustingPeriod, ubdPeriod, maxClockDrift, height, commitmenttypes.GetSDKSpecs())
				consensusState = types.NewConsensusState(suite.clientTime, commitmenttypes.NewMerkleRoot(suite.header.Header.GetAppHash()), height, suite.valsHash)
>>>>>>> 2e1fbaed
				newHeader = types.CreateTestHeader(chainID, height+1, height, suite.clientTime, suite.valSet, suite.valSet, signers)
				currentTime = suite.now
			},
			expPass: false,
		},
		{
			name: "header basic validation failed",
			setup: func() {
<<<<<<< HEAD
				clientState = types.NewClientState(chainID, types.DefaultTrustLevel, trustingPeriod, ubdPeriod, maxClockDrift, height, latestTimestamp, commitmenttypes.GetSDKSpecs(), false, false)
				consensusState = types.NewConsensusState(suite.clientTime, commitmenttypes.NewMerkleRoot(suite.header.AppHash), height, suite.valsHash)
=======
				clientState = types.NewClientState(chainID, types.DefaultTrustLevel, trustingPeriod, ubdPeriod, maxClockDrift, height, commitmenttypes.GetSDKSpecs())
				consensusState = types.NewConsensusState(suite.clientTime, commitmenttypes.NewMerkleRoot(suite.header.Header.GetAppHash()), height, suite.valsHash)
>>>>>>> 2e1fbaed
				newHeader = types.CreateTestHeader(chainID, height+1, height, suite.headerTime, suite.valSet, suite.valSet, signers)
				// cause new header to fail validatebasic by changing commit height to mismatch header height
				newHeader.SignedHeader.Commit.Height = height - 1
				currentTime = suite.now
			},
			expPass: false,
		},
		{
			name: "header height < consensus height",
			setup: func() {
<<<<<<< HEAD
				clientState = types.NewClientState(chainID, types.DefaultTrustLevel, trustingPeriod, ubdPeriod, maxClockDrift, height+5, latestTimestamp, commitmenttypes.GetSDKSpecs(), false, false)
				consensusState = types.NewConsensusState(suite.clientTime, commitmenttypes.NewMerkleRoot(suite.header.AppHash), height, suite.valsHash)
=======
				clientState = types.NewClientState(chainID, types.DefaultTrustLevel, trustingPeriod, ubdPeriod, maxClockDrift, height+5, commitmenttypes.GetSDKSpecs())
				consensusState = types.NewConsensusState(suite.clientTime, commitmenttypes.NewMerkleRoot(suite.header.Header.GetAppHash()), height, suite.valsHash)
>>>>>>> 2e1fbaed
				// Make new header at height less than latest client state
				newHeader = types.CreateTestHeader(chainID, height-1, height, suite.headerTime, suite.valSet, suite.valSet, signers)
				currentTime = suite.now
			},
			expPass: false,
		},
	}

	for i, tc := range testCases {
		tc := tc
		// setup test
		tc.setup()

		// Set current timestamp in context
		ctx := suite.chainA.GetContext().WithBlockTime(currentTime)

		// Set trusted consensus state in client store
		suite.chainA.App.IBCKeeper.ClientKeeper.SetClientConsensusState(ctx, clientID, consensusState.GetHeight(), consensusState)

		expectedConsensus := &types.ConsensusState{
			Height:             uint64(newHeader.GetHeight()),
			Timestamp:          newHeader.GetTime(),
			Root:               commitmenttypes.NewMerkleRoot(newHeader.Header.GetAppHash()),
			NextValidatorsHash: newHeader.Header.NextValidatorsHash,
		}

		newClientState, consensusState, err := clientState.CheckHeaderAndUpdateState(
			ctx,
			suite.cdc,
			suite.chainA.App.IBCKeeper.ClientKeeper.ClientStore(suite.chainA.GetContext(), clientID), // pass in clientID prefixed clientStore
			newHeader,
			false,
		)

		if tc.expPass {
			suite.Require().NoError(err, "valid test case %d failed: %s", i, tc.name)

			// Determine if clientState should be updated or not
			if uint64(newHeader.GetHeight()) > clientState.LatestHeight {
				// Header Height is greater than clientState latest Height, clientState should be updated with header.GetHeight()
				suite.Require().Equal(uint64(newHeader.GetHeight()), newClientState.GetLatestHeight(), "clientstate height did not update")
			} else {
				// Update will add past consensus state, clientState should not be updated at all
				suite.Require().Equal(clientState.LatestHeight, newClientState.GetLatestHeight(), "client state height updated for past header")
			}

			suite.Require().Equal(expectedConsensus, consensusState, "valid test case %d failed: %s", i, tc.name)
		} else {
			suite.Require().Error(err, "invalid test case %d passed: %s", i, tc.name)
			suite.Require().Nil(newClientState, "invalid test case %d passed: %s", i, tc.name)
			suite.Require().Nil(consensusState, "invalid test case %d passed: %s", i, tc.name)
		}
	}
}<|MERGE_RESOLUTION|>--- conflicted
+++ resolved
@@ -45,13 +45,8 @@
 		{
 			name: "successful update with next height and same validator set",
 			setup: func() {
-<<<<<<< HEAD
-				clientState = types.NewClientState(chainID, types.DefaultTrustLevel, trustingPeriod, ubdPeriod, maxClockDrift, height, latestTimestamp, commitmenttypes.GetSDKSpecs(), false, false)
-				consensusState = types.NewConsensusState(suite.clientTime, commitmenttypes.NewMerkleRoot(suite.header.AppHash), height, suite.valsHash)
-=======
-				clientState = types.NewClientState(chainID, types.DefaultTrustLevel, trustingPeriod, ubdPeriod, maxClockDrift, height, commitmenttypes.GetSDKSpecs())
-				consensusState = types.NewConsensusState(suite.clientTime, commitmenttypes.NewMerkleRoot(suite.header.Header.GetAppHash()), height, suite.valsHash)
->>>>>>> 2e1fbaed
+				clientState = types.NewClientState(chainID, types.DefaultTrustLevel, trustingPeriod, ubdPeriod, maxClockDrift, height, latestTimestamp, commitmenttypes.GetSDKSpecs(), false, false)
+				consensusState = types.NewConsensusState(suite.clientTime, commitmenttypes.NewMerkleRoot(suite.header.Header.GetAppHash()), height, suite.valsHash)
 				newHeader = types.CreateTestHeader(chainID, height+1, height, suite.headerTime, suite.valSet, suite.valSet, signers)
 				currentTime = suite.now
 			},
@@ -60,13 +55,9 @@
 		{
 			name: "successful update with future height and different validator set",
 			setup: func() {
-<<<<<<< HEAD
-				clientState = types.NewClientState(chainID, types.DefaultTrustLevel, trustingPeriod, ubdPeriod, maxClockDrift, height, latestTimestamp, commitmenttypes.GetSDKSpecs(), false, false)
-				consensusState = types.NewConsensusState(suite.clientTime, commitmenttypes.NewMerkleRoot(suite.header.AppHash), height, suite.valsHash)
-=======
-				clientState = types.NewClientState(chainID, types.DefaultTrustLevel, trustingPeriod, ubdPeriod, maxClockDrift, height, commitmenttypes.GetSDKSpecs())
-				consensusState = types.NewConsensusState(suite.clientTime, commitmenttypes.NewMerkleRoot(suite.header.Header.GetAppHash()), height, suite.valsHash)
->>>>>>> 2e1fbaed
+
+				clientState = types.NewClientState(chainID, types.DefaultTrustLevel, trustingPeriod, ubdPeriod, maxClockDrift, height, latestTimestamp, commitmenttypes.GetSDKSpecs(), false, false)
+				consensusState = types.NewConsensusState(suite.clientTime, commitmenttypes.NewMerkleRoot(suite.header.Header.GetAppHash()), height, suite.valsHash)
 				newHeader = types.CreateTestHeader(chainID, height+5, height, suite.headerTime, bothValSet, suite.valSet, bothSigners)
 				currentTime = suite.now
 			},
@@ -75,13 +66,8 @@
 		{
 			name: "successful update with next height and different validator set",
 			setup: func() {
-<<<<<<< HEAD
-				clientState = types.NewClientState(chainID, types.DefaultTrustLevel, trustingPeriod, ubdPeriod, maxClockDrift, height, latestTimestamp, commitmenttypes.GetSDKSpecs(), false, false)
-				consensusState = types.NewConsensusState(suite.clientTime, commitmenttypes.NewMerkleRoot(suite.header.AppHash), height, bothValSet.Hash())
-=======
-				clientState = types.NewClientState(chainID, types.DefaultTrustLevel, trustingPeriod, ubdPeriod, maxClockDrift, height, commitmenttypes.GetSDKSpecs())
+				clientState = types.NewClientState(chainID, types.DefaultTrustLevel, trustingPeriod, ubdPeriod, maxClockDrift, height, latestTimestamp, commitmenttypes.GetSDKSpecs(), false, false)
 				consensusState = types.NewConsensusState(suite.clientTime, commitmenttypes.NewMerkleRoot(suite.header.Header.GetAppHash()), height, bothValSet.Hash())
->>>>>>> 2e1fbaed
 				newHeader = types.CreateTestHeader(chainID, height+1, height, suite.headerTime, bothValSet, bothValSet, bothSigners)
 				currentTime = suite.now
 			},
@@ -90,13 +76,8 @@
 		{
 			name: "successful update for a previous height",
 			setup: func() {
-<<<<<<< HEAD
-				clientState = types.NewClientState(chainID, types.DefaultTrustLevel, trustingPeriod, ubdPeriod, maxClockDrift, height, latestTimestamp, commitmenttypes.GetSDKSpecs(), false, false)
-				consensusState = types.NewConsensusState(suite.clientTime, commitmenttypes.NewMerkleRoot(suite.header.AppHash), height-3, suite.valsHash)
-=======
-				clientState = types.NewClientState(chainID, types.DefaultTrustLevel, trustingPeriod, ubdPeriod, maxClockDrift, height, commitmenttypes.GetSDKSpecs())
+				clientState = types.NewClientState(chainID, types.DefaultTrustLevel, trustingPeriod, ubdPeriod, maxClockDrift, height, latestTimestamp, commitmenttypes.GetSDKSpecs(), false, false)
 				consensusState = types.NewConsensusState(suite.clientTime, commitmenttypes.NewMerkleRoot(suite.header.Header.GetAppHash()), height-3, suite.valsHash)
->>>>>>> 2e1fbaed
 				newHeader = types.CreateTestHeader(chainID, height-1, height-3, suite.headerTime, bothValSet, suite.valSet, bothSigners)
 				currentTime = suite.now
 			},
@@ -105,13 +86,8 @@
 		{
 			name: "unsuccessful update with next height: update header mismatches nextValSetHash",
 			setup: func() {
-<<<<<<< HEAD
-				clientState = types.NewClientState(chainID, types.DefaultTrustLevel, trustingPeriod, ubdPeriod, maxClockDrift, height, latestTimestamp, commitmenttypes.GetSDKSpecs(), false, false)
-				consensusState = types.NewConsensusState(suite.clientTime, commitmenttypes.NewMerkleRoot(suite.header.AppHash), height, suite.valsHash)
-=======
-				clientState = types.NewClientState(chainID, types.DefaultTrustLevel, trustingPeriod, ubdPeriod, maxClockDrift, height, commitmenttypes.GetSDKSpecs())
-				consensusState = types.NewConsensusState(suite.clientTime, commitmenttypes.NewMerkleRoot(suite.header.Header.GetAppHash()), height, suite.valsHash)
->>>>>>> 2e1fbaed
+				clientState = types.NewClientState(chainID, types.DefaultTrustLevel, trustingPeriod, ubdPeriod, maxClockDrift, height, latestTimestamp, commitmenttypes.GetSDKSpecs(), false, false)
+				consensusState = types.NewConsensusState(suite.clientTime, commitmenttypes.NewMerkleRoot(suite.header.Header.GetAppHash()), height, suite.valsHash)
 				newHeader = types.CreateTestHeader(chainID, height+1, height, suite.headerTime, bothValSet, suite.valSet, bothSigners)
 				currentTime = suite.now
 			},
@@ -120,13 +96,8 @@
 		{
 			name: "unsuccessful update with next height: update header mismatches different nextValSetHash",
 			setup: func() {
-<<<<<<< HEAD
-				clientState = types.NewClientState(chainID, types.DefaultTrustLevel, trustingPeriod, ubdPeriod, maxClockDrift, height, latestTimestamp, commitmenttypes.GetSDKSpecs(), false, false)
-				consensusState = types.NewConsensusState(suite.clientTime, commitmenttypes.NewMerkleRoot(suite.header.AppHash), height, bothValSet.Hash())
-=======
-				clientState = types.NewClientState(chainID, types.DefaultTrustLevel, trustingPeriod, ubdPeriod, maxClockDrift, height, commitmenttypes.GetSDKSpecs())
+				clientState = types.NewClientState(chainID, types.DefaultTrustLevel, trustingPeriod, ubdPeriod, maxClockDrift, height, latestTimestamp, commitmenttypes.GetSDKSpecs(), false, false)
 				consensusState = types.NewConsensusState(suite.clientTime, commitmenttypes.NewMerkleRoot(suite.header.Header.GetAppHash()), height, bothValSet.Hash())
->>>>>>> 2e1fbaed
 				newHeader = types.CreateTestHeader(chainID, height+1, height, suite.headerTime, suite.valSet, bothValSet, signers)
 				currentTime = suite.now
 			},
@@ -135,13 +106,8 @@
 		{
 			name: "unsuccessful update with future height: too much change in validator set",
 			setup: func() {
-<<<<<<< HEAD
-				clientState = types.NewClientState(chainID, types.DefaultTrustLevel, trustingPeriod, ubdPeriod, maxClockDrift, height, latestTimestamp, commitmenttypes.GetSDKSpecs(), false, false)
-				consensusState = types.NewConsensusState(suite.clientTime, commitmenttypes.NewMerkleRoot(suite.header.AppHash), height, suite.valsHash)
-=======
-				clientState = types.NewClientState(chainID, types.DefaultTrustLevel, trustingPeriod, ubdPeriod, maxClockDrift, height, commitmenttypes.GetSDKSpecs())
-				consensusState = types.NewConsensusState(suite.clientTime, commitmenttypes.NewMerkleRoot(suite.header.Header.GetAppHash()), height, suite.valsHash)
->>>>>>> 2e1fbaed
+				clientState = types.NewClientState(chainID, types.DefaultTrustLevel, trustingPeriod, ubdPeriod, maxClockDrift, height, latestTimestamp, commitmenttypes.GetSDKSpecs(), false, false)
+				consensusState = types.NewConsensusState(suite.clientTime, commitmenttypes.NewMerkleRoot(suite.header.Header.GetAppHash()), height, suite.valsHash)
 				newHeader = types.CreateTestHeader(chainID, height+5, height, suite.headerTime, altValSet, suite.valSet, altSigners)
 				currentTime = suite.now
 			},
@@ -150,13 +116,8 @@
 		{
 			name: "unsuccessful updates, passed in incorrect trusted validators for given consensus state",
 			setup: func() {
-<<<<<<< HEAD
-				clientState = types.NewClientState(chainID, types.DefaultTrustLevel, trustingPeriod, ubdPeriod, maxClockDrift, height, latestTimestamp, commitmenttypes.GetSDKSpecs(), false, false)
-				consensusState = types.NewConsensusState(suite.clientTime, commitmenttypes.NewMerkleRoot(suite.header.AppHash), height, suite.valsHash)
-=======
-				clientState = types.NewClientState(chainID, types.DefaultTrustLevel, trustingPeriod, ubdPeriod, maxClockDrift, height, commitmenttypes.GetSDKSpecs())
-				consensusState = types.NewConsensusState(suite.clientTime, commitmenttypes.NewMerkleRoot(suite.header.Header.GetAppHash()), height, suite.valsHash)
->>>>>>> 2e1fbaed
+				clientState = types.NewClientState(chainID, types.DefaultTrustLevel, trustingPeriod, ubdPeriod, maxClockDrift, height, latestTimestamp, commitmenttypes.GetSDKSpecs(), false, false)
+				consensusState = types.NewConsensusState(suite.clientTime, commitmenttypes.NewMerkleRoot(suite.header.Header.GetAppHash()), height, suite.valsHash)
 				newHeader = types.CreateTestHeader(chainID, height+5, height, suite.headerTime, bothValSet, bothValSet, bothSigners)
 				currentTime = suite.now
 			},
@@ -165,13 +126,8 @@
 		{
 			name: "unsuccessful update: trusting period has passed since last client timestamp",
 			setup: func() {
-<<<<<<< HEAD
-				clientState = types.NewClientState(chainID, types.DefaultTrustLevel, trustingPeriod, ubdPeriod, maxClockDrift, height, latestTimestamp, commitmenttypes.GetSDKSpecs(), false, false)
-				consensusState = types.NewConsensusState(suite.clientTime, commitmenttypes.NewMerkleRoot(suite.header.AppHash), height, suite.valsHash)
-=======
-				clientState = types.NewClientState(chainID, types.DefaultTrustLevel, trustingPeriod, ubdPeriod, maxClockDrift, height, commitmenttypes.GetSDKSpecs())
-				consensusState = types.NewConsensusState(suite.clientTime, commitmenttypes.NewMerkleRoot(suite.header.Header.GetAppHash()), height, suite.valsHash)
->>>>>>> 2e1fbaed
+				clientState = types.NewClientState(chainID, types.DefaultTrustLevel, trustingPeriod, ubdPeriod, maxClockDrift, height, latestTimestamp, commitmenttypes.GetSDKSpecs(), false, false)
+				consensusState = types.NewConsensusState(suite.clientTime, commitmenttypes.NewMerkleRoot(suite.header.Header.GetAppHash()), height, suite.valsHash)
 				newHeader = types.CreateTestHeader(chainID, height+1, height, suite.headerTime, suite.valSet, suite.valSet, signers)
 				// make current time pass trusting period from last timestamp on clientstate
 				currentTime = suite.now.Add(trustingPeriod)
@@ -181,13 +137,8 @@
 		{
 			name: "unsuccessful update: header timestamp is past current timestamp",
 			setup: func() {
-<<<<<<< HEAD
-				clientState = types.NewClientState(chainID, types.DefaultTrustLevel, trustingPeriod, ubdPeriod, maxClockDrift, height, latestTimestamp, commitmenttypes.GetSDKSpecs(), false, false)
-				consensusState = types.NewConsensusState(suite.clientTime, commitmenttypes.NewMerkleRoot(suite.header.AppHash), height, suite.valsHash)
-=======
-				clientState = types.NewClientState(chainID, types.DefaultTrustLevel, trustingPeriod, ubdPeriod, maxClockDrift, height, commitmenttypes.GetSDKSpecs())
-				consensusState = types.NewConsensusState(suite.clientTime, commitmenttypes.NewMerkleRoot(suite.header.Header.GetAppHash()), height, suite.valsHash)
->>>>>>> 2e1fbaed
+				clientState = types.NewClientState(chainID, types.DefaultTrustLevel, trustingPeriod, ubdPeriod, maxClockDrift, height, latestTimestamp, commitmenttypes.GetSDKSpecs(), false, false)
+				consensusState = types.NewConsensusState(suite.clientTime, commitmenttypes.NewMerkleRoot(suite.header.Header.GetAppHash()), height, suite.valsHash)
 				newHeader = types.CreateTestHeader(chainID, height+1, height, suite.now.Add(time.Minute), suite.valSet, suite.valSet, signers)
 				currentTime = suite.now
 			},
@@ -196,13 +147,8 @@
 		{
 			name: "unsuccessful update: header timestamp is not past last client timestamp",
 			setup: func() {
-<<<<<<< HEAD
-				clientState = types.NewClientState(chainID, types.DefaultTrustLevel, trustingPeriod, ubdPeriod, maxClockDrift, height, latestTimestamp, commitmenttypes.GetSDKSpecs(), false, false)
-				consensusState = types.NewConsensusState(suite.clientTime, commitmenttypes.NewMerkleRoot(suite.header.AppHash), height, suite.valsHash)
-=======
-				clientState = types.NewClientState(chainID, types.DefaultTrustLevel, trustingPeriod, ubdPeriod, maxClockDrift, height, commitmenttypes.GetSDKSpecs())
-				consensusState = types.NewConsensusState(suite.clientTime, commitmenttypes.NewMerkleRoot(suite.header.Header.GetAppHash()), height, suite.valsHash)
->>>>>>> 2e1fbaed
+				clientState = types.NewClientState(chainID, types.DefaultTrustLevel, trustingPeriod, ubdPeriod, maxClockDrift, height, latestTimestamp, commitmenttypes.GetSDKSpecs(), false, false)
+				consensusState = types.NewConsensusState(suite.clientTime, commitmenttypes.NewMerkleRoot(suite.header.Header.GetAppHash()), height, suite.valsHash)
 				newHeader = types.CreateTestHeader(chainID, height+1, height, suite.clientTime, suite.valSet, suite.valSet, signers)
 				currentTime = suite.now
 			},
@@ -211,13 +157,8 @@
 		{
 			name: "header basic validation failed",
 			setup: func() {
-<<<<<<< HEAD
-				clientState = types.NewClientState(chainID, types.DefaultTrustLevel, trustingPeriod, ubdPeriod, maxClockDrift, height, latestTimestamp, commitmenttypes.GetSDKSpecs(), false, false)
-				consensusState = types.NewConsensusState(suite.clientTime, commitmenttypes.NewMerkleRoot(suite.header.AppHash), height, suite.valsHash)
-=======
-				clientState = types.NewClientState(chainID, types.DefaultTrustLevel, trustingPeriod, ubdPeriod, maxClockDrift, height, commitmenttypes.GetSDKSpecs())
-				consensusState = types.NewConsensusState(suite.clientTime, commitmenttypes.NewMerkleRoot(suite.header.Header.GetAppHash()), height, suite.valsHash)
->>>>>>> 2e1fbaed
+				clientState = types.NewClientState(chainID, types.DefaultTrustLevel, trustingPeriod, ubdPeriod, maxClockDrift, height, latestTimestamp, commitmenttypes.GetSDKSpecs(), false, false)
+				consensusState = types.NewConsensusState(suite.clientTime, commitmenttypes.NewMerkleRoot(suite.header.Header.GetAppHash()), height, suite.valsHash)
 				newHeader = types.CreateTestHeader(chainID, height+1, height, suite.headerTime, suite.valSet, suite.valSet, signers)
 				// cause new header to fail validatebasic by changing commit height to mismatch header height
 				newHeader.SignedHeader.Commit.Height = height - 1
@@ -228,13 +169,8 @@
 		{
 			name: "header height < consensus height",
 			setup: func() {
-<<<<<<< HEAD
 				clientState = types.NewClientState(chainID, types.DefaultTrustLevel, trustingPeriod, ubdPeriod, maxClockDrift, height+5, latestTimestamp, commitmenttypes.GetSDKSpecs(), false, false)
-				consensusState = types.NewConsensusState(suite.clientTime, commitmenttypes.NewMerkleRoot(suite.header.AppHash), height, suite.valsHash)
-=======
-				clientState = types.NewClientState(chainID, types.DefaultTrustLevel, trustingPeriod, ubdPeriod, maxClockDrift, height+5, commitmenttypes.GetSDKSpecs())
-				consensusState = types.NewConsensusState(suite.clientTime, commitmenttypes.NewMerkleRoot(suite.header.Header.GetAppHash()), height, suite.valsHash)
->>>>>>> 2e1fbaed
+				consensusState = types.NewConsensusState(suite.clientTime, commitmenttypes.NewMerkleRoot(suite.header.Header.GetAppHash()), height, suite.valsHash)
 				// Make new header at height less than latest client state
 				newHeader = types.CreateTestHeader(chainID, height-1, height, suite.headerTime, suite.valSet, suite.valSet, signers)
 				currentTime = suite.now
