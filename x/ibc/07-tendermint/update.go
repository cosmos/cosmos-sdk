--- conflicted
+++ resolved
@@ -107,8 +107,6 @@
 	}
 
 	// Verify next header with the last header's validatorset as trusted validatorset
-<<<<<<< HEAD
-	maxClockDrift := 10 * time.Second
 	err := lite.Verify(
 		clientState.GetChainID(),
 		tmLastSignedHeader,
@@ -117,15 +115,8 @@
 		tmValidatorSet,
 		clientState.TrustingPeriod,
 		currentTimestamp,
-		maxClockDrift,
+		clientState.MaxClockDrift,
 		lite.DefaultTrustLevel)
-=======
-	err := lite.Verify(
-		clientState.GetChainID(), &clientState.LastHeader.SignedHeader,
-		clientState.LastHeader.ValidatorSet, &header.SignedHeader, header.ValidatorSet,
-		clientState.TrustingPeriod, currentTimestamp, clientState.MaxClockDrift, lite.DefaultTrustLevel,
-	)
->>>>>>> cf5c8465
 	if err != nil {
 		return sdkerrors.Wrap(clienttypes.ErrInvalidHeader, err.Error())
 	}
