--- conflicted
+++ resolved
@@ -39,7 +39,7 @@
 }
 
 // GetLatestHeight returns the latest height stored.
-func (cs ClientState) GetLatestHeight() clientexported.Height {
+func (cs ClientState) GetLatestHeight() exported.Height {
 	return cs.Height
 }
 
@@ -49,7 +49,7 @@
 }
 
 // GetFrozenHeight returns 0.
-func (cs ClientState) GetFrozenHeight() clientexported.Height {
+func (cs ClientState) GetFrozenHeight() exported.Height {
 	return clienttypes.Height{}
 }
 
@@ -92,13 +92,8 @@
 
 // VerifyClientState verifies that the localhost client state is stored locally
 func (cs ClientState) VerifyClientState(
-<<<<<<< HEAD
-	store sdk.KVStore, cdc codec.BinaryMarshaler, _ commitmentexported.Root,
-	_ clientexported.Height, _ commitmentexported.Prefix, _ string, _ []byte, clientState clientexported.ClientState,
-=======
 	store sdk.KVStore, cdc codec.BinaryMarshaler, _ exported.Root,
-	_ uint64, _ exported.Prefix, _ string, _ []byte, clientState exported.ClientState,
->>>>>>> cf394eda
+	_ exported.Height, _ exported.Prefix, _ string, _ []byte, clientState exported.ClientState,
 ) error {
 	path := host.KeyClientState()
 	bz := store.Get(path)
@@ -121,14 +116,9 @@
 // VerifyClientConsensusState returns nil since a local host client does not store consensus
 // states.
 func (cs ClientState) VerifyClientConsensusState(
-<<<<<<< HEAD
-	sdk.KVStore, codec.BinaryMarshaler, commitmentexported.Root,
-	clientexported.Height, string, clientexported.Height, commitmentexported.Prefix,
-	[]byte, clientexported.ConsensusState,
-=======
 	sdk.KVStore, codec.BinaryMarshaler, exported.Root,
-	uint64, string, uint64, exported.Prefix, []byte, exported.ConsensusState,
->>>>>>> cf394eda
+	exported.Height, string, exported.Height, exported.Prefix,
+	[]byte, exported.ConsensusState,
 ) error {
 	return nil
 }
@@ -138,13 +128,8 @@
 func (cs ClientState) VerifyConnectionState(
 	store sdk.KVStore,
 	cdc codec.BinaryMarshaler,
-<<<<<<< HEAD
-	_ clientexported.Height,
-	_ commitmentexported.Prefix,
-=======
-	_ uint64,
-	_ exported.Prefix,
->>>>>>> cf394eda
+	_ exported.Height,
+	_ exported.Prefix,
 	_ []byte,
 	connectionID string,
 	connectionEnd exported.ConnectionI,
@@ -176,13 +161,8 @@
 func (cs ClientState) VerifyChannelState(
 	store sdk.KVStore,
 	cdc codec.BinaryMarshaler,
-<<<<<<< HEAD
-	_ clientexported.Height,
-	prefix commitmentexported.Prefix,
-=======
-	_ uint64,
+	_ exported.Height,
 	prefix exported.Prefix,
->>>>>>> cf394eda
 	_ []byte,
 	portID,
 	channelID string,
@@ -215,13 +195,8 @@
 func (cs ClientState) VerifyPacketCommitment(
 	store sdk.KVStore,
 	_ codec.BinaryMarshaler,
-<<<<<<< HEAD
-	_ clientexported.Height,
-	_ commitmentexported.Prefix,
-=======
-	_ uint64,
-	_ exported.Prefix,
->>>>>>> cf394eda
+	_ exported.Height,
+	_ exported.Prefix,
 	_ []byte,
 	portID,
 	channelID string,
@@ -250,13 +225,8 @@
 func (cs ClientState) VerifyPacketAcknowledgement(
 	store sdk.KVStore,
 	_ codec.BinaryMarshaler,
-<<<<<<< HEAD
-	_ clientexported.Height,
-	_ commitmentexported.Prefix,
-=======
-	_ uint64,
-	_ exported.Prefix,
->>>>>>> cf394eda
+	_ exported.Height,
+	_ exported.Prefix,
 	_ []byte,
 	portID,
 	channelID string,
@@ -286,13 +256,8 @@
 func (cs ClientState) VerifyPacketAcknowledgementAbsence(
 	store sdk.KVStore,
 	_ codec.BinaryMarshaler,
-<<<<<<< HEAD
-	_ clientexported.Height,
-	_ commitmentexported.Prefix,
-=======
-	_ uint64,
-	_ exported.Prefix,
->>>>>>> cf394eda
+	_ exported.Height,
+	_ exported.Prefix,
 	_ []byte,
 	portID,
 	channelID string,
@@ -313,13 +278,8 @@
 func (cs ClientState) VerifyNextSequenceRecv(
 	store sdk.KVStore,
 	_ codec.BinaryMarshaler,
-<<<<<<< HEAD
-	_ clientexported.Height,
-	_ commitmentexported.Prefix,
-=======
-	_ uint64,
-	_ exported.Prefix,
->>>>>>> cf394eda
+	_ exported.Height,
+	_ exported.Prefix,
 	_ []byte,
 	portID,
 	channelID string,
