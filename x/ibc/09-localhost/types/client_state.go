package types

import (
	"bytes"
	"encoding/binary"
	"fmt"
	"strings"

	ics23 "github.com/confio/ics23/go"

	"github.com/cosmos/cosmos-sdk/codec"
	sdk "github.com/cosmos/cosmos-sdk/types"
	sdkerrors "github.com/cosmos/cosmos-sdk/types/errors"
	clientexported "github.com/cosmos/cosmos-sdk/x/ibc/02-client/exported"
	clienttypes "github.com/cosmos/cosmos-sdk/x/ibc/02-client/types"
	connectionexported "github.com/cosmos/cosmos-sdk/x/ibc/03-connection/exported"
	connectiontypes "github.com/cosmos/cosmos-sdk/x/ibc/03-connection/types"
	channelexported "github.com/cosmos/cosmos-sdk/x/ibc/04-channel/exported"
	channeltypes "github.com/cosmos/cosmos-sdk/x/ibc/04-channel/types"
	commitmentexported "github.com/cosmos/cosmos-sdk/x/ibc/23-commitment/exported"
	commitmenttypes "github.com/cosmos/cosmos-sdk/x/ibc/23-commitment/types"
	host "github.com/cosmos/cosmos-sdk/x/ibc/24-host"
)

var _ clientexported.ClientState = (*ClientState)(nil)

// NewClientState creates a new ClientState instance
func NewClientState(chainID string, height int64) ClientState {
	return ClientState{
		ID:      clientexported.Localhost.String(),
		ChainID: chainID,
		Height:  uint64(height),
	}
}

// GetID returns the loop-back client state identifier.
func (cs ClientState) GetID() string {
	return cs.ID
}

// GetChainID returns an empty string
func (cs ClientState) GetChainID() string {
	return cs.ChainID
}

// ClientType is localhost.
func (cs ClientState) ClientType() clientexported.ClientType {
	return clientexported.Localhost
}

// GetLatestHeight returns the latest height stored.
func (cs ClientState) GetLatestHeight() uint64 {
	return uint64(cs.Height)
}

// IsFrozen returns false.
func (cs ClientState) IsFrozen() bool {
	return false
}

// Validate performs a basic validation of the client state fields.
func (cs ClientState) Validate() error {
	if strings.TrimSpace(cs.ChainID) == "" {
		return sdkerrors.Wrap(sdkerrors.ErrInvalidChainID, "chain id cannot be blank")
	}
	if cs.Height <= 0 {
		return sdkerrors.Wrapf(sdkerrors.ErrInvalidHeight, "height must be positive: %d", cs.Height)
	}
	return host.ClientIdentifierValidator(cs.ID)
}

<<<<<<< HEAD
// VerifyClientConsensusState always returns an error as the loopback client doesn't
// store consensus states.
func (cs ClientState) VerifyClientConsensusState(
	_ sdk.KVStore,
	_ codec.Marshaler,
=======
// GetProofSpecs returns nil since localhost does not have to verify proofs
func (cs ClientState) GetProofSpecs() []*ics23.ProofSpec {
	return nil
}

// VerifyClientConsensusState verifies a proof of the consensus
// state of the loop-back client.
// VerifyClientConsensusState verifies a proof of the consensus state of the
// Tendermint client stored on the target machine.
func (cs ClientState) VerifyClientConsensusState(
	store sdk.KVStore,
	_ codec.Marshaler,
	aminoCdc *codec.Codec,
>>>>>>> 257354db
	_ commitmentexported.Root,
	_ uint64,
	_ string,
<<<<<<< HEAD
	_ uint64,
	_ commitmentexported.Prefix,
	_ commitmentexported.Proof,
	_ clientexported.ConsensusState,
) error {
	return sdkerrors.Wrap(
		clienttypes.ErrFailedClientConsensusStateVerification,
		"localhost client doesn't store consensus states",
	)
=======
	consensusHeight uint64,
	prefix commitmentexported.Prefix,
	_ []byte,
	consensusState clientexported.ConsensusState,
) error {
	path, err := commitmenttypes.ApplyPrefix(prefix, consensusStatePath(cs.GetID()))
	if err != nil {
		return err
	}

	data := store.Get([]byte(path.String()))
	if len(data) == 0 {
		return sdkerrors.Wrapf(clienttypes.ErrFailedClientConsensusStateVerification, "not found for path %s", path)
	}

	var prevConsensusState clientexported.ConsensusState
	if err := aminoCdc.UnmarshalBinaryBare(data, &prevConsensusState); err != nil {
		return err
	}

	if consensusState != prevConsensusState {
		return sdkerrors.Wrapf(
			clienttypes.ErrFailedClientConsensusStateVerification,
			"consensus state ≠ previous stored consensus state: \n%v\n≠\n%v", consensusState, prevConsensusState,
		)
	}

	return nil
>>>>>>> 257354db
}

// VerifyConnectionState verifies a proof of the connection state of the
// specified connection end stored locally.
func (cs ClientState) VerifyConnectionState(
	store sdk.KVStore,
	cdc codec.Marshaler,
	_ uint64,
	prefix commitmentexported.Prefix,
	_ []byte,
	connectionID string,
	connectionEnd connectionexported.ConnectionI,
	_ clientexported.ConsensusState,
) error {
	path, err := commitmenttypes.ApplyPrefix(prefix, host.ConnectionPath(connectionID))
	if err != nil {
		return err
	}

	bz := store.Get([]byte(path.String()))
	if bz == nil {
		return sdkerrors.Wrapf(clienttypes.ErrFailedConnectionStateVerification, "not found for path %s", path)
	}

	var prevConnection connectiontypes.ConnectionEnd
	err = cdc.UnmarshalBinaryBare(bz, &prevConnection)
	if err != nil {
		return err
	}

	if connectionEnd != &prevConnection {
		return sdkerrors.Wrapf(
			clienttypes.ErrFailedConnectionStateVerification,
			"connection end ≠ previous stored connection: \n%v\n≠\n%v", connectionEnd, prevConnection,
		)
	}

	return nil
}

// VerifyChannelState verifies a proof of the channel state of the specified
// channel end, under the specified port, stored on the local machine.
func (cs ClientState) VerifyChannelState(
	store sdk.KVStore,
	cdc codec.Marshaler,
	_ uint64,
	prefix commitmentexported.Prefix,
	_ []byte,
	portID,
	channelID string,
	channel channelexported.ChannelI,
	_ clientexported.ConsensusState,
) error {
	path, err := commitmenttypes.ApplyPrefix(prefix, host.ChannelPath(portID, channelID))
	if err != nil {
		return err
	}

	bz := store.Get([]byte(path.String()))
	if bz == nil {
		return sdkerrors.Wrapf(clienttypes.ErrFailedChannelStateVerification, "not found for path %s", path)
	}

	var prevChannel channeltypes.Channel
	err = cdc.UnmarshalBinaryBare(bz, &prevChannel)
	if err != nil {
		return err
	}

	if channel != &prevChannel {
		return sdkerrors.Wrapf(
			clienttypes.ErrFailedChannelStateVerification,
			"channel end ≠ previous stored channel: \n%v\n≠\n%v", channel, prevChannel,
		)
	}

	return nil
}

// VerifyPacketCommitment verifies a proof of an outgoing packet commitment at
// the specified port, specified channel, and specified sequence.
func (cs ClientState) VerifyPacketCommitment(
	store sdk.KVStore,
	_ codec.Marshaler,
	_ uint64,
	prefix commitmentexported.Prefix,
	_ []byte,
	portID,
	channelID string,
	sequence uint64,
	commitmentBytes []byte,
	_ clientexported.ConsensusState,
) error {
	path, err := commitmenttypes.ApplyPrefix(prefix, host.PacketCommitmentPath(portID, channelID, sequence))
	if err != nil {
		return err
	}

	data := store.Get([]byte(path.String()))
	if len(data) == 0 {
		return sdkerrors.Wrapf(clienttypes.ErrFailedPacketCommitmentVerification, "not found for path %s", path)
	}

	if !bytes.Equal(data, commitmentBytes) {
		return sdkerrors.Wrapf(
			clienttypes.ErrFailedPacketCommitmentVerification,
			"commitment ≠ previous commitment: \n%X\n≠\n%X", commitmentBytes, data,
		)
	}

	return nil
}

// VerifyPacketAcknowledgement verifies a proof of an incoming packet
// acknowledgement at the specified port, specified channel, and specified sequence.
func (cs ClientState) VerifyPacketAcknowledgement(
	store sdk.KVStore,
	_ codec.Marshaler,
	_ uint64,
	prefix commitmentexported.Prefix,
	_ []byte,
	portID,
	channelID string,
	sequence uint64,
	acknowledgement []byte,
	_ clientexported.ConsensusState,
) error {
	path, err := commitmenttypes.ApplyPrefix(prefix, host.PacketAcknowledgementPath(portID, channelID, sequence))
	if err != nil {
		return err
	}

	data := store.Get([]byte(path.String()))
	if len(data) == 0 {
		return sdkerrors.Wrapf(clienttypes.ErrFailedPacketAckVerification, "not found for path %s", path)
	}

	if !bytes.Equal(data, acknowledgement) {
		return sdkerrors.Wrapf(
			clienttypes.ErrFailedPacketAckVerification,
			"ak bytes ≠ previous ack: \n%X\n≠\n%X", acknowledgement, data,
		)
	}

	return nil
}

// VerifyPacketAcknowledgementAbsence verifies a proof of the absence of an
// incoming packet acknowledgement at the specified port, specified channel, and
// specified sequence.
func (cs ClientState) VerifyPacketAcknowledgementAbsence(
	store sdk.KVStore,
	_ codec.Marshaler,
	_ uint64,
	prefix commitmentexported.Prefix,
	_ []byte,
	portID,
	channelID string,
	sequence uint64,
	_ clientexported.ConsensusState,
) error {
	path, err := commitmenttypes.ApplyPrefix(prefix, host.PacketAcknowledgementPath(portID, channelID, sequence))
	if err != nil {
		return err
	}

	data := store.Get([]byte(path.String()))
	if data != nil {
		return sdkerrors.Wrap(clienttypes.ErrFailedPacketAckAbsenceVerification, "expected no ack absence")
	}

	return nil
}

// VerifyNextSequenceRecv verifies a proof of the next sequence number to be
// received of the specified channel at the specified port.
func (cs ClientState) VerifyNextSequenceRecv(
	store sdk.KVStore,
	_ codec.Marshaler,
	_ uint64,
	prefix commitmentexported.Prefix,
	_ []byte,
	portID,
	channelID string,
	nextSequenceRecv uint64,
	_ clientexported.ConsensusState,
) error {
	path, err := commitmenttypes.ApplyPrefix(prefix, host.NextSequenceRecvPath(portID, channelID))
	if err != nil {
		return err
	}

	data := store.Get([]byte(path.String()))
	if len(data) == 0 {
		return sdkerrors.Wrapf(clienttypes.ErrFailedNextSeqRecvVerification, "not found for path %s", path)
	}

	prevSequenceRecv := binary.BigEndian.Uint64(data)
	if prevSequenceRecv != nextSequenceRecv {
		return sdkerrors.Wrapf(
			clienttypes.ErrFailedNextSeqRecvVerification,
			"next sequence receive ≠ previous stored sequence (%d ≠ %d)", nextSequenceRecv, prevSequenceRecv,
		)
	}

	return nil
}

// consensusStatePath takes an Identifier and returns a Path under which to
// store the consensus state of a client.
func consensusStatePath(clientID string) string {
	return fmt.Sprintf("consensusState/%s", clientID)
}<|MERGE_RESOLUTION|>--- conflicted
+++ resolved
@@ -69,13 +69,6 @@
 	return host.ClientIdentifierValidator(cs.ID)
 }
 
-<<<<<<< HEAD
-// VerifyClientConsensusState always returns an error as the loopback client doesn't
-// store consensus states.
-func (cs ClientState) VerifyClientConsensusState(
-	_ sdk.KVStore,
-	_ codec.Marshaler,
-=======
 // GetProofSpecs returns nil since localhost does not have to verify proofs
 func (cs ClientState) GetProofSpecs() []*ics23.ProofSpec {
 	return nil
@@ -83,17 +76,12 @@
 
 // VerifyClientConsensusState verifies a proof of the consensus
 // state of the loop-back client.
-// VerifyClientConsensusState verifies a proof of the consensus state of the
-// Tendermint client stored on the target machine.
 func (cs ClientState) VerifyClientConsensusState(
 	store sdk.KVStore,
 	_ codec.Marshaler,
-	aminoCdc *codec.Codec,
->>>>>>> 257354db
 	_ commitmentexported.Root,
 	_ uint64,
 	_ string,
-<<<<<<< HEAD
 	_ uint64,
 	_ commitmentexported.Prefix,
 	_ commitmentexported.Proof,
@@ -103,36 +91,6 @@
 		clienttypes.ErrFailedClientConsensusStateVerification,
 		"localhost client doesn't store consensus states",
 	)
-=======
-	consensusHeight uint64,
-	prefix commitmentexported.Prefix,
-	_ []byte,
-	consensusState clientexported.ConsensusState,
-) error {
-	path, err := commitmenttypes.ApplyPrefix(prefix, consensusStatePath(cs.GetID()))
-	if err != nil {
-		return err
-	}
-
-	data := store.Get([]byte(path.String()))
-	if len(data) == 0 {
-		return sdkerrors.Wrapf(clienttypes.ErrFailedClientConsensusStateVerification, "not found for path %s", path)
-	}
-
-	var prevConsensusState clientexported.ConsensusState
-	if err := aminoCdc.UnmarshalBinaryBare(data, &prevConsensusState); err != nil {
-		return err
-	}
-
-	if consensusState != prevConsensusState {
-		return sdkerrors.Wrapf(
-			clienttypes.ErrFailedClientConsensusStateVerification,
-			"consensus state ≠ previous stored consensus state: \n%v\n≠\n%v", consensusState, prevConsensusState,
-		)
-	}
-
-	return nil
->>>>>>> 257354db
 }
 
 // VerifyConnectionState verifies a proof of the connection state of the
