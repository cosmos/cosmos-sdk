package types_test

import (
	connection "github.com/cosmos/cosmos-sdk/x/ibc/03-connection"
	channel "github.com/cosmos/cosmos-sdk/x/ibc/04-channel"
	"github.com/cosmos/cosmos-sdk/x/ibc/09-localhost/types"
	commitmenttypes "github.com/cosmos/cosmos-sdk/x/ibc/23-commitment/types"
)

const (
	testConnectionID = "connectionid"
	testPortID       = "testportid"
	testChannelID    = "testchannelid"
	testSequence     = 1
)

func (suite *LocalhostTestSuite) TestValidate() {
	testCases := []struct {
		name        string
		clientState types.ClientState
		expPass     bool
	}{
		{
			name:        "valid client",
			clientState: types.NewClientState("chainID", 10),
			expPass:     true,
		},
		{
			name:        "invalid chain id",
			clientState: types.NewClientState(" ", 10),
			expPass:     false,
		},
		{
			name:        "invalid height",
			clientState: types.NewClientState("chainID", 0),
			expPass:     false,
		},
	}

	for _, tc := range testCases {
		err := tc.clientState.Validate()
		if tc.expPass {
			suite.Require().NoError(err, tc.name)
		} else {
			suite.Require().Error(err, tc.name)
		}
	}
}

func (suite *LocalhostTestSuite) TestVerifyClientConsensusState() {
<<<<<<< HEAD
	clientState := types.NewClientState("chainID", 10)
	err := clientState.VerifyClientConsensusState(
		nil, suite.cdc, nil, 0, "chainA", 0, nil, nil, nil,
	)
	suite.Require().Error(err)
=======
	testCases := []struct {
		name        string
		clientState types.ClientState
		prefix      commitmenttypes.MerklePrefix
		proof       []byte
		expPass     bool
	}{
		{
			name:        "ApplyPrefix failed",
			clientState: types.NewClientState("chainID", 10),
			prefix:      commitmenttypes.MerklePrefix{},
			expPass:     false,
		},
		{
			name:        "proof verification failed",
			clientState: types.NewClientState("chainID", 10),
			prefix:      commitmenttypes.NewMerklePrefix([]byte("ibc")),
			proof:       []byte{},
			expPass:     false,
		},
	}

	for i, tc := range testCases {
		tc := tc

		err := tc.clientState.VerifyClientConsensusState(
			suite.store, suite.cdc, suite.aminoCdc, nil, height, "chainA", 0, tc.prefix, tc.proof, nil,
		)

		if tc.expPass {
			suite.Require().NoError(err, "valid test case %d failed: %s", i, tc.name)
		} else {
			suite.Require().Error(err, "invalid test case %d passed: %s", i, tc.name)
		}
	}
>>>>>>> 257354db
}

func (suite *LocalhostTestSuite) TestVerifyConnectionState() {
	counterparty := connection.NewCounterparty("clientB", testConnectionID, commitmenttypes.NewMerklePrefix([]byte("ibc")))
	conn := connection.NewConnectionEnd(connection.OPEN, testConnectionID, "clientA", counterparty, []string{"1.0.0"})

	testCases := []struct {
		name        string
		clientState types.ClientState
		connection  connection.End
		prefix      commitmenttypes.MerklePrefix
		proof       []byte
		expPass     bool
	}{
		{
			name:        "ApplyPrefix failed",
			clientState: types.NewClientState("chainID", 10),
			connection:  conn,
			prefix:      commitmenttypes.MerklePrefix{},
			expPass:     false,
		},
		{
			name:        "proof verification failed",
			clientState: types.NewClientState("chainID", 10),
			connection:  conn,
			prefix:      commitmenttypes.NewMerklePrefix([]byte("ibc")),
			proof:       []byte{},
			expPass:     false,
		},
	}

	for i, tc := range testCases {
		tc := tc

		err := tc.clientState.VerifyConnectionState(
			suite.store, suite.cdc, height, tc.prefix, tc.proof, testConnectionID, &tc.connection, nil,
		)

		if tc.expPass {
			suite.Require().NoError(err, "valid test case %d failed: %s", i, tc.name)
		} else {
			suite.Require().Error(err, "invalid test case %d passed: %s", i, tc.name)
		}
	}
}

func (suite *LocalhostTestSuite) TestVerifyChannelState() {
	counterparty := channel.NewCounterparty(testPortID, testChannelID)
	ch := channel.NewChannel(channel.OPEN, channel.ORDERED, counterparty, []string{testConnectionID}, "1.0.0")

	testCases := []struct {
		name        string
		clientState types.ClientState
		channel     channel.Channel
		prefix      commitmenttypes.MerklePrefix
		proof       []byte
		expPass     bool
	}{
		{
			name:        "ApplyPrefix failed",
			clientState: types.NewClientState("chainID", 10),
			channel:     ch,
			prefix:      commitmenttypes.MerklePrefix{},
			expPass:     false,
		},
		{
			name:        "latest client height < height",
			clientState: types.NewClientState("chainID", 10),
			channel:     ch,
			prefix:      commitmenttypes.NewMerklePrefix([]byte("ibc")),
			expPass:     false,
		},
		{
			name:        "proof verification failed",
			clientState: types.NewClientState("chainID", 10),
			channel:     ch,
			prefix:      commitmenttypes.NewMerklePrefix([]byte("ibc")),
			proof:       []byte{},
			expPass:     false,
		},
	}

	for i, tc := range testCases {
		tc := tc

		err := tc.clientState.VerifyChannelState(
			suite.store, suite.cdc, height, tc.prefix, tc.proof, testPortID, testChannelID, &tc.channel, nil,
		)

		if tc.expPass {
			suite.Require().NoError(err, "valid test case %d failed: %s", i, tc.name)
		} else {
			suite.Require().Error(err, "invalid test case %d passed: %s", i, tc.name)
		}
	}
}

func (suite *LocalhostTestSuite) TestVerifyPacketCommitment() {
	testCases := []struct {
		name        string
		clientState types.ClientState
		commitment  []byte
		prefix      commitmenttypes.MerklePrefix
		proof       []byte
		expPass     bool
	}{
		{
			name:        "ApplyPrefix failed",
			clientState: types.NewClientState("chainID", 10),
			commitment:  []byte{},
			prefix:      commitmenttypes.MerklePrefix{},
			expPass:     false,
		},
		{
			name:        "latest client height < height",
			clientState: types.NewClientState("chainID", 10),
			commitment:  []byte{},
			prefix:      commitmenttypes.NewMerklePrefix([]byte("ibc")),
			expPass:     false,
		},
		{
			name:        "client is frozen",
			clientState: types.NewClientState("chainID", 10),
			commitment:  []byte{},
			prefix:      commitmenttypes.NewMerklePrefix([]byte("ibc")),
			expPass:     false,
		},
		{
			name:        "proof verification failed",
			clientState: types.NewClientState("chainID", 10),
			commitment:  []byte{},
			prefix:      commitmenttypes.NewMerklePrefix([]byte("ibc")),
			proof:       []byte{},
			expPass:     false,
		},
	}

	for i, tc := range testCases {
		tc := tc

		err := tc.clientState.VerifyPacketCommitment(
			suite.store, suite.cdc, height, tc.prefix, tc.proof, testPortID, testChannelID, testSequence, tc.commitment, nil,
		)

		if tc.expPass {
			suite.Require().NoError(err, "valid test case %d failed: %s", i, tc.name)
		} else {
			suite.Require().Error(err, "invalid test case %d passed: %s", i, tc.name)
		}
	}
}

func (suite *LocalhostTestSuite) TestVerifyPacketAcknowledgement() {
	testCases := []struct {
		name        string
		clientState types.ClientState
		ack         []byte
		prefix      commitmenttypes.MerklePrefix
		proof       []byte
		expPass     bool
	}{
		{
			name:        "ApplyPrefix failed",
			clientState: types.NewClientState("chainID", 10),
			ack:         []byte{},
			prefix:      commitmenttypes.MerklePrefix{},
			expPass:     false,
		},
		{
			name:        "latest client height < height",
			clientState: types.NewClientState("chainID", 10),
			ack:         []byte{},
			prefix:      commitmenttypes.NewMerklePrefix([]byte("ibc")),
			expPass:     false,
		},
		{
			name:        "client is frozen",
			clientState: types.NewClientState("chainID", 10),
			ack:         []byte{},
			prefix:      commitmenttypes.NewMerklePrefix([]byte("ibc")),
			expPass:     false,
		},
		{
			name:        "proof verification failed",
			clientState: types.NewClientState("chainID", 10),
			ack:         []byte{},
			prefix:      commitmenttypes.NewMerklePrefix([]byte("ibc")),
			proof:       []byte{},
			expPass:     false,
		},
	}

	for i, tc := range testCases {
		tc := tc

		err := tc.clientState.VerifyPacketAcknowledgement(
			suite.store, suite.cdc, height, tc.prefix, tc.proof, testPortID, testChannelID, testSequence, tc.ack, nil,
		)

		if tc.expPass {
			suite.Require().NoError(err, "valid test case %d failed: %s", i, tc.name)
		} else {
			suite.Require().Error(err, "invalid test case %d passed: %s", i, tc.name)
		}
	}
}

func (suite *LocalhostTestSuite) TestVerifyPacketAcknowledgementAbsence() {
	testCases := []struct {
		name        string
		clientState types.ClientState
		prefix      commitmenttypes.MerklePrefix
		proof       []byte
		expPass     bool
	}{
		{
			name:        "ApplyPrefix failed",
			clientState: types.NewClientState("chainID", 10),
			prefix:      commitmenttypes.MerklePrefix{},
			expPass:     false,
		},
	}

	for i, tc := range testCases {
		tc := tc

		err := tc.clientState.VerifyPacketAcknowledgementAbsence(
			suite.store, suite.cdc, height, tc.prefix, tc.proof, testPortID, testChannelID, testSequence, nil,
		)

		if tc.expPass {
			suite.Require().NoError(err, "valid test case %d failed: %s", i, tc.name)
		} else {
			suite.Require().Error(err, "invalid test case %d passed: %s", i, tc.name)
		}
	}
}

func (suite *LocalhostTestSuite) TestVerifyNextSeqRecv() {
	testCases := []struct {
		name        string
		clientState types.ClientState
		prefix      commitmenttypes.MerklePrefix
		proof       []byte
		expPass     bool
	}{
		{
			name:        "ApplyPrefix failed",
			clientState: types.NewClientState("chainID", 10),
			prefix:      commitmenttypes.MerklePrefix{},
			expPass:     false,
		},
		{
			name:        "latest client height < height",
			clientState: types.NewClientState("chainID", 10),
			prefix:      commitmenttypes.NewMerklePrefix([]byte("ibc")),
			expPass:     false,
		},
		{
			name:        "client is frozen",
			clientState: types.NewClientState("chainID", 10),
			prefix:      commitmenttypes.NewMerklePrefix([]byte("ibc")),
			expPass:     false,
		},
		{
			name:        "proof verification failed",
			clientState: types.NewClientState("chainID", 10),
			prefix:      commitmenttypes.NewMerklePrefix([]byte("ibc")),
			proof:       []byte{},
			expPass:     false,
		},
	}

	for i, tc := range testCases {
		tc := tc

		err := tc.clientState.VerifyNextSequenceRecv(
			suite.store, suite.cdc, height, tc.prefix, tc.proof, testPortID, testChannelID, testSequence, nil,
		)

		if tc.expPass {
			suite.Require().NoError(err, "valid test case %d failed: %s", i, tc.name)
		} else {
			suite.Require().Error(err, "invalid test case %d passed: %s", i, tc.name)
		}
	}
}<|MERGE_RESOLUTION|>--- conflicted
+++ resolved
@@ -48,49 +48,11 @@
 }
 
 func (suite *LocalhostTestSuite) TestVerifyClientConsensusState() {
-<<<<<<< HEAD
 	clientState := types.NewClientState("chainID", 10)
 	err := clientState.VerifyClientConsensusState(
 		nil, suite.cdc, nil, 0, "chainA", 0, nil, nil, nil,
 	)
 	suite.Require().Error(err)
-=======
-	testCases := []struct {
-		name        string
-		clientState types.ClientState
-		prefix      commitmenttypes.MerklePrefix
-		proof       []byte
-		expPass     bool
-	}{
-		{
-			name:        "ApplyPrefix failed",
-			clientState: types.NewClientState("chainID", 10),
-			prefix:      commitmenttypes.MerklePrefix{},
-			expPass:     false,
-		},
-		{
-			name:        "proof verification failed",
-			clientState: types.NewClientState("chainID", 10),
-			prefix:      commitmenttypes.NewMerklePrefix([]byte("ibc")),
-			proof:       []byte{},
-			expPass:     false,
-		},
-	}
-
-	for i, tc := range testCases {
-		tc := tc
-
-		err := tc.clientState.VerifyClientConsensusState(
-			suite.store, suite.cdc, suite.aminoCdc, nil, height, "chainA", 0, tc.prefix, tc.proof, nil,
-		)
-
-		if tc.expPass {
-			suite.Require().NoError(err, "valid test case %d failed: %s", i, tc.name)
-		} else {
-			suite.Require().Error(err, "invalid test case %d passed: %s", i, tc.name)
-		}
-	}
->>>>>>> 257354db
 }
 
 func (suite *LocalhostTestSuite) TestVerifyConnectionState() {
