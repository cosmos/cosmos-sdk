package types_test

import (
<<<<<<< HEAD
	clientexported "github.com/cosmos/cosmos-sdk/x/ibc/02-client/exported"
=======
	sdk "github.com/cosmos/cosmos-sdk/types"
	clienttypes "github.com/cosmos/cosmos-sdk/x/ibc/02-client/types"
>>>>>>> d9fd4d2c
	connectiontypes "github.com/cosmos/cosmos-sdk/x/ibc/03-connection/types"
	channeltypes "github.com/cosmos/cosmos-sdk/x/ibc/04-channel/types"
	"github.com/cosmos/cosmos-sdk/x/ibc/09-localhost/types"
	commitmenttypes "github.com/cosmos/cosmos-sdk/x/ibc/23-commitment/types"
	host "github.com/cosmos/cosmos-sdk/x/ibc/24-host"
)

const (
	testConnectionID = "connectionid"
	testPortID       = "testportid"
	testChannelID    = "testchannelid"
	testSequence     = 1
)

func (suite *LocalhostTestSuite) TestValidate() {
	testCases := []struct {
		name        string
		clientState *types.ClientState
		expPass     bool
	}{
		{
			name:        "valid client",
			clientState: types.NewClientState("chainID", 10),
			expPass:     true,
		},
		{
			name:        "invalid chain id",
			clientState: types.NewClientState(" ", 10),
			expPass:     false,
		},
		{
			name:        "invalid height",
			clientState: types.NewClientState("chainID", 0),
			expPass:     false,
		},
	}

	for _, tc := range testCases {
		err := tc.clientState.Validate()
		if tc.expPass {
			suite.Require().NoError(err, tc.name)
		} else {
			suite.Require().Error(err, tc.name)
		}
	}
}

func (suite *LocalhostTestSuite) TestVerifyClientState() {
	clientState := types.NewClientState("chainID", 10)
	invalidClient := types.NewClientState("chainID", 12)

	testCases := []struct {
		name         string
		clientState  *types.ClientState
		malleate     func()
		counterparty *types.ClientState
		expPass      bool
	}{
		{
			name:        "proof verification success",
			clientState: clientState,
			malleate: func() {
				bz := clienttypes.MustMarshalClientState(suite.cdc, clientState)
				suite.store.Set(host.KeyClientState(), bz)
			},
			counterparty: clientState,
			expPass:      true,
		},
		{
			name:        "proof verification failed: invalid client",
			clientState: clientState,
			malleate: func() {
				bz := clienttypes.MustMarshalClientState(suite.cdc, clientState)
				suite.store.Set(host.KeyClientState(), bz)
			},
			counterparty: invalidClient,
			expPass:      false,
		},
		{
			name:         "proof verification failed: client not stored",
			clientState:  clientState,
			malleate:     func() {},
			counterparty: clientState,
			expPass:      false,
		},
	}

	for _, tc := range testCases {
		tc := tc

<<<<<<< HEAD
		err := tc.clientState.VerifyClientConsensusState(
			suite.store, suite.cdc, suite.aminoCdc, nil, clientexported.NewHeight(0, height), "chainA", clientexported.NewHeight(0, 0), tc.prefix, tc.proof, nil,
		)
=======
		suite.Run(tc.name, func() {
			suite.SetupTest()
			tc.malleate()
>>>>>>> d9fd4d2c

			err := tc.clientState.VerifyClientState(
				suite.store, suite.cdc, nil, 10, nil, "", []byte{}, tc.counterparty,
			)

			if tc.expPass {
				suite.Require().NoError(err)
			} else {
				suite.Require().Error(err)
			}
		})
	}

}

func (suite *LocalhostTestSuite) TestVerifyClientConsensusState() {
	clientState := types.NewClientState("chainID", 10)
	err := clientState.VerifyClientConsensusState(
		nil, nil, nil, 0, "", 0, nil, nil, nil,
	)
	suite.Require().NoError(err)
}

func (suite *LocalhostTestSuite) TestVerifyConnectionState() {
	counterparty := connectiontypes.NewCounterparty("clientB", testConnectionID, commitmenttypes.NewMerklePrefix([]byte("ibc")))
	conn1 := connectiontypes.NewConnectionEnd(connectiontypes.OPEN, "clientA", counterparty, []string{"1.0.0"})
	conn2 := connectiontypes.NewConnectionEnd(connectiontypes.OPEN, "clientA", counterparty, []string{"2.0.0"})

	testCases := []struct {
		name        string
		clientState *types.ClientState
		malleate    func()
		connection  connectiontypes.ConnectionEnd
		expPass     bool
	}{
		{
			name:        "proof verification success",
			clientState: types.NewClientState("chainID", 10),
			malleate: func() {
				bz, err := suite.cdc.MarshalBinaryBare(&conn1)
				suite.Require().NoError(err)
				suite.store.Set(host.KeyConnection(testConnectionID), bz)
			},
			connection: conn1,
			expPass:    true,
		},
		{
			name:        "proof verification failed: connection not stored",
			clientState: types.NewClientState("chainID", 10),
			malleate:    func() {},
			connection:  conn1,
			expPass:     false,
		},
		{
			name:        "proof verification failed: unmarshal error",
			clientState: types.NewClientState("chainID", 10),
			malleate: func() {
				suite.store.Set(host.KeyConnection(testConnectionID), []byte("connection"))
			},
			connection: conn1,
			expPass:    false,
		},
		{
			name:        "proof verification failed: different connection stored",
			clientState: types.NewClientState("chainID", 10),
			malleate: func() {
				bz, err := suite.cdc.MarshalBinaryBare(&conn2)
				suite.Require().NoError(err)
				suite.store.Set(host.KeyConnection(testConnectionID), bz)
			},
			connection: conn1,
			expPass:    false,
		},
	}

	for _, tc := range testCases {
		tc := tc

<<<<<<< HEAD
		err := tc.clientState.VerifyConnectionState(
			suite.store, suite.cdc, clientexported.NewHeight(0, height), tc.prefix, tc.proof, testConnectionID, &tc.connection, nil,
		)
=======
		suite.Run(tc.name, func() {
			suite.SetupTest()
			tc.malleate()
>>>>>>> d9fd4d2c

			err := tc.clientState.VerifyConnectionState(
				suite.store, suite.cdc, height, nil, []byte{}, testConnectionID, &tc.connection,
			)

			if tc.expPass {
				suite.Require().NoError(err)
			} else {
				suite.Require().Error(err)
			}
		})
	}
}

func (suite *LocalhostTestSuite) TestVerifyChannelState() {
	counterparty := channeltypes.NewCounterparty(testPortID, testChannelID)
	ch1 := channeltypes.NewChannel(channeltypes.OPEN, channeltypes.ORDERED, counterparty, []string{testConnectionID}, "1.0.0")
	ch2 := channeltypes.NewChannel(channeltypes.OPEN, channeltypes.ORDERED, counterparty, []string{testConnectionID}, "2.0.0")

	testCases := []struct {
		name        string
		clientState *types.ClientState
		malleate    func()
		channel     channeltypes.Channel
		expPass     bool
	}{
		{
			name:        "proof verification success",
			clientState: types.NewClientState("chainID", 10),
			malleate: func() {
				bz, err := suite.cdc.MarshalBinaryBare(&ch1)
				suite.Require().NoError(err)
				suite.store.Set(host.KeyChannel(testPortID, testChannelID), bz)
			},
			channel: ch1,
			expPass: true,
		},
		{
			name:        "proof verification failed: channel not stored",
			clientState: types.NewClientState("chainID", 10),
			malleate:    func() {},
			channel:     ch1,
			expPass:     false,
		},
		{
			name:        "proof verification failed: unmarshal failed",
			clientState: types.NewClientState("chainID", 10),
			malleate: func() {
				suite.store.Set(host.KeyChannel(testPortID, testChannelID), []byte("channel"))

			},
			channel: ch1,
			expPass: false,
		},
		{
			name:        "proof verification failed: different channel stored",
			clientState: types.NewClientState("chainID", 10),
			malleate: func() {
				bz, err := suite.cdc.MarshalBinaryBare(&ch2)
				suite.Require().NoError(err)
				suite.store.Set(host.KeyChannel(testPortID, testChannelID), bz)

			},
			channel: ch1,
			expPass: false,
		},
	}

	for _, tc := range testCases {
		tc := tc

<<<<<<< HEAD
		err := tc.clientState.VerifyChannelState(
			suite.store, suite.cdc, clientexported.NewHeight(0, height), tc.prefix, tc.proof, testPortID, testChannelID, &tc.channel, nil,
		)
=======
		suite.Run(tc.name, func() {
			suite.SetupTest()
			tc.malleate()
>>>>>>> d9fd4d2c

			err := tc.clientState.VerifyChannelState(
				suite.store, suite.cdc, height, nil, []byte{}, testPortID, testChannelID, &tc.channel,
			)

			if tc.expPass {
				suite.Require().NoError(err)
			} else {
				suite.Require().Error(err)
			}
		})
	}
}

func (suite *LocalhostTestSuite) TestVerifyPacketCommitment() {
	testCases := []struct {
		name        string
		clientState *types.ClientState
		malleate    func()
		commitment  []byte
		expPass     bool
	}{
		{
			name:        "proof verification success",
			clientState: types.NewClientState("chainID", 10),
			malleate: func() {
				suite.store.Set(
					host.KeyPacketCommitment(testPortID, testChannelID, testSequence), []byte("commitment"),
				)
			},
			commitment: []byte("commitment"),
			expPass:    true,
		},
		{
			name:        "proof verification failed: different commitment stored",
			clientState: types.NewClientState("chainID", 10),
			malleate: func() {
				suite.store.Set(
					host.KeyPacketCommitment(testPortID, testChannelID, testSequence), []byte("different"),
				)
			},
			commitment: []byte("commitment"),
			expPass:    false,
		},
		{
			name:        "proof verification failed: no commitment stored",
			clientState: types.NewClientState("chainID", 10),
			malleate:    func() {},
			commitment:  []byte{},
			expPass:     false,
		},
	}

	for _, tc := range testCases {
		tc := tc

<<<<<<< HEAD
		err := tc.clientState.VerifyPacketCommitment(
			suite.store, suite.cdc, clientexported.NewHeight(0, height), tc.prefix, tc.proof, testPortID, testChannelID, testSequence, tc.commitment, nil,
		)
=======
		suite.Run(tc.name, func() {
			suite.SetupTest()
			tc.malleate()
>>>>>>> d9fd4d2c

			err := tc.clientState.VerifyPacketCommitment(
				suite.store, suite.cdc, height, nil, []byte{}, testPortID, testChannelID, testSequence, tc.commitment,
			)

			if tc.expPass {
				suite.Require().NoError(err)
			} else {
				suite.Require().Error(err)
			}
		})
	}
}

func (suite *LocalhostTestSuite) TestVerifyPacketAcknowledgement() {
	testCases := []struct {
		name        string
		clientState *types.ClientState
		malleate    func()
		ack         []byte
		expPass     bool
	}{
		{
			name:        "proof verification success",
			clientState: types.NewClientState("chainID", 10),
			malleate: func() {
				suite.store.Set(
					host.KeyPacketAcknowledgement(testPortID, testChannelID, testSequence), []byte("acknowledgement"),
				)
			},
			ack:     []byte("acknowledgement"),
			expPass: true,
		},
		{
			name:        "proof verification failed: different ack stored",
			clientState: types.NewClientState("chainID", 10),
			malleate: func() {
				suite.store.Set(
					host.KeyPacketAcknowledgement(testPortID, testChannelID, testSequence), []byte("different"),
				)
			},
			ack:     []byte("acknowledgment"),
			expPass: false,
		},
		{
			name:        "proof verification failed: no commitment stored",
			clientState: types.NewClientState("chainID", 10),
			malleate:    func() {},
			ack:         []byte{},
			expPass:     false,
		},
	}

	for _, tc := range testCases {
		tc := tc

<<<<<<< HEAD
		err := tc.clientState.VerifyPacketAcknowledgement(
			suite.store, suite.cdc, clientexported.NewHeight(0, height), tc.prefix, tc.proof, testPortID, testChannelID, testSequence, tc.ack, nil,
		)
=======
		suite.Run(tc.name, func() {
			suite.SetupTest()
			tc.malleate()
>>>>>>> d9fd4d2c

			err := tc.clientState.VerifyPacketAcknowledgement(
				suite.store, suite.cdc, height, nil, []byte{}, testPortID, testChannelID, testSequence, tc.ack,
			)

			if tc.expPass {
				suite.Require().NoError(err)
			} else {
				suite.Require().Error(err)
			}
		})
	}
}

func (suite *LocalhostTestSuite) TestVerifyPacketAcknowledgementAbsence() {
	clientState := types.NewClientState("chainID", 10)

	err := clientState.VerifyPacketAcknowledgementAbsence(
		suite.store, suite.cdc, height, nil, nil, testPortID, testChannelID, testSequence,
	)

<<<<<<< HEAD
		err := tc.clientState.VerifyPacketAcknowledgementAbsence(
			suite.store, suite.cdc, clientexported.NewHeight(0, height), tc.prefix, tc.proof, testPortID, testChannelID, testSequence, nil,
		)
=======
	suite.Require().NoError(err, "ack absence failed")
>>>>>>> d9fd4d2c

	suite.store.Set(host.KeyPacketAcknowledgement(testPortID, testChannelID, testSequence), []byte("ack"))

	err = clientState.VerifyPacketAcknowledgementAbsence(
		suite.store, suite.cdc, height, nil, nil, testPortID, testChannelID, testSequence,
	)
	suite.Require().Error(err, "ack exists in store")
}

func (suite *LocalhostTestSuite) TestVerifyNextSeqRecv() {
	nextSeqRecv := uint64(5)

	testCases := []struct {
		name        string
		clientState *types.ClientState
		malleate    func()
		nextSeqRecv uint64
		expPass     bool
	}{
		{
			name:        "proof verification success",
			clientState: types.NewClientState("chainID", 10),
			malleate: func() {
				suite.store.Set(
					host.KeyNextSequenceRecv(testPortID, testChannelID),
					sdk.Uint64ToBigEndian(nextSeqRecv),
				)
			},
			nextSeqRecv: nextSeqRecv,
			expPass:     true,
		},
		{
			name:        "proof verification failed: different nextSeqRecv stored",
			clientState: types.NewClientState("chainID", 10),
			malleate: func() {
				suite.store.Set(
					host.KeyNextSequenceRecv(testPortID, testChannelID),
					sdk.Uint64ToBigEndian(3),
				)
			},
			nextSeqRecv: nextSeqRecv,
			expPass:     false,
		},
		{
			name:        "proof verification failed: no nextSeqRecv stored",
			clientState: types.NewClientState("chainID", 10),
			malleate:    func() {},
			nextSeqRecv: nextSeqRecv,
			expPass:     false,
		},
	}

	for _, tc := range testCases {
		tc := tc

<<<<<<< HEAD
		err := tc.clientState.VerifyNextSequenceRecv(
			suite.store, suite.cdc, clientexported.NewHeight(0, height), tc.prefix, tc.proof, testPortID, testChannelID, testSequence, nil,
		)
=======
		suite.Run(tc.name, func() {
			suite.SetupTest()
			tc.malleate()
>>>>>>> d9fd4d2c

			err := tc.clientState.VerifyNextSequenceRecv(
				suite.store, suite.cdc, height, nil, []byte{}, testPortID, testChannelID, nextSeqRecv,
			)

			if tc.expPass {
				suite.Require().NoError(err)
			} else {
				suite.Require().Error(err)
			}
		})
	}
}<|MERGE_RESOLUTION|>--- conflicted
+++ resolved
@@ -1,12 +1,8 @@
 package types_test
 
 import (
-<<<<<<< HEAD
-	clientexported "github.com/cosmos/cosmos-sdk/x/ibc/02-client/exported"
-=======
 	sdk "github.com/cosmos/cosmos-sdk/types"
 	clienttypes "github.com/cosmos/cosmos-sdk/x/ibc/02-client/types"
->>>>>>> d9fd4d2c
 	connectiontypes "github.com/cosmos/cosmos-sdk/x/ibc/03-connection/types"
 	channeltypes "github.com/cosmos/cosmos-sdk/x/ibc/04-channel/types"
 	"github.com/cosmos/cosmos-sdk/x/ibc/09-localhost/types"
@@ -97,15 +93,9 @@
 	for _, tc := range testCases {
 		tc := tc
 
-<<<<<<< HEAD
-		err := tc.clientState.VerifyClientConsensusState(
-			suite.store, suite.cdc, suite.aminoCdc, nil, clientexported.NewHeight(0, height), "chainA", clientexported.NewHeight(0, 0), tc.prefix, tc.proof, nil,
-		)
-=======
-		suite.Run(tc.name, func() {
-			suite.SetupTest()
-			tc.malleate()
->>>>>>> d9fd4d2c
+		suite.Run(tc.name, func() {
+			suite.SetupTest()
+			tc.malleate()
 
 			err := tc.clientState.VerifyClientState(
 				suite.store, suite.cdc, nil, 10, nil, "", []byte{}, tc.counterparty,
@@ -184,15 +174,9 @@
 	for _, tc := range testCases {
 		tc := tc
 
-<<<<<<< HEAD
-		err := tc.clientState.VerifyConnectionState(
-			suite.store, suite.cdc, clientexported.NewHeight(0, height), tc.prefix, tc.proof, testConnectionID, &tc.connection, nil,
-		)
-=======
-		suite.Run(tc.name, func() {
-			suite.SetupTest()
-			tc.malleate()
->>>>>>> d9fd4d2c
+		suite.Run(tc.name, func() {
+			suite.SetupTest()
+			tc.malleate()
 
 			err := tc.clientState.VerifyConnectionState(
 				suite.store, suite.cdc, height, nil, []byte{}, testConnectionID, &tc.connection,
@@ -264,15 +248,9 @@
 	for _, tc := range testCases {
 		tc := tc
 
-<<<<<<< HEAD
-		err := tc.clientState.VerifyChannelState(
-			suite.store, suite.cdc, clientexported.NewHeight(0, height), tc.prefix, tc.proof, testPortID, testChannelID, &tc.channel, nil,
-		)
-=======
-		suite.Run(tc.name, func() {
-			suite.SetupTest()
-			tc.malleate()
->>>>>>> d9fd4d2c
+		suite.Run(tc.name, func() {
+			suite.SetupTest()
+			tc.malleate()
 
 			err := tc.clientState.VerifyChannelState(
 				suite.store, suite.cdc, height, nil, []byte{}, testPortID, testChannelID, &tc.channel,
@@ -329,15 +307,9 @@
 	for _, tc := range testCases {
 		tc := tc
 
-<<<<<<< HEAD
-		err := tc.clientState.VerifyPacketCommitment(
-			suite.store, suite.cdc, clientexported.NewHeight(0, height), tc.prefix, tc.proof, testPortID, testChannelID, testSequence, tc.commitment, nil,
-		)
-=======
-		suite.Run(tc.name, func() {
-			suite.SetupTest()
-			tc.malleate()
->>>>>>> d9fd4d2c
+		suite.Run(tc.name, func() {
+			suite.SetupTest()
+			tc.malleate()
 
 			err := tc.clientState.VerifyPacketCommitment(
 				suite.store, suite.cdc, height, nil, []byte{}, testPortID, testChannelID, testSequence, tc.commitment,
@@ -394,15 +366,9 @@
 	for _, tc := range testCases {
 		tc := tc
 
-<<<<<<< HEAD
-		err := tc.clientState.VerifyPacketAcknowledgement(
-			suite.store, suite.cdc, clientexported.NewHeight(0, height), tc.prefix, tc.proof, testPortID, testChannelID, testSequence, tc.ack, nil,
-		)
-=======
-		suite.Run(tc.name, func() {
-			suite.SetupTest()
-			tc.malleate()
->>>>>>> d9fd4d2c
+		suite.Run(tc.name, func() {
+			suite.SetupTest()
+			tc.malleate()
 
 			err := tc.clientState.VerifyPacketAcknowledgement(
 				suite.store, suite.cdc, height, nil, []byte{}, testPortID, testChannelID, testSequence, tc.ack,
@@ -424,13 +390,7 @@
 		suite.store, suite.cdc, height, nil, nil, testPortID, testChannelID, testSequence,
 	)
 
-<<<<<<< HEAD
-		err := tc.clientState.VerifyPacketAcknowledgementAbsence(
-			suite.store, suite.cdc, clientexported.NewHeight(0, height), tc.prefix, tc.proof, testPortID, testChannelID, testSequence, nil,
-		)
-=======
 	suite.Require().NoError(err, "ack absence failed")
->>>>>>> d9fd4d2c
 
 	suite.store.Set(host.KeyPacketAcknowledgement(testPortID, testChannelID, testSequence), []byte("ack"))
 
@@ -486,15 +446,9 @@
 	for _, tc := range testCases {
 		tc := tc
 
-<<<<<<< HEAD
-		err := tc.clientState.VerifyNextSequenceRecv(
-			suite.store, suite.cdc, clientexported.NewHeight(0, height), tc.prefix, tc.proof, testPortID, testChannelID, testSequence, nil,
-		)
-=======
-		suite.Run(tc.name, func() {
-			suite.SetupTest()
-			tc.malleate()
->>>>>>> d9fd4d2c
+		suite.Run(tc.name, func() {
+			suite.SetupTest()
+			tc.malleate()
 
 			err := tc.clientState.VerifyNextSequenceRecv(
 				suite.store, suite.cdc, height, nil, []byte{}, testPortID, testChannelID, nextSeqRecv,
