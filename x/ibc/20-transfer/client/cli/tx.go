package cli

import (
	"bufio"

	"github.com/spf13/cobra"
	"github.com/spf13/viper"

	"github.com/cosmos/cosmos-sdk/client/context"
	"github.com/cosmos/cosmos-sdk/client/flags"
	"github.com/cosmos/cosmos-sdk/codec"
	sdk "github.com/cosmos/cosmos-sdk/types"
	"github.com/cosmos/cosmos-sdk/x/auth"
<<<<<<< HEAD
	authclient "github.com/cosmos/cosmos-sdk/x/auth/client"
=======
	authutils "github.com/cosmos/cosmos-sdk/x/auth/client"
>>>>>>> 7b7995b6
	"github.com/cosmos/cosmos-sdk/x/ibc/20-transfer/types"
)

// IBC transfer flags
var (
	FlagSource   = "source"
	FlagNode1    = "node1"
	FlagNode2    = "node2"
	FlagFrom1    = "from1"
	FlagFrom2    = "from2"
	FlagChainID2 = "chain-id2"
	FlagSequence = "packet-sequence"
	FlagTimeout  = "timeout"
)

// GetTransferTxCmd returns the command to create a NewMsgTransfer transaction
func GetTransferTxCmd(cdc *codec.Codec) *cobra.Command {
	cmd := &cobra.Command{
		Use:   "transfer [src-port] [src-channel] [receiver] [amount]",
		Short: "Transfer fungible token through IBC",
		Args:  cobra.ExactArgs(4),
		RunE: func(cmd *cobra.Command, args []string) error {
			inBuf := bufio.NewReader(cmd.InOrStdin())
<<<<<<< HEAD
			txBldr := auth.NewTxBuilderFromCLI(inBuf).WithTxEncoder(authclient.GetTxEncoder(cdc))
=======
			txBldr := auth.NewTxBuilderFromCLI(inBuf).WithTxEncoder(authutils.GetTxEncoder(cdc))
>>>>>>> 7b7995b6
			ctx := context.NewCLIContextWithInput(inBuf).WithCodec(cdc).WithBroadcastMode(flags.BroadcastBlock)

			sender := ctx.GetFromAddress()
			srcPort := args[0]
			srcChannel := args[1]
			receiver, err := sdk.AccAddressFromBech32(args[2])
			if err != nil {
				return err
			}

			// parse coin trying to be sent
			coins, err := sdk.ParseCoins(args[3])
			if err != nil {
				return err
			}

			source := viper.GetBool(FlagSource)

			msg := types.NewMsgTransfer(srcPort, srcChannel, coins, sender, receiver, source)
			if err := msg.ValidateBasic(); err != nil {
				return err
			}

<<<<<<< HEAD
			return authclient.GenerateOrBroadcastMsgs(ctx, txBldr, []sdk.Msg{msg})
=======
			return authutils.GenerateOrBroadcastMsgs(ctx, txBldr, []sdk.Msg{msg})
>>>>>>> 7b7995b6
		},
	}
	cmd.Flags().Bool(FlagSource, false, "Pass flag for sending token from the source chain")
	return cmd
}

// // GetMsgRecvPacketCmd returns the command to create a MsgRecvTransferPacket transaction
// func GetMsgRecvPacketCmd(cdc *codec.Codec) *cobra.Command {
// 	cmd := &cobra.Command{
// 		Use:   "recv-packet [sending-port-id] [sending-channel-id] [client-id]",
// 		Short: "Creates and sends a SendPacket message",
// 		Args:  cobra.ExactArgs(3),
// 		RunE: func(cmd *cobra.Command, args []string) error {
// 			inBuf := bufio.NewReader(cmd.InOrStdin())
<<<<<<< HEAD
// 			txBldr := auth.NewTxBuilderFromCLI(inBuf).WithTxEncoder(authclient.GetTxEncoder(cdc))
=======
// 			txBldr := auth.NewTxBuilderFromCLI(inBuf).WithTxEncoder(authutils.GetTxEncoder(cdc))
>>>>>>> 7b7995b6
// 			cliCtx := context.NewCLIContextWithInput(inBuf).WithCodec(cdc).WithBroadcastMode(flags.BroadcastBlock)

// 			prove := viper.GetBool(flags.FlagProve)
// 			node2 := viper.GetString(FlagNode2)
// 			cid1 := viper.GetString(flags.FlagChainID)
// 			cid2 := viper.GetString(FlagChainID2)
// 			cliCtx2 := context.NewCLIContextIBC(cliCtx.GetFromAddress().String(), cid2, node2).
// 				WithCodec(cdc).
// 				WithBroadcastMode(flags.BroadcastBlock)

// 			header, _, err := clientauthutils.QueryTendermintHeader(cliCtx2)
// 			if err != nil {
// 				return err
// 			}

// 			sourcePort, sourceChannel, clientid := args[0], args[1], args[2]

// 			passphrase, err := keys.GetPassphrase(viper.GetString(flags.FlagFrom))
// 			if err != nil {
// 				return nil
// 			}

// 			viper.Set(flags.FlagChainID, cid1)
// 			msgUpdateClient := clienttypes.NewMsgUpdateClient(clientid, header, cliCtx.GetFromAddress())
// 			if err := msgUpdateClient.ValidateBasic(); err != nil {
// 				return err
// 			}

// 			res, err := authutils.CompleteAndBroadcastTx(txBldr, cliCtx, []sdk.Msg{msgUpdateClient}, passphrase)
// 			if err != nil || !res.IsOK() {
// 				return err
// 			}

// 			viper.Set(flags.FlagChainID, cid2)
// 			sequence := uint64(viper.GetInt(FlagSequence))
// 			packetRes, err := channelauthutils.QueryPacket(cliCtx2.WithHeight(header.Height-1), sourcePort, sourceChannel, sequence, uint64(viper.GetInt(FlagTimeout)), prove)
// 			if err != nil {
// 				return err
// 			}

// 			viper.Set(flags.FlagChainID, cid1)

// 			msg := types.NewMsgRecvPacket(packetRes.Packet, []commitment.Proof{packetRes.Proof}, packetRes.ProofHeight, cliCtx.GetFromAddress())
// 			if err := msg.ValidateBasic(); err != nil {
// 				return err
// 			}

<<<<<<< HEAD
// 			return authclient.GenerateOrBroadcastMsgs(cliCtx, txBldr, []sdk.Msg{msg})
=======
// 			return authutils.GenerateOrBroadcastMsgs(cliCtx, txBldr, []sdk.Msg{msg})
>>>>>>> 7b7995b6
// 		},
// 	}

// 	cmd = client.PostCommands(cmd)[0]
// 	cmd.Flags().Bool(FlagSource, false, "Pass flag for sending token from the source chain")
// 	cmd.Flags().String(FlagNode2, "tcp://localhost:26657", "RPC port for the second chain")
// 	cmd.Flags().String(FlagChainID2, "", "chain-id for the second chain")
// 	cmd.Flags().String(FlagSequence, "", "sequence for the packet")
// 	cmd.Flags().String(FlagTimeout, "", "timeout for the packet")
// 	cmd.Flags().Bool(flags.FlagProve, true, "show proofs for the query results")
// 	return cmd
// }<|MERGE_RESOLUTION|>--- conflicted
+++ resolved
@@ -11,11 +11,7 @@
 	"github.com/cosmos/cosmos-sdk/codec"
 	sdk "github.com/cosmos/cosmos-sdk/types"
 	"github.com/cosmos/cosmos-sdk/x/auth"
-<<<<<<< HEAD
 	authclient "github.com/cosmos/cosmos-sdk/x/auth/client"
-=======
-	authutils "github.com/cosmos/cosmos-sdk/x/auth/client"
->>>>>>> 7b7995b6
 	"github.com/cosmos/cosmos-sdk/x/ibc/20-transfer/types"
 )
 
@@ -39,11 +35,7 @@
 		Args:  cobra.ExactArgs(4),
 		RunE: func(cmd *cobra.Command, args []string) error {
 			inBuf := bufio.NewReader(cmd.InOrStdin())
-<<<<<<< HEAD
 			txBldr := auth.NewTxBuilderFromCLI(inBuf).WithTxEncoder(authclient.GetTxEncoder(cdc))
-=======
-			txBldr := auth.NewTxBuilderFromCLI(inBuf).WithTxEncoder(authutils.GetTxEncoder(cdc))
->>>>>>> 7b7995b6
 			ctx := context.NewCLIContextWithInput(inBuf).WithCodec(cdc).WithBroadcastMode(flags.BroadcastBlock)
 
 			sender := ctx.GetFromAddress()
@@ -67,11 +59,7 @@
 				return err
 			}
 
-<<<<<<< HEAD
 			return authclient.GenerateOrBroadcastMsgs(ctx, txBldr, []sdk.Msg{msg})
-=======
-			return authutils.GenerateOrBroadcastMsgs(ctx, txBldr, []sdk.Msg{msg})
->>>>>>> 7b7995b6
 		},
 	}
 	cmd.Flags().Bool(FlagSource, false, "Pass flag for sending token from the source chain")
@@ -86,11 +74,7 @@
 // 		Args:  cobra.ExactArgs(3),
 // 		RunE: func(cmd *cobra.Command, args []string) error {
 // 			inBuf := bufio.NewReader(cmd.InOrStdin())
-<<<<<<< HEAD
 // 			txBldr := auth.NewTxBuilderFromCLI(inBuf).WithTxEncoder(authclient.GetTxEncoder(cdc))
-=======
-// 			txBldr := auth.NewTxBuilderFromCLI(inBuf).WithTxEncoder(authutils.GetTxEncoder(cdc))
->>>>>>> 7b7995b6
 // 			cliCtx := context.NewCLIContextWithInput(inBuf).WithCodec(cdc).WithBroadcastMode(flags.BroadcastBlock)
 
 // 			prove := viper.GetBool(flags.FlagProve)
@@ -138,11 +122,7 @@
 // 				return err
 // 			}
 
-<<<<<<< HEAD
-// 			return authclient.GenerateOrBroadcastMsgs(cliCtx, txBldr, []sdk.Msg{msg})
-=======
-// 			return authutils.GenerateOrBroadcastMsgs(cliCtx, txBldr, []sdk.Msg{msg})
->>>>>>> 7b7995b6
+// 			return authclient.GenerateOrBroadcastMsgs(ctx, txBldr, []sdk.Msg{msg})
 // 		},
 // 	}
 
