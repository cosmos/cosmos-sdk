--- conflicted
+++ resolved
@@ -14,8 +14,9 @@
 	supplyexported "github.com/cosmos/cosmos-sdk/x/supply/exported"
 )
 
+// DefaultPacketTimeout is the default packet timeout relative to the current block height
 const (
-	DefaultPacketTimeout = 1000 // default packet timeout relative to the current consensus height of the counterparty
+	DefaultPacketTimeout = 1000 // NOTE: in blocks
 )
 
 // Keeper defines the IBC transfer keeper
@@ -25,36 +26,6 @@
 	codespace sdk.CodespaceType
 	prefix    []byte // prefix bytes for accessing the store
 
-<<<<<<< HEAD
-	bankKeeper    types.BankKeeper
-	channelKeeper types.ChannelKeeper
-	supplyKeeper  types.SupplyKeeper
-}
-
-// NewKeeper creates a new IBC transfer Keeper instance
-func NewKeeper(
-	cdc *codec.Codec, key sdk.StoreKey, codespace sdk.CodespaceType,
-	bk types.BankKeeper, ck types.ChannelKeeper, sk types.SupplyKeeper,
-) Keeper {
-	return Keeper{
-		cdc:           cdc,
-		storeKey:      key,
-		codespace:     sdk.CodespaceType(fmt.Sprintf("%s/%s", codespace, types.DefaultCodespace)), // "ibc/transfer"
-		bankKeeper:    bk,
-		channelKeeper: ck,
-		supplyKeeper:  sk,
-	}
-}
-
-// Logger returns a module-specific logger.
-func (k Keeper) Logger(ctx sdk.Context) log.Logger {
-	return ctx.Logger().With("module", fmt.Sprintf("x/%s/%s", ibctypes.ModuleName, types.SubModuleName))
-}
-
-// GetTransferAccount returns the ICS20 - transfers ModuleAccount
-func (k Keeper) GetTransferAccount(ctx sdk.Context) supplyexported.ModuleAccountI {
-	return k.supplyKeeper.GetModuleAccount(ctx, types.ModuleAccountName)
-=======
 	clientKeeper     types.ClientKeeper
 	connectionKeeper types.ConnectionKeeper
 	channelKeeper    types.ChannelKeeper
@@ -81,6 +52,16 @@
 	}
 }
 
+// Logger returns a module-specific logger.
+func (k Keeper) Logger(ctx sdk.Context) log.Logger {
+	return ctx.Logger().With("module", fmt.Sprintf("x/%s/%s", ibctypes.ModuleName, types.SubModuleName))
+}
+
+// GetTransferAccount returns the ICS20 - transfers ModuleAccount
+func (k Keeper) GetTransferAccount(ctx sdk.Context) supplyexported.ModuleAccountI {
+	return k.supplyKeeper.GetModuleAccount(ctx, types.GetModuleAccountName())
+}
+
 func (k Keeper) onChanOpenInit(
 	ctx sdk.Context,
 	order channeltypes.Order,
@@ -248,7 +229,6 @@
 ) error {
 	// noop
 	return nil
->>>>>>> 83fb8d9f
 }
 
 // SendTransfer handles transfer sending logic
@@ -298,21 +278,10 @@
 	sourcePort,
 	sourceChannel,
 	destinationPort,
-<<<<<<< HEAD
-	destinationChannel string) sdk.Error {
-
-=======
 	destinationChannel string,
 	data types.TransferPacketData,
 ) error {
->>>>>>> 83fb8d9f
 	if data.Source {
-		// mint new tokens if the source of the transfer is the same chain
-		err := k.supplyKeeper.MintCoins(ctx, types.ModuleAccountName, data.Amount)
-		if err != nil {
-			return err
-		}
-
 		prefix := types.GetDenomPrefix(destinationPort, destinationChannel)
 		for _, coin := range data.Amount {
 			coin := coin
@@ -321,10 +290,7 @@
 			}
 		}
 
-<<<<<<< HEAD
-		return k.supplyKeeper.SendCoinsFromModuleToAccount(ctx, types.ModuleAccountName, data.Receiver, data.Amount)
-=======
-		// mint from supply
+		// mint new tokens if the source of the transfer is the same chain
 		err := k.supplyKeeper.MintCoins(ctx, types.GetModuleAccountName(), data.Amount)
 		if err != nil {
 			return err
@@ -332,7 +298,6 @@
 
 		// send to receiver
 		return k.supplyKeeper.SendCoinsFromModuleToAccount(ctx, types.GetModuleAccountName(), data.Receiver, data.Amount)
->>>>>>> 83fb8d9f
 	}
 
 	// unescrow tokens
@@ -394,22 +359,14 @@
 			}
 		}
 
-<<<<<<< HEAD
 		// transfer the coins to the module account and burn them
-		err := k.supplyKeeper.SendCoinsFromAccountToModule(ctx, sender, types.ModuleAccountName, amount)
-=======
 		err := k.supplyKeeper.SendCoinsFromAccountToModule(ctx, sender, types.GetModuleAccountName(), amount)
->>>>>>> 83fb8d9f
-		if err != nil {
-			return err
-		}
-
-<<<<<<< HEAD
-		err = k.supplyKeeper.BurnCoins(ctx, types.ModuleAccountName, amount)
-=======
+		if err != nil {
+			return err
+		}
+
 		// burn from supply
 		err = k.supplyKeeper.BurnCoins(ctx, types.GetModuleAccountName(), amount)
->>>>>>> 83fb8d9f
 		if err != nil {
 			return err
 		}
@@ -437,14 +394,5 @@
 		packetDataBz,
 	)
 
-<<<<<<< HEAD
 	return k.channelKeeper.SendPacket(ctx, packet, k.storeKey)
-=======
-	err = k.channelKeeper.SendPacket(ctx, packet, k.storeKey)
-	if err != nil {
-		return types.ErrSendPacket(types.DefaultCodespace)
-	}
-
-	return nil
->>>>>>> 83fb8d9f
 }