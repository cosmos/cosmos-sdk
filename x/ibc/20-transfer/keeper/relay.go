package keeper

import (
	"strings"

	sdk "github.com/cosmos/cosmos-sdk/types"
	sdkerrors "github.com/cosmos/cosmos-sdk/types/errors"
	channel "github.com/cosmos/cosmos-sdk/x/ibc/04-channel/types"
	"github.com/cosmos/cosmos-sdk/x/ibc/20-transfer/types"
)

// SendTransfer handles transfer sending logic
func (k Keeper) SendTransfer(
	ctx sdk.Context,
	sourcePort,
	sourceChannel string,
	destHeight uint64,
	amount sdk.Coins,
	sender,
	receiver sdk.AccAddress,
	isSourceChain bool,
) error {
	// get the port and channel of the counterparty
	sourceChan, found := k.channelKeeper.GetChannel(ctx, sourcePort, sourceChannel)
	if !found {
		return sdkerrors.Wrap(channel.ErrChannelNotFound, sourceChannel)
	}

	destinationPort := sourceChan.Counterparty.PortID
	destinationChannel := sourceChan.Counterparty.ChannelID

	// get the next sequence
	sequence, found := k.channelKeeper.GetNextSequenceSend(ctx, sourcePort, sourceChannel)
	if !found {
		return channel.ErrSequenceSendNotFound
	}

	coins := make(sdk.Coins, len(amount))
	switch {
	case isSourceChain:
		// build the receiving denomination prefix
		prefix := types.GetDenomPrefix(destinationPort, destinationChannel)
		for i, coin := range amount {
			coins[i] = sdk.NewCoin(prefix+coin.Denom, coin.Amount)
		}
	default:
		coins = amount
	}

	return k.createOutgoingPacket(ctx, sequence, sourcePort, sourceChannel, destinationPort, destinationChannel, destHeight, coins, sender, receiver, isSourceChain)
}

// ReceiveTransfer handles transfer receiving logic
func (k Keeper) ReceiveTransfer(
	ctx sdk.Context,
	sourcePort,
	sourceChannel,
	destinationPort,
	destinationChannel string,
	data types.FungibleTokenPacketData,
) error {
	if data.Source {
		prefix := types.GetDenomPrefix(destinationPort, destinationChannel)
		for _, coin := range data.Amount {
			if !strings.HasPrefix(coin.Denom, prefix) {
				return sdkerrors.Wrapf(
					sdkerrors.ErrInvalidCoins,
					"%s doesn't contain the prefix '%s'", coin.Denom, prefix,
				)
			}
		}

		// mint new tokens if the source of the transfer is the same chain
		if err := k.supplyKeeper.MintCoins(
			ctx, types.GetModuleAccountName(), data.Amount,
		); err != nil {
			return err
		}

		// send to receiver
		return k.supplyKeeper.SendCoinsFromModuleToAccount(ctx, types.GetModuleAccountName(), data.Receiver, data.Amount)
	}

	// check the denom prefix
	prefix := types.GetDenomPrefix(sourcePort, sourceChannel)
	coins := make(sdk.Coins, len(data.Amount))
	for i, coin := range data.Amount {
		if !strings.HasPrefix(coin.Denom, prefix) {
			return sdkerrors.Wrapf(
				sdkerrors.ErrInvalidCoins,
				"%s doesn't contain the prefix '%s'", coin.Denom, prefix,
			)
		}
		coins[i] = sdk.NewCoin(coin.Denom[len(prefix):], coin.Amount)
	}

	// unescrow tokens
	escrowAddress := types.GetEscrowAddress(destinationPort, destinationChannel)
	return k.bankKeeper.SendCoins(ctx, escrowAddress, data.Receiver, coins)

}

// TimeoutTransfer handles transfer timeout logic
func (k Keeper) TimeoutTransfer(
	ctx sdk.Context,
	sourcePort,
	sourceChannel,
	destinationPort,
	destinationChannel string,
	data types.FungibleTokenPacketData,
) error {
	// check the denom prefix
	prefix := types.GetDenomPrefix(sourcePort, sourceChannel)
	coins := make(sdk.Coins, len(data.Amount))
	for i, coin := range data.Amount {
		coin := coin
		if !strings.HasPrefix(coin.Denom, prefix) {
			return sdkerrors.Wrapf(sdkerrors.ErrInvalidCoins, "%s doesn't contain the prefix '%s'", coin.Denom, prefix)
		}
		coins[i] = sdk.NewCoin(coin.Denom[len(prefix):], coin.Amount)
	}

	if data.Source {
		escrowAddress := types.GetEscrowAddress(destinationPort, destinationChannel)
		return k.bankKeeper.SendCoins(ctx, escrowAddress, data.Sender, coins)
	}

	// mint from supply
	if err := k.supplyKeeper.MintCoins(
		ctx, types.GetModuleAccountName(), data.Amount,
	); err != nil {
		return err
	}

	return k.supplyKeeper.SendCoinsFromModuleToAccount(ctx, types.GetModuleAccountName(), data.Sender, data.Amount)
}

// See spec for this function: https://github.com/cosmos/ics/tree/master/spec/ics-020-fungible-token-transfer#packet-relay
func (k Keeper) createOutgoingPacket(
	ctx sdk.Context,
	seq uint64,
	sourcePort,
	sourceChannel,
	destinationPort,
	destinationChannel string,
	destHeight uint64,
	amount sdk.Coins,
	sender sdk.AccAddress,
	receiver sdk.AccAddress,
	isSourceChain bool,
) error {
	if isSourceChain {
		// escrow tokens if the destination chain is the same as the sender's
		escrowAddress := types.GetEscrowAddress(sourcePort, sourceChannel)

		// construct receiving denominations, check correctness
		prefix := types.GetDenomPrefix(destinationPort, destinationChannel)
		coins := make(sdk.Coins, len(amount))
		for i, coin := range amount {
			if !strings.HasPrefix(coin.Denom, prefix) {
				return sdkerrors.Wrapf(
					sdkerrors.ErrInvalidCoins,
					"%s doesn't contain the prefix '%s'", coin.Denom, prefix,
				)
			}
			coins[i] = sdk.NewCoin(coin.Denom[len(prefix):], coin.Amount)
		}

		// escrow source tokens. It fails if balance insufficient.
		if err := k.bankKeeper.SendCoins(
			ctx, sender, escrowAddress, coins,
		); err != nil {
			return err
		}
	} else {
		// burn vouchers from the sender's balance if the source is from another chain
		// construct receiving denomination, check correctness
		prefix := types.GetDenomPrefix(sourcePort, sourceChannel)
		for _, coin := range amount {
			if !strings.HasPrefix(coin.Denom, prefix) {
				return sdkerrors.Wrapf(
					sdkerrors.ErrInvalidCoins,
					"%s doesn't contain the prefix '%s'", coin.Denom, prefix,
				)
			}
		}

		// transfer the coins to the module account and burn them
		if err := k.supplyKeeper.SendCoinsFromAccountToModule(
			ctx, sender, types.GetModuleAccountName(), amount,
		); err != nil {
			return err
		}

		// burn from supply
		if err := k.supplyKeeper.BurnCoins(
			ctx, types.GetModuleAccountName(), amount,
		); err != nil {
			return err
		}
	}

<<<<<<< HEAD
	packetData := types.NewFungibleTokenPacketData(
		amount, sender, receiver, isSourceChain, uint64(ctx.BlockHeight())+DefaultPacketTimeout,
	)
=======
	packetData := types.NewPacketDataTransfer(amount, sender, receiver, isSourceChain, destHeight+DefaultPacketTimeout)
>>>>>>> a705c561

	packet := channel.NewPacket(
		packetData,
		seq,
		sourcePort,
		sourceChannel,
		destinationPort,
		destinationChannel,
	)

	return k.channelKeeper.SendPacket(ctx, packet)
}<|MERGE_RESOLUTION|>--- conflicted
+++ resolved
@@ -200,13 +200,9 @@
 		}
 	}
 
-<<<<<<< HEAD
 	packetData := types.NewFungibleTokenPacketData(
-		amount, sender, receiver, isSourceChain, uint64(ctx.BlockHeight())+DefaultPacketTimeout,
+		amount, sender, receiver, isSourceChain, destHeight+DefaultPacketTimeout,
 	)
-=======
-	packetData := types.NewPacketDataTransfer(amount, sender, receiver, isSourceChain, destHeight+DefaultPacketTimeout)
->>>>>>> a705c561
 
 	packet := channel.NewPacket(
 		packetData,
