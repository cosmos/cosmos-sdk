package keeper

import (
	"strings"

	sdk "github.com/cosmos/cosmos-sdk/types"
	sdkerrors "github.com/cosmos/cosmos-sdk/types/errors"
	channel "github.com/cosmos/cosmos-sdk/x/ibc/04-channel/types"
	"github.com/cosmos/cosmos-sdk/x/ibc/20-transfer/types"
	ibctypes "github.com/cosmos/cosmos-sdk/x/ibc/types"
)

// SendTransfer handles transfer sending logic. There are 2 possible cases:
//
// 1. Sender chain is the source chain of the coins (i.e where they were minted): the coins
// are transferred to an escrow address (i.e locked) on the sender chain and then
// transferred to the destination chain (i.e not the source chain) via a packet
// with the corresponding fungible token data.
//
// 2. Coins are not native from the sender chain (i.e tokens sent where transferred over
// through IBC already): the coins are burned and then a packet is sent to the
// source chain of the tokens.
func (k Keeper) SendTransfer(
	ctx sdk.Context,
	sourcePort,
	sourceChannel string,
	destHeight uint64,
	amount sdk.Coins,
	sender sdk.AccAddress,
	receiver string,
) error {
	sourceChannelEnd, found := k.channelKeeper.GetChannel(ctx, sourcePort, sourceChannel)
	if !found {
		return sdkerrors.Wrap(channel.ErrChannelNotFound, sourceChannel)
	}

	destinationPort := sourceChannelEnd.Counterparty.PortID
	destinationChannel := sourceChannelEnd.Counterparty.ChannelID

	// get the next sequence
	sequence, found := k.channelKeeper.GetNextSequenceSend(ctx, sourcePort, sourceChannel)
	if !found {
		return channel.ErrSequenceSendNotFound
	}

	return k.createOutgoingPacket(ctx, sequence, sourcePort, sourceChannel, destinationPort, destinationChannel, destHeight, amount, sender, receiver)
}

// See spec for this function: https://github.com/cosmos/ics/tree/master/spec/ics-020-fungible-token-transfer#packet-relay
func (k Keeper) createOutgoingPacket(
	ctx sdk.Context,
	seq uint64,
	sourcePort, sourceChannel,
	destinationPort, destinationChannel string,
	destHeight uint64,
	amount sdk.Coins,
	sender sdk.AccAddress,
	receiver string,
) error {
	channelCap, ok := k.scopedKeeper.GetCapability(ctx, ibctypes.ChannelCapabilityPath(sourcePort, sourceChannel))
	if !ok {
		return sdkerrors.Wrap(channel.ErrChannelCapabilityNotFound, "module does not own channel capability")
	}
	// NOTE:
	// - Coins transferred from the destination chain should have their denomination
	// prefixed with source port and channel IDs.
	// - Coins transferred from the source chain can have their denomination
	// clear from prefixes when transferred to the escrow account (i.e when they are
	// locked) BUT MUST have the destination port and channel ID when constructing
	// the packet data.
	if len(amount) != 1 {
		return sdkerrors.Wrapf(types.ErrOnlyOneDenomAllowed, "%d denoms included", len(amount))
	}

	prefix := types.GetDenomPrefix(destinationPort, destinationChannel)
	source := strings.HasPrefix(amount[0].Denom, prefix)

	if source {
		// clear the denomination from the prefix to send the coins to the escrow account
		coins := make(sdk.Coins, len(amount))
		for i, coin := range amount {
			if strings.HasPrefix(coin.Denom, prefix) {
				coins[i] = sdk.NewCoin(coin.Denom[len(prefix):], coin.Amount)
			} else {
				coins[i] = coin
			}
		}

		// escrow tokens if the destination chain is the same as the sender's
		escrowAddress := types.GetEscrowAddress(sourcePort, sourceChannel)

		// escrow source tokens. It fails if balance insufficient.
		if err := k.bankKeeper.SendCoins(
			ctx, sender, escrowAddress, coins,
		); err != nil {
			return err
		}

	} else {
		// build the receiving denomination prefix if it's not present
		prefix = types.GetDenomPrefix(sourcePort, sourceChannel)
		for _, coin := range amount {
			if !strings.HasPrefix(coin.Denom, prefix) {
				return sdkerrors.Wrapf(types.ErrInvalidDenomForTransfer, "denom was: %s", coin.Denom)
			}
		}

		// transfer the coins to the module account and burn them
		if err := k.bankKeeper.SendCoinsFromAccountToModule(
			ctx, sender, types.GetModuleAccountName(), amount,
		); err != nil {
			return err
		}

		// burn vouchers from the sender's balance if the source is from another chain
		if err := k.bankKeeper.BurnCoins(
			ctx, types.GetModuleAccountName(), amount,
		); err != nil {
			// NOTE: should not happen as the module account was
			// retrieved on the step above and it has enough balace
			// to burn.
			return err
		}
	}

	packetData := types.NewFungibleTokenPacketData(
		amount, sender.String(), receiver,
	)

	packet := channel.NewPacket(
		packetData.GetBytes(),
		seq,
		sourcePort,
		sourceChannel,
		destinationPort,
		destinationChannel,
		destHeight+DefaultPacketTimeout,
	)

	return k.channelKeeper.SendPacket(ctx, channelCap, packet)
}

func (k Keeper) OnRecvPacket(ctx sdk.Context, packet channel.Packet, data types.FungibleTokenPacketData) error {
	// NOTE: packet data type already checked in handler.go

	if len(data.Amount) != 1 {
		return sdkerrors.Wrapf(types.ErrOnlyOneDenomAllowed, "%d denoms included", len(data.Amount))
	}

	prefix := types.GetDenomPrefix(packet.GetDestPort(), packet.GetDestChannel())
	source := strings.HasPrefix(data.Amount[0].Denom, prefix)

	// decode the receiver address
	receiver, err := sdk.AccAddressFromBech32(data.Receiver)
	if err != nil {
		return err
	}

	if source {

		// mint new tokens if the source of the transfer is the same chain
		if err := k.bankKeeper.MintCoins(
			ctx, types.GetModuleAccountName(), data.Amount,
		); err != nil {
			return err
		}

		// send to receiver
<<<<<<< HEAD
		return k.bankKeeper.SendCoinsFromModuleToAccount(
			ctx, types.GetModuleAccountName(), data.Receiver, data.Amount,
=======
		return k.supplyKeeper.SendCoinsFromModuleToAccount(
			ctx, types.GetModuleAccountName(), receiver, data.Amount,
>>>>>>> de00a7fe
		)
	}

	// check the denom prefix
	prefix = types.GetDenomPrefix(packet.GetSourcePort(), packet.GetSourceChannel())
	coins := make(sdk.Coins, len(data.Amount))
	for i, coin := range data.Amount {
		if !strings.HasPrefix(coin.Denom, prefix) {
			return sdkerrors.Wrapf(
				sdkerrors.ErrInvalidCoins,
				"%s doesn't contain the prefix '%s'", coin.Denom, prefix,
			)
		}
		coins[i] = sdk.NewCoin(coin.Denom[len(prefix):], coin.Amount)
	}

	// unescrow tokens
	escrowAddress := types.GetEscrowAddress(packet.GetDestPort(), packet.GetDestChannel())
	return k.bankKeeper.SendCoins(ctx, escrowAddress, receiver, coins)
}

func (k Keeper) OnAcknowledgementPacket(ctx sdk.Context, packet channel.Packet, data types.FungibleTokenPacketData, ack types.FungibleTokenPacketAcknowledgement) error {
	if !ack.Success {
		return k.refundPacketAmount(ctx, packet, data)
	}
	return nil
}

func (k Keeper) OnTimeoutPacket(ctx sdk.Context, packet channel.Packet, data types.FungibleTokenPacketData) error {
	return k.refundPacketAmount(ctx, packet, data)
}

func (k Keeper) refundPacketAmount(ctx sdk.Context, packet channel.Packet, data types.FungibleTokenPacketData) error {
	// NOTE: packet data type already checked in handler.go

	if len(data.Amount) != 1 {
		return sdkerrors.Wrapf(types.ErrOnlyOneDenomAllowed, "%d denoms included", len(data.Amount))
	}

	// check the denom prefix
	prefix := types.GetDenomPrefix(packet.GetSourcePort(), packet.GetSourceChannel())
	source := strings.HasPrefix(data.Amount[0].Denom, prefix)

	// decode the sender address
	sender, err := sdk.AccAddressFromBech32(data.Sender)
	if err != nil {
		return err
	}

	if source {
		coins := make(sdk.Coins, len(data.Amount))
		for i, coin := range data.Amount {
			coin := coin
			if !strings.HasPrefix(coin.Denom, prefix) {
				return sdkerrors.Wrapf(sdkerrors.ErrInvalidCoins, "%s doesn't contain the prefix '%s'", coin.Denom, prefix)
			}
			coins[i] = sdk.NewCoin(coin.Denom[len(prefix):], coin.Amount)
		}

		// unescrow tokens back to sender
		escrowAddress := types.GetEscrowAddress(packet.GetDestPort(), packet.GetDestChannel())
		return k.bankKeeper.SendCoins(ctx, escrowAddress, sender, coins)
	}

	// mint vouchers back to sender
	if err := k.bankKeeper.MintCoins(
		ctx, types.GetModuleAccountName(), data.Amount,
	); err != nil {
		return err
	}

<<<<<<< HEAD
	return k.bankKeeper.SendCoinsFromModuleToAccount(ctx, types.GetModuleAccountName(), data.Sender, data.Amount)
=======
	return k.supplyKeeper.SendCoinsFromModuleToAccount(ctx, types.GetModuleAccountName(), sender, data.Amount)
>>>>>>> de00a7fe
}<|MERGE_RESOLUTION|>--- conflicted
+++ resolved
@@ -166,13 +166,8 @@
 		}
 
 		// send to receiver
-<<<<<<< HEAD
 		return k.bankKeeper.SendCoinsFromModuleToAccount(
-			ctx, types.GetModuleAccountName(), data.Receiver, data.Amount,
-=======
-		return k.supplyKeeper.SendCoinsFromModuleToAccount(
 			ctx, types.GetModuleAccountName(), receiver, data.Amount,
->>>>>>> de00a7fe
 		)
 	}
 
@@ -244,9 +239,5 @@
 		return err
 	}
 
-<<<<<<< HEAD
-	return k.bankKeeper.SendCoinsFromModuleToAccount(ctx, types.GetModuleAccountName(), data.Sender, data.Amount)
-=======
-	return k.supplyKeeper.SendCoinsFromModuleToAccount(ctx, types.GetModuleAccountName(), sender, data.Amount)
->>>>>>> de00a7fe
+	return k.bankKeeper.SendCoinsFromModuleToAccount(ctx, types.GetModuleAccountName(), sender, data.Amount)
 }