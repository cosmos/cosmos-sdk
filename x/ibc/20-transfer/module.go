package transfer

import (
	"encoding/json"

	"github.com/gorilla/mux"
	"github.com/spf13/cobra"

	abci "github.com/tendermint/tendermint/abci/types"

	"github.com/cosmos/cosmos-sdk/client/context"
	"github.com/cosmos/cosmos-sdk/codec"
	sdk "github.com/cosmos/cosmos-sdk/types"
	"github.com/cosmos/cosmos-sdk/types/module"
	"github.com/cosmos/cosmos-sdk/x/ibc/20-transfer/client/cli"
	"github.com/cosmos/cosmos-sdk/x/ibc/20-transfer/client/rest"
)

var (
	_ module.AppModule      = AppModule{}
	_ module.AppModuleBasic = AppModuleBasic{}
)

// AppModuleBasic is the 20-transfer appmodulebasic
type AppModuleBasic struct{}

// Name implements AppModuleBasic interface
func (AppModuleBasic) Name() string {
	return ModuleName
}

// RegisterCodec implements AppModuleBasic interface
func (AppModuleBasic) RegisterCodec(cdc *codec.Codec) {
	RegisterCodec(cdc)
}

<<<<<<< HEAD
// DefaultGenesis implements AppModuleBasic interface
func (AppModuleBasic) DefaultGenesis() json.RawMessage {
	return nil
}

// ValidateGenesis implements AppModuleBasic interface
func (AppModuleBasic) ValidateGenesis(bz json.RawMessage) error {
=======
// DefaultGenesis returns default genesis state as raw bytes for the ibc
// transfer module.
func (AppModuleBasic) DefaultGenesis(_ codec.JSONMarshaler) json.RawMessage {
	return nil
}

// ValidateGenesis performs genesis state validation for the ibc transfer module.
func (AppModuleBasic) ValidateGenesis(_ codec.JSONMarshaler, _ json.RawMessage) error {
>>>>>>> d25f3d31
	return nil
}

// RegisterRESTRoutes implements AppModuleBasic interface
func (AppModuleBasic) RegisterRESTRoutes(ctx context.CLIContext, rtr *mux.Router) {
	rest.RegisterRoutes(ctx, rtr)
}

// GetTxCmd implements AppModuleBasic interface
func (AppModuleBasic) GetTxCmd(cdc *codec.Codec) *cobra.Command {
	return cli.GetTxCmd(cdc)
}

// GetQueryCmd implements AppModuleBasic interface
func (AppModuleBasic) GetQueryCmd(cdc *codec.Codec) *cobra.Command {
	return cli.GetQueryCmd(cdc, QuerierRoute)
}

// AppModule represents the AppModule for this module
type AppModule struct {
	AppModuleBasic
	keeper Keeper
}

// NewAppModule creates a new 20-transfer module
func NewAppModule(k Keeper) AppModule {
	return AppModule{
		keeper: k,
	}
}

// RegisterInvariants implements the AppModule interface
func (AppModule) RegisterInvariants(ir sdk.InvariantRegistry) {
	// TODO
}

// Route implements the AppModule interface
func (AppModule) Route() string {
	return RouterKey
}

// NewHandler implements the AppModule interface
func (am AppModule) NewHandler() sdk.Handler {
	return NewHandler(am.keeper)
}

// QuerierRoute implements the AppModule interface
func (AppModule) QuerierRoute() string {
	return QuerierRoute
}

// NewQuerierHandler implements the AppModule interface
func (am AppModule) NewQuerierHandler() sdk.Querier {
	return nil
}

// InitGenesis performs genesis initialization for the ibc transfer module. It returns
// no validator updates.
<<<<<<< HEAD
// InitGenesis implements the AppModule interface
func (am AppModule) InitGenesis(ctx sdk.Context, data json.RawMessage) []abci.ValidatorUpdate {
=======
func (am AppModule) InitGenesis(ctx sdk.Context, _ codec.JSONMarshaler, _ json.RawMessage) []abci.ValidatorUpdate {
>>>>>>> d25f3d31
	// check if the IBC transfer module account is set
	// TODO: Should we automatically set the account if it is not set?
	InitGenesis(ctx, am.keeper)
	return []abci.ValidatorUpdate{}
}

<<<<<<< HEAD
// ExportGenesis implements the AppModule interface
func (am AppModule) ExportGenesis(ctx sdk.Context) json.RawMessage {
=======
func (am AppModule) ExportGenesis(ctx sdk.Context, _ codec.JSONMarshaler) json.RawMessage {
>>>>>>> d25f3d31
	return nil
}

// BeginBlock implements the AppModule interface
func (am AppModule) BeginBlock(ctx sdk.Context, req abci.RequestBeginBlock) {

}

// EndBlock implements the AppModule interface
func (am AppModule) EndBlock(ctx sdk.Context, req abci.RequestEndBlock) []abci.ValidatorUpdate {
	return []abci.ValidatorUpdate{}
}<|MERGE_RESOLUTION|>--- conflicted
+++ resolved
@@ -34,15 +34,6 @@
 	RegisterCodec(cdc)
 }
 
-<<<<<<< HEAD
-// DefaultGenesis implements AppModuleBasic interface
-func (AppModuleBasic) DefaultGenesis() json.RawMessage {
-	return nil
-}
-
-// ValidateGenesis implements AppModuleBasic interface
-func (AppModuleBasic) ValidateGenesis(bz json.RawMessage) error {
-=======
 // DefaultGenesis returns default genesis state as raw bytes for the ibc
 // transfer module.
 func (AppModuleBasic) DefaultGenesis(_ codec.JSONMarshaler) json.RawMessage {
@@ -51,7 +42,6 @@
 
 // ValidateGenesis performs genesis state validation for the ibc transfer module.
 func (AppModuleBasic) ValidateGenesis(_ codec.JSONMarshaler, _ json.RawMessage) error {
->>>>>>> d25f3d31
 	return nil
 }
 
@@ -110,24 +100,13 @@
 
 // InitGenesis performs genesis initialization for the ibc transfer module. It returns
 // no validator updates.
-<<<<<<< HEAD
-// InitGenesis implements the AppModule interface
-func (am AppModule) InitGenesis(ctx sdk.Context, data json.RawMessage) []abci.ValidatorUpdate {
-=======
 func (am AppModule) InitGenesis(ctx sdk.Context, _ codec.JSONMarshaler, _ json.RawMessage) []abci.ValidatorUpdate {
->>>>>>> d25f3d31
 	// check if the IBC transfer module account is set
-	// TODO: Should we automatically set the account if it is not set?
 	InitGenesis(ctx, am.keeper)
 	return []abci.ValidatorUpdate{}
 }
 
-<<<<<<< HEAD
-// ExportGenesis implements the AppModule interface
-func (am AppModule) ExportGenesis(ctx sdk.Context) json.RawMessage {
-=======
 func (am AppModule) ExportGenesis(ctx sdk.Context, _ codec.JSONMarshaler) json.RawMessage {
->>>>>>> d25f3d31
 	return nil
 }
 
