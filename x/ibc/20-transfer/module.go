--- conflicted
+++ resolved
@@ -111,18 +111,12 @@
 
 // InitGenesis performs genesis initialization for the ibc transfer module. It returns
 // no validator updates.
-<<<<<<< HEAD
-func (am AppModule) InitGenesis(ctx sdk.Context, _ codec.JSONMarshaler, _ json.RawMessage) []abci.ValidatorUpdate {
-	// TODO: check if the IBC transfer module account is set
-	InitGenesis(ctx, am.keeper)
-=======
 func (am AppModule) InitGenesis(ctx sdk.Context, cdc codec.JSONMarshaler, data json.RawMessage) []abci.ValidatorUpdate {
 	var genesisState types.GenesisState
 	cdc.MustUnmarshalJSON(data, &genesisState)
 
-	// check if the IBC transfer module account is set
+	// TODO: check if the IBC transfer module account is set
 	InitGenesis(ctx, am.keeper, genesisState)
->>>>>>> 54f86660
 	return []abci.ValidatorUpdate{}
 }
 
