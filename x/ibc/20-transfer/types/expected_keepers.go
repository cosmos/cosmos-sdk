--- conflicted
+++ resolved
@@ -6,10 +6,7 @@
 	connection "github.com/cosmos/cosmos-sdk/x/ibc/03-connection"
 	channel "github.com/cosmos/cosmos-sdk/x/ibc/04-channel"
 	channelexported "github.com/cosmos/cosmos-sdk/x/ibc/04-channel/exported"
-<<<<<<< HEAD
 	supplyexported "github.com/cosmos/cosmos-sdk/x/supply/exported"
-=======
->>>>>>> 83fb8d9f
 )
 
 // BankKeeper defines the expected bank keeper
@@ -21,22 +18,12 @@
 type ChannelKeeper interface {
 	GetChannel(ctx sdk.Context, srcPort, srcChan string) (channel channel.Channel, found bool)
 	GetNextSequenceSend(ctx sdk.Context, portID, channelID string) (uint64, bool)
-<<<<<<< HEAD
-	SendPacket(ctx sdk.Context, packet channelexported.PacketI, portCapability sdk.CapabilityKey) sdk.Error
+	SendPacket(ctx sdk.Context, packet channelexported.PacketI, portCapability sdk.CapabilityKey) error
 }
 
-// SupplyKeeper expected supply keeper
-type SupplyKeeper interface {
-	GetModuleAccount(ctx sdk.Context, name string) supplyexported.ModuleAccountI
-
-	MintCoins(ctx sdk.Context, moduleName string, amt sdk.Coins) sdk.Error
-	BurnCoins(ctx sdk.Context, moduleName string, amt sdk.Coins) sdk.Error
-	SendCoinsFromModuleToAccount(ctx sdk.Context, senderModule string,
-		recipientAddr sdk.AccAddress, amt sdk.Coins) sdk.Error
-	SendCoinsFromAccountToModule(ctx sdk.Context, senderAddr sdk.AccAddress,
-		recipientModule string, amt sdk.Coins) sdk.Error
-=======
-	SendPacket(ctx sdk.Context, packet channelexported.PacketI, portCapability sdk.CapabilityKey) error
+// ClientKeeper defines the expected IBC client keeper
+type ClientKeeper interface {
+	GetConsensusState(ctx sdk.Context, clientID string) (connection clientexported.ConsensusState, found bool)
 }
 
 // ConnectionKeeper defines the expected IBC connection keeper
@@ -44,16 +31,11 @@
 	GetConnection(ctx sdk.Context, connectionID string) (connection connection.ConnectionEnd, found bool)
 }
 
-// ClientKeeper defines the expected IBC client keeper
-type ClientKeeper interface {
-	GetConsensusState(ctx sdk.Context, clientID string) (connection clientexported.ConsensusState, found bool)
-}
-
-// SupplyKeeper defines the expected supply keeper
+// SupplyKeeper expected supply keeper
 type SupplyKeeper interface {
+	GetModuleAccount(ctx sdk.Context, name string) supplyexported.ModuleAccountI
+	MintCoins(ctx sdk.Context, moduleName string, amt sdk.Coins) sdk.Error
+	BurnCoins(ctx sdk.Context, moduleName string, amt sdk.Coins) sdk.Error
 	SendCoinsFromModuleToAccount(ctx sdk.Context, senderModule string, recipientAddr sdk.AccAddress, amt sdk.Coins) sdk.Error
 	SendCoinsFromAccountToModule(ctx sdk.Context, senderAddr sdk.AccAddress, recipientModule string, amt sdk.Coins) sdk.Error
-	BurnCoins(ctx sdk.Context, moduleName string, amt sdk.Coins) sdk.Error
-	MintCoins(ctx sdk.Context, moduleName string, amt sdk.Coins) sdk.Error
->>>>>>> 83fb8d9f
 }