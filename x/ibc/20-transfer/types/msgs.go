--- conflicted
+++ resolved
@@ -6,23 +6,10 @@
 	host "github.com/cosmos/cosmos-sdk/x/ibc/24-host"
 )
 
-<<<<<<< HEAD
 // msg types
 const (
 	TypeMsgTransfer = "transfer"
 )
-=======
-// MsgTransfer defines a msg to transfer fungible tokens (i.e Coins) between ICS20 enabled chains.
-// See ICS Spec here: https://github.com/cosmos/ics/tree/master/spec/ics-020-fungible-token-transfer#data-structures
-type MsgTransfer struct {
-	SourcePort    string         `json:"source_port" yaml:"source_port"`       // the port on which the packet will be sent
-	SourceChannel string         `json:"source_channel" yaml:"source_channel"` // the channel by which the packet will be sent
-	DestHeight    uint64         `json:"dest_height" yaml:"dest_height"`       // the current height of the destination chain
-	Amount        sdk.Coins      `json:"amount" yaml:"amount"`                 // the tokens to be transferred
-	Sender        sdk.AccAddress `json:"sender" yaml:"sender"`                 // the sender address
-	Receiver      string         `json:"receiver" yaml:"receiver"`             // the recipient address on the destination chain
-}
->>>>>>> d4ad4bef
 
 // NewMsgTransfer creates a new MsgTransfer instance
 func NewMsgTransfer(
