package types

import (
	"fmt"
	"testing"

	"github.com/stretchr/testify/require"

	sdk "github.com/cosmos/cosmos-sdk/types"
	ibctypes "github.com/cosmos/cosmos-sdk/x/ibc/types"
)

// define constants used for testing
const (
	validPort        = "testportid"
	invalidPort      = "invalidport1"
	invalidShortPort = "p"
	invalidLongPort  = "invalidlongportinvalidlongport"

	validChannel        = "testchannel"
	invalidChannel      = "invalidchannel1"
	invalidShortChannel = "invalidch"
	invalidLongChannel  = "invalidlongchannelinvalidlongchannel"
)

var (
	addr1     = sdk.AccAddress("testaddr1")
	addr2     = sdk.AccAddress("testaddr2")
	emptyAddr sdk.AccAddress

	coins, _          = sdk.ParseCoins("100atom")
	invalidDenomCoins = sdk.Coins{sdk.Coin{Denom: "ato-m", Amount: sdk.NewInt(100)}}
	negativeCoins     = sdk.Coins{sdk.Coin{Denom: "atom", Amount: sdk.NewInt(100)}, sdk.Coin{Denom: "atoms", Amount: sdk.NewInt(-100)}}
)

// TestMsgTransferRoute tests Route for MsgTransfer
func TestMsgTransferRoute(t *testing.T) {
<<<<<<< HEAD
	msg := NewMsgTransfer(validPort, validChannel, coins, addr1, addr2, true)
=======
	msg := NewMsgTransfer("testportid", "testchannel", 10, coins, addr1, addr2, true)
>>>>>>> a705c561

	require.Equal(t, ibctypes.RouterKey, msg.Route())
}

// TestMsgTransferType tests Type for MsgTransfer
func TestMsgTransferType(t *testing.T) {
<<<<<<< HEAD
	msg := NewMsgTransfer(validPort, validChannel, coins, addr1, addr2, true)
=======
	msg := NewMsgTransfer("testportid", "testchannel", 10, coins, addr1, addr2, true)
>>>>>>> a705c561

	require.Equal(t, "transfer", msg.Type())
}

// TestMsgTransferValidation tests ValidateBasic for MsgTransfer
func TestMsgTransferValidation(t *testing.T) {
	testMsgs := []MsgTransfer{
<<<<<<< HEAD
		NewMsgTransfer(validPort, validChannel, coins, addr1, addr2, true),              // valid msg
		NewMsgTransfer(invalidShortPort, validChannel, coins, addr1, addr2, true),       // too short port id
		NewMsgTransfer(invalidLongPort, validChannel, coins, addr1, addr2, true),        // too long port id
		NewMsgTransfer(invalidPort, validChannel, coins, addr1, addr2, true),            // port id contains non-alpha
		NewMsgTransfer(validPort, invalidShortChannel, coins, addr1, addr2, true),       // too short channel id
		NewMsgTransfer(validPort, invalidLongChannel, coins, addr1, addr2, false),       // too long channel id
		NewMsgTransfer(validPort, invalidChannel, coins, addr1, addr2, false),           // channel id contains non-alpha
		NewMsgTransfer(validPort, validChannel, invalidDenomCoins, addr1, addr2, false), // invalid amount
		NewMsgTransfer(validPort, validChannel, negativeCoins, addr1, addr2, false),     // amount contains negative coin
		NewMsgTransfer(validPort, validChannel, coins, emptyAddr, addr2, false),         // missing sender address
		NewMsgTransfer(validPort, validChannel, coins, addr1, emptyAddr, false),         // missing recipient address
		NewMsgTransfer(validPort, validChannel, sdk.Coins{}, addr1, addr2, false),       // not possitive coin
=======
		NewMsgTransfer("testportid", "testchannel", 10, coins, addr1, addr2, true),              // valid msg
		NewMsgTransfer(invalidShortPort, "testchannel", 10, coins, addr1, addr2, true),          // too short port id
		NewMsgTransfer(invalidLongPort, "testchannel", 10, coins, addr1, addr2, true),           // too long port id
		NewMsgTransfer(invalidPort, "testchannel", 10, coins, addr1, addr2, true),               // port id contains non-alpha
		NewMsgTransfer("testportid", invalidShortChannel, 10, coins, addr1, addr2, true),        // too short channel id
		NewMsgTransfer("testportid", invalidLongChannel, 10, coins, addr1, addr2, false),        // too long channel id
		NewMsgTransfer("testportid", invalidChannel, 10, coins, addr1, addr2, false),            // channel id contains non-alpha
		NewMsgTransfer("testportid", "testchannel", 10, invalidDenomCoins, addr1, addr2, false), // invalid amount
		NewMsgTransfer("testportid", "testchannel", 10, negativeCoins, addr1, addr2, false),     // amount contains negative coin
		NewMsgTransfer("testportid", "testchannel", 10, coins, emptyAddr, addr2, false),         // missing sender address
		NewMsgTransfer("testportid", "testchannel", 10, coins, addr1, emptyAddr, false),         // missing recipient address
		NewMsgTransfer("testportid", "testchannel", 10, sdk.Coins{}, addr1, addr2, false),       // not possitive coin
>>>>>>> a705c561
	}

	testCases := []struct {
		msg     MsgTransfer
		expPass bool
		errMsg  string
	}{
		{testMsgs[0], true, ""},
		{testMsgs[1], false, "too short port id"},
		{testMsgs[2], false, "too long port id"},
		{testMsgs[3], false, "port id contains non-alpha"},
		{testMsgs[4], false, "too short channel id"},
		{testMsgs[5], false, "too long channel id"},
		{testMsgs[6], false, "channel id contains non-alpha"},
		{testMsgs[7], false, "invalid amount"},
		{testMsgs[8], false, "amount contains negative coin"},
		{testMsgs[9], false, "missing sender address"},
		{testMsgs[10], false, "missing recipient address"},
	}

	for i, tc := range testCases {
		err := tc.msg.ValidateBasic()
		if tc.expPass {
			require.NoError(t, err, "Msg %d failed: %v", i, err)
		} else {
			require.Error(t, err, "Invalid Msg %d passed: %s", i, tc.errMsg)
		}
	}
}

// TestMsgTransferGetSignBytes tests GetSignBytes for MsgTransfer
func TestMsgTransferGetSignBytes(t *testing.T) {
<<<<<<< HEAD
	msg := NewMsgTransfer(validPort, validChannel, coins, addr1, addr2, true)
=======
	msg := NewMsgTransfer("testportid", "testchannel", 10, coins, addr1, addr2, true)
>>>>>>> a705c561
	res := msg.GetSignBytes()

	expected := `{"type":"ibc/transfer/MsgTransfer","value":{"amount":[{"amount":"100","denom":"atom"}],"dest_height":"10","receiver":"cosmos1w3jhxarpv3j8yvs7f9y7g","sender":"cosmos1w3jhxarpv3j8yvg4ufs4x","source":true,"source_channel":"testchannel","source_port":"testportid"}}`
	require.Equal(t, expected, string(res))
}

// TestMsgTransferGetSigners tests GetSigners for MsgTransfer
func TestMsgTransferGetSigners(t *testing.T) {
<<<<<<< HEAD
	msg := NewMsgTransfer(validPort, validChannel, coins, addr1, addr2, true)
=======
	msg := NewMsgTransfer("testportid", "testchannel", 10, coins, addr1, addr2, true)
>>>>>>> a705c561
	res := msg.GetSigners()

	expected := "[746573746164647231]"
	require.Equal(t, expected, fmt.Sprintf("%v", res))
}<|MERGE_RESOLUTION|>--- conflicted
+++ resolved
@@ -35,22 +35,14 @@
 
 // TestMsgTransferRoute tests Route for MsgTransfer
 func TestMsgTransferRoute(t *testing.T) {
-<<<<<<< HEAD
-	msg := NewMsgTransfer(validPort, validChannel, coins, addr1, addr2, true)
-=======
-	msg := NewMsgTransfer("testportid", "testchannel", 10, coins, addr1, addr2, true)
->>>>>>> a705c561
+	msg := NewMsgTransfer(validPort, validChannel, 10, coins, addr1, addr2, true)
 
 	require.Equal(t, ibctypes.RouterKey, msg.Route())
 }
 
 // TestMsgTransferType tests Type for MsgTransfer
 func TestMsgTransferType(t *testing.T) {
-<<<<<<< HEAD
-	msg := NewMsgTransfer(validPort, validChannel, coins, addr1, addr2, true)
-=======
-	msg := NewMsgTransfer("testportid", "testchannel", 10, coins, addr1, addr2, true)
->>>>>>> a705c561
+	msg := NewMsgTransfer(validPort, validChannel, 10, coins, addr1, addr2, true)
 
 	require.Equal(t, "transfer", msg.Type())
 }
@@ -58,33 +50,18 @@
 // TestMsgTransferValidation tests ValidateBasic for MsgTransfer
 func TestMsgTransferValidation(t *testing.T) {
 	testMsgs := []MsgTransfer{
-<<<<<<< HEAD
-		NewMsgTransfer(validPort, validChannel, coins, addr1, addr2, true),              // valid msg
-		NewMsgTransfer(invalidShortPort, validChannel, coins, addr1, addr2, true),       // too short port id
-		NewMsgTransfer(invalidLongPort, validChannel, coins, addr1, addr2, true),        // too long port id
-		NewMsgTransfer(invalidPort, validChannel, coins, addr1, addr2, true),            // port id contains non-alpha
-		NewMsgTransfer(validPort, invalidShortChannel, coins, addr1, addr2, true),       // too short channel id
-		NewMsgTransfer(validPort, invalidLongChannel, coins, addr1, addr2, false),       // too long channel id
-		NewMsgTransfer(validPort, invalidChannel, coins, addr1, addr2, false),           // channel id contains non-alpha
-		NewMsgTransfer(validPort, validChannel, invalidDenomCoins, addr1, addr2, false), // invalid amount
-		NewMsgTransfer(validPort, validChannel, negativeCoins, addr1, addr2, false),     // amount contains negative coin
-		NewMsgTransfer(validPort, validChannel, coins, emptyAddr, addr2, false),         // missing sender address
-		NewMsgTransfer(validPort, validChannel, coins, addr1, emptyAddr, false),         // missing recipient address
-		NewMsgTransfer(validPort, validChannel, sdk.Coins{}, addr1, addr2, false),       // not possitive coin
-=======
-		NewMsgTransfer("testportid", "testchannel", 10, coins, addr1, addr2, true),              // valid msg
-		NewMsgTransfer(invalidShortPort, "testchannel", 10, coins, addr1, addr2, true),          // too short port id
-		NewMsgTransfer(invalidLongPort, "testchannel", 10, coins, addr1, addr2, true),           // too long port id
-		NewMsgTransfer(invalidPort, "testchannel", 10, coins, addr1, addr2, true),               // port id contains non-alpha
-		NewMsgTransfer("testportid", invalidShortChannel, 10, coins, addr1, addr2, true),        // too short channel id
-		NewMsgTransfer("testportid", invalidLongChannel, 10, coins, addr1, addr2, false),        // too long channel id
-		NewMsgTransfer("testportid", invalidChannel, 10, coins, addr1, addr2, false),            // channel id contains non-alpha
-		NewMsgTransfer("testportid", "testchannel", 10, invalidDenomCoins, addr1, addr2, false), // invalid amount
-		NewMsgTransfer("testportid", "testchannel", 10, negativeCoins, addr1, addr2, false),     // amount contains negative coin
-		NewMsgTransfer("testportid", "testchannel", 10, coins, emptyAddr, addr2, false),         // missing sender address
-		NewMsgTransfer("testportid", "testchannel", 10, coins, addr1, emptyAddr, false),         // missing recipient address
-		NewMsgTransfer("testportid", "testchannel", 10, sdk.Coins{}, addr1, addr2, false),       // not possitive coin
->>>>>>> a705c561
+		NewMsgTransfer(validPort, validChannel, 10, coins, addr1, addr2, true),              // valid msg
+		NewMsgTransfer(invalidShortPort, validChannel, 10, coins, addr1, addr2, true),       // too short port id
+		NewMsgTransfer(invalidLongPort, validChannel, 10, coins, addr1, addr2, true),        // too long port id
+		NewMsgTransfer(invalidPort, validChannel, 10, coins, addr1, addr2, true),            // port id contains non-alpha
+		NewMsgTransfer(validPort, invalidShortChannel, 10, coins, addr1, addr2, true),       // too short channel id
+		NewMsgTransfer(validPort, invalidLongChannel, 10, coins, addr1, addr2, false),       // too long channel id
+		NewMsgTransfer(validPort, invalidChannel, 10, coins, addr1, addr2, false),           // channel id contains non-alpha
+		NewMsgTransfer(validPort, validChannel, 10, invalidDenomCoins, addr1, addr2, false), // invalid amount
+		NewMsgTransfer(validPort, validChannel, 10, negativeCoins, addr1, addr2, false),     // amount contains negative coin
+		NewMsgTransfer(validPort, validChannel, 10, coins, emptyAddr, addr2, false),         // missing sender address
+		NewMsgTransfer(validPort, validChannel, 10, coins, addr1, emptyAddr, false),         // missing recipient address
+		NewMsgTransfer(validPort, validChannel, 10, sdk.Coins{}, addr1, addr2, false),       // not possitive coin
 	}
 
 	testCases := []struct {
@@ -117,11 +94,7 @@
 
 // TestMsgTransferGetSignBytes tests GetSignBytes for MsgTransfer
 func TestMsgTransferGetSignBytes(t *testing.T) {
-<<<<<<< HEAD
-	msg := NewMsgTransfer(validPort, validChannel, coins, addr1, addr2, true)
-=======
-	msg := NewMsgTransfer("testportid", "testchannel", 10, coins, addr1, addr2, true)
->>>>>>> a705c561
+	msg := NewMsgTransfer(validPort, validChannel, 10, coins, addr1, addr2, true)
 	res := msg.GetSignBytes()
 
 	expected := `{"type":"ibc/transfer/MsgTransfer","value":{"amount":[{"amount":"100","denom":"atom"}],"dest_height":"10","receiver":"cosmos1w3jhxarpv3j8yvs7f9y7g","sender":"cosmos1w3jhxarpv3j8yvg4ufs4x","source":true,"source_channel":"testchannel","source_port":"testportid"}}`
@@ -130,11 +103,7 @@
 
 // TestMsgTransferGetSigners tests GetSigners for MsgTransfer
 func TestMsgTransferGetSigners(t *testing.T) {
-<<<<<<< HEAD
-	msg := NewMsgTransfer(validPort, validChannel, coins, addr1, addr2, true)
-=======
-	msg := NewMsgTransfer("testportid", "testchannel", 10, coins, addr1, addr2, true)
->>>>>>> a705c561
+	msg := NewMsgTransfer(validPort, validChannel, 10, coins, addr1, addr2, true)
 	res := msg.GetSigners()
 
 	expected := "[746573746164647231]"
