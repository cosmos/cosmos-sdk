package merkle

import (
	"errors"

	abci "github.com/tendermint/tendermint/abci/types"

	"github.com/cosmos/cosmos-sdk/store/types"
)

func QueryMultiStore(cms types.CommitMultiStore, storeName string, prefix []byte, key []byte) ([]byte, Proof, error) {
	queryable, ok := cms.(types.Queryable)
	if !ok {
		panic("CommitMultiStore not queryable")
	}
	qres := queryable.Query(RequestQueryMultiStore(storeName, prefix, key))
	if !qres.IsOK() {
		return nil, Proof{}, errors.New(qres.Log)
	}

	return qres.Value, Proof{Key: key, Proof: qres.Proof}, nil
}

func RequestQueryMultiStore(storeName string, prefix []byte, key []byte) abci.RequestQuery {
	// Suffixing path with "/key".
	// iavl.Store.Query() switches over the last path element,
	// and performs key-value query only if it is "/key"
	return abci.RequestQuery{
		Path:  "/" + storeName + "/key",
		Data:  join(prefix, key),
		Prove: true,
	}
}

func (path Path) Key(key []byte) []byte {
	return join(path.KeyPrefix, key)
}

func join(a, b []byte) (res []byte) {
	res = make([]byte, len(a)+len(b))
	copy(res, a)
	copy(res[len(a):], b)
	return
<<<<<<< HEAD
}


func (path Path) Path() string {
	pathstr := ""
	for _, inter := range path.KeyPath {
		// The Queryable() stores uses slash-separated keypath format for querying
		pathstr = pathstr + "/" + string(inter)
	}

	return pathstr
}
*/
=======
}
>>>>>>> fea2ba62
<|MERGE_RESOLUTION|>--- conflicted
+++ resolved
@@ -41,20 +41,4 @@
 	copy(res, a)
 	copy(res[len(a):], b)
 	return
-<<<<<<< HEAD
-}
-
-
-func (path Path) Path() string {
-	pathstr := ""
-	for _, inter := range path.KeyPath {
-		// The Queryable() stores uses slash-separated keypath format for querying
-		pathstr = pathstr + "/" + string(inter)
-	}
-
-	return pathstr
-}
-*/
-=======
-}
->>>>>>> fea2ba62
+}