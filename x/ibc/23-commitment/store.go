package commitment

import (
	"bytes"
	"errors"
)

// ICS 023 Function Implementation
//
// This file includes functions defined under
// https://github.com/cosmos/ics/tree/master/spec/ics-023-vector-commitments

// Store partially implements spec:verifyMembership and spec:verifyNonMembership.
// Store holds Root, Prefix, and list of Proofs that will be verified.
// Proofs incldues their respective Paths. Values are provided at the verification time.
type Store interface {
	Prove(path, value []byte) bool
}

var _ Store = prefix{}

type prefix struct {
	store  Store
	prefix []byte
}

// NewPrefix returns a prefixed store given base store and prefix.
// Prefix store for commitment proofs is used for similar path bytestring
// prefixing UX with local KVStore.
func NewPrefix(store Store, pref []byte) Store {
	return &prefix{
		store:  store,
		prefix: pref,
	}
}

<<<<<<< HEAD
// Prove implements Store.
func (prefix prefix) Prove(path, value []byte) bool {
	return prefix.store.Prove(join(prefix.prefix, path), value)
=======
func (prefix prefix) Prove(key, value []byte) bool {
	return prefix.store.Prove(join(prefix.prefix, key), value)
>>>>>>> fea2ba62
}

var _ Store = (*store)(nil)

type store struct {
	root     Root
	prefix   Prefix
	proofs   map[string]Proof
	verified map[string][]byte
}

// NewStore constructs a new Store with the root, path, and proofs.
// The result store will be stored in the context and used by the
// commitment.Value types.
func NewStore(root Root, prefix Prefix, proofs []Proof) (Store, error) {
	if root.CommitmentKind() != prefix.CommitmentKind() {
		return nil, errors.New("prefix type not matching with root's")
	}

	res := &store{
		root:     root,
		prefix:   prefix,
		proofs:   make(map[string]Proof),
		verified: make(map[string][]byte),
	}

	for _, proof := range proofs {
		if proof.CommitmentKind() != root.CommitmentKind() {
			return nil, errors.New("proof type not matching with root's")
		}
		res.proofs[string(proof.GetKey())] = proof
	}

	return res, nil
}

// Prove implements spec:verifyMembership and spec:verifyNonMembership.
// The path should be one of the path format defined under
// https://github.com/cosmos/ics/tree/master/spec/ics-024-host-requirements
// Prove retrieves the matching proof with the provided path from the internal map
// and call Verify method on it with internal Root and Prefix.
// Prove acts as verifyMembership if value is not nil, and verifyNonMembership if nil.
func (store *store) Prove(path, value []byte) bool {
	stored, ok := store.verified[string(path)]
	if ok && bytes.Equal(stored, value) {
		return true
	}
	proof, ok := store.proofs[string(path)]
	if !ok {
		return false
	}
	err := proof.Verify(store.root, store.prefix, value)
	if err != nil {
		return false
	}
	store.verified[string(path)] = value

	return true
<<<<<<< HEAD
=======
}

// Proven() returns true if the key-value pair is already proven
func (store *store) Proven(key []byte) bool {
	_, ok := store.Get(key)
	return ok
>>>>>>> fea2ba62
}<|MERGE_RESOLUTION|>--- conflicted
+++ resolved
@@ -34,14 +34,8 @@
 	}
 }
 
-<<<<<<< HEAD
-// Prove implements Store.
-func (prefix prefix) Prove(path, value []byte) bool {
-	return prefix.store.Prove(join(prefix.prefix, path), value)
-=======
 func (prefix prefix) Prove(key, value []byte) bool {
 	return prefix.store.Prove(join(prefix.prefix, key), value)
->>>>>>> fea2ba62
 }
 
 var _ Store = (*store)(nil)
@@ -100,13 +94,10 @@
 	store.verified[string(path)] = value
 
 	return true
-<<<<<<< HEAD
-=======
 }
 
 // Proven() returns true if the key-value pair is already proven
 func (store *store) Proven(key []byte) bool {
 	_, ok := store.Get(key)
 	return ok
->>>>>>> fea2ba62
 }