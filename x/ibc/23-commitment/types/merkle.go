package types

import (
	"bytes"
	"net/url"

	ics23 "github.com/confio/ics23/go"
	sdkerrors "github.com/cosmos/cosmos-sdk/types/errors"
	"github.com/cosmos/cosmos-sdk/x/ibc/23-commitment/exported"
	host "github.com/cosmos/cosmos-sdk/x/ibc/24-host"

	"github.com/tendermint/tendermint/crypto/merkle"
)

// var representing the proofspecs for a SDK chain
var sdkSpecs = []*ics23.ProofSpec{ics23.IavlSpec, ics23.TendermintSpec}

// ICS 023 Merkle Types Implementation
//
// This file defines Merkle commitment types that implements ICS 023.

// Merkle proof implementation of the Proof interface
// Applied on SDK-based IBC implementation
var _ exported.Root = (*MerkleRoot)(nil)

// GetSDKSpecs is a getter function for the proofspecs of an sdk chain
func GetSDKSpecs() []*ics23.ProofSpec {
	return sdkSpecs
}

// NewMerkleRoot constructs a new MerkleRoot
func NewMerkleRoot(hash []byte) MerkleRoot {
	return MerkleRoot{
		Hash: hash,
	}
}

// GetHash implements RootI interface
func (mr MerkleRoot) GetHash() []byte {
	return mr.Hash
}

// GetCommitmentType implements RootI interface
func (MerkleRoot) GetCommitmentType() exported.Type {
	return exported.Merkle
}

// Empty returns true if the root is empty
func (mr MerkleRoot) Empty() bool {
	return len(mr.GetHash()) == 0
}

var _ exported.Prefix = (*MerklePrefix)(nil)

// NewMerklePrefix constructs new MerklePrefix instance
func NewMerklePrefix(keyPrefix []byte) MerklePrefix {
	return MerklePrefix{
		KeyPrefix: keyPrefix,
	}
}

// GetCommitmentType implements Prefix interface
func (MerklePrefix) GetCommitmentType() exported.Type {
	return exported.Merkle
}

// Bytes returns the key prefix bytes
func (mp MerklePrefix) Bytes() []byte {
	return mp.KeyPrefix
}

// Empty returns true if the prefix is empty
func (mp MerklePrefix) Empty() bool {
	return len(mp.Bytes()) == 0
}

var _ exported.Path = (*MerklePath)(nil)

// NewMerklePath creates a new MerklePath instance
func NewMerklePath(keyPathStr []string) MerklePath {
	merkleKeyPath := KeyPath{}
	for _, keyStr := range keyPathStr {
		merkleKeyPath = merkleKeyPath.AppendKey([]byte(keyStr), URL)
	}

	return MerklePath{
		KeyPath: merkleKeyPath,
	}
}

// GetCommitmentType implements PathI
func (MerklePath) GetCommitmentType() exported.Type {
	return exported.Merkle
}

// String implements fmt.Stringer.
func (mp MerklePath) String() string {
	return mp.KeyPath.String()
}

// Pretty returns the unescaped path of the URL string.
func (mp MerklePath) Pretty() string {
	path, err := url.PathUnescape(mp.KeyPath.String())
	if err != nil {
		panic(err)
	}
	return path
}

// Empty returns true if the path is empty
func (mp MerklePath) Empty() bool {
	return len(mp.KeyPath.Keys) == 0
}

// ApplyPrefix constructs a new commitment path from the arguments. It interprets
// the path argument in the context of the prefix argument.
//
// CONTRACT: provided path string MUST be a well formated path. See ICS24 for
// reference.
func ApplyPrefix(prefix exported.Prefix, path string) (MerklePath, error) {
	err := host.PathValidator(path)
	if err != nil {
		return MerklePath{}, err
	}

	if prefix == nil || prefix.Empty() {
		return MerklePath{}, sdkerrors.Wrap(ErrInvalidPrefix, "prefix can't be empty")
	}
	return NewMerklePath([]string{string(prefix.Bytes()), path}), nil
}

var _ exported.Proof = (*MerkleProof)(nil)

// GetCommitmentType implements ProofI
func (MerkleProof) GetCommitmentType() exported.Type {
	return exported.Merkle
}

// VerifyMembership verifies the membership pf a merkle proof against the given root, path, and value.
<<<<<<< HEAD
func (proof MerkleProof) VerifyMembership(specs []*ics23.ProofSpec, root exported.Root, path exported.Path, value []byte) error {
	if err := proof.validateVerificationArgs(specs, root); err != nil {
		return err
	}

	// VerifyMembership specific argument validation
	mpath, ok := path.(MerklePath)
	if !ok {
		return sdkerrors.Wrapf(ErrInvalidProof, "path %v is not of type MerkleProof", path)
	}
	if len(mpath.KeyPath.Keys) != len(specs) {
		return sdkerrors.Wrapf(ErrInvalidProof, "path length %d not same as proof %d",
			len(mpath.KeyPath.Keys), len(specs))
	}
	if len(value) == 0 {
		return sdkerrors.Wrap(ErrInvalidProof, "empty value in membership proof")
=======
func (proof MerkleProof) VerifyMembership(root exported.Root, path exported.Path, value []byte) error {
	if proof.Empty() || root == nil || root.Empty() || path == nil || path.Empty() || len(value) == 0 {
		return sdkerrors.Wrap(ErrInvalidMerkleProof, "empty params or proof")
>>>>>>> 9048ffa8
	}

	// Convert Proof to []CommitmentProof
	proofs, err := convertProofs(proof)
	if err != nil {
		return err
	}

	// Since every proof in chain is a membership proof we can chain from index 0
	if err := verifyChainedMembershipProof(root.GetHash(), specs, proofs, mpath.KeyPath, value, 0); err != nil {
		return err
	}
	return nil
}

// VerifyNonMembership verifies the absence of a merkle proof against the given root and path.
<<<<<<< HEAD
// VerifyNonMembership verifies a chained proof where the absence of a given path is proven
// at the lowest subtree and then each subtree's inclusion is proved up to the final root.
func (proof MerkleProof) VerifyNonMembership(specs []*ics23.ProofSpec, root exported.Root, path exported.Path) error {
	if err := proof.validateVerificationArgs(specs, root); err != nil {
		return err
=======
func (proof MerkleProof) VerifyNonMembership(root exported.Root, path exported.Path) error {
	if proof.Empty() || root == nil || root.Empty() || path == nil || path.Empty() {
		return sdkerrors.Wrap(ErrInvalidMerkleProof, "empty params or proof")
>>>>>>> 9048ffa8
	}

	// VerifyNonMembership specific argument validation
	mpath, ok := path.(MerklePath)
	if !ok {
		return sdkerrors.Wrapf(ErrInvalidProof, "path %v is not of type MerkleProof", path)
	}
	if len(mpath.KeyPath.Keys) != len(specs) {
		return sdkerrors.Wrapf(ErrInvalidProof, "path length %d not same as proof %d",
			len(mpath.KeyPath.Keys), len(specs))
	}

	// Convert Proof to []CommitmentProof
	proofs, err := convertProofs(proof)
	if err != nil {
		return err
	}

	// VerifyNonMembership will verify the absence of key in lowest subtree, and then chain inclusion proofs
	// of all subroots up to final root
	subroot, err := proofs[0].Calculate()
	if err != nil {
		sdkerrors.Wrapf(ErrInvalidProof, "could not calculate root for proof index 0. %v", err)
	}
	key := mpath.KeyPath.GetKey(-1)
	if ok := ics23.VerifyNonMembership(specs[0], subroot, proofs[0], key); !ok {
		return sdkerrors.Wrapf(ErrInvalidProof, "could not verify absence of key %s", string(key))
	}

	// Verify chained membership proof starting from index 1 with value = subroot
	if err := verifyChainedMembershipProof(root.GetHash(), specs, proofs, mpath.KeyPath, subroot, 1); err != nil {
		return err
	}
	return nil
}

// BatchVerifyMembership verifies a group of key value pairs against the given root
// NOTE: All items must be part of a batch proof in the first chained proof, i.e. items must all be part of smallest subtree in the chained proof
// NOTE: The path passed in must be the path from the root to the smallest subtree in the chained proof
// NOTE: Untested
func (proof MerkleProof) BatchVerifyMembership(specs []*ics23.ProofSpec, root exported.Root, path exported.Path, items map[string][]byte) error {
	if err := proof.validateVerificationArgs(specs, root); err != nil {
		return err
	}

	// Convert Proof to []CommitmentProof
	proofs, err := convertProofs(proof)
	if err != nil {
		return err
	}

	// VerifyNonMembership will verify the absence of key in lowest subtree, and then chain inclusion proofs
	// of all subroots up to final root
	subroot, err := proofs[0].Calculate()
	if err != nil {
		sdkerrors.Wrapf(ErrInvalidProof, "could not calculate root for proof index 0. %v", err)
	}
	if ok := ics23.BatchVerifyMembership(specs[0], subroot, proofs[0], items); !ok {
		return sdkerrors.Wrapf(ErrInvalidProof, "could not verify batch items")
	}

	// BatchVerifyMembership specific argument validation
	// Path must only be defined if this is a chained proof
	if len(specs) > 1 {
		mpath, ok := path.(MerklePath)
		if !ok {
			return sdkerrors.Wrapf(ErrInvalidProof, "path %v is not of type MerkleProof", path)
		}
		// path length should be one less than specs, since lowest proof keys are in items
		if len(mpath.KeyPath.Keys) != len(specs)-1 {
			return sdkerrors.Wrapf(ErrInvalidProof, "path length %d not same as proof %d",
				len(mpath.KeyPath.Keys), len(specs))
		}

		// Since BatchedProof path does not include lowest subtree, exclude first proof from specs and proofs and start
		// chaining at index 0
		if err := verifyChainedMembershipProof(root.GetHash(), specs[1:], proofs[1:], mpath.KeyPath, subroot, 0); err != nil {
			return err
		}
	} else if !bytes.Equal(root.GetHash(), subroot) {
		// Since we are not chaining proofs, we must check first subroot equals given root
		return sdkerrors.Wrapf(ErrInvalidProof, "batched proof did not commit to expected root: %X, got: %X", root.GetHash(), subroot)
	}

	return nil
}

// BatchVerifyNonMembership verifies absence of a group of keys against the given root
// NOTE: All items must be part of a batch proof in the first chained proof, i.e. items must all be part of smallest subtree in the chained proof
// NOTE: The path passed in must be the path from the root to the smallest subtree in the chained proof
// NOTE: Untested
func (proof MerkleProof) BatchVerifyNonMembership(specs []*ics23.ProofSpec, root exported.Root, path exported.Path, items [][]byte) error {
	if err := proof.validateVerificationArgs(specs, root); err != nil {
		return err
	}

	// Convert Proof to []CommitmentProof
	proofs, err := convertProofs(proof)
	if err != nil {
		return err
	}

	// VerifyNonMembership will verify the absence of key in lowest subtree, and then chain inclusion proofs
	// of all subroots up to final root
	subroot, err := proofs[0].Calculate()
	if err != nil {
		sdkerrors.Wrapf(ErrInvalidProof, "could not calculate root for proof index 0. %v", err)
	}
	if ok := ics23.BatchVerifyNonMembership(specs[0], subroot, proofs[0], items); !ok {
		return sdkerrors.Wrapf(ErrInvalidProof, "could not verify batch items")
	}

	// BatchVerifyNonMembership specific argument validation
	// Path must only be defined if this is a chained proof
	if len(specs) > 1 {
		mpath, ok := path.(MerklePath)
		if !ok {
			return sdkerrors.Wrapf(ErrInvalidProof, "path %v is not of type MerkleProof", path)
		}
		// path length should be one less than specs, since lowest proof keys are in items
		if len(mpath.KeyPath.Keys) != len(specs)-1 {
			return sdkerrors.Wrapf(ErrInvalidProof, "path length %d not same as proof %d",
				len(mpath.KeyPath.Keys), len(specs))
		}

		// Since BatchedProof path does not include lowest subtree, exclude first proof from specs and proofs and start
		// chaining at index 0
		if err := verifyChainedMembershipProof(root.GetHash(), specs[1:], proofs[1:], mpath.KeyPath, subroot, 0); err != nil {
			return err
		}
	} else if !bytes.Equal(root.GetHash(), subroot) {
		// Since we are not chaining proofs, we must check first subroot equals given root
		return sdkerrors.Wrapf(ErrInvalidProof, "batched proof did not commit to expected root: %X, got: %X", root.GetHash(), subroot)
	}

	return nil
}

// verifyChainedMembershipProof takes a list of proofs and specs and verifies each proof sequentially ensuring that the value is committed to
// by first proof and each subsequent subroot is committed to by the next subroot and checking that the final calculated root is equal to the given roothash.
// The proofs and specs are passed in from lowest subtree to the highest subtree, but the keys are passed in from highest subtree to lowest.
// The index specifies what index to start chaining the membership proofs, this is useful since the lowest proof may not be a membership proof, thus we
// will want to start the membership proof chaining from index 1 with value being the lowest subroot
func verifyChainedMembershipProof(root []byte, specs []*ics23.ProofSpec, proofs []*ics23.CommitmentProof, keys KeyPath, value []byte, index int) error {
	var (
		subroot []byte
		err     error
	)
	// Initialize subroot to value since the proofs list may be empty.
	// This may happen if this call is verifying intermediate proofs after the lowest proof has been executed.
	// In this case, there may be no intermediate proofs to verify and we just check that lowest proof root equals final root
	subroot = value
	for i := index; i < len(proofs); i++ {
		subroot, err = proofs[i].Calculate()
		if err != nil {
			return sdkerrors.Wrapf(ErrInvalidProof, "could not calculate proof root at index %d. %v", i, err)
		}
		// Since keys are passed in from highest to lowest, we must grab their indices in reverse order
		// from the proofs and specs which are lowest to highest
		key := keys.GetKey(-1 * (i + 1))
		if ok := ics23.VerifyMembership(specs[i], subroot, proofs[i], key, value); !ok {
			return sdkerrors.Wrapf(ErrInvalidProof, "chained membership proof failed to verify membership of value: %X in subroot %X at index %d",
				value, subroot, i)
		}
		// Set value to subroot so that we verify next proof in chain commits to this subroot
		value = subroot
	}
	// Check that chained proof root equals passed-in root
	if !bytes.Equal(root, subroot) {
		return sdkerrors.Wrapf(ErrInvalidProof, "proof did not commit to expected root: %X, got: %X", root, subroot)
	}
	return nil
}

// convertProofs converts a MerkleProof into []*ics23.CommitmentProof
func convertProofs(mproof MerkleProof) ([]*ics23.CommitmentProof, error) {
	// Unmarshal all proof ops to CommitmentProof
	proofs := make([]*ics23.CommitmentProof, len(mproof.Proof.Ops))
	for i, op := range mproof.Proof.Ops {
		var p ics23.CommitmentProof
		err := p.Unmarshal(op.Data)
		if err != nil {
			return nil, sdkerrors.Wrapf(ErrInvalidMerkleProof, "could not unmarshal proof op into CommitmentProof at index: %d", i)
		}
		proofs[i] = &p
	}
	return proofs, nil
}

// Empty returns true if the root is empty
func (proof MerkleProof) Empty() bool {
	return proof.Proof.Equal(nil) || proof.Equal(MerkleProof{}) || proof.Proof.Equal(nil) || proof.Proof.Equal(merkle.Proof{})
}

// ValidateBasic checks if the proof is empty.
func (proof MerkleProof) ValidateBasic() error {
	if proof.Empty() {
		return ErrInvalidProof
	}
	return nil
}

// validateVerificationArgs verifies the proof arguments are valid
func (proof MerkleProof) validateVerificationArgs(specs []*ics23.ProofSpec, root exported.Root) error {
	if proof.IsEmpty() || root == nil || root.IsEmpty() {
		return sdkerrors.Wrap(ErrInvalidMerkleProof, "empty params or proof")
	}

	if len(specs) != len(proof.Proof.Ops) {
		return sdkerrors.Wrapf(ErrInvalidMerkleProof,
			"length of specs: %d not equal to length of proof: %d",
			len(specs), len(proof.Proof.Ops))
	}

	for i, spec := range specs {
		if spec == nil {
			return sdkerrors.Wrapf(ErrInvalidProof, "spec at position %d is nil", i)
		}
	}
	return nil
}<|MERGE_RESOLUTION|>--- conflicted
+++ resolved
@@ -137,7 +137,6 @@
 }
 
 // VerifyMembership verifies the membership pf a merkle proof against the given root, path, and value.
-<<<<<<< HEAD
 func (proof MerkleProof) VerifyMembership(specs []*ics23.ProofSpec, root exported.Root, path exported.Path, value []byte) error {
 	if err := proof.validateVerificationArgs(specs, root); err != nil {
 		return err
@@ -154,11 +153,6 @@
 	}
 	if len(value) == 0 {
 		return sdkerrors.Wrap(ErrInvalidProof, "empty value in membership proof")
-=======
-func (proof MerkleProof) VerifyMembership(root exported.Root, path exported.Path, value []byte) error {
-	if proof.Empty() || root == nil || root.Empty() || path == nil || path.Empty() || len(value) == 0 {
-		return sdkerrors.Wrap(ErrInvalidMerkleProof, "empty params or proof")
->>>>>>> 9048ffa8
 	}
 
 	// Convert Proof to []CommitmentProof
@@ -175,17 +169,11 @@
 }
 
 // VerifyNonMembership verifies the absence of a merkle proof against the given root and path.
-<<<<<<< HEAD
 // VerifyNonMembership verifies a chained proof where the absence of a given path is proven
 // at the lowest subtree and then each subtree's inclusion is proved up to the final root.
 func (proof MerkleProof) VerifyNonMembership(specs []*ics23.ProofSpec, root exported.Root, path exported.Path) error {
 	if err := proof.validateVerificationArgs(specs, root); err != nil {
 		return err
-=======
-func (proof MerkleProof) VerifyNonMembership(root exported.Root, path exported.Path) error {
-	if proof.Empty() || root == nil || root.Empty() || path == nil || path.Empty() {
-		return sdkerrors.Wrap(ErrInvalidMerkleProof, "empty params or proof")
->>>>>>> 9048ffa8
 	}
 
 	// VerifyNonMembership specific argument validation
@@ -390,7 +378,7 @@
 
 // validateVerificationArgs verifies the proof arguments are valid
 func (proof MerkleProof) validateVerificationArgs(specs []*ics23.ProofSpec, root exported.Root) error {
-	if proof.IsEmpty() || root == nil || root.IsEmpty() {
+	if proof.Empty() || root == nil || root.Empty() {
 		return sdkerrors.Wrap(ErrInvalidMerkleProof, "empty params or proof")
 	}
 
