--- conflicted
+++ resolved
@@ -14,14 +14,9 @@
 	// ErrInvalidPath is returned if path string is invalid
 	ErrInvalidPath = sdkerrors.Register(IBCCodeSpace, 2, "invalid path")
 
-<<<<<<< HEAD
-	// ErrInvalidPacket is returned if packets embedded in msg are invalid
-	ErrInvalidPacket = sdkerrors.Register(IBCCodeSpace, 3, "invalid packet extracted from msg")
-=======
 	// ErrInvalidEvidence is returned if evidence is invalid
 	ErrInvalidEvidence = sdkerrors.Register(IBCCodeSpace, 3, "invalid evidence")
 
 	// ErrInvalidPacket is returned if packets embedded in msg are invalid
 	ErrInvalidPacket = sdkerrors.Register(IBCCodeSpace, 4, "invalid packet extracted from msg")
->>>>>>> 6106861c
 )