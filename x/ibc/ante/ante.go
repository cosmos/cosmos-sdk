--- conflicted
+++ resolved
@@ -31,14 +31,6 @@
 		switch msg := msg.(type) {
 		case clientexported.MsgUpdateClient:
 			_, err = pvr.clientKeeper.UpdateClient(ctx, msg.GetClientID(), msg.GetHeader())
-<<<<<<< HEAD
-		case channel.MsgPacket:
-			_, err = pvr.channelKeeper.RecvPacket(ctx, msg.Packet, msg.GetProof(), msg.ProofHeight)
-		case channel.MsgAcknowledgement:
-			_, err = pvr.channelKeeper.AcknowledgePacket(ctx, msg.Packet, msg.Acknowledgement, msg.GetProof(), msg.ProofHeight)
-		case channel.MsgTimeout:
-			_, err = pvr.channelKeeper.TimeoutPacket(ctx, msg.Packet, msg.GetProof(), msg.ProofHeight, msg.NextSequenceRecv)
-=======
 		case *channel.MsgPacket:
 			_, err = pvr.channelKeeper.RecvPacket(ctx, msg.Packet, msg.Proof, msg.ProofHeight)
 		case *channel.MsgAcknowledgement:
@@ -48,7 +40,6 @@
 		default:
 			// don't emit sender event for other msg types
 			continue
->>>>>>> 53c88753
 		}
 
 		attributes := make([]sdk.Attribute, len(msg.GetSigners()))
