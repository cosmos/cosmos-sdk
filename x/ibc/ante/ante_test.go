--- conflicted
+++ resolved
@@ -47,21 +47,12 @@
 type HandlerTestSuite struct {
 	suite.Suite
 
-<<<<<<< HEAD
-	cdc     *codec.Codec
-	ctx     sdk.Context
-	app     *simapp.SimApp
-	privVal tmtypes.PrivValidator
-	valSet  *tmtypes.ValidatorSet
-	now     time.Time
-=======
 	cdc    *codec.Codec
 	ctx    sdk.Context
 	app    *simapp.SimApp
 	valSet *tmtypes.ValidatorSet
 	now    time.Time
 	header ibctmtypes.Header
->>>>>>> 8c5d6ab2
 }
 
 func (suite *HandlerTestSuite) SetupTest() {
@@ -97,13 +88,7 @@
 		ValidatorSet: suite.valSet,
 	}
 
-<<<<<<< HEAD
-	header := ibctmtypes.CreateTestHeader(testChainID, height, suite.now, suite.valSet, suite.valSet, []tmtypes.PrivValidator{suite.privVal})
-
-	clientState, err := ibctmtypes.Initialize(testClient, trustingPeriod, ubdPeriod, header)
-=======
 	clientState, err := ibctmtypes.Initialize(testClient, trustingPeriod, ubdPeriod, suite.header)
->>>>>>> 8c5d6ab2
 	suite.NoError(err)
 	_, err = suite.app.IBCKeeper.ClientKeeper.CreateClient(suite.ctx, clientState, consensusState)
 	suite.NoError(err)
@@ -127,10 +112,6 @@
 	suite.app.IBCKeeper.ClientKeeper.SetClientConsensusState(suite.ctx, testClient, uint64(height-1), state)
 	csi, _ := suite.app.IBCKeeper.ClientKeeper.GetClientState(suite.ctx, testClient)
 	cs, _ := csi.(ibctmtypes.ClientState)
-<<<<<<< HEAD
-	// TODO: can i get away with not updating height?
-=======
->>>>>>> 8c5d6ab2
 	suite.app.IBCKeeper.ClientKeeper.SetClientState(suite.ctx, cs)
 }
 
