--- conflicted
+++ resolved
@@ -35,14 +35,8 @@
 	destChain := "dest-chain"
 
 	priv1 := crypto.GenPrivKeyEd25519()
-<<<<<<< HEAD
-	pubKey := priv1.PubKey()
-	addr1 := pubKey.Address()
-	coins := sdk.Coins{{"foocoin", 10}}
-=======
 	addr1 := priv1.PubKey().Address()
 	coins := sdk.Coins{sdk.NewCoin("foocoin", 10)}
->>>>>>> 0a26aa0a
 	var emptyCoins sdk.Coins
 
 	acc := &auth.BaseAccount{
