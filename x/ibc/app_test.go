--- conflicted
+++ resolved
@@ -70,19 +70,10 @@
 		Sequence:  0,
 	}
 
-<<<<<<< HEAD
-	mock.SignCheckDeliver(t, mapp.BaseApp, transferMsg, []int64{0}, true, true, priv1)
+	mock.SignCheckDeliver(t, mapp.BaseApp, transferMsg, []int64{0}, []int64{0}, true, true, priv1)
 	mock.CheckBalance(t, mapp, addr1, emptyCoins)
-	mock.SignCheckDeliver(t, mapp.BaseApp, transferMsg, []int64{1}, true, false, priv1)
-	mock.SignCheckDeliver(t, mapp.BaseApp, receiveMsg, []int64{2}, true, true, priv1)
+	mock.SignCheckDeliver(t, mapp.BaseApp, transferMsg, []int64{0}, []int64{1}, true, false, priv1)
+	mock.SignCheckDeliver(t, mapp.BaseApp, receiveMsg, []int64{0}, []int64{2}, true, true, priv1)
 	mock.CheckBalance(t, mapp, addr1, coins)
-	mock.SignCheckDeliver(t, mapp.BaseApp, receiveMsg, []int64{3}, true, false, priv1)
-=======
-	mock.SignCheckDeliver(t, mapp.BaseApp, transferMsg, []int64{0},[]int64{0}, true, priv1)
-	mock.CheckBalance(t, mapp, addr1, emptyCoins)
-	mock.SignCheckDeliver(t, mapp.BaseApp, transferMsg, []int64{0}, []int64{1}, false, priv1)
-	mock.SignCheckDeliver(t, mapp.BaseApp, receiveMsg, []int64{0}, []int64{2}, true, priv1)
-	mock.CheckBalance(t, mapp, addr1, coins)
-	mock.SignCheckDeliver(t, mapp.BaseApp, receiveMsg, []int64{0}, []int64{3}, false, priv1)
->>>>>>> 918e217e
+	mock.SignCheckDeliver(t, mapp.BaseApp, receiveMsg, []int64{0}, []int64{3}, true, false, priv1)
 }