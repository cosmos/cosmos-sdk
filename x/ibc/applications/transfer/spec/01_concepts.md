<!--
order: 1
-->

# Concepts

## Acknowledgements

ICS20 uses the recommended acknowledgement format as specified by [ICS 04](https://github.com/cosmos/ics/tree/master/spec/ics-004-channel-and-packet-semantics#acknowledgement-envelope).

A successful receive of a transfer packet will result in a Result Acknowledgement being written
with the value `[]byte(byte(1))` in the `Response` field.

An unsuccessful receive of a transfer packet will result in an Error Acknowledgement being written
with the error message in the `Response` field.

## Denomination Trace

The denomination trace corresponds to the information that allows a token to be traced back to its
origin chain. It contains a sequence of port and channel identifiers ordered from the most recent to
the oldest in the timeline of transfers.

This information is included on the token denomination field in the form of a hash to prevent an unbounded denomination length. For example, the token `transfer/channelToA/uatom` will be displayed as
`ibc/7F1D3FCF4AE79E1554D670D1AD949A9BA4E4A3C76C63093E17E446A46061A7A2`.

Each send to any chain other than the one it was previously received from is a movement forwards in
the token's timeline. This causes trace to be added to the token's history and the destination port
and destination channel to be prefixed to the denomination. In these instances the sender chain is
acting as the "source zone". When the token is sent back to the chain it previously received from, the
prefix is removed. This is a backwards movement in the token's timeline and the sender chain is
acting as the "sink zone".

### UX suggestion for clients

For clients that want to display the source of the token, it is recommended to use one of the following alternatives:

<<<<<<< HEAD
- **Use a relayer service**: Available relayer services could map the each denomination trace info
  and return the chain path timeline for each token (i.e `origin chain -> chain #1 -> ... -> chain
  #(n-1) -> final chain`). Clients are advised to connect to public relayers that support the
  largest number of connections between chains in the ecosystem.
- **Map trace information directly:** If the chain you are connected is also connected to each of
  the channels from the denomination trace information, then it is theoretically possible to
  retrieve the chain path timeline directly through a series of queries:

::: tip
 From a chain's perspective, the IBC protocol doesn't know the topology of the network (i.e
 connections between chains and identifier names between them). The proposed solution only works if
 the identifiers have consistent names between the chains (eg: ). Because of this, it is strongly recommended to use
 a relayer service instead.
:::
=======
- **Use a relayer service**: Available relayer services could map the denomination trace to the chain path timeline for each token (i.e `origin chain -> chain #1 -> ... -> chain #(n-1) -> final chain`). Clients are advised to connect to public relayers that support the largest number of connections between chains in the ecosystem.
- **Map trace information directly:** If the chain you are connected is also connected to each of the channels from the denomination trace information, then it is possible to retrieve the chain path timeline directly through a series of queries:
>>>>>>> 8d1edf46

1. Query the full denomination trace.
1. For each port and channel identifier pair (from left to right) in the trace info:
    1. Query the client state using the identifiers pair. Note that this query will return a `"Not
       Found"` response if the current chain is not connected to this channel.
    1. Retrieve the the client identifier or chain identifier from the client state and (eg: on
       Tendermint clients) insert it to a map or array as desired.
1. Query the channel with the right-most pair, which corresponds to the first destination of the
   token.
1. Query the the client state (like on step 2.1) using the counterparty port and channel identifiers
   from the above result.
1. Retrieve the the client identifier or chain identifier like on 2.2.

## Locked Funds

In some [exceptional cases](./../../../../../docs/architecture/adr-026-ibc-client-recovery-mechanisms.md#exceptional-cases), a client state associated with a given channel cannot be updated. This causes that funds from fungible tokens in that channel will be permanently locked and thus can no longer be transferred.

To mitigate this, it an client update governance proposal can be submitted to update the frozen client with a new valid header. Once the proposal passes the client state will be unfreezed and the funds from the associated channels unlocked. This mechanism only applies to clients that allow updates via governance, such as Tendermint clients.<|MERGE_RESOLUTION|>--- conflicted
+++ resolved
@@ -34,11 +34,10 @@
 
 For clients that want to display the source of the token, it is recommended to use one of the following alternatives:
 
-<<<<<<< HEAD
-- **Use a relayer service**: Available relayer services could map the each denomination trace info
-  and return the chain path timeline for each token (i.e `origin chain -> chain #1 -> ... -> chain
-  #(n-1) -> final chain`). Clients are advised to connect to public relayers that support the
-  largest number of connections between chains in the ecosystem.
+- **Use a relayer service**: Available relayer services could map the denomination trace to the
+  chain path timeline for each token (i.e `origin chain -> chain #1 -> ... -> chain #(n-1) -> final
+  chain`). Clients are advised to connect to public relayers that support the largest number of
+  connections between chains in the ecosystem.
 - **Map trace information directly:** If the chain you are connected is also connected to each of
   the channels from the denomination trace information, then it is theoretically possible to
   retrieve the chain path timeline directly through a series of queries:
@@ -49,10 +48,6 @@
  the identifiers have consistent names between the chains (eg: ). Because of this, it is strongly recommended to use
  a relayer service instead.
 :::
-=======
-- **Use a relayer service**: Available relayer services could map the denomination trace to the chain path timeline for each token (i.e `origin chain -> chain #1 -> ... -> chain #(n-1) -> final chain`). Clients are advised to connect to public relayers that support the largest number of connections between chains in the ecosystem.
-- **Map trace information directly:** If the chain you are connected is also connected to each of the channels from the denomination trace information, then it is possible to retrieve the chain path timeline directly through a series of queries:
->>>>>>> 8d1edf46
 
 1. Query the full denomination trace.
 1. For each port and channel identifier pair (from left to right) in the trace info:
