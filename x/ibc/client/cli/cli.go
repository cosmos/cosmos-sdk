--- conflicted
+++ resolved
@@ -22,12 +22,8 @@
 
 	ibcTxCmd.AddCommand(client.PostCommands(
 		ibcclient.GetTxCmd(cdc, storeKey),
-<<<<<<< HEAD
 		connection.GetTxCmd(cdc, storeKey),
-	)
-=======
 	)...)
->>>>>>> 48667536
 	return ibcTxCmd
 }
 
@@ -44,11 +40,7 @@
 
 	ibcQueryCmd.AddCommand(client.GetCommands(
 		ibcclient.GetQueryCmd(cdc, queryRoute),
-<<<<<<< HEAD
 		connection.GetQueryCmd(cdc, queryRoute),
-	)
-=======
 	)...)
->>>>>>> 48667536
 	return ibcQueryCmd
 }