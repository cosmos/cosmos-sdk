package cli

import (
	"os"
	"time"

	"github.com/cosmos/cosmos-sdk/client/context"
	"github.com/cosmos/cosmos-sdk/client/keys"
	"github.com/cosmos/cosmos-sdk/codec"
	sdk "github.com/cosmos/cosmos-sdk/types"
	"github.com/cosmos/cosmos-sdk/x/auth"
	authtxb "github.com/cosmos/cosmos-sdk/x/auth/client/txbuilder"
	"github.com/cosmos/cosmos-sdk/x/ibc"

	"github.com/spf13/cobra"
	"github.com/spf13/viper"

	"github.com/tendermint/tendermint/libs/log"
)

// flags
const (
	FlagFromChainID   = "from-chain-id"
	FlagFromChainNode = "from-chain-node"
	FlagToChainID     = "to-chain-id"
	FlagToChainNode   = "to-chain-node"
)

type relayCommander struct {
	cdc       *codec.Codec
	address   sdk.AccAddress
	decoder   auth.AccountDecoder
	mainStore string
	ibcStore  string
	accStore  string

	logger log.Logger
}

// IBCRelayCmd implements the IBC relay command.
func IBCRelayCmd(cdc *codec.Codec) *cobra.Command {
	cmdr := relayCommander{
		cdc:       cdc,
		decoder:   context.GetAccountDecoder(cdc),
		ibcStore:  "ibc",
		mainStore: "main",
		accStore:  "acc",

		logger: log.NewTMLogger(log.NewSyncWriter(os.Stdout)),
	}

	cmd := &cobra.Command{
		Use: "relay",
		Run: cmdr.runIBCRelay,
	}

	cmd.Flags().String(FlagFromChainID, "", "Chain ID for ibc node to check outgoing packets")
	cmd.Flags().String(FlagFromChainNode, "tcp://localhost:26657", "<host>:<port> to tendermint rpc interface for this chain")
	cmd.Flags().String(FlagToChainID, "", "Chain ID for ibc node to broadcast incoming packets")
	cmd.Flags().String(FlagToChainNode, "tcp://localhost:36657", "<host>:<port> to tendermint rpc interface for this chain")

	cmd.MarkFlagRequired(FlagFromChainID)
	cmd.MarkFlagRequired(FlagFromChainNode)
	cmd.MarkFlagRequired(FlagToChainID)
	cmd.MarkFlagRequired(FlagToChainNode)

	viper.BindPFlag(FlagFromChainID, cmd.Flags().Lookup(FlagFromChainID))
	viper.BindPFlag(FlagFromChainNode, cmd.Flags().Lookup(FlagFromChainNode))
	viper.BindPFlag(FlagToChainID, cmd.Flags().Lookup(FlagToChainID))
	viper.BindPFlag(FlagToChainNode, cmd.Flags().Lookup(FlagToChainNode))

	return cmd
}

// nolint: unparam
func (c relayCommander) runIBCRelay(cmd *cobra.Command, args []string) {
	fromChainID := viper.GetString(FlagFromChainID)
	fromChainNode := viper.GetString(FlagFromChainNode)
	toChainID := viper.GetString(FlagToChainID)
	toChainNode := viper.GetString(FlagToChainNode)

	address, err := context.NewCLIContext().GetFromAddress()
	if err != nil {
		panic(err)
	}

	c.address = address

	c.loop(fromChainID, fromChainNode, toChainID, toChainNode)
}

// This is nolinted as someone is in the process of refactoring this to remove the goto
func (c relayCommander) loop(fromChainID, fromChainNode, toChainID, toChainNode string) {
	cliCtx := context.NewCLIContext()

	name, err := cliCtx.GetFromName()
	if err != nil {
		panic(err)
	}
	passphrase, err := keys.ReadPassphraseFromStdin(name)
	if err != nil {
		panic(err)
	}

	ingressKey := ibc.IngressSequenceKey(fromChainID)
	lengthKey := ibc.EgressLengthKey(toChainID)

OUTER:
	for {
		time.Sleep(5 * time.Second)

		processedbz, err := query(toChainNode, ingressKey, c.ibcStore)
		if err != nil {
			panic(err)
		}

		var processed uint64
		if processedbz == nil {
			processed = 0
		} else if err = c.cdc.UnmarshalBinaryLengthPrefixed(processedbz, &processed); err != nil {
			panic(err)
		}

		egressLengthbz, err := query(fromChainNode, lengthKey, c.ibcStore)
		if err != nil {
			c.logger.Error("error querying outgoing packet list length", "err", err)
			continue OUTER // TODO replace with continue (I think it should just to the correct place where OUTER is now)
		}

		var egressLength uint64
		if egressLengthbz == nil {
			egressLength = 0
		} else if err = c.cdc.UnmarshalBinaryLengthPrefixed(egressLengthbz, &egressLength); err != nil {
			panic(err)
		}

		if egressLength > processed {
			c.logger.Info("Detected IBC packet", "number", egressLength-1)
		}

		seq := c.getSequence(toChainNode)

		for i := processed; i < egressLength; i++ {
			egressbz, err := query(fromChainNode, ibc.EgressKey(toChainID, i), c.ibcStore)
			if err != nil {
				c.logger.Error("error querying egress packet", "err", err)
				continue OUTER // TODO replace to break, will break first loop then send back to the beginning (aka OUTER)
			}

			err = c.broadcastTx(toChainNode, c.refine(egressbz, i, seq, passphrase))

			seq++

			if err != nil {
				c.logger.Error("error broadcasting ingress packet", "err", err)
				continue OUTER // TODO replace to break, will break first loop then send back to the beginning (aka OUTER)
			}

			c.logger.Info("Relayed IBC packet", "number", i)
		}
	}
}

func query(node string, key []byte, storeName string) (res []byte, err error) {
	return context.NewCLIContext().WithNodeURI(node).QueryStore(key, storeName)
}

// nolint: unparam
<<<<<<< HEAD
func (c relayCommander) broadcastTx(node string, tx []byte) error {
=======
func (c relayCommander) broadcastTx(seq uint64, node string, tx []byte) error {
>>>>>>> 2e0dfc31
	_, err := context.NewCLIContext().WithNodeURI(node).BroadcastTx(tx)
	return err
}

<<<<<<< HEAD
func (c relayCommander) getSequence(node string) int64 {
	res, err := query(node, auth.AddressStoreKey(c.address), c.accStore)
=======
func (c relayCommander) getSequence(node string) uint64 {
	res, err := query(node, c.address, c.accStore)
>>>>>>> 2e0dfc31
	if err != nil {
		panic(err)
	}

	if nil != res {
		account, err := c.decoder(res)
		if err != nil {
			panic(err)
		}

		return account.GetSequence()
	}

	return 0
}

<<<<<<< HEAD
func (c relayCommander) refine(bz []byte, ibcSeq, accSeq int64, passphrase string) []byte {
=======
func (c relayCommander) refine(bz []byte, sequence uint64, passphrase string) []byte {
>>>>>>> 2e0dfc31
	var packet ibc.IBCPacket
	if err := c.cdc.UnmarshalBinaryLengthPrefixed(bz, &packet); err != nil {
		panic(err)
	}

	msg := ibc.IBCReceiveMsg{
		IBCPacket: packet,
		Relayer:   c.address,
		Sequence:  ibcSeq,
	}

	txBldr := authtxb.NewTxBuilderFromCLI().WithSequence(accSeq).WithCodec(c.cdc)
	cliCtx := context.NewCLIContext()

	name, err := cliCtx.GetFromName()
	if err != nil {
		panic(err)
	}

	res, err := txBldr.BuildAndSign(name, passphrase, []sdk.Msg{msg})
	if err != nil {
		panic(err)
	}

	return res
}<|MERGE_RESOLUTION|>--- conflicted
+++ resolved
@@ -166,22 +166,13 @@
 }
 
 // nolint: unparam
-<<<<<<< HEAD
 func (c relayCommander) broadcastTx(node string, tx []byte) error {
-=======
-func (c relayCommander) broadcastTx(seq uint64, node string, tx []byte) error {
->>>>>>> 2e0dfc31
 	_, err := context.NewCLIContext().WithNodeURI(node).BroadcastTx(tx)
 	return err
 }
 
-<<<<<<< HEAD
-func (c relayCommander) getSequence(node string) int64 {
+func (c relayCommander) getSequence(node string) uint64 {
 	res, err := query(node, auth.AddressStoreKey(c.address), c.accStore)
-=======
-func (c relayCommander) getSequence(node string) uint64 {
-	res, err := query(node, c.address, c.accStore)
->>>>>>> 2e0dfc31
 	if err != nil {
 		panic(err)
 	}
@@ -198,11 +189,7 @@
 	return 0
 }
 
-<<<<<<< HEAD
-func (c relayCommander) refine(bz []byte, ibcSeq, accSeq int64, passphrase string) []byte {
-=======
-func (c relayCommander) refine(bz []byte, sequence uint64, passphrase string) []byte {
->>>>>>> 2e0dfc31
+func (c relayCommander) refine(bz []byte, ibcSeq, accSeq uint64, passphrase string) []byte {
 	var packet ibc.IBCPacket
 	if err := c.cdc.UnmarshalBinaryLengthPrefixed(bz, &packet); err != nil {
 		panic(err)
