package rest

import (
	"net/http"

	"github.com/cosmos/cosmos-sdk/client/context"
	"github.com/cosmos/cosmos-sdk/client/utils"
	"github.com/cosmos/cosmos-sdk/codec"
	"github.com/cosmos/cosmos-sdk/crypto/keys"
	sdk "github.com/cosmos/cosmos-sdk/types"
<<<<<<< HEAD
	"github.com/cosmos/cosmos-sdk/wire"
=======
	authtxb "github.com/cosmos/cosmos-sdk/x/auth/client/txbuilder"
>>>>>>> 8774adc7
	"github.com/cosmos/cosmos-sdk/x/ibc"

	"github.com/gorilla/mux"
)

// RegisterRoutes - Central function to define routes that get registered by the main application
func RegisterRoutes(cliCtx context.CLIContext, r *mux.Router, cdc *codec.Codec, kb keys.Keybase) {
	r.HandleFunc("/ibc/{destchain}/{address}/send", TransferRequestHandlerFn(cdc, kb, cliCtx)).Methods("POST")
}

type transferReq struct {
	BaseReq utils.BaseReq `json:"base_req"`
	// Fees             sdk.Coin  `json="fees"`
<<<<<<< HEAD
	Amount sdk.Coins `json:"amount"`
=======
	Amount           sdk.Coins `json:"amount"`
	LocalAccountName string    `json:"name"`
	Password         string    `json:"password"`
	SrcChainID       string    `json:"src_chain_id"`
	AccountNumber    int64     `json:"account_number"`
	Sequence         int64     `json:"sequence"`
	Gas              string    `json:"gas"`
	GasAdjustment    string    `json:"gas_adjustment"`
>>>>>>> 8774adc7
}

// TransferRequestHandler - http request handler to transfer coins to a address
// on a different chain via IBC
// nolint: gocyclo
func TransferRequestHandlerFn(cdc *codec.Codec, kb keys.Keybase, cliCtx context.CLIContext) http.HandlerFunc {
	return func(w http.ResponseWriter, r *http.Request) {
		vars := mux.Vars(r)
		destChainID := vars["destchain"]
		bech32addr := vars["address"]

		to, err := sdk.AccAddressFromBech32(bech32addr)
		if err != nil {
			utils.WriteErrorResponse(w, http.StatusBadRequest, err.Error())
			return
		}

		var req transferReq
		err = utils.ReadRESTReq(w, r, cdc, &req)
		if err != nil {
			return
		}
		if !req.BaseReq.BaseReqValidate(w) {
			return
		}

		info, err := kb.Get(req.BaseReq.Name)
		if err != nil {
			utils.WriteErrorResponse(w, http.StatusUnauthorized, err.Error())
			return
		}

		// create the message
		packet := ibc.NewIBCPacket(sdk.AccAddress(info.GetPubKey().Address()), to, req.Amount, req.BaseReq.ChainID, destChainID)
		msg := ibc.IBCTransferMsg{packet}

<<<<<<< HEAD
		utils.CompleteAndBroadcastTxREST(w, r, cliCtx, req.BaseReq, []sdk.Msg{msg}, cdc)
=======
		simulateGas, gas, err := client.ReadGasFlag(m.Gas)
		if err != nil {
			utils.WriteErrorResponse(w, http.StatusBadRequest, err.Error())
			return
		}
		adjustment, ok := utils.ParseFloat64OrReturnBadRequest(w, m.GasAdjustment, client.DefaultGasAdjustment)
		if !ok {
			return
		}
		txBldr := authtxb.TxBuilder{
			Codec:         cdc,
			Gas:           gas,
			GasAdjustment: adjustment,
			SimulateGas:   simulateGas,
			ChainID:       m.SrcChainID,
			AccountNumber: m.AccountNumber,
			Sequence:      m.Sequence,
		}

		if utils.HasDryRunArg(r) || txBldr.SimulateGas {
			newCtx, err := utils.EnrichCtxWithGas(txBldr, cliCtx, m.LocalAccountName, []sdk.Msg{msg})
			if err != nil {
				utils.WriteErrorResponse(w, http.StatusInternalServerError, err.Error())
				return
			}
			if utils.HasDryRunArg(r) {
				utils.WriteSimulationResponse(w, txBldr.Gas)
				return
			}
			txBldr = newCtx
		}

		if utils.HasGenerateOnlyArg(r) {
			utils.WriteGenerateStdTxResponse(w, txBldr, []sdk.Msg{msg})
			return
		}

		txBytes, err := txBldr.BuildAndSign(m.LocalAccountName, m.Password, []sdk.Msg{msg})
		if err != nil {
			utils.WriteErrorResponse(w, http.StatusUnauthorized, err.Error())
			return
		}

		res, err := cliCtx.BroadcastTx(txBytes)
		if err != nil {
			utils.WriteErrorResponse(w, http.StatusInternalServerError, err.Error())
			return
		}

		output, err := cdc.MarshalJSON(res)
		if err != nil {
			utils.WriteErrorResponse(w, http.StatusInternalServerError, err.Error())
			return
		}

		w.Write(output)
>>>>>>> 8774adc7
	}
}<|MERGE_RESOLUTION|>--- conflicted
+++ resolved
@@ -8,11 +8,6 @@
 	"github.com/cosmos/cosmos-sdk/codec"
 	"github.com/cosmos/cosmos-sdk/crypto/keys"
 	sdk "github.com/cosmos/cosmos-sdk/types"
-<<<<<<< HEAD
-	"github.com/cosmos/cosmos-sdk/wire"
-=======
-	authtxb "github.com/cosmos/cosmos-sdk/x/auth/client/txbuilder"
->>>>>>> 8774adc7
 	"github.com/cosmos/cosmos-sdk/x/ibc"
 
 	"github.com/gorilla/mux"
@@ -25,24 +20,11 @@
 
 type transferReq struct {
 	BaseReq utils.BaseReq `json:"base_req"`
-	// Fees             sdk.Coin  `json="fees"`
-<<<<<<< HEAD
-	Amount sdk.Coins `json:"amount"`
-=======
-	Amount           sdk.Coins `json:"amount"`
-	LocalAccountName string    `json:"name"`
-	Password         string    `json:"password"`
-	SrcChainID       string    `json:"src_chain_id"`
-	AccountNumber    int64     `json:"account_number"`
-	Sequence         int64     `json:"sequence"`
-	Gas              string    `json:"gas"`
-	GasAdjustment    string    `json:"gas_adjustment"`
->>>>>>> 8774adc7
+	Amount  sdk.Coins     `json:"amount"`
 }
 
 // TransferRequestHandler - http request handler to transfer coins to a address
-// on a different chain via IBC
-// nolint: gocyclo
+// on a different chain via IBC.
 func TransferRequestHandlerFn(cdc *codec.Codec, kb keys.Keybase, cliCtx context.CLIContext) http.HandlerFunc {
 	return func(w http.ResponseWriter, r *http.Request) {
 		vars := mux.Vars(r)
@@ -70,69 +52,12 @@
 			return
 		}
 
-		// create the message
-		packet := ibc.NewIBCPacket(sdk.AccAddress(info.GetPubKey().Address()), to, req.Amount, req.BaseReq.ChainID, destChainID)
+		packet := ibc.NewIBCPacket(
+			sdk.AccAddress(info.GetPubKey().Address()), to,
+			req.Amount, req.BaseReq.ChainID, destChainID,
+		)
 		msg := ibc.IBCTransferMsg{packet}
 
-<<<<<<< HEAD
 		utils.CompleteAndBroadcastTxREST(w, r, cliCtx, req.BaseReq, []sdk.Msg{msg}, cdc)
-=======
-		simulateGas, gas, err := client.ReadGasFlag(m.Gas)
-		if err != nil {
-			utils.WriteErrorResponse(w, http.StatusBadRequest, err.Error())
-			return
-		}
-		adjustment, ok := utils.ParseFloat64OrReturnBadRequest(w, m.GasAdjustment, client.DefaultGasAdjustment)
-		if !ok {
-			return
-		}
-		txBldr := authtxb.TxBuilder{
-			Codec:         cdc,
-			Gas:           gas,
-			GasAdjustment: adjustment,
-			SimulateGas:   simulateGas,
-			ChainID:       m.SrcChainID,
-			AccountNumber: m.AccountNumber,
-			Sequence:      m.Sequence,
-		}
-
-		if utils.HasDryRunArg(r) || txBldr.SimulateGas {
-			newCtx, err := utils.EnrichCtxWithGas(txBldr, cliCtx, m.LocalAccountName, []sdk.Msg{msg})
-			if err != nil {
-				utils.WriteErrorResponse(w, http.StatusInternalServerError, err.Error())
-				return
-			}
-			if utils.HasDryRunArg(r) {
-				utils.WriteSimulationResponse(w, txBldr.Gas)
-				return
-			}
-			txBldr = newCtx
-		}
-
-		if utils.HasGenerateOnlyArg(r) {
-			utils.WriteGenerateStdTxResponse(w, txBldr, []sdk.Msg{msg})
-			return
-		}
-
-		txBytes, err := txBldr.BuildAndSign(m.LocalAccountName, m.Password, []sdk.Msg{msg})
-		if err != nil {
-			utils.WriteErrorResponse(w, http.StatusUnauthorized, err.Error())
-			return
-		}
-
-		res, err := cliCtx.BroadcastTx(txBytes)
-		if err != nil {
-			utils.WriteErrorResponse(w, http.StatusInternalServerError, err.Error())
-			return
-		}
-
-		output, err := cdc.MarshalJSON(res)
-		if err != nil {
-			utils.WriteErrorResponse(w, http.StatusInternalServerError, err.Error())
-			return
-		}
-
-		w.Write(output)
->>>>>>> 8774adc7
 	}
 }