--- conflicted
+++ resolved
@@ -160,11 +160,10 @@
 func (c relayCommander) broadcastTx(node string, tx []byte) error {
 	orig := viper.GetString(client.FlagNode)
 	viper.Set(client.FlagNode, node)
-<<<<<<< HEAD
+
 	seq := c.getSequence(node)
 	viper.Set(client.FlagSequence, seq)
-=======
->>>>>>> 9fc9db00
+
 	_, err := builder.BroadcastTx(tx)
 	viper.Set(client.FlagNode, orig)
 	return err
