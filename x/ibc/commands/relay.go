package commands

import (
<<<<<<< HEAD
	"fmt"
	"github.com/pkg/errors"
=======
	"os"
>>>>>>> 8367c86b
	"time"

	"github.com/spf13/cobra"
	"github.com/spf13/viper"

<<<<<<< HEAD
	"github.com/tendermint/tendermint/lite"
	rpcclient "github.com/tendermint/tendermint/rpc/client"
	tmtypes "github.com/tendermint/tendermint/types"

	"github.com/tendermint/iavl"
=======
	"github.com/tendermint/tmlibs/log"
>>>>>>> 8367c86b

	"github.com/cosmos/cosmos-sdk/client"
	"github.com/cosmos/cosmos-sdk/client/context"

	sdk "github.com/cosmos/cosmos-sdk/types"
	wire "github.com/cosmos/cosmos-sdk/wire"

	authcmd "github.com/cosmos/cosmos-sdk/x/auth/commands"
	ibcm "github.com/cosmos/cosmos-sdk/x/ibc"
	ibc "github.com/cosmos/cosmos-sdk/x/ibc/types"
)

type relayCommander struct {
	cdc       *wire.Codec
	address   sdk.Address
	decoder   sdk.AccountDecoder
	mainStore string
	ibcStore  string

	logger log.Logger
}

func IBCRelayCmd(cdc *wire.Codec) *cobra.Command {
	cmdr := relayCommander{
		cdc:       cdc,
		decoder:   authcmd.GetAccountDecoder(cdc),
		ibcStore:  "ibc",
		mainStore: "main",

		logger: log.NewTMLogger(log.NewSyncWriter(os.Stdout)),
	}

	cmd := &cobra.Command{
		Use: "relay",
		Run: cmdr.runIBCRelay,
	}

	cmd.Flags().String(FlagFromChainID, "", "Chain ID for ibc node to check outgoing packets")
	cmd.Flags().String(FlagFromChainNode, "tcp://localhost:46657", "<host>:<port> to tendermint rpc interface for this chain")
	cmd.Flags().String(FlagToChainID, "", "Chain ID for ibc node to broadcast incoming packets")
	cmd.Flags().String(FlagToChainNode, "tcp://localhost:36657", "<host>:<port> to tendermint rpc interface for this chain")

	cmd.MarkFlagRequired(FlagFromChainID)
	cmd.MarkFlagRequired(FlagFromChainNode)
	cmd.MarkFlagRequired(FlagToChainID)
	cmd.MarkFlagRequired(FlagToChainNode)
	cmd.MarkFlagRequired(client.FlagChainID)

	viper.BindPFlag(FlagFromChainID, cmd.Flags().Lookup(FlagFromChainID))
	viper.BindPFlag(FlagFromChainNode, cmd.Flags().Lookup(FlagFromChainNode))
	viper.BindPFlag(FlagToChainID, cmd.Flags().Lookup(FlagToChainID))
	viper.BindPFlag(FlagToChainNode, cmd.Flags().Lookup(FlagToChainNode))

	return cmd
}

func (c relayCommander) runIBCRelay(cmd *cobra.Command, args []string) {
	fromChainID := viper.GetString(FlagFromChainID)
	fromChainNode := viper.GetString(FlagFromChainNode)
	toChainID := viper.GetString(FlagToChainID)
	toChainNode := viper.GetString(FlagToChainNode)
	address, err := context.NewCoreContextFromViper().GetFromAddress()
	if err != nil {
		panic(err)
	}
	c.address = address

	c.loop(fromChainID, fromChainNode, toChainID, toChainNode)
}

func (c relayCommander) loop(fromChainID, fromChainNode, toChainID, toChainNode string) {
	ctx := context.NewCoreContextFromViper()
	// get password
	passphrase, err := ctx.GetPassphraseFromStdin(ctx.FromAddressName)
	if err != nil {
		panic(err)
	}

<<<<<<< HEAD
	ingressKey := ibcm.IngressSequenceKey(fromChainID)

	processedbz, _, _, err := query(toChainNode, ingressKey, c.ibcStore)
	if err != nil {
		panic(err)
	}

	var processed int64
	if processedbz == nil {
		processed = 0
	} else if err = c.cdc.UnmarshalBinary(processedbz, &processed); err != nil {
		panic(err)
	}

OUTER:
	for {
		time.Sleep(time.Second / 2)
=======
	ingressKey := ibc.IngressSequenceKey(fromChainID)
OUTER:
	for {
		time.Sleep(5 * time.Second)

		processedbz, err := query(toChainNode, ingressKey, c.ibcStore)
		if err != nil {
			panic(err)
		}

		var processed int64
		if processedbz == nil {
			processed = 0
		} else if err = c.cdc.UnmarshalBinary(processedbz, &processed); err != nil {
			panic(err)
		}
>>>>>>> 8367c86b

		lengthKey := ibcm.EgressLengthKey(toChainID)
		egressLengthbz, _, _, err := query(fromChainNode, lengthKey, c.ibcStore)
		if err != nil {
			c.logger.Error("Error querying outgoing packet list length", "err", err)
			continue OUTER
		}
		var egressLength int64
		if egressLengthbz == nil {
			egressLength = 0
		} else if err = c.cdc.UnmarshalBinary(egressLengthbz, &egressLength); err != nil {
			panic(err)
		}
		if egressLength > processed {
			c.logger.Info("Detected IBC packet", "number", egressLength-1)
		}

		seq := c.getSequence(toChainNode)

		seq := c.getSequence(toChainNode)

		for i := processed; i < egressLength; i++ {
			egressbz, proofbz, height, err := query(fromChainNode, ibcm.EgressKey(toChainID, i), c.ibcStore)
			if err != nil {
				c.logger.Error("Error querying egress packet", "err", err)
				continue OUTER
			}

<<<<<<< HEAD
			fmt.Printf("Got packet from height %d\n", height)
			commitKey := ibcm.CommitByHeightKey(fromChainID, height+1)
			exists, _, _, err := query(toChainNode, commitKey, c.ibcStore)
			if err != nil {
				fmt.Printf("Error querying commit: '%s'\n", err)
				continue OUTER
			}
			if exists == nil {
				commit, err := getCommit(fromChainNode, height+1)
				if err != nil {
					fmt.Printf("Error querying commit: '%s'\n", err)
					continue OUTER
				}
				fmt.Printf("Commit: %+v\nHeight: %+v\n", commit.Header.AppHash.Bytes(), commit.Header.Height)
				_ := ibcm.UpdateChannelMsg{
					SrcChain: fromChainID,
					Commit:   commit,
					Signer:   c.address,
				}
				//name := viper.GetString(client.FlagName)
				viper.Set(client.FlagSequence, seq)
				seq++
				//_, err = builder.SignBuildBroadcast(name, passphrase, msg, c.cdc)
				if err != nil {
					fmt.Printf("Error broadcasting update: '%s'\n", err)
					continue OUTER
				}
			}

			viper.Set(client.FlagSequence, seq)
			seq++
			err = c.broadcastTx(toChainNode, c.refine(egressbz, proofbz, height+1, i, passphrase))
=======
			err = c.broadcastTx(toChainNode, c.refine(egressbz, i, seq, passphrase))
			seq++
>>>>>>> 8367c86b
			if err != nil {
				c.logger.Error("Error broadcasting ingress packet", "err", err)
				continue OUTER
			}

			c.logger.Info("Relayed IBC packet", "number", i)
		}
	}
}

<<<<<<< HEAD
func query(nodeAddr string, key []byte, storeName string) (res []byte, proof []byte, height int64, err error) {
	orig := viper.GetString(client.FlagNode)
	viper.Set(client.FlagNode, nodeAddr)

	// copied from sdk/client/builder/builder.go to access to proof
	path := fmt.Sprintf("/%s/key", storeName)
	node, err := client.GetNode()
	if err != nil {
		return
	}
	opts := rpcclient.ABCIQueryOptions{
		Height:  viper.GetInt64(client.FlagHeight),
		Trusted: viper.GetBool(client.FlagTrustNode),
	}
	result, err := node.ABCIQueryWithOptions(path, key, opts)
	if err != nil {
		return
	}
	resp := result.Response
	if resp.Code != uint32(0) {
		err = errors.Errorf("Query failed: (%d) %s", resp.Code, resp.Log)
		return
	}

	viper.Set(client.FlagNode, orig)
	return resp.Value, resp.Proof, resp.Height, err
}

func (c relayCommander) broadcastTx(node string, tx []byte) error {
	orig := viper.GetString(client.FlagNode)
	viper.Set(client.FlagNode, node)
	_, err := builder.BroadcastTx(tx)
	viper.Set(client.FlagNode, orig)
=======
func query(node string, key []byte, storeName string) (res []byte, err error) {
	return context.NewCoreContextFromViper().WithNodeURI(node).Query(key, storeName)
}

func (c relayCommander) broadcastTx(node string, tx []byte) error {
	_, err := context.NewCoreContextFromViper().WithNodeURI(node).BroadcastTx(tx)
>>>>>>> 8367c86b
	return err
}

func (c relayCommander) getSequence(node string) int64 {
	res, _, _, err := query(node, c.address, c.mainStore)
	if err != nil {
		panic(err)
	}

	account, err := c.decoder(res)
	if err != nil {
		panic(err)
	}

	return account.GetSequence()
}

<<<<<<< HEAD
func (c relayCommander) refine(bz []byte, pbz []byte, height int64, sequence int64, passphrase string) []byte {
=======
func (c relayCommander) refine(bz []byte, packetSeq int64, txSeq int64, passphrase string) []byte {
>>>>>>> 8367c86b
	var packet ibc.Packet
	if err := c.cdc.UnmarshalBinary(bz, &packet); err != nil {
		panic(err)
	}

	proof, err := iavl.ReadKeyProof(pbz)
	if err != nil {
		panic(err)
	}

	eproof, ok := proof.(*iavl.KeyExistsProof)
	if !ok {
		panic("Expected KeyExistsProof for non-empty value")
	}

	fmt.Printf("Proof: %+v\nHeight: %+v\n", eproof.Root(), height)

	msg := ibcm.ReceiveMsg{
		Packet:   packet,
		Proof:    eproof,
		Height:   height,
		Relayer:  c.address,
		Sequence: packetSeq,
	}

	ctx := context.NewCoreContextFromViper().WithSequence(txSeq)
	res, err := ctx.SignAndBuild(ctx.FromAddressName, passphrase, msg, c.cdc)
	if err != nil {
		panic(err)
	}
	return res
}

func getCommit(nodeAddr string, height int64) (res lite.FullCommit, err error) {
	node := rpcclient.NewHTTP(nodeAddr, "/websocket")

	commit, err := node.Commit(&height)
	if err != nil {
		return
	}
	valset, err := node.Validators(&height)
	if err != nil {
		return
	}

	return lite.NewFullCommit(
		lite.Commit(commit.SignedHeader),
		tmtypes.NewValidatorSet(valset.Validators),
	), nil
}<|MERGE_RESOLUTION|>--- conflicted
+++ resolved
@@ -1,26 +1,20 @@
 package commands
 
 import (
-<<<<<<< HEAD
 	"fmt"
+	"os"
+	"time"
+
 	"github.com/pkg/errors"
-=======
-	"os"
->>>>>>> 8367c86b
-	"time"
 
 	"github.com/spf13/cobra"
 	"github.com/spf13/viper"
 
-<<<<<<< HEAD
+	"github.com/tendermint/iavl"
 	"github.com/tendermint/tendermint/lite"
 	rpcclient "github.com/tendermint/tendermint/rpc/client"
 	tmtypes "github.com/tendermint/tendermint/types"
-
-	"github.com/tendermint/iavl"
-=======
 	"github.com/tendermint/tmlibs/log"
->>>>>>> 8367c86b
 
 	"github.com/cosmos/cosmos-sdk/client"
 	"github.com/cosmos/cosmos-sdk/client/context"
@@ -99,26 +93,7 @@
 		panic(err)
 	}
 
-<<<<<<< HEAD
 	ingressKey := ibcm.IngressSequenceKey(fromChainID)
-
-	processedbz, _, _, err := query(toChainNode, ingressKey, c.ibcStore)
-	if err != nil {
-		panic(err)
-	}
-
-	var processed int64
-	if processedbz == nil {
-		processed = 0
-	} else if err = c.cdc.UnmarshalBinary(processedbz, &processed); err != nil {
-		panic(err)
-	}
-
-OUTER:
-	for {
-		time.Sleep(time.Second / 2)
-=======
-	ingressKey := ibc.IngressSequenceKey(fromChainID)
 OUTER:
 	for {
 		time.Sleep(5 * time.Second)
@@ -134,10 +109,9 @@
 		} else if err = c.cdc.UnmarshalBinary(processedbz, &processed); err != nil {
 			panic(err)
 		}
->>>>>>> 8367c86b
 
 		lengthKey := ibcm.EgressLengthKey(toChainID)
-		egressLengthbz, _, _, err := query(fromChainNode, lengthKey, c.ibcStore)
+		egressLengthbz, err := query(fromChainNode, lengthKey, c.ibcStore)
 		if err != nil {
 			c.logger.Error("Error querying outgoing packet list length", "err", err)
 			continue OUTER
@@ -154,52 +128,32 @@
 
 		seq := c.getSequence(toChainNode)
 
-		seq := c.getSequence(toChainNode)
-
 		for i := processed; i < egressLength; i++ {
-			egressbz, proofbz, height, err := query(fromChainNode, ibcm.EgressKey(toChainID, i), c.ibcStore)
+
+			egressbz, proofbz, height, err := queryWithProof(fromChainNode, ibcm.EgressKey(toChainID, i), c.ibcStore)
 			if err != nil {
 				c.logger.Error("Error querying egress packet", "err", err)
 				continue OUTER
 			}
-
-<<<<<<< HEAD
 			fmt.Printf("Got packet from height %d\n", height)
-			commitKey := ibcm.CommitByHeightKey(fromChainID, height+1)
-			exists, _, _, err := query(toChainNode, commitKey, c.ibcStore)
-			if err != nil {
-				fmt.Printf("Error querying commit: '%s'\n", err)
-				continue OUTER
-			}
-			if exists == nil {
-				commit, err := getCommit(fromChainNode, height+1)
+			/*
+				commitKey := ibcm.CommitByHeightKey(fromChainID, height+1)
+				exists, err := query(toChainNode, commitKey, c.ibcStore)
 				if err != nil {
 					fmt.Printf("Error querying commit: '%s'\n", err)
 					continue OUTER
 				}
-				fmt.Printf("Commit: %+v\nHeight: %+v\n", commit.Header.AppHash.Bytes(), commit.Header.Height)
-				_ := ibcm.UpdateChannelMsg{
-					SrcChain: fromChainID,
-					Commit:   commit,
-					Signer:   c.address,
+				if exists == nil {
+					err = update()
+					if err != nil {
+						fmt.Printf("Error broadcasting update: '%s'\n", err)
+						continue OUTER
+					}
 				}
-				//name := viper.GetString(client.FlagName)
-				viper.Set(client.FlagSequence, seq)
-				seq++
-				//_, err = builder.SignBuildBroadcast(name, passphrase, msg, c.cdc)
-				if err != nil {
-					fmt.Printf("Error broadcasting update: '%s'\n", err)
-					continue OUTER
-				}
-			}
-
-			viper.Set(client.FlagSequence, seq)
+			*/
+			err = c.broadcastTx(toChainNode, c.refine(egressbz, proofbz, height, i, seq, passphrase))
 			seq++
-			err = c.broadcastTx(toChainNode, c.refine(egressbz, proofbz, height+1, i, passphrase))
-=======
-			err = c.broadcastTx(toChainNode, c.refine(egressbz, i, seq, passphrase))
-			seq++
->>>>>>> 8367c86b
+
 			if err != nil {
 				c.logger.Error("Error broadcasting ingress packet", "err", err)
 				continue OUTER
@@ -210,21 +164,42 @@
 	}
 }
 
-<<<<<<< HEAD
-func query(nodeAddr string, key []byte, storeName string) (res []byte, proof []byte, height int64, err error) {
-	orig := viper.GetString(client.FlagNode)
-	viper.Set(client.FlagNode, nodeAddr)
-
-	// copied from sdk/client/builder/builder.go to access to proof
+func update() error {
+	commit, err := getCommit(fromChainNode, height+1)
+	if err != nil {
+		fmt.Printf("Error querying commit: '%s'\n", err)
+		continue OUTER
+	}
+	fmt.Printf("Commit: %+v\nHeight: %+v\n", commit.Header.AppHash.Bytes(), commit.Header.Height)
+	_ = ibcm.UpdateChannelMsg{
+		SrcChain: fromChainID,
+		Commit:   commit,
+		Signer:   c.address,
+	}
+	//name := viper.GetString(client.FlagName)
+	viper.Set(client.FlagSequence, seq)
+	seq++
+	//_, err = builder.SignBuildBroadcast(name, passphrase, msg, c.cdc)
+
+}
+
+func query(node string, key []byte, storeName string) (res []byte, err error) {
+	return context.NewCoreContextFromViper().WithNodeURI(node).Query(key, storeName)
+}
+
+func queryWithProof(nodeAddr string, key []byte, storeName string) (res []byte, proof []byte, height int64, err error) {
+	ctx := context.NewCoreContextFromViper().WithNodeURI(nodeAddr)
+	node, err := ctx.GetNode()
+	if err != nil {
+		return
+	}
+
+	opts := rpcclient.ABCIQueryOptions{
+		Height:  ctx.Height,
+		Trusted: ctx.TrustNode,
+	}
+
 	path := fmt.Sprintf("/%s/key", storeName)
-	node, err := client.GetNode()
-	if err != nil {
-		return
-	}
-	opts := rpcclient.ABCIQueryOptions{
-		Height:  viper.GetInt64(client.FlagHeight),
-		Trusted: viper.GetBool(client.FlagTrustNode),
-	}
 	result, err := node.ABCIQueryWithOptions(path, key, opts)
 	if err != nil {
 		return
@@ -234,29 +209,16 @@
 		err = errors.Errorf("Query failed: (%d) %s", resp.Code, resp.Log)
 		return
 	}
-
-	viper.Set(client.FlagNode, orig)
-	return resp.Value, resp.Proof, resp.Height, err
-}
-
-func (c relayCommander) broadcastTx(node string, tx []byte) error {
-	orig := viper.GetString(client.FlagNode)
-	viper.Set(client.FlagNode, node)
-	_, err := builder.BroadcastTx(tx)
-	viper.Set(client.FlagNode, orig)
-=======
-func query(node string, key []byte, storeName string) (res []byte, err error) {
-	return context.NewCoreContextFromViper().WithNodeURI(node).Query(key, storeName)
+	return resp.Value, resp.Proof, resp.Height, nil
 }
 
 func (c relayCommander) broadcastTx(node string, tx []byte) error {
 	_, err := context.NewCoreContextFromViper().WithNodeURI(node).BroadcastTx(tx)
->>>>>>> 8367c86b
 	return err
 }
 
 func (c relayCommander) getSequence(node string) int64 {
-	res, _, _, err := query(node, c.address, c.mainStore)
+	res, err := query(node, c.address, c.mainStore)
 	if err != nil {
 		panic(err)
 	}
@@ -268,12 +230,7 @@
 
 	return account.GetSequence()
 }
-
-<<<<<<< HEAD
-func (c relayCommander) refine(bz []byte, pbz []byte, height int64, sequence int64, passphrase string) []byte {
-=======
-func (c relayCommander) refine(bz []byte, packetSeq int64, txSeq int64, passphrase string) []byte {
->>>>>>> 8367c86b
+func (c relayCommander) refine(bz []byte, pbz []byte, height int64, packetSeq int64, txSeq int64, passphrase string) []byte {
 	var packet ibc.Packet
 	if err := c.cdc.UnmarshalBinary(bz, &packet); err != nil {
 		panic(err)
@@ -289,7 +246,8 @@
 		panic("Expected KeyExistsProof for non-empty value")
 	}
 
-	fmt.Printf("Proof: %+v\nHeight: %+v\n", eproof.Root(), height)
+	fmt.Printf("Proof: %+v\n", eproof)
+	fmt.Printf("ProofRoot: %+v\nHeight: %+v\n", eproof.Root(), height)
 
 	msg := ibcm.ReceiveMsg{
 		Packet:   packet,
@@ -308,7 +266,10 @@
 }
 
 func getCommit(nodeAddr string, height int64) (res lite.FullCommit, err error) {
-	node := rpcclient.NewHTTP(nodeAddr, "/websocket")
+	node, err := context.NewCoreContextFromViper().WithNodeURI(nodeAddr).GetNode()
+	if err != nil {
+		return
+	}
 
 	commit, err := node.Commit(&height)
 	if err != nil {
