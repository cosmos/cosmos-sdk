package keeper

import (
	"github.com/armon/go-metrics"

	"github.com/cosmos/cosmos-sdk/telemetry"
	sdk "github.com/cosmos/cosmos-sdk/types"
	sdkerrors "github.com/cosmos/cosmos-sdk/types/errors"
	"github.com/cosmos/cosmos-sdk/x/ibc/core/02-client/types"
	"github.com/cosmos/cosmos-sdk/x/ibc/core/exported"
)

// CreateClient creates a new client state and populates it with a given consensus
// state as defined in https://github.com/cosmos/ics/tree/master/spec/ics-002-client-semantics#create
//
// CONTRACT: ClientState was constructed correctly from given initial consensusState
func (k Keeper) CreateClient(
	ctx sdk.Context, clientID string, clientState exported.ClientState, consensusState exported.ConsensusState,
) error {
	params := k.GetParams(ctx)
	if !params.IsAllowedClient(clientState.ClientType()) {
		return sdkerrors.Wrapf(
			types.ErrInvalidClientType,
			"client state type %s is not registered in the allowlist", clientState.ClientType(),
		)
	}

	_, found := k.GetClientState(ctx, clientID)
	if found {
		return sdkerrors.Wrapf(types.ErrClientExists, "cannot create client with ID %s", clientID)
	}

	// check if consensus state is nil in case the created client is Localhost
	if consensusState != nil {
		k.SetClientConsensusState(ctx, clientID, clientState.GetLatestHeight(), consensusState)
	}

	k.SetClientState(ctx, clientID, clientState)
	k.Logger(ctx).Info("client created at height", "client-id", clientID, "height", clientState.GetLatestHeight().String())

	defer func() {
		telemetry.IncrCounterWithLabels(
			[]string{"ibc", "client", "create"},
			1,
			[]metrics.Label{telemetry.NewLabel("client-type", clientState.ClientType())},
		)
	}()

	return nil
}

// UpdateClient updates the consensus state and the state root from a provided header.
func (k Keeper) UpdateClient(ctx sdk.Context, clientID string, header exported.Header) error {
	clientState, found := k.GetClientState(ctx, clientID)
	if !found {
		return sdkerrors.Wrapf(types.ErrClientNotFound, "cannot update client with ID %s", clientID)
	}

	// prevent update if the client is frozen before or at header height
	if clientState.IsFrozen() && clientState.GetFrozenHeight().LTE(header.GetHeight()) {
		return sdkerrors.Wrapf(types.ErrClientFrozen, "cannot update client with ID %s", clientID)
	}

	clientState, consensusState, err := clientState.CheckHeaderAndUpdateState(ctx, k.cdc, k.ClientStore(ctx, clientID), header)
	if err != nil {
		return sdkerrors.Wrapf(err, "cannot update client with ID %s", clientID)
	}

	k.SetClientState(ctx, clientID, clientState)

	var consensusHeight exported.Height

	// we don't set consensus state for localhost client
	if header != nil && clientID != exported.Localhost {
		k.SetClientConsensusState(ctx, clientID, header.GetHeight(), consensusState)
		consensusHeight = header.GetHeight()
	} else {
		consensusHeight = types.GetSelfHeight(ctx)
	}

	k.Logger(ctx).Info("client state updated", "client-id", clientID, "height", consensusHeight.String())

	defer func() {
		telemetry.IncrCounterWithLabels(
			[]string{"ibc", "client", "update"},
			1,
			[]metrics.Label{
				telemetry.NewLabel("client-type", clientState.ClientType()),
				telemetry.NewLabel("client-id", clientID),
				telemetry.NewLabel("update-type", "msg"),
			},
		)
	}()

	anyHeight, err := types.PackHeight(consensusHeight)
	if err != nil {
		return err
	}

	// emitting events in the keeper emits for both begin block and handler client updates
	if err := ctx.EventManager().EmitTypedEvent(
		&types.EventUpdateClient{
			ClientId:        clientID,
			ClientType:      clientState.ClientType(),
			ConsensusHeight: anyHeight,
		},
	); err != nil {
		return err
	}

	return nil
}

// UpgradeClient upgrades the client to a new client state if this new client was committed to
// by the old client at the specified upgrade height
func (k Keeper) UpgradeClient(ctx sdk.Context, clientID string, upgradedClient exported.ClientState, upgradeHeight exported.Height, proofUpgrade []byte) error {
	clientState, found := k.GetClientState(ctx, clientID)
	if !found {
		return sdkerrors.Wrapf(types.ErrClientNotFound, "cannot update client with ID %s", clientID)
	}

	// prevent upgrade if current client is frozen
	if clientState.IsFrozen() {
		return sdkerrors.Wrapf(types.ErrClientFrozen, "cannot update client with ID %s", clientID)
	}

	updatedClientState, updatedConsensusState, err := clientState.VerifyUpgradeAndUpdateState(ctx, k.cdc, k.ClientStore(ctx, clientID), upgradedClient, upgradeHeight, proofUpgrade)
	if err != nil {
		return sdkerrors.Wrapf(err, "cannot upgrade client with ID %s", clientID)
	}

	k.SetClientState(ctx, clientID, updatedClientState)
	k.SetClientConsensusState(ctx, clientID, updatedClientState.GetLatestHeight(), updatedConsensusState)

	k.Logger(ctx).Info("client state upgraded", "client-id", clientID, "height", updatedClientState.GetLatestHeight().String())

	defer func() {
		telemetry.IncrCounterWithLabels(
			[]string{"ibc", "client", "upgrade"},
			1,
			[]metrics.Label{
				telemetry.NewLabel("client-type", updatedClientState.ClientType()),
				telemetry.NewLabel("client-id", clientID),
			},
		)
	}()

	anyHeight, err := types.PackHeight(upgradedClient.GetLatestHeight())
	if err != nil {
		return err
	}

	// emitting events in the keeper emits for client upgrades
<<<<<<< HEAD
	if err := ctx.EventManager().EmitTypedEvent(
		&types.EventUpgradeClient{
			ClientId:        clientID,
			ClientType:      clientState.ClientType(),
			ConsensusHeight: anyHeight,
		},
	); err != nil {
		return err
	}
=======
	ctx.EventManager().EmitEvent(
		sdk.NewEvent(
			types.EventTypeUpgradeClient,
			sdk.NewAttribute(types.AttributeKeyClientID, clientID),
			sdk.NewAttribute(types.AttributeKeyClientType, updatedClientState.ClientType()),
			sdk.NewAttribute(types.AttributeKeyConsensusHeight, updatedClientState.GetLatestHeight().String()),
		),
	)
>>>>>>> fe58ee99

	return nil
}

// CheckMisbehaviourAndUpdateState checks for client misbehaviour and freezes the
// client if so.
func (k Keeper) CheckMisbehaviourAndUpdateState(ctx sdk.Context, misbehaviour exported.Misbehaviour) error {
	clientState, found := k.GetClientState(ctx, misbehaviour.GetClientID())
	if !found {
		return sdkerrors.Wrapf(types.ErrClientNotFound, "cannot check misbehaviour for client with ID %s", misbehaviour.GetClientID())
	}

	if clientState.IsFrozen() && clientState.GetFrozenHeight().LTE(misbehaviour.GetHeight()) {
		return sdkerrors.Wrapf(types.ErrInvalidMisbehaviour, "client is already frozen at height ≤ misbehaviour height (%s ≤ %s)", clientState.GetFrozenHeight(), misbehaviour.GetHeight())
	}

	clientState, err := clientState.CheckMisbehaviourAndUpdateState(ctx, k.cdc, k.ClientStore(ctx, misbehaviour.GetClientID()), misbehaviour)
	if err != nil {
		return err
	}

	k.SetClientState(ctx, misbehaviour.GetClientID(), clientState)
	k.Logger(ctx).Info("client frozen due to misbehaviour", "client-id", misbehaviour.GetClientID(), "height", misbehaviour.GetHeight().String())

	defer func() {
		telemetry.IncrCounterWithLabels(
			[]string{"ibc", "client", "misbehaviour"},
			1,
			[]metrics.Label{
				telemetry.NewLabel("client-type", misbehaviour.ClientType()),
				telemetry.NewLabel("client-id", misbehaviour.GetClientID()),
			},
		)
	}()

	return nil
}<|MERGE_RESOLUTION|>--- conflicted
+++ resolved
@@ -145,32 +145,21 @@
 		)
 	}()
 
-	anyHeight, err := types.PackHeight(upgradedClient.GetLatestHeight())
+	anyHeight, err := types.PackHeight(updatedClientState.GetLatestHeight())
 	if err != nil {
 		return err
 	}
 
 	// emitting events in the keeper emits for client upgrades
-<<<<<<< HEAD
 	if err := ctx.EventManager().EmitTypedEvent(
 		&types.EventUpgradeClient{
 			ClientId:        clientID,
-			ClientType:      clientState.ClientType(),
+			ClientType:      updatedClientState.ClientType(),
 			ConsensusHeight: anyHeight,
 		},
 	); err != nil {
 		return err
 	}
-=======
-	ctx.EventManager().EmitEvent(
-		sdk.NewEvent(
-			types.EventTypeUpgradeClient,
-			sdk.NewAttribute(types.AttributeKeyClientID, clientID),
-			sdk.NewAttribute(types.AttributeKeyClientType, updatedClientState.ClientType()),
-			sdk.NewAttribute(types.AttributeKeyConsensusHeight, updatedClientState.GetLatestHeight().String()),
-		),
-	)
->>>>>>> fe58ee99
 
 	return nil
 }
