--- conflicted
+++ resolved
@@ -42,15 +42,9 @@
 )
 
 var (
-<<<<<<< HEAD
 	testClientHeight         = types.NewHeight(0, 5)
 	testClientHeightVersion1 = types.NewHeight(1, 5)
-	upgradeHeight            = types.NewHeight(1, 1)
-=======
-	testClientHeight       = types.NewHeight(0, 5)
-	testClientHeightEpoch1 = types.NewHeight(1, 5)
-	newClientHeight        = types.NewHeight(1, 1)
->>>>>>> dd84c8bd
+	newClientHeight          = types.NewHeight(1, 1)
 )
 
 type KeeperTestSuite struct {
@@ -187,11 +181,7 @@
 		},
 		{
 			"invalid client version",
-<<<<<<< HEAD
-			ibctmtypes.NewClientState(testChainIDVersion1, ibctmtypes.DefaultTrustLevel, trustingPeriod, ubdPeriod, maxClockDrift, testClientHeightVersion1, commitmenttypes.GetSDKSpecs(), &ibctesting.UpgradePath, false, false),
-=======
-			ibctmtypes.NewClientState(suite.chainA.ChainID, ibctmtypes.DefaultTrustLevel, trustingPeriod, ubdPeriod, maxClockDrift, testClientHeightEpoch1, ibctesting.DefaultConsensusParams, commitmenttypes.GetSDKSpecs(), ibctesting.UpgradePath, false, false),
->>>>>>> dd84c8bd
+			ibctmtypes.NewClientState(suite.chainA.ChainID, ibctmtypes.DefaultTrustLevel, trustingPeriod, ubdPeriod, maxClockDrift, testClientHeightVersion1, ibctesting.DefaultConsensusParams, commitmenttypes.GetSDKSpecs(), ibctesting.UpgradePath, false, false),
 			false,
 		},
 		{
