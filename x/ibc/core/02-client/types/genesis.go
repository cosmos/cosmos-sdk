package types

import (
	"fmt"
	"sort"

	codectypes "github.com/cosmos/cosmos-sdk/codec/types"
	host "github.com/cosmos/cosmos-sdk/x/ibc/core/24-host"
	"github.com/cosmos/cosmos-sdk/x/ibc/core/exported"
)

var (
	_ codectypes.UnpackInterfacesMessage = IdentifiedClientState{}
	_ codectypes.UnpackInterfacesMessage = ClientsConsensusStates{}
	_ codectypes.UnpackInterfacesMessage = ClientConsensusStates{}
	_ codectypes.UnpackInterfacesMessage = GenesisState{}
)

var (
	_ sort.Interface           = ClientsConsensusStates{}
	_ exported.GenesisMetadata = GenesisMetadata{}
)

// ClientsConsensusStates defines a slice of ClientConsensusStates that supports the sort interface
type ClientsConsensusStates []ClientConsensusStates

// Len implements sort.Interface
func (ccs ClientsConsensusStates) Len() int { return len(ccs) }

// Less implements sort.Interface
func (ccs ClientsConsensusStates) Less(i, j int) bool { return ccs[i].ClientId < ccs[j].ClientId }

// Swap implements sort.Interface
func (ccs ClientsConsensusStates) Swap(i, j int) { ccs[i], ccs[j] = ccs[j], ccs[i] }

// Sort is a helper function to sort the set of ClientsConsensusStates in place
func (ccs ClientsConsensusStates) Sort() ClientsConsensusStates {
	sort.Sort(ccs)
	return ccs
}

// UnpackInterfaces implements UnpackInterfacesMessage.UnpackInterfaces
func (ccs ClientsConsensusStates) UnpackInterfaces(unpacker codectypes.AnyUnpacker) error {
	for _, clientConsensus := range ccs {
		if err := clientConsensus.UnpackInterfaces(unpacker); err != nil {
			return err
		}
	}
	return nil
}

// NewClientConsensusStates creates a new ClientConsensusStates instance.
func NewClientConsensusStates(clientID string, consensusStates []ConsensusStateWithHeight) ClientConsensusStates {
	return ClientConsensusStates{
		ClientId:        clientID,
		ConsensusStates: consensusStates,
	}
}

// UnpackInterfaces implements UnpackInterfacesMessage.UnpackInterfaces
func (ccs ClientConsensusStates) UnpackInterfaces(unpacker codectypes.AnyUnpacker) error {
	for _, consStateWithHeight := range ccs.ConsensusStates {
		if err := consStateWithHeight.UnpackInterfaces(unpacker); err != nil {
			return err
		}
	}
	return nil
}

// NewGenesisState creates a GenesisState instance.
func NewGenesisState(
	clients []IdentifiedClientState, clientsConsensus ClientsConsensusStates, clientsMetadata []IdentifiedGenesisMetadata,
	params Params, createLocalhost bool,
) GenesisState {
	return GenesisState{
		Clients:          clients,
		ClientsConsensus: clientsConsensus,
		ClientsMetadata:  clientsMetadata,
		Params:           params,
		CreateLocalhost:  createLocalhost,
	}
}

// DefaultGenesisState returns the ibc client submodule's default genesis state.
func DefaultGenesisState() GenesisState {
	return GenesisState{
		Clients:          []IdentifiedClientState{},
		ClientsConsensus: ClientsConsensusStates{},
		Params:           DefaultParams(),
		CreateLocalhost:  false,
	}
}

// UnpackInterfaces implements UnpackInterfacesMessage.UnpackInterfaces
func (gs GenesisState) UnpackInterfaces(unpacker codectypes.AnyUnpacker) error {
	for _, client := range gs.Clients {
		if err := client.UnpackInterfaces(unpacker); err != nil {
			return err
		}
	}

	return gs.ClientsConsensus.UnpackInterfaces(unpacker)
}

// Validate performs basic genesis state validation returning an error upon any
// failure.
func (gs GenesisState) Validate() error {
	if err := gs.Params.Validate(); err != nil {
		return err
	}

	validClients := make(map[string]bool)

	for i, client := range gs.Clients {
		if err := host.ClientIdentifierValidator(client.ClientId); err != nil {
			return fmt.Errorf("invalid client consensus state identifier %s index %d: %w", client.ClientId, i, err)
		}

		clientState, ok := client.ClientState.GetCachedValue().(exported.ClientState)
		if !ok {
			return fmt.Errorf("invalid client state with ID %s", client.ClientId)
		}

		if !gs.Params.IsAllowedClient(clientState.ClientType()) {
			return fmt.Errorf("client type %s not allowed by genesis params", clientState.ClientType())
		}
		if err := clientState.Validate(); err != nil {
			return fmt.Errorf("invalid client %v index %d: %w", client, i, err)
		}

		// add client id to validClients map
		validClients[client.ClientId] = true
	}

	for i, cc := range gs.ClientsConsensus {
		// check that consensus state is for a client in the genesis clients list
		if !validClients[cc.ClientId] {
			return fmt.Errorf("consensus state in genesis has a client id %s that does not map to a genesis client", cc.ClientId)
		}

		for _, consensusState := range cc.ConsensusStates {
			if consensusState.Height.IsZero() {
				return fmt.Errorf("consensus state height cannot be zero")
			}

			cs, ok := consensusState.ConsensusState.GetCachedValue().(exported.ConsensusState)
			if !ok {
				return fmt.Errorf("invalid consensus state with client ID %s at height %s", cc.ClientId, consensusState.Height)
			}

			if err := cs.ValidateBasic(); err != nil {
				return fmt.Errorf("invalid client consensus state %v index %d: %w", cs, i, err)
			}
		}
	}

<<<<<<< HEAD
	for i, clientMetadata := range gs.ClientsMetadata {
		if err := host.ClientIdentifierValidator(clientMetadata.ClientId); err != nil {
			return fmt.Errorf("invalid client consensus state identifier %s index %d: %w", clientMetadata.ClientId, i, err)
		}

		for _, gm := range clientMetadata.ClientMetadata {
			if err := gm.Validate(); err != nil {
				return err
			}
		}
	}

	if err := gs.Params.Validate(); err != nil {
		return err
	}

=======
>>>>>>> 53294f52
	if gs.CreateLocalhost && !gs.Params.IsAllowedClient(exported.Localhost) {
		return fmt.Errorf("localhost client is not registered on the allowlist")
	}

	return nil
}

// NewGenesisMetadata is a constructor for GenesisMetadata
func NewGenesisMetadata(key, val []byte) GenesisMetadata {
	return GenesisMetadata{
		Key:   key,
		Value: val,
	}
}

// GetKey returns the key of metadata. Implements exported.GenesisMetadata interface.
func (gm GenesisMetadata) GetKey() []byte {
	return gm.Key
}

// GetValue returns the value of metadata. Implements exported.GenesisMetadata interface.
func (gm GenesisMetadata) GetValue() []byte {
	return gm.Value
}

// Validate ensures key and value of metadata are not empty
func (gm GenesisMetadata) Validate() error {
	if len(gm.Key) == 0 {
		return fmt.Errorf("genesis metadata key cannot be empty")
	}
	if len(gm.Value) == 0 {
		return fmt.Errorf("genesis metadata value cannot be empty")
	}
	return nil
}

// NewIdentifiedGenesisMetadata takes in a client ID and list of genesis metadata for that client
// and constructs a new IdentifiedGenesisMetadata.
func NewIdentifiedGenesisMetadata(clientID string, gms []GenesisMetadata) IdentifiedGenesisMetadata {
	return IdentifiedGenesisMetadata{
		ClientId:       clientID,
		ClientMetadata: gms,
	}
}<|MERGE_RESOLUTION|>--- conflicted
+++ resolved
@@ -132,13 +132,13 @@
 		validClients[client.ClientId] = true
 	}
 
-	for i, cc := range gs.ClientsConsensus {
+	for _, cc := range gs.ClientsConsensus {
 		// check that consensus state is for a client in the genesis clients list
 		if !validClients[cc.ClientId] {
 			return fmt.Errorf("consensus state in genesis has a client id %s that does not map to a genesis client", cc.ClientId)
 		}
 
-		for _, consensusState := range cc.ConsensusStates {
+		for i, consensusState := range cc.ConsensusStates {
 			if consensusState.Height.IsZero() {
 				return fmt.Errorf("consensus state height cannot be zero")
 			}
@@ -149,30 +149,24 @@
 			}
 
 			if err := cs.ValidateBasic(); err != nil {
-				return fmt.Errorf("invalid client consensus state %v index %d: %w", cs, i, err)
-			}
-		}
-	}
-
-<<<<<<< HEAD
-	for i, clientMetadata := range gs.ClientsMetadata {
-		if err := host.ClientIdentifierValidator(clientMetadata.ClientId); err != nil {
-			return fmt.Errorf("invalid client consensus state identifier %s index %d: %w", clientMetadata.ClientId, i, err)
-		}
-
-		for _, gm := range clientMetadata.ClientMetadata {
+				return fmt.Errorf("invalid client consensus state %v clientID %s index %d: %w", cs, cc.ClientId, i, err)
+			}
+		}
+	}
+
+	for _, clientMetadata := range gs.ClientsMetadata {
+		// check that metadata is for a client in the genesis clients list
+		if !validClients[clientMetadata.ClientId] {
+			return fmt.Errorf("metadata in genesis has a client id %s that does not map to a genesis client", clientMetadata.ClientId)
+		}
+
+		for i, gm := range clientMetadata.ClientMetadata {
 			if err := gm.Validate(); err != nil {
-				return err
-			}
-		}
-	}
-
-	if err := gs.Params.Validate(); err != nil {
-		return err
-	}
-
-=======
->>>>>>> 53294f52
+				return fmt.Errorf("invalid client metadata %v clientID %s index %d: %w", gm, clientMetadata.ClientId, i, err)
+			}
+		}
+	}
+
 	if gs.CreateLocalhost && !gs.Params.IsAllowedClient(exported.Localhost) {
 		return fmt.Errorf("localhost client is not registered on the allowlist")
 	}
