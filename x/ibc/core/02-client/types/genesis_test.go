package types_test

import (
	"time"

	tmtypes "github.com/tendermint/tendermint/types"

	client "github.com/cosmos/cosmos-sdk/x/ibc/core/02-client"
	"github.com/cosmos/cosmos-sdk/x/ibc/core/02-client/types"
	channeltypes "github.com/cosmos/cosmos-sdk/x/ibc/core/04-channel/types"
	commitmenttypes "github.com/cosmos/cosmos-sdk/x/ibc/core/23-commitment/types"
	"github.com/cosmos/cosmos-sdk/x/ibc/core/exported"
	ibctmtypes "github.com/cosmos/cosmos-sdk/x/ibc/light-clients/07-tendermint/types"
	localhosttypes "github.com/cosmos/cosmos-sdk/x/ibc/light-clients/09-localhost/types"
	ibctesting "github.com/cosmos/cosmos-sdk/x/ibc/testing"
	ibctestingmock "github.com/cosmos/cosmos-sdk/x/ibc/testing/mock"
)

const (
	chainID  = "chainID"
	clientID = "ethbridge"

	height = 10
)

var clientHeight = types.NewHeight(0, 10)

func (suite *TypesTestSuite) TestMarshalGenesisState() {
	cdc := suite.chainA.App.AppCodec()
	clientA, _, _, _, _, _ := suite.coordinator.Setup(suite.chainA, suite.chainB, channeltypes.ORDERED)
	suite.coordinator.UpdateClient(suite.chainA, suite.chainB, clientA, exported.Tendermint)

	genesis := client.ExportGenesis(suite.chainA.GetContext(), suite.chainA.App.IBCKeeper.ClientKeeper)

	bz, err := cdc.MarshalJSON(&genesis)
	suite.Require().NoError(err)
	suite.Require().NotNil(bz)

	var gs types.GenesisState
	err = cdc.UnmarshalJSON(bz, &gs)
	suite.Require().NoError(err)
}

func (suite *TypesTestSuite) TestValidateGenesis() {
	privVal := ibctestingmock.NewPV()
	pubKey, err := privVal.GetPubKey()
	suite.Require().NoError(err)

	now := time.Now().UTC()

	val := tmtypes.NewValidator(pubKey, 10)
	valSet := tmtypes.NewValidatorSet([]*tmtypes.Validator{val})

	heightMinus1 := types.NewHeight(0, height-1)
	header := suite.chainA.CreateTMClientHeader(chainID, int64(clientHeight.VersionHeight), heightMinus1, now, valSet, valSet, []tmtypes.PrivValidator{privVal})

	testCases := []struct {
		name     string
		genState types.GenesisState
		expPass  bool
	}{
		{
			name:     "default",
			genState: types.DefaultGenesisState(),
			expPass:  true,
		},
		{
			name: "valid custom genesis",
			genState: types.NewGenesisState(
				[]types.IdentifiedClientState{
					types.NewIdentifiedClientState(
						clientID, ibctmtypes.NewClientState(chainID, ibctesting.DefaultTrustLevel, ibctesting.TrustingPeriod, ibctesting.UnbondingPeriod, ibctesting.MaxClockDrift, clientHeight, commitmenttypes.GetSDKSpecs(), ibctesting.UpgradePath, false, false),
					),
					types.NewIdentifiedClientState(
						exported.Localhost, localhosttypes.NewClientState("chainID", clientHeight),
					),
				},
				[]types.ClientConsensusStates{
					types.NewClientConsensusStates(
						clientID,
						[]types.ConsensusStateWithHeight{
							types.NewConsensusStateWithHeight(
								header.GetHeight().(types.Height),
								ibctmtypes.NewConsensusState(
									header.GetTime(), commitmenttypes.NewMerkleRoot(header.Header.GetAppHash()), header.Header.NextValidatorsHash,
								),
							),
						},
					),
				},
<<<<<<< HEAD
				[]types.IdentifiedGenesisMetadata{
					types.NewIdentifiedGenesisMetadata(
						clientID,
						[]types.GenesisMetadata{
							types.NewGenesisMetadata([]byte("key1"), []byte("val1")),
							types.NewGenesisMetadata([]byte("key2"), []byte("val2")),
						},
					),
				},
				types.NewParams(exported.Tendermint),
=======
				types.NewParams(exported.Tendermint, exported.Localhost),
>>>>>>> 53294f52
				false,
			),
			expPass: true,
		},
		{
			name: "invalid clientid",
			genState: types.NewGenesisState(
				[]types.IdentifiedClientState{
					types.NewIdentifiedClientState(
						"/~@$*", ibctmtypes.NewClientState(chainID, ibctmtypes.DefaultTrustLevel, ibctesting.TrustingPeriod, ibctesting.UnbondingPeriod, ibctesting.MaxClockDrift, clientHeight, commitmenttypes.GetSDKSpecs(), ibctesting.UpgradePath, false, false),
					),
					types.NewIdentifiedClientState(
						exported.Localhost, localhosttypes.NewClientState("chainID", clientHeight),
					),
				},
				[]types.ClientConsensusStates{
					types.NewClientConsensusStates(
						"/~@$*",
						[]types.ConsensusStateWithHeight{
							types.NewConsensusStateWithHeight(
								header.GetHeight().(types.Height),
								ibctmtypes.NewConsensusState(
									header.GetTime(), commitmenttypes.NewMerkleRoot(header.Header.GetAppHash()), header.Header.NextValidatorsHash,
								),
							),
						},
					),
				},
				nil,
				types.NewParams(exported.Tendermint),
				false,
			),
			expPass: false,
		},
		{
			name: "invalid client",
			genState: types.NewGenesisState(
				[]types.IdentifiedClientState{
					types.NewIdentifiedClientState(
						clientID, ibctmtypes.NewClientState(chainID, ibctmtypes.DefaultTrustLevel, ibctesting.TrustingPeriod, ibctesting.UnbondingPeriod, ibctesting.MaxClockDrift, clientHeight, commitmenttypes.GetSDKSpecs(), ibctesting.UpgradePath, false, false),
					),
					types.NewIdentifiedClientState(exported.Localhost, localhosttypes.NewClientState("chaindID", types.ZeroHeight())),
				},
				nil,
				nil,
				types.NewParams(exported.Tendermint),
				false,
			),
			expPass: false,
		},
		{
			name: "consensus state client id does not match client id in genesis clients",
			genState: types.NewGenesisState(
				[]types.IdentifiedClientState{
					types.NewIdentifiedClientState(
						clientID, ibctmtypes.NewClientState(chainID, ibctmtypes.DefaultTrustLevel, ibctesting.TrustingPeriod, ibctesting.UnbondingPeriod, ibctesting.MaxClockDrift, clientHeight, commitmenttypes.GetSDKSpecs(), ibctesting.UpgradePath, false, false),
					),
					types.NewIdentifiedClientState(
						exported.Localhost, localhosttypes.NewClientState("chaindID", clientHeight),
					),
				},
				[]types.ClientConsensusStates{
					types.NewClientConsensusStates(
						"wrongclientid",
						[]types.ConsensusStateWithHeight{
							types.NewConsensusStateWithHeight(
								types.NewHeight(0, 1),
								ibctmtypes.NewConsensusState(
									header.GetTime(), commitmenttypes.NewMerkleRoot(header.Header.GetAppHash()), header.Header.NextValidatorsHash,
								),
							),
						},
					),
				},
				nil,
				types.NewParams(exported.Tendermint),
				false,
			),
			expPass: false,
		},
		{
			name: "invalid consensus state height",
			genState: types.NewGenesisState(
				[]types.IdentifiedClientState{
					types.NewIdentifiedClientState(
						clientID, ibctmtypes.NewClientState(chainID, ibctmtypes.DefaultTrustLevel, ibctesting.TrustingPeriod, ibctesting.UnbondingPeriod, ibctesting.MaxClockDrift, clientHeight, commitmenttypes.GetSDKSpecs(), ibctesting.UpgradePath, false, false),
					),
					types.NewIdentifiedClientState(
						exported.Localhost, localhosttypes.NewClientState("chaindID", clientHeight),
					),
				},
				[]types.ClientConsensusStates{
					types.NewClientConsensusStates(
						clientID,
						[]types.ConsensusStateWithHeight{
							types.NewConsensusStateWithHeight(
								types.ZeroHeight(),
								ibctmtypes.NewConsensusState(
									header.GetTime(), commitmenttypes.NewMerkleRoot(header.Header.GetAppHash()), header.Header.NextValidatorsHash,
								),
							),
						},
					),
				},
				nil,
				types.NewParams(exported.Tendermint),
				false,
			),
			expPass: false,
		},
		{
			name: "invalid metadata",
			genState: types.NewGenesisState(
				[]types.IdentifiedClientState{
					types.NewIdentifiedClientState(
						clientID, ibctmtypes.NewClientState(chainID, ibctmtypes.DefaultTrustLevel, ibctesting.TrustingPeriod, ibctesting.UnbondingPeriod, ibctesting.MaxClockDrift, clientHeight, commitmenttypes.GetSDKSpecs(), ibctesting.UpgradePath, false, false),
					),
				},
				[]types.ClientConsensusStates{
					types.NewClientConsensusStates(
						clientID,
						[]types.ConsensusStateWithHeight{
							types.NewConsensusStateWithHeight(
								header.GetHeight().(types.Height),
								ibctmtypes.NewConsensusState(
									header.GetTime(), commitmenttypes.NewMerkleRoot(header.Header.GetAppHash()), header.Header.NextValidatorsHash,
								),
							),
						},
					),
				},
				[]types.IdentifiedGenesisMetadata{
					types.NewIdentifiedGenesisMetadata(
						clientID,
						[]types.GenesisMetadata{
							types.NewGenesisMetadata([]byte(""), []byte("val1")),
							types.NewGenesisMetadata([]byte("key2"), []byte("val2")),
						},
					),
				},
				types.NewParams(" "),
				false,
			),
		},
		{
			name: "invalid consensus state",
			genState: types.NewGenesisState(
				[]types.IdentifiedClientState{
					types.NewIdentifiedClientState(
						clientID, ibctmtypes.NewClientState(chainID, ibctmtypes.DefaultTrustLevel, ibctesting.TrustingPeriod, ibctesting.UnbondingPeriod, ibctesting.MaxClockDrift, clientHeight, commitmenttypes.GetSDKSpecs(), ibctesting.UpgradePath, false, false),
					),
					types.NewIdentifiedClientState(
						exported.Localhost, localhosttypes.NewClientState("chaindID", clientHeight),
					),
				},
				[]types.ClientConsensusStates{
					types.NewClientConsensusStates(
						clientID,
						[]types.ConsensusStateWithHeight{
							types.NewConsensusStateWithHeight(
								types.NewHeight(0, 1),
								ibctmtypes.NewConsensusState(
									time.Time{}, commitmenttypes.NewMerkleRoot(header.Header.GetAppHash()), header.Header.NextValidatorsHash,
								),
							),
						},
					),
				},
				nil,
				types.NewParams(exported.Tendermint),
				false,
			),
			expPass: false,
		},
		{
			name: "client in genesis clients is disallowed by params",
			genState: types.NewGenesisState(
				[]types.IdentifiedClientState{
					types.NewIdentifiedClientState(
						clientID, ibctmtypes.NewClientState(chainID, ibctesting.DefaultTrustLevel, ibctesting.TrustingPeriod, ibctesting.UnbondingPeriod, ibctesting.MaxClockDrift, clientHeight, commitmenttypes.GetSDKSpecs(), ibctesting.UpgradePath, false, false),
					),
					types.NewIdentifiedClientState(
						exported.Localhost, localhosttypes.NewClientState("chainID", clientHeight),
					),
				},
				[]types.ClientConsensusStates{
					types.NewClientConsensusStates(
						clientID,
						[]types.ConsensusStateWithHeight{
							types.NewConsensusStateWithHeight(
								header.GetHeight().(types.Height),
								ibctmtypes.NewConsensusState(
									header.GetTime(), commitmenttypes.NewMerkleRoot(header.Header.GetAppHash()), header.Header.NextValidatorsHash,
								),
							),
						},
					),
				},
				types.NewParams(exported.Solomachine),
				false,
			),
			expPass: false,
		},
		{
			name: "invalid params",
			genState: types.NewGenesisState(
				[]types.IdentifiedClientState{
					types.NewIdentifiedClientState(
						clientID, ibctmtypes.NewClientState(chainID, ibctesting.DefaultTrustLevel, ibctesting.TrustingPeriod, ibctesting.UnbondingPeriod, ibctesting.MaxClockDrift, clientHeight, commitmenttypes.GetSDKSpecs(), ibctesting.UpgradePath, false, false),
					),
					types.NewIdentifiedClientState(
						exported.Localhost, localhosttypes.NewClientState("chainID", clientHeight),
					),
				},
				[]types.ClientConsensusStates{
					types.NewClientConsensusStates(
						clientID,
						[]types.ConsensusStateWithHeight{
							types.NewConsensusStateWithHeight(
								header.GetHeight().(types.Height),
								ibctmtypes.NewConsensusState(
									header.GetTime(), commitmenttypes.NewMerkleRoot(header.Header.GetAppHash()), header.Header.NextValidatorsHash,
								),
							),
						},
					),
				},
				nil,
				types.NewParams(" "),
				false,
			),
			expPass: false,
		},
		{
			name: "invalid param",
			genState: types.NewGenesisState(
				[]types.IdentifiedClientState{
					types.NewIdentifiedClientState(
						clientID, ibctmtypes.NewClientState(chainID, ibctesting.DefaultTrustLevel, ibctesting.TrustingPeriod, ibctesting.UnbondingPeriod, ibctesting.MaxClockDrift, clientHeight, commitmenttypes.GetSDKSpecs(), ibctesting.UpgradePath, false, false),
					),
					types.NewIdentifiedClientState(
						exported.Localhost, localhosttypes.NewClientState("chainID", clientHeight),
					),
				},
				[]types.ClientConsensusStates{
					types.NewClientConsensusStates(
						clientID,
						[]types.ConsensusStateWithHeight{
							types.NewConsensusStateWithHeight(
								header.GetHeight().(types.Height),
								ibctmtypes.NewConsensusState(
									header.GetTime(), commitmenttypes.NewMerkleRoot(header.Header.GetAppHash()), header.Header.NextValidatorsHash,
								),
							),
						},
					),
				},
				nil,
				types.NewParams(" "),
				true,
			),
			expPass: false,
		},
		{
			name: "localhost client not registered on allowlist",
			genState: types.NewGenesisState(
				[]types.IdentifiedClientState{
					types.NewIdentifiedClientState(
						clientID, ibctmtypes.NewClientState(chainID, ibctesting.DefaultTrustLevel, ibctesting.TrustingPeriod, ibctesting.UnbondingPeriod, ibctesting.MaxClockDrift, clientHeight, commitmenttypes.GetSDKSpecs(), ibctesting.UpgradePath, false, false),
					),
					types.NewIdentifiedClientState(
						exported.Localhost, localhosttypes.NewClientState("chainID", clientHeight),
					),
				},
				[]types.ClientConsensusStates{
					types.NewClientConsensusStates(
						clientID,
						[]types.ConsensusStateWithHeight{
							types.NewConsensusStateWithHeight(
								header.GetHeight().(types.Height),
								ibctmtypes.NewConsensusState(
									header.GetTime(), commitmenttypes.NewMerkleRoot(header.Header.GetAppHash()), header.Header.NextValidatorsHash,
								),
							),
						},
					),
				},
				nil,
				types.NewParams(exported.Tendermint),
				true,
			),
			expPass: false,
		},
	}

	for _, tc := range testCases {
		tc := tc
		err := tc.genState.Validate()
		if tc.expPass {
			suite.Require().NoError(err, tc.name)
		} else {
			suite.Require().Error(err, tc.name)
		}
	}
}<|MERGE_RESOLUTION|>--- conflicted
+++ resolved
@@ -88,7 +88,6 @@
 						},
 					),
 				},
-<<<<<<< HEAD
 				[]types.IdentifiedGenesisMetadata{
 					types.NewIdentifiedGenesisMetadata(
 						clientID,
@@ -98,10 +97,7 @@
 						},
 					),
 				},
-				types.NewParams(exported.Tendermint),
-=======
 				types.NewParams(exported.Tendermint, exported.Localhost),
->>>>>>> 53294f52
 				false,
 			),
 			expPass: true,
@@ -208,6 +204,44 @@
 				},
 				nil,
 				types.NewParams(exported.Tendermint),
+				false,
+			),
+			expPass: false,
+		},
+		{
+			name: "metadata client-id does not match a genesis client",
+			genState: types.NewGenesisState(
+				[]types.IdentifiedClientState{
+					types.NewIdentifiedClientState(
+						clientID, ibctmtypes.NewClientState(chainID, ibctesting.DefaultTrustLevel, ibctesting.TrustingPeriod, ibctesting.UnbondingPeriod, ibctesting.MaxClockDrift, clientHeight, commitmenttypes.GetSDKSpecs(), ibctesting.UpgradePath, false, false),
+					),
+					types.NewIdentifiedClientState(
+						exported.Localhost, localhosttypes.NewClientState("chainID", clientHeight),
+					),
+				},
+				[]types.ClientConsensusStates{
+					types.NewClientConsensusStates(
+						clientID,
+						[]types.ConsensusStateWithHeight{
+							types.NewConsensusStateWithHeight(
+								header.GetHeight().(types.Height),
+								ibctmtypes.NewConsensusState(
+									header.GetTime(), commitmenttypes.NewMerkleRoot(header.Header.GetAppHash()), header.Header.NextValidatorsHash,
+								),
+							),
+						},
+					),
+				},
+				[]types.IdentifiedGenesisMetadata{
+					types.NewIdentifiedGenesisMetadata(
+						"wrongclientid",
+						[]types.GenesisMetadata{
+							types.NewGenesisMetadata([]byte("key1"), []byte("val1")),
+							types.NewGenesisMetadata([]byte("key2"), []byte("val2")),
+						},
+					),
+				},
+				types.NewParams(exported.Tendermint, exported.Localhost),
 				false,
 			),
 			expPass: false,
@@ -300,6 +334,7 @@
 						},
 					),
 				},
+				nil,
 				types.NewParams(exported.Solomachine),
 				false,
 			),
