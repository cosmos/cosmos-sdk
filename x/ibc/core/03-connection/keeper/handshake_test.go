--- conflicted
+++ resolved
@@ -326,11 +326,7 @@
 			ctx = ctx.WithConsensusParams(suite.chainB.App.GetConsensusParams(ctx))
 
 			err := suite.chainB.App.IBCKeeper.ConnectionKeeper.ConnOpenTry(
-<<<<<<< HEAD
-				ctx, connB.ID, provedID, counterparty, clientB, counterpartyClient,
-=======
-				suite.chainB.GetContext(), connB.ID, counterpartyChosenConnectionID, counterparty, clientB, counterpartyClient,
->>>>>>> c9cb02ea
+				ctx, connB.ID, counterpartyChosenConnectionID, counterparty, clientB, counterpartyClient,
 				versions, proofInit, proofClient, proofConsensus,
 				proofHeight, consensusHeight,
 			)
