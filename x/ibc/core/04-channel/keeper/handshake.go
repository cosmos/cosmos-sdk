package keeper

import (
	"github.com/cosmos/cosmos-sdk/telemetry"
	sdk "github.com/cosmos/cosmos-sdk/types"
	sdkerrors "github.com/cosmos/cosmos-sdk/types/errors"
	capabilitytypes "github.com/cosmos/cosmos-sdk/x/capability/types"
	connectiontypes "github.com/cosmos/cosmos-sdk/x/ibc/core/03-connection/types"
	"github.com/cosmos/cosmos-sdk/x/ibc/core/04-channel/types"
	porttypes "github.com/cosmos/cosmos-sdk/x/ibc/core/05-port/types"
	host "github.com/cosmos/cosmos-sdk/x/ibc/core/24-host"
	"github.com/cosmos/cosmos-sdk/x/ibc/core/exported"
)

// CounterpartyHops returns the connection hops of the counterparty channel.
// The counterparty hops are stored in the inverse order as the channel's.
func (k Keeper) CounterpartyHops(ctx sdk.Context, ch types.Channel) ([]string, bool) {
	counterPartyHops := make([]string, len(ch.ConnectionHops))

	for i, hop := range ch.ConnectionHops {
		conn, found := k.connectionKeeper.GetConnection(ctx, hop)
		if !found {
			return []string{}, false
		}

		counterPartyHops[len(counterPartyHops)-1-i] = conn.GetCounterparty().GetConnectionID()
	}

	return counterPartyHops, true
}

// ChanOpenInit is called by a module to initiate a channel opening handshake with
// a module on another chain.
func (k Keeper) ChanOpenInit(
	ctx sdk.Context,
	order types.Order,
	connectionHops []string,
	portID,
	channelID string,
	portCap *capabilitytypes.Capability,
	counterparty types.Counterparty,
	version string,
) (*capabilitytypes.Capability, error) {
	// channel identifier and connection hop length checked on msg.ValidateBasic()
	_, found := k.GetChannel(ctx, portID, channelID)
	if found {
		return nil, sdkerrors.Wrapf(types.ErrChannelExists, "port ID (%s) channel ID (%s)", portID, channelID)
	}

	connectionEnd, found := k.connectionKeeper.GetConnection(ctx, connectionHops[0])
	if !found {
		return nil, sdkerrors.Wrap(connectiontypes.ErrConnectionNotFound, connectionHops[0])
	}

	if len(connectionEnd.GetVersions()) != 1 {
		return nil, sdkerrors.Wrapf(
			connectiontypes.ErrInvalidVersion,
			"single version must be negotiated on connection before opening channel, got: %v",
			connectionEnd.GetVersions(),
		)
	}

	if !connectiontypes.VerifySupportedFeature(connectionEnd.GetVersions()[0], order.String()) {
		return nil, sdkerrors.Wrapf(
			connectiontypes.ErrInvalidVersion,
			"connection version %s does not support channel ordering: %s",
			connectionEnd.GetVersions()[0], order.String(),
		)
	}

	if !k.portKeeper.Authenticate(ctx, portCap, portID) {
		return nil, sdkerrors.Wrapf(porttypes.ErrInvalidPort, "caller does not own port capability for port ID %s", portID)
	}

	channel := types.NewChannel(types.INIT, order, counterparty, connectionHops, version)
	k.SetChannel(ctx, portID, channelID, channel)

	capKey, err := k.scopedKeeper.NewCapability(ctx, host.ChannelCapabilityPath(portID, channelID))
	if err != nil {
		return nil, sdkerrors.Wrapf(err, "could not create channel capability for port ID %s and channel ID %s", portID, channelID)
	}

	k.SetNextSequenceSend(ctx, portID, channelID, 1)
	k.SetNextSequenceRecv(ctx, portID, channelID, 1)
	k.SetNextSequenceAck(ctx, portID, channelID, 1)

	k.Logger(ctx).Info("channel state updated", "port-id", portID, "channel-id", channelID, "previous-state", "NONE", "new-state", "INIT")

	defer func() {
		telemetry.IncrCounter(1, "ibc", "channel", "open-init")
	}()

	return capKey, nil
}

// ChanOpenTry is called by a module to accept the first step of a channel opening
// handshake initiated by a module on another chain.
func (k Keeper) ChanOpenTry(
	ctx sdk.Context,
	order types.Order,
	connectionHops []string,
	portID,
	desiredChannelID,
	counterpartyChosenChannelID string,
	portCap *capabilitytypes.Capability,
	counterparty types.Counterparty,
	version,
	counterpartyVersion string,
	proofInit []byte,
	proofHeight exported.Height,
) (*capabilitytypes.Capability, error) {
	// channel identifier and connection hop length checked on msg.ValidateBasic()
	previousChannel, found := k.GetChannel(ctx, portID, desiredChannelID)
	if found && !(previousChannel.State == types.INIT &&
		previousChannel.Ordering == order &&
		previousChannel.Counterparty.PortId == counterparty.PortId &&
		previousChannel.Counterparty.ChannelId == counterparty.ChannelId &&
		previousChannel.ConnectionHops[0] == connectionHops[0] &&
		previousChannel.Version == version) {
		return nil, sdkerrors.Wrap(types.ErrInvalidChannel, "cannot relay connection attempt")
	}

	if !k.portKeeper.Authenticate(ctx, portCap, portID) {
		return nil, sdkerrors.Wrapf(porttypes.ErrInvalidPort, "caller does not own port capability for port ID %s", portID)
	}

	connectionEnd, found := k.connectionKeeper.GetConnection(ctx, connectionHops[0])
	if !found {
		return nil, sdkerrors.Wrap(connectiontypes.ErrConnectionNotFound, connectionHops[0])
	}

	if connectionEnd.GetState() != int32(connectiontypes.OPEN) {
		return nil, sdkerrors.Wrapf(
			connectiontypes.ErrInvalidConnectionState,
			"connection state is not OPEN (got %s)", connectiontypes.State(connectionEnd.GetState()).String(),
		)
	}

	if len(connectionEnd.GetVersions()) != 1 {
		return nil, sdkerrors.Wrapf(
			connectiontypes.ErrInvalidVersion,
			"single version must be negotiated on connection before opening channel, got: %v",
			connectionEnd.GetVersions(),
		)
	}

	if !connectiontypes.VerifySupportedFeature(connectionEnd.GetVersions()[0], order.String()) {
		return nil, sdkerrors.Wrapf(
			connectiontypes.ErrInvalidVersion,
			"connection version %s does not support channel ordering: %s",
			connectionEnd.GetVersions()[0], order.String(),
		)
	}

	// If the channel id chosen for this channel end by the counterparty is empty then
	// flexible channel identifier selection is allowed by using the desired channel id.
	// Otherwise the desiredChannelID must match the counterpartyChosenChannelID.
	if counterpartyChosenChannelID != "" && counterpartyChosenChannelID != desiredChannelID {
		return nil, sdkerrors.Wrapf(
			types.ErrInvalidChannelIdentifier,
			"counterparty chosen channel ID (%s) must be empty or equal to the desired channel ID (%s)", counterpartyChosenChannelID, desiredChannelID,
		)
	}

	// NOTE: this step has been switched with the one below to reverse the connection
	// hops
	channel := types.NewChannel(types.TRYOPEN, order, counterparty, connectionHops, version)

	counterpartyHops, found := k.CounterpartyHops(ctx, channel)
	if !found {
		// should not reach here, connectionEnd was able to be retrieved above
		panic("cannot find connection")
	}

	// expectedCounterpaty is the counterparty of the counterparty's channel end
	// (i.e self)
	expectedCounterparty := types.NewCounterparty(portID, counterpartyChosenChannelID)
	expectedChannel := types.NewChannel(
		types.INIT, channel.Ordering, expectedCounterparty,
		counterpartyHops, counterpartyVersion,
	)

	if err := k.connectionKeeper.VerifyChannelState(
		ctx, connectionEnd, proofHeight, proofInit,
		counterparty.PortId, counterparty.ChannelId, expectedChannel,
	); err != nil {
		return nil, err
	}

	k.SetChannel(ctx, portID, desiredChannelID, channel)

	capKey, err := k.scopedKeeper.NewCapability(ctx, host.ChannelCapabilityPath(portID, desiredChannelID))
	if err != nil {
		return nil, sdkerrors.Wrapf(err, "could not create channel capability for port ID %s and channel ID %s", portID, desiredChannelID)
	}

	k.SetNextSequenceSend(ctx, portID, desiredChannelID, 1)
	k.SetNextSequenceRecv(ctx, portID, desiredChannelID, 1)
	k.SetNextSequenceAck(ctx, portID, desiredChannelID, 1)

<<<<<<< HEAD
	k.Logger(ctx).Info("channel state updated", "port-id", portID, "channel-id", channelID, "previous-state", "NONE", "new-state", "TRYOPEN")

	defer func() {
		telemetry.IncrCounter(1, "ibc", "channel", "open-try")
	}()

=======
	k.Logger(ctx).Info(fmt.Sprintf("channel (port-id: %s, channel-id: %s) state updated: NONE -> TRYOPEN", portID, desiredChannelID))
>>>>>>> 6fa8330c
	return capKey, nil
}

// ChanOpenAck is called by the handshake-originating module to acknowledge the
// acceptance of the initial request by the counterparty module on the other chain.
func (k Keeper) ChanOpenAck(
	ctx sdk.Context,
	portID,
	channelID string,
	chanCap *capabilitytypes.Capability,
	counterpartyVersion,
	counterpartyChannelID string,
	proofTry []byte,
	proofHeight exported.Height,
) error {
	channel, found := k.GetChannel(ctx, portID, channelID)
	if !found {
		return sdkerrors.Wrapf(types.ErrChannelNotFound, "port ID (%s) channel ID (%s)", portID, channelID)
	}

	if !(channel.State == types.INIT || channel.State == types.TRYOPEN) {
		return sdkerrors.Wrapf(
			types.ErrInvalidChannelState,
			"channel state should be INIT or TRYOPEN (got %s)", channel.State.String(),
		)
	}

	if !k.scopedKeeper.AuthenticateCapability(ctx, chanCap, host.ChannelCapabilityPath(portID, channelID)) {
		return sdkerrors.Wrapf(types.ErrChannelCapabilityNotFound, "caller does not own capability for channel, port ID (%s) channel ID (%s)", portID, channelID)
	}

	// If the previously set channel end allowed for the counterparty to select its own
	// channel identifier then we use the counterpartyChannelID. Otherwise the
	// counterpartyChannelID must match the previously set counterparty channel ID.
	if channel.Counterparty.ChannelId != "" && counterpartyChannelID != channel.Counterparty.ChannelId {
		return sdkerrors.Wrapf(
			types.ErrInvalidChannelIdentifier,
			"counterparty channel identifier (%s) must be equal to stored channel ID for counterparty (%s)", counterpartyChannelID, channel.Counterparty.ChannelId,
		)
	}

	connectionEnd, found := k.connectionKeeper.GetConnection(ctx, channel.ConnectionHops[0])
	if !found {
		return sdkerrors.Wrap(connectiontypes.ErrConnectionNotFound, channel.ConnectionHops[0])
	}

	if connectionEnd.GetState() != int32(connectiontypes.OPEN) {
		return sdkerrors.Wrapf(
			connectiontypes.ErrInvalidConnectionState,
			"connection state is not OPEN (got %s)", connectiontypes.State(connectionEnd.GetState()).String(),
		)
	}

	counterpartyHops, found := k.CounterpartyHops(ctx, channel)
	if !found {
		// should not reach here, connectionEnd was able to be retrieved above
		panic("cannot find connection")
	}

	// counterparty of the counterparty channel end (i.e self)
	expectedCounterparty := types.NewCounterparty(portID, channelID)
	expectedChannel := types.NewChannel(
		types.TRYOPEN, channel.Ordering, expectedCounterparty,
		counterpartyHops, counterpartyVersion,
	)

	if err := k.connectionKeeper.VerifyChannelState(
		ctx, connectionEnd, proofHeight, proofTry,
		channel.Counterparty.PortId, counterpartyChannelID,
		expectedChannel,
	); err != nil {
		return err
	}

	k.Logger(ctx).Info("channel state updated", "port-id", portID, "channel-id", channelID, "previous-state", channel.State.String(), "new-state", "OPEN")

	defer func() {
		telemetry.IncrCounter(1, "ibc", "channel", "open-ack")
	}()

	channel.State = types.OPEN
	channel.Version = counterpartyVersion
	channel.Counterparty.ChannelId = counterpartyChannelID
	k.SetChannel(ctx, portID, channelID, channel)

	return nil
}

// ChanOpenConfirm is called by the counterparty module to close their end of the
//  channel, since the other end has been closed.
func (k Keeper) ChanOpenConfirm(
	ctx sdk.Context,
	portID,
	channelID string,
	chanCap *capabilitytypes.Capability,
	proofAck []byte,
	proofHeight exported.Height,
) error {
	channel, found := k.GetChannel(ctx, portID, channelID)
	if !found {
		return sdkerrors.Wrapf(types.ErrChannelNotFound, "port ID (%s) channel ID (%s)", portID, channelID)
	}

	if channel.State != types.TRYOPEN {
		return sdkerrors.Wrapf(
			types.ErrInvalidChannelState,
			"channel state is not TRYOPEN (got %s)", channel.State.String(),
		)
	}

	if !k.scopedKeeper.AuthenticateCapability(ctx, chanCap, host.ChannelCapabilityPath(portID, channelID)) {
		return sdkerrors.Wrapf(types.ErrChannelCapabilityNotFound, "caller does not own capability for channel, port ID (%s) channel ID (%s)", portID, channelID)
	}

	connectionEnd, found := k.connectionKeeper.GetConnection(ctx, channel.ConnectionHops[0])
	if !found {
		return sdkerrors.Wrap(connectiontypes.ErrConnectionNotFound, channel.ConnectionHops[0])
	}

	if connectionEnd.GetState() != int32(connectiontypes.OPEN) {
		return sdkerrors.Wrapf(
			connectiontypes.ErrInvalidConnectionState,
			"connection state is not OPEN (got %s)", connectiontypes.State(connectionEnd.GetState()).String(),
		)
	}

	counterpartyHops, found := k.CounterpartyHops(ctx, channel)
	if !found {
		// Should not reach here, connectionEnd was able to be retrieved above
		panic("cannot find connection")
	}

	counterparty := types.NewCounterparty(portID, channelID)
	expectedChannel := types.NewChannel(
		types.OPEN, channel.Ordering, counterparty,
		counterpartyHops, channel.Version,
	)

	if err := k.connectionKeeper.VerifyChannelState(
		ctx, connectionEnd, proofHeight, proofAck,
		channel.Counterparty.PortId, channel.Counterparty.ChannelId,
		expectedChannel,
	); err != nil {
		return err
	}

	channel.State = types.OPEN
	k.SetChannel(ctx, portID, channelID, channel)
	k.Logger(ctx).Info("channel state updated", "port-id", portID, "channel-id", channelID, "previous-state", "TRYOPEN", "new-state", "OPEN")

	defer func() {
		telemetry.IncrCounter(1, "ibc", "channel", "open-confirm")
	}()
	return nil
}

// Closing Handshake
//
// This section defines the set of functions required to close a channel handshake
// as defined in https://github.com/cosmos/ics/tree/master/spec/ics-004-channel-and-packet-semantics#closing-handshake

// ChanCloseInit is called by either module to close their end of the channel. Once
// closed, channels cannot be reopened.
func (k Keeper) ChanCloseInit(
	ctx sdk.Context,
	portID,
	channelID string,
	chanCap *capabilitytypes.Capability,
) error {
	if !k.scopedKeeper.AuthenticateCapability(ctx, chanCap, host.ChannelCapabilityPath(portID, channelID)) {
		return sdkerrors.Wrapf(types.ErrChannelCapabilityNotFound, "caller does not own capability for channel, port ID (%s) channel ID (%s)", portID, channelID)
	}

	channel, found := k.GetChannel(ctx, portID, channelID)
	if !found {
		return sdkerrors.Wrapf(types.ErrChannelNotFound, "port ID (%s) channel ID (%s)", portID, channelID)
	}

	if channel.State == types.CLOSED {
		return sdkerrors.Wrap(types.ErrInvalidChannelState, "channel is already CLOSED")
	}

	connectionEnd, found := k.connectionKeeper.GetConnection(ctx, channel.ConnectionHops[0])
	if !found {
		return sdkerrors.Wrap(connectiontypes.ErrConnectionNotFound, channel.ConnectionHops[0])
	}

	if connectionEnd.GetState() != int32(connectiontypes.OPEN) {
		return sdkerrors.Wrapf(
			connectiontypes.ErrInvalidConnectionState,
			"connection state is not OPEN (got %s)", connectiontypes.State(connectionEnd.GetState()).String(),
		)
	}

	k.Logger(ctx).Info("channel state updated", "port-id", portID, "channel-id", channelID, "previous-state", channel.State.String(), "new-state", "CLOSED")

	defer func() {
		telemetry.IncrCounter(1, "ibc", "channel", "close-init")
	}()

	channel.State = types.CLOSED
	k.SetChannel(ctx, portID, channelID, channel)

	return nil
}

// ChanCloseConfirm is called by the counterparty module to close their end of the
// channel, since the other end has been closed.
func (k Keeper) ChanCloseConfirm(
	ctx sdk.Context,
	portID,
	channelID string,
	chanCap *capabilitytypes.Capability,
	proofInit []byte,
	proofHeight exported.Height,
) error {
	if !k.scopedKeeper.AuthenticateCapability(ctx, chanCap, host.ChannelCapabilityPath(portID, channelID)) {
		return sdkerrors.Wrap(types.ErrChannelCapabilityNotFound, "caller does not own capability for channel, port ID (%s) channel ID (%s)")
	}

	channel, found := k.GetChannel(ctx, portID, channelID)
	if !found {
		return sdkerrors.Wrapf(types.ErrChannelNotFound, "port ID (%s) channel ID (%s)", portID, channelID)
	}

	if channel.State == types.CLOSED {
		return sdkerrors.Wrap(types.ErrInvalidChannelState, "channel is already CLOSED")
	}

	connectionEnd, found := k.connectionKeeper.GetConnection(ctx, channel.ConnectionHops[0])
	if !found {
		return sdkerrors.Wrap(connectiontypes.ErrConnectionNotFound, channel.ConnectionHops[0])
	}

	if connectionEnd.GetState() != int32(connectiontypes.OPEN) {
		return sdkerrors.Wrapf(
			connectiontypes.ErrInvalidConnectionState,
			"connection state is not OPEN (got %s)", connectiontypes.State(connectionEnd.GetState()).String(),
		)
	}

	counterpartyHops, found := k.CounterpartyHops(ctx, channel)
	if !found {
		// Should not reach here, connectionEnd was able to be retrieved above
		panic("cannot find connection")
	}

	counterparty := types.NewCounterparty(portID, channelID)
	expectedChannel := types.NewChannel(
		types.CLOSED, channel.Ordering, counterparty,
		counterpartyHops, channel.Version,
	)

	if err := k.connectionKeeper.VerifyChannelState(
		ctx, connectionEnd, proofHeight, proofInit,
		channel.Counterparty.PortId, channel.Counterparty.ChannelId,
		expectedChannel,
	); err != nil {
		return err
	}

	k.Logger(ctx).Info("channel state updated", "port-id", portID, "channel-id", channelID, "previous-state", channel.State.String(), "new-state", "CLOSED")

	defer func() {
		telemetry.IncrCounter(1, "ibc", "channel", "close-confirm")
	}()

	channel.State = types.CLOSED
	k.SetChannel(ctx, portID, channelID, channel)

	return nil
}<|MERGE_RESOLUTION|>--- conflicted
+++ resolved
@@ -198,16 +198,12 @@
 	k.SetNextSequenceRecv(ctx, portID, desiredChannelID, 1)
 	k.SetNextSequenceAck(ctx, portID, desiredChannelID, 1)
 
-<<<<<<< HEAD
-	k.Logger(ctx).Info("channel state updated", "port-id", portID, "channel-id", channelID, "previous-state", "NONE", "new-state", "TRYOPEN")
+	k.Logger(ctx).Info("channel state updated", "port-id", portID, "channel-id", desiredChannelID, "previous-state", "NONE", "new-state", "TRYOPEN")
 
 	defer func() {
 		telemetry.IncrCounter(1, "ibc", "channel", "open-try")
 	}()
 
-=======
-	k.Logger(ctx).Info(fmt.Sprintf("channel (port-id: %s, channel-id: %s) state updated: NONE -> TRYOPEN", portID, desiredChannelID))
->>>>>>> 6fa8330c
 	return capKey, nil
 }
 
