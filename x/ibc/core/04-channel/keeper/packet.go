package keeper

import (
	"bytes"
	"fmt"
	"time"

	sdk "github.com/cosmos/cosmos-sdk/types"
	sdkerrors "github.com/cosmos/cosmos-sdk/types/errors"
	capabilitytypes "github.com/cosmos/cosmos-sdk/x/capability/types"
	clienttypes "github.com/cosmos/cosmos-sdk/x/ibc/core/02-client/types"
	connectiontypes "github.com/cosmos/cosmos-sdk/x/ibc/core/03-connection/types"
	"github.com/cosmos/cosmos-sdk/x/ibc/core/04-channel/types"
	host "github.com/cosmos/cosmos-sdk/x/ibc/core/24-host"
	"github.com/cosmos/cosmos-sdk/x/ibc/core/exported"
)

// SendPacket is called by a module in order to send an IBC packet on a channel
// end owned by the calling module to the corresponding module on the counterparty
// chain.
func (k Keeper) SendPacket(
	ctx sdk.Context,
	channelCap *capabilitytypes.Capability,
	packet exported.PacketI,
) error {
	if err := packet.ValidateBasic(); err != nil {
		return sdkerrors.Wrap(err, "packet failed basic validation")
	}

	channel, found := k.GetChannel(ctx, packet.GetSourcePort(), packet.GetSourceChannel())
	if !found {
		return sdkerrors.Wrap(types.ErrChannelNotFound, packet.GetSourceChannel())
	}

	if channel.State == types.CLOSED {
		return sdkerrors.Wrapf(
			types.ErrInvalidChannelState,
			"channel is CLOSED (got %s)", channel.State.String(),
		)
	}

	if !k.scopedKeeper.AuthenticateCapability(ctx, channelCap, host.ChannelCapabilityPath(packet.GetSourcePort(), packet.GetSourceChannel())) {
		return sdkerrors.Wrapf(types.ErrChannelCapabilityNotFound, "caller does not own capability for channel, port ID (%s) channel ID (%s)", packet.GetSourcePort(), packet.GetSourceChannel())
	}

	if packet.GetDestPort() != channel.Counterparty.PortId {
		return sdkerrors.Wrapf(
			types.ErrInvalidPacket,
			"packet destination port doesn't match the counterparty's port (%s ≠ %s)", packet.GetDestPort(), channel.Counterparty.PortId,
		)
	}

	if packet.GetDestChannel() != channel.Counterparty.ChannelId {
		return sdkerrors.Wrapf(
			types.ErrInvalidPacket,
			"packet destination channel doesn't match the counterparty's channel (%s ≠ %s)", packet.GetDestChannel(), channel.Counterparty.ChannelId,
		)
	}

	connectionEnd, found := k.connectionKeeper.GetConnection(ctx, channel.ConnectionHops[0])
	if !found {
		return sdkerrors.Wrap(connectiontypes.ErrConnectionNotFound, channel.ConnectionHops[0])
	}

	clientState, found := k.clientKeeper.GetClientState(ctx, connectionEnd.GetClientID())
	if !found {
		return clienttypes.ErrConsensusStateNotFound
	}

	// check if packet timeouted on the receiving chain
	latestHeight := clientState.GetLatestHeight()
	timeoutHeight := packet.GetTimeoutHeight()
	if !timeoutHeight.IsZero() && latestHeight.GTE(timeoutHeight) {
		return sdkerrors.Wrapf(
			types.ErrPacketTimeout,
			"receiving chain block height >= packet timeout height (%s >= %s)", latestHeight, timeoutHeight,
		)
	}

	latestTimestamp, err := k.connectionKeeper.GetTimestampAtHeight(ctx, connectionEnd, latestHeight)
	if err != nil {
		return err
	}

	if packet.GetTimeoutTimestamp() != 0 && latestTimestamp >= packet.GetTimeoutTimestamp() {
		return sdkerrors.Wrapf(
			types.ErrPacketTimeout,
			"receiving chain block timestamp >= packet timeout timestamp (%s >= %s)", time.Unix(0, int64(latestTimestamp)), time.Unix(0, int64(packet.GetTimeoutTimestamp())),
		)
	}

	nextSequenceSend, found := k.GetNextSequenceSend(ctx, packet.GetSourcePort(), packet.GetSourceChannel())
	if !found {
		return sdkerrors.Wrapf(
			types.ErrSequenceSendNotFound,
			"source port: %s, source channel: %s", packet.GetSourcePort(), packet.GetSourceChannel(),
		)
	}

	if packet.GetSequence() != nextSequenceSend {
		return sdkerrors.Wrapf(
			types.ErrInvalidPacket,
			"packet sequence ≠ next send sequence (%d ≠ %d)", packet.GetSequence(), nextSequenceSend,
		)
	}

	commitment, err := types.CommitPacket(k.cdc, packet)
	if err != nil {
		return sdkerrors.Wrap(types.ErrInvalidPacket, err.Error())
	}

	nextSequenceSend++
	k.SetNextSequenceSend(ctx, packet.GetSourcePort(), packet.GetSourceChannel(), nextSequenceSend)
	k.SetPacketCommitment(ctx, packet.GetSourcePort(), packet.GetSourceChannel(), packet.GetSequence(), commitment)

	// Emit Event with Packet data along with other packet information for relayer to pick up
	// and relay to other chain
	ctx.EventManager().EmitEvents(sdk.Events{
		sdk.NewEvent(
			types.EventTypeSendPacket,
			sdk.NewAttribute(types.AttributeKeyData, string(packet.GetData())),
			sdk.NewAttribute(types.AttributeKeyTimeoutHeight, timeoutHeight.String()),
			sdk.NewAttribute(types.AttributeKeyTimeoutTimestamp, fmt.Sprintf("%d", packet.GetTimeoutTimestamp())),
			sdk.NewAttribute(types.AttributeKeySequence, fmt.Sprintf("%d", packet.GetSequence())),
			sdk.NewAttribute(types.AttributeKeySrcPort, packet.GetSourcePort()),
			sdk.NewAttribute(types.AttributeKeySrcChannel, packet.GetSourceChannel()),
			sdk.NewAttribute(types.AttributeKeyDstPort, packet.GetDestPort()),
			sdk.NewAttribute(types.AttributeKeyDstChannel, packet.GetDestChannel()),
			sdk.NewAttribute(types.AttributeKeyChannelOrdering, channel.Ordering.String()),
		),
		sdk.NewEvent(
			sdk.EventTypeMessage,
			sdk.NewAttribute(sdk.AttributeKeyModule, types.AttributeValueCategory),
		),
	})

	k.Logger(ctx).Info("packet sent", "packet", fmt.Sprintf("%v", packet))
	return nil
}

// RecvPacket is called by a module in order to receive & process an IBC packet
// sent on the corresponding channel end on the counterparty chain.
func (k Keeper) RecvPacket(
	ctx sdk.Context,
	chanCap *capabilitytypes.Capability,
	packet exported.PacketI,
	proof []byte,
	proofHeight exported.Height,
) error {
	channel, found := k.GetChannel(ctx, packet.GetDestPort(), packet.GetDestChannel())
	if !found {
		return sdkerrors.Wrap(types.ErrChannelNotFound, packet.GetDestChannel())
	}

	if channel.State != types.OPEN {
		return sdkerrors.Wrapf(
			types.ErrInvalidChannelState,
			"channel state is not OPEN (got %s)", channel.State.String(),
		)
	}

	// Authenticate capability to ensure caller has authority to receive packet on this channel
	capName := host.ChannelCapabilityPath(packet.GetDestPort(), packet.GetDestChannel())
	if !k.scopedKeeper.AuthenticateCapability(ctx, chanCap, capName) {
		return sdkerrors.Wrapf(
			types.ErrInvalidChannelCapability,
			"channel capability failed authentication for capability name %s", capName,
		)
	}

	// packet must come from the channel's counterparty
	if packet.GetSourcePort() != channel.Counterparty.PortId {
		return sdkerrors.Wrapf(
			types.ErrInvalidPacket,
			"packet source port doesn't match the counterparty's port (%s ≠ %s)", packet.GetSourcePort(), channel.Counterparty.PortId,
		)
	}

	if packet.GetSourceChannel() != channel.Counterparty.ChannelId {
		return sdkerrors.Wrapf(
			types.ErrInvalidPacket,
			"packet source channel doesn't match the counterparty's channel (%s ≠ %s)", packet.GetSourceChannel(), channel.Counterparty.ChannelId,
		)
	}

	// Connection must be OPEN to receive a packet. It is possible for connection to not yet be open if packet was
	// sent optimistically before connection and channel handshake completed. However, to receive a packet,
	// connection and channel must both be open
	connectionEnd, found := k.connectionKeeper.GetConnection(ctx, channel.ConnectionHops[0])
	if !found {
		return sdkerrors.Wrap(connectiontypes.ErrConnectionNotFound, channel.ConnectionHops[0])
	}

	if connectionEnd.GetState() != int32(connectiontypes.OPEN) {
		return sdkerrors.Wrapf(
			connectiontypes.ErrInvalidConnectionState,
			"connection state is not OPEN (got %s)", connectiontypes.State(connectionEnd.GetState()).String(),
		)
	}

	// check if packet timeouted by comparing it with the latest height of the chain
	selfHeight := clienttypes.GetSelfHeight(ctx)
	timeoutHeight := packet.GetTimeoutHeight()
	if !timeoutHeight.IsZero() && selfHeight.GTE(timeoutHeight) {
		return sdkerrors.Wrapf(
			types.ErrPacketTimeout,
			"block height >= packet timeout height (%s >= %s)", selfHeight, timeoutHeight,
		)
	}

	// check if packet timeouted by comparing it with the latest timestamp of the chain
	if packet.GetTimeoutTimestamp() != 0 && uint64(ctx.BlockTime().UnixNano()) >= packet.GetTimeoutTimestamp() {
		return sdkerrors.Wrapf(
			types.ErrPacketTimeout,
			"block timestamp >= packet timeout timestamp (%s >= %s)", ctx.BlockTime(), time.Unix(0, int64(packet.GetTimeoutTimestamp())),
		)
	}

	// verify that the counterparty did commit to sending this packet
	if err := k.connectionKeeper.VerifyPacketCommitment(
		ctx, connectionEnd, proofHeight, proof,
		packet.GetSourcePort(), packet.GetSourceChannel(), packet.GetSequence(),
		types.CommitPacket(packet),
	); err != nil {
		return sdkerrors.Wrap(err, "couldn't verify counterparty packet commitment")
	}

	switch channel.Ordering {
	case types.UNORDERED:
		// check if the packet receipt has been received already for unordered channels
		_, found := k.GetPacketReceipt(ctx, packet.GetDestPort(), packet.GetDestChannel(), packet.GetSequence())
		if found {
			return sdkerrors.Wrapf(
				types.ErrInvalidPacket,
				"packet sequence (%d) already has been received", packet.GetSequence(),
			)
		}

		// All verification complete, update state
		// For unordered channels we must set the receipt so it can be verified on the other side.
		// This receipt does not contain any data, since the packet has not yet been processed,
		// it's just a single store key set to an empty string to indicate that the packet has been received
		k.SetPacketReceipt(ctx, packet.GetDestPort(), packet.GetDestChannel(), packet.GetSequence())

	case types.ORDERED:
		// check if the packet is being received in order
		nextSequenceRecv, found := k.GetNextSequenceRecv(ctx, packet.GetDestPort(), packet.GetDestChannel())
		if !found {
			return sdkerrors.Wrapf(
				types.ErrSequenceReceiveNotFound,
				"destination port: %s, destination channel: %s", packet.GetDestPort(), packet.GetDestChannel(),
			)
		}

		if packet.GetSequence() != nextSequenceRecv {
			return sdkerrors.Wrapf(
				types.ErrInvalidPacket,
				"packet sequence ≠ next receive sequence (%d ≠ %d)", packet.GetSequence(), nextSequenceRecv,
			)
		}
<<<<<<< HEAD
	}

	commitment, err := types.CommitPacket(k.cdc, packet)
	if err != nil {
		return sdkerrors.Wrap(types.ErrInvalidPacket, err.Error())
	}

	if err := k.connectionKeeper.VerifyPacketCommitment(
		ctx, connectionEnd, proofHeight, proof,
		packet.GetSourcePort(), packet.GetSourceChannel(), packet.GetSequence(),
		commitment,
	); err != nil {
		return sdkerrors.Wrap(err, "couldn't verify counterparty packet commitment")
	}

	// NOTE: the remaining code is located in the WriteReceipt function
	return nil
}

// WriteReceipt updates the receive sequence in the case of an ordered channel or sets an empty receipt
// if the channel is unordered.
//
// CONTRACT: this function must be called in the IBC handler
func (k Keeper) WriteReceipt(
	ctx sdk.Context,
	chanCap *capabilitytypes.Capability,
	packet exported.PacketI,
) error {
	channel, found := k.GetChannel(ctx, packet.GetDestPort(), packet.GetDestChannel())
	if !found {
		return sdkerrors.Wrapf(types.ErrChannelNotFound, packet.GetDestChannel())
	}

	// sanity check
	if channel.State != types.OPEN {
		return sdkerrors.Wrapf(
			types.ErrInvalidChannelState,
			"channel state is not OPEN (got %s)", channel.State.String(),
		)
	}

	capName := host.ChannelCapabilityPath(packet.GetDestPort(), packet.GetDestChannel())
	if !k.scopedKeeper.AuthenticateCapability(ctx, chanCap, capName) {
		return sdkerrors.Wrapf(
			types.ErrInvalidChannelCapability,
			"channel capability failed authentication for capability name %s", capName,
		)
	}

	switch channel.Ordering {
	case types.ORDERED:
		nextSequenceRecv, found := k.GetNextSequenceRecv(ctx, packet.GetDestPort(), packet.GetDestChannel())
		if !found {
			return sdkerrors.Wrapf(
				types.ErrSequenceReceiveNotFound,
				"destination port: %s, destination channel: %s", packet.GetDestPort(), packet.GetDestChannel(),
			)
		}
=======
>>>>>>> cd29fd64

		// All verification complete, update state
		// In ordered case, we must increment nextSequenceRecv
		nextSequenceRecv++

		// incrementing nextSequenceRecv and storing under this chain's channelEnd identifiers
		// Since this is the receiving chain, our channelEnd is packet's destination port and channel
		k.SetNextSequenceRecv(ctx, packet.GetDestPort(), packet.GetDestChannel(), nextSequenceRecv)

	}

	// log that a packet has been received & executed
	k.Logger(ctx).Info("packet received", "packet", fmt.Sprintf("%v", packet))

	// emit an event that the relayer can query for
	ctx.EventManager().EmitEvents(sdk.Events{
		sdk.NewEvent(
			types.EventTypeRecvPacket,
			sdk.NewAttribute(types.AttributeKeyData, string(packet.GetData())),
			sdk.NewAttribute(types.AttributeKeyTimeoutHeight, packet.GetTimeoutHeight().String()),
			sdk.NewAttribute(types.AttributeKeyTimeoutTimestamp, fmt.Sprintf("%d", packet.GetTimeoutTimestamp())),
			sdk.NewAttribute(types.AttributeKeySequence, fmt.Sprintf("%d", packet.GetSequence())),
			sdk.NewAttribute(types.AttributeKeySrcPort, packet.GetSourcePort()),
			sdk.NewAttribute(types.AttributeKeySrcChannel, packet.GetSourceChannel()),
			sdk.NewAttribute(types.AttributeKeyDstPort, packet.GetDestPort()),
			sdk.NewAttribute(types.AttributeKeyDstChannel, packet.GetDestChannel()),
			sdk.NewAttribute(types.AttributeKeyChannelOrdering, channel.Ordering.String()),
		),
		sdk.NewEvent(
			sdk.EventTypeMessage,
			sdk.NewAttribute(sdk.AttributeKeyModule, types.AttributeValueCategory),
		),
	})

	return nil
}

// WriteAcknowledgement writes the packet execution acknowledgement to the state,
// which will be verified by the counterparty chain using AcknowledgePacket.
//
// CONTRACT:
//
// 1) For synchronous execution, this function is be called in the IBC handler .
// For async handling, it needs to be called directly by the module which originally
// processed the packet.
//
// 2) Assumes that packet receipt has been written (unordered), or nextSeqRecv was incremented (ordered)
// previously by RecvPacket.
func (k Keeper) WriteAcknowledgement(
	ctx sdk.Context,
	chanCap *capabilitytypes.Capability,
	packet exported.PacketI,
	acknowledgement []byte,
) error {
	channel, found := k.GetChannel(ctx, packet.GetDestPort(), packet.GetDestChannel())
	if !found {
		return sdkerrors.Wrap(types.ErrChannelNotFound, packet.GetDestChannel())
	}

	if channel.State != types.OPEN {
		return sdkerrors.Wrapf(
			types.ErrInvalidChannelState,
			"channel state is not OPEN (got %s)", channel.State.String(),
		)
	}

	// Authenticate capability to ensure caller has authority to receive packet on this channel
	capName := host.ChannelCapabilityPath(packet.GetDestPort(), packet.GetDestChannel())
	if !k.scopedKeeper.AuthenticateCapability(ctx, chanCap, capName) {
		return sdkerrors.Wrapf(
			types.ErrInvalidChannelCapability,
			"channel capability failed authentication for capability name %s", capName,
		)
	}

	// NOTE: IBC app modules might have written the acknowledgement synchronously on
	// the OnRecvPacket callback so we need to check if the acknowledgement is already
	// set on the store and return an error if so.
	if k.HasPacketAcknowledgement(ctx, packet.GetDestPort(), packet.GetDestChannel(), packet.GetSequence()) {
		return types.ErrAcknowledgementExists
	}

	if len(acknowledgement) == 0 {
		return sdkerrors.Wrap(types.ErrInvalidAcknowledgement, "acknowledgement cannot be empty")
	}

	// set the acknowledgement so that it can be verified on the other side
	k.SetPacketAcknowledgement(
		ctx, packet.GetDestPort(), packet.GetDestChannel(), packet.GetSequence(),
		types.CommitAcknowledgement(acknowledgement),
	)

	// log that a packet acknowledgement has been written
	k.Logger(ctx).Info("acknowledged written", "packet", fmt.Sprintf("%v", packet))

	// emit an event that the relayer can query for
	ctx.EventManager().EmitEvents(sdk.Events{
		sdk.NewEvent(
			types.EventTypeWriteAck,
			sdk.NewAttribute(types.AttributeKeyData, string(packet.GetData())),
			sdk.NewAttribute(types.AttributeKeyTimeoutHeight, packet.GetTimeoutHeight().String()),
			sdk.NewAttribute(types.AttributeKeyTimeoutTimestamp, fmt.Sprintf("%d", packet.GetTimeoutTimestamp())),
			sdk.NewAttribute(types.AttributeKeySequence, fmt.Sprintf("%d", packet.GetSequence())),
			sdk.NewAttribute(types.AttributeKeySrcPort, packet.GetSourcePort()),
			sdk.NewAttribute(types.AttributeKeySrcChannel, packet.GetSourceChannel()),
			sdk.NewAttribute(types.AttributeKeyDstPort, packet.GetDestPort()),
			sdk.NewAttribute(types.AttributeKeyDstChannel, packet.GetDestChannel()),
			sdk.NewAttribute(types.AttributeKeyAck, string(acknowledgement)),
		),
		sdk.NewEvent(
			sdk.EventTypeMessage,
			sdk.NewAttribute(sdk.AttributeKeyModule, types.AttributeValueCategory),
		),
	})

	return nil
}

// AcknowledgePacket is called by a module to process the acknowledgement of a
// packet previously sent by the calling module on a channel to a counterparty
// module on the counterparty chain. Its intended usage is within the ante
// handler. AcknowledgePacket will clean up the packet commitment,
// which is no longer necessary since the packet has been received and acted upon.
// It will also increment NextSequenceAck in case of ORDERED channels.
func (k Keeper) AcknowledgePacket(
	ctx sdk.Context,
	chanCap *capabilitytypes.Capability,
	packet exported.PacketI,
	acknowledgement []byte,
	proof []byte,
	proofHeight exported.Height,
) error {
	channel, found := k.GetChannel(ctx, packet.GetSourcePort(), packet.GetSourceChannel())
	if !found {
		return sdkerrors.Wrapf(
			types.ErrChannelNotFound,
			"port ID (%s) channel ID (%s)", packet.GetSourcePort(), packet.GetSourceChannel(),
		)
	}

	if channel.State != types.OPEN {
		return sdkerrors.Wrapf(
			types.ErrInvalidChannelState,
			"channel state is not OPEN (got %s)", channel.State.String(),
		)
	}

	// Authenticate capability to ensure caller has authority to receive packet on this channel
	capName := host.ChannelCapabilityPath(packet.GetSourcePort(), packet.GetSourceChannel())
	if !k.scopedKeeper.AuthenticateCapability(ctx, chanCap, capName) {
		return sdkerrors.Wrapf(
			types.ErrInvalidChannelCapability,
			"channel capability failed authentication for capability name %s", capName,
		)
	}

	// packet must have been sent to the channel's counterparty
	if packet.GetDestPort() != channel.Counterparty.PortId {
		return sdkerrors.Wrapf(
			types.ErrInvalidPacket,
			"packet destination port doesn't match the counterparty's port (%s ≠ %s)", packet.GetDestPort(), channel.Counterparty.PortId,
		)
	}

	if packet.GetDestChannel() != channel.Counterparty.ChannelId {
		return sdkerrors.Wrapf(
			types.ErrInvalidPacket,
			"packet destination channel doesn't match the counterparty's channel (%s ≠ %s)", packet.GetDestChannel(), channel.Counterparty.ChannelId,
		)
	}

	connectionEnd, found := k.connectionKeeper.GetConnection(ctx, channel.ConnectionHops[0])
	if !found {
		return sdkerrors.Wrap(connectiontypes.ErrConnectionNotFound, channel.ConnectionHops[0])
	}

	if connectionEnd.GetState() != int32(connectiontypes.OPEN) {
		return sdkerrors.Wrapf(
			connectiontypes.ErrInvalidConnectionState,
			"connection state is not OPEN (got %s)", connectiontypes.State(connectionEnd.GetState()).String(),
		)
	}

	commitment := k.GetPacketCommitment(ctx, packet.GetSourcePort(), packet.GetSourceChannel(), packet.GetSequence())

	packetCommitment, err := types.CommitPacket(k.cdc, packet)
	if err != nil {
		return sdkerrors.Wrap(types.ErrInvalidPacket, err.Error())
	}

	// verify we sent the packet and haven't cleared it out yet
	if !bytes.Equal(commitment, packetCommitment) {
		return sdkerrors.Wrapf(types.ErrInvalidPacket, "commitment bytes are not equal: got (%v), expected (%v)", packetCommitment, commitment)
	}

	if err := k.connectionKeeper.VerifyPacketAcknowledgement(
		ctx, connectionEnd, proofHeight, proof, packet.GetDestPort(), packet.GetDestChannel(),
		packet.GetSequence(), acknowledgement,
	); err != nil {
		return sdkerrors.Wrap(err, "packet acknowledgement verification failed")
	}

	// assert packets acknowledged in order
	if channel.Ordering == types.ORDERED {
		nextSequenceAck, found := k.GetNextSequenceAck(ctx, packet.GetSourcePort(), packet.GetSourceChannel())
		if !found {
			return sdkerrors.Wrapf(
				types.ErrSequenceAckNotFound,
				"source port: %s, source channel: %s", packet.GetSourcePort(), packet.GetSourceChannel(),
			)
		}

		if packet.GetSequence() != nextSequenceAck {
			return sdkerrors.Wrapf(
				sdkerrors.ErrInvalidSequence,
				"packet sequence ≠ next ack sequence (%d ≠ %d)", packet.GetSequence(), nextSequenceAck,
			)
		}

		// All verification complete, in the case of ORDERED channels we must increment nextSequenceAck
		nextSequenceAck++

		// incrementing NextSequenceAck and storing under this chain's channelEnd identifiers
		// Since this is the original sending chain, our channelEnd is packet's source port and channel
		k.SetNextSequenceAck(ctx, packet.GetSourcePort(), packet.GetSourceChannel(), nextSequenceAck)

	}

	// Delete packet commitment, since the packet has been acknowledged, the commitement is no longer necessary
	k.deletePacketCommitment(ctx, packet.GetSourcePort(), packet.GetSourceChannel(), packet.GetSequence())

	// log that a packet has been acknowledged
	k.Logger(ctx).Info("packet acknowledged", "packet", fmt.Sprintf("%v", packet))

	// emit an event marking that we have processed the acknowledgement
	ctx.EventManager().EmitEvents(sdk.Events{
		sdk.NewEvent(
			types.EventTypeAcknowledgePacket,
			sdk.NewAttribute(types.AttributeKeyTimeoutHeight, packet.GetTimeoutHeight().String()),
			sdk.NewAttribute(types.AttributeKeyTimeoutTimestamp, fmt.Sprintf("%d", packet.GetTimeoutTimestamp())),
			sdk.NewAttribute(types.AttributeKeySequence, fmt.Sprintf("%d", packet.GetSequence())),
			sdk.NewAttribute(types.AttributeKeySrcPort, packet.GetSourcePort()),
			sdk.NewAttribute(types.AttributeKeySrcChannel, packet.GetSourceChannel()),
			sdk.NewAttribute(types.AttributeKeyDstPort, packet.GetDestPort()),
			sdk.NewAttribute(types.AttributeKeyDstChannel, packet.GetDestChannel()),
			sdk.NewAttribute(types.AttributeKeyChannelOrdering, channel.Ordering.String()),
		),
		sdk.NewEvent(
			sdk.EventTypeMessage,
			sdk.NewAttribute(sdk.AttributeKeyModule, types.AttributeValueCategory),
		),
	})

	return nil
}<|MERGE_RESOLUTION|>--- conflicted
+++ resolved
@@ -216,11 +216,16 @@
 		)
 	}
 
+	commitment, err := types.CommitPacket(k.cdc, packet)
+	if err != nil {
+		return err
+	}
+
 	// verify that the counterparty did commit to sending this packet
 	if err := k.connectionKeeper.VerifyPacketCommitment(
 		ctx, connectionEnd, proofHeight, proof,
 		packet.GetSourcePort(), packet.GetSourceChannel(), packet.GetSequence(),
-		types.CommitPacket(packet),
+		commitment,
 	); err != nil {
 		return sdkerrors.Wrap(err, "couldn't verify counterparty packet commitment")
 	}
@@ -258,67 +263,6 @@
 				"packet sequence ≠ next receive sequence (%d ≠ %d)", packet.GetSequence(), nextSequenceRecv,
 			)
 		}
-<<<<<<< HEAD
-	}
-
-	commitment, err := types.CommitPacket(k.cdc, packet)
-	if err != nil {
-		return sdkerrors.Wrap(types.ErrInvalidPacket, err.Error())
-	}
-
-	if err := k.connectionKeeper.VerifyPacketCommitment(
-		ctx, connectionEnd, proofHeight, proof,
-		packet.GetSourcePort(), packet.GetSourceChannel(), packet.GetSequence(),
-		commitment,
-	); err != nil {
-		return sdkerrors.Wrap(err, "couldn't verify counterparty packet commitment")
-	}
-
-	// NOTE: the remaining code is located in the WriteReceipt function
-	return nil
-}
-
-// WriteReceipt updates the receive sequence in the case of an ordered channel or sets an empty receipt
-// if the channel is unordered.
-//
-// CONTRACT: this function must be called in the IBC handler
-func (k Keeper) WriteReceipt(
-	ctx sdk.Context,
-	chanCap *capabilitytypes.Capability,
-	packet exported.PacketI,
-) error {
-	channel, found := k.GetChannel(ctx, packet.GetDestPort(), packet.GetDestChannel())
-	if !found {
-		return sdkerrors.Wrapf(types.ErrChannelNotFound, packet.GetDestChannel())
-	}
-
-	// sanity check
-	if channel.State != types.OPEN {
-		return sdkerrors.Wrapf(
-			types.ErrInvalidChannelState,
-			"channel state is not OPEN (got %s)", channel.State.String(),
-		)
-	}
-
-	capName := host.ChannelCapabilityPath(packet.GetDestPort(), packet.GetDestChannel())
-	if !k.scopedKeeper.AuthenticateCapability(ctx, chanCap, capName) {
-		return sdkerrors.Wrapf(
-			types.ErrInvalidChannelCapability,
-			"channel capability failed authentication for capability name %s", capName,
-		)
-	}
-
-	switch channel.Ordering {
-	case types.ORDERED:
-		nextSequenceRecv, found := k.GetNextSequenceRecv(ctx, packet.GetDestPort(), packet.GetDestChannel())
-		if !found {
-			return sdkerrors.Wrapf(
-				types.ErrSequenceReceiveNotFound,
-				"destination port: %s, destination channel: %s", packet.GetDestPort(), packet.GetDestChannel(),
-			)
-		}
-=======
->>>>>>> cd29fd64
 
 		// All verification complete, update state
 		// In ordered case, we must increment nextSequenceRecv
