package types

import (
	"encoding/base64"

	sdk "github.com/cosmos/cosmos-sdk/types"
	sdkerrors "github.com/cosmos/cosmos-sdk/types/errors"
	clienttypes "github.com/cosmos/cosmos-sdk/x/ibc/core/02-client/types"
	commitmenttypes "github.com/cosmos/cosmos-sdk/x/ibc/core/23-commitment/types"
	host "github.com/cosmos/cosmos-sdk/x/ibc/core/24-host"
)

var _ sdk.Msg = &MsgChannelOpenInit{}

// NewMsgChannelOpenInit creates a new MsgChannelOpenInit
// nolint:interfacer
func NewMsgChannelOpenInit(
	portID, channelID string, version string, channelOrder Order, connectionHops []string,
	counterpartyPortID, counterpartyChannelID string, signer sdk.AccAddress,
) *MsgChannelOpenInit {
	counterparty := NewCounterparty(counterpartyPortID, counterpartyChannelID)
	channel := NewChannel(INIT, channelOrder, counterparty, connectionHops, version)
	return &MsgChannelOpenInit{
		PortId:    portID,
		ChannelId: channelID,
		Channel:   channel,
		Signer:    signer.String(),
	}
}

// Route implements sdk.Msg
func (msg MsgChannelOpenInit) Route() string {
	return host.RouterKey
}

// Type implements sdk.Msg
func (msg MsgChannelOpenInit) Type() string {
	return "channel_open_init"
}

// ValidateBasic implements sdk.Msg
func (msg MsgChannelOpenInit) ValidateBasic() error {
	if err := host.PortIdentifierValidator(msg.PortId); err != nil {
		return sdkerrors.Wrap(err, "invalid port ID")
	}
	if err := host.ChannelIdentifierValidator(msg.ChannelId); err != nil {
		return sdkerrors.Wrap(err, "invalid channel ID")
	}
<<<<<<< HEAD
	if msg.Channel.State != INIT {
		return sdkerrors.Wrapf(ErrInvalidChannelState,
			"channel state must be INIT in MsgChannelOpenInit. expected: %s, got: %s",
			INIT, msg.Channel.State,
		)
	}
	// Signer can be empty
=======
	_, err := sdk.AccAddressFromBech32(msg.Signer)
	if err != nil {
		return sdkerrors.Wrapf(sdkerrors.ErrInvalidAddress, "string could not be parsed as address: %v", err)
	}
>>>>>>> 286e9bfb
	return msg.Channel.ValidateBasic()
}

// GetSignBytes implements sdk.Msg. The function will panic since it is used
// for amino transaction verification which IBC does not support.
func (msg MsgChannelOpenInit) GetSignBytes() []byte {
	panic("IBC messages do not support amino")
}

// GetSigners implements sdk.Msg
func (msg MsgChannelOpenInit) GetSigners() []sdk.AccAddress {
	signer, err := sdk.AccAddressFromBech32(msg.Signer)
	if err != nil {
		panic(err)
	}
	return []sdk.AccAddress{signer}
}

var _ sdk.Msg = &MsgChannelOpenTry{}

// NewMsgChannelOpenTry creates a new MsgChannelOpenTry instance
// nolint:interfacer
func NewMsgChannelOpenTry(
	portID, desiredChannelID, counterpartyChosenChannelID, version string, channelOrder Order, connectionHops []string,
	counterpartyPortID, counterpartyChannelID, counterpartyVersion string,
	proofInit []byte, proofHeight clienttypes.Height, signer sdk.AccAddress,
) *MsgChannelOpenTry {
	counterparty := NewCounterparty(counterpartyPortID, counterpartyChannelID)
	channel := NewChannel(TRYOPEN, channelOrder, counterparty, connectionHops, version)
	return &MsgChannelOpenTry{
		PortId:                      portID,
		DesiredChannelId:            desiredChannelID,
		CounterpartyChosenChannelId: counterpartyChosenChannelID,
		Channel:                     channel,
		CounterpartyVersion:         counterpartyVersion,
		ProofInit:                   proofInit,
		ProofHeight:                 proofHeight,
		Signer:                      signer.String(),
	}
}

// Route implements sdk.Msg
func (msg MsgChannelOpenTry) Route() string {
	return host.RouterKey
}

// Type implements sdk.Msg
func (msg MsgChannelOpenTry) Type() string {
	return "channel_open_try"
}

// ValidateBasic implements sdk.Msg
func (msg MsgChannelOpenTry) ValidateBasic() error {
	if err := host.PortIdentifierValidator(msg.PortId); err != nil {
		return sdkerrors.Wrap(err, "invalid port ID")
	}
	if err := host.ChannelIdentifierValidator(msg.DesiredChannelId); err != nil {
		return sdkerrors.Wrap(err, "invalid desired channel ID")
	}
	if msg.CounterpartyChosenChannelId != "" && msg.CounterpartyChosenChannelId != msg.DesiredChannelId {
		return sdkerrors.Wrap(ErrInvalidChannelIdentifier, "counterparty chosen channel ID must be empty or equal to desired channel ID")
	}
	if len(msg.ProofInit) == 0 {
		return sdkerrors.Wrap(commitmenttypes.ErrInvalidProof, "cannot submit an empty proof init")
	}
	if msg.ProofHeight.IsZero() {
		return sdkerrors.Wrap(sdkerrors.ErrInvalidHeight, "proof height must be non-zero")
	}
<<<<<<< HEAD
	if msg.Channel.State != TRYOPEN {
		return sdkerrors.Wrapf(ErrInvalidChannelState,
			"channel state must be TRYOPEN in MsgChannelOpenTry. expected: %s, got: %s",
			TRYOPEN, msg.Channel.State,
		)
	}
	// Signer can be empty
=======
	_, err := sdk.AccAddressFromBech32(msg.Signer)
	if err != nil {
		return sdkerrors.Wrapf(sdkerrors.ErrInvalidAddress, "string could not be parsed as address: %v", err)
	}
>>>>>>> 286e9bfb
	return msg.Channel.ValidateBasic()
}

// GetSignBytes implements sdk.Msg. The function will panic since it is used
// for amino transaction verification which IBC does not support.
func (msg MsgChannelOpenTry) GetSignBytes() []byte {
	panic("IBC messages do not support amino")
}

// GetSigners implements sdk.Msg
func (msg MsgChannelOpenTry) GetSigners() []sdk.AccAddress {
	signer, err := sdk.AccAddressFromBech32(msg.Signer)
	if err != nil {
		panic(err)
	}
	return []sdk.AccAddress{signer}
}

var _ sdk.Msg = &MsgChannelOpenAck{}

// NewMsgChannelOpenAck creates a new MsgChannelOpenAck instance
// nolint:interfacer
func NewMsgChannelOpenAck(
	portID, channelID, counterpartyChannelID string, cpv string, proofTry []byte, proofHeight clienttypes.Height,
	signer sdk.AccAddress,
) *MsgChannelOpenAck {
	return &MsgChannelOpenAck{
		PortId:                portID,
		ChannelId:             channelID,
		CounterpartyChannelId: counterpartyChannelID,
		CounterpartyVersion:   cpv,
		ProofTry:              proofTry,
		ProofHeight:           proofHeight,
		Signer:                signer.String(),
	}
}

// Route implements sdk.Msg
func (msg MsgChannelOpenAck) Route() string {
	return host.RouterKey
}

// Type implements sdk.Msg
func (msg MsgChannelOpenAck) Type() string {
	return "channel_open_ack"
}

// ValidateBasic implements sdk.Msg
func (msg MsgChannelOpenAck) ValidateBasic() error {
	if err := host.PortIdentifierValidator(msg.PortId); err != nil {
		return sdkerrors.Wrap(err, "invalid port ID")
	}
	if err := host.ChannelIdentifierValidator(msg.ChannelId); err != nil {
		return sdkerrors.Wrap(err, "invalid channel ID")
	}
	if err := host.ChannelIdentifierValidator(msg.CounterpartyChannelId); err != nil {
		return sdkerrors.Wrap(err, "invalid counterparty channel ID")
	}
	if len(msg.ProofTry) == 0 {
		return sdkerrors.Wrap(commitmenttypes.ErrInvalidProof, "cannot submit an empty proof try")
	}
	if msg.ProofHeight.IsZero() {
		return sdkerrors.Wrap(sdkerrors.ErrInvalidHeight, "proof height must be non-zero")
	}
	_, err := sdk.AccAddressFromBech32(msg.Signer)
	if err != nil {
		return sdkerrors.Wrapf(sdkerrors.ErrInvalidAddress, "string could not be parsed as address: %v", err)
	}
	return nil
}

// GetSignBytes implements sdk.Msg. The function will panic since it is used
// for amino transaction verification which IBC does not support.
func (msg MsgChannelOpenAck) GetSignBytes() []byte {
	panic("IBC messages do not support amino")
}

// GetSigners implements sdk.Msg
func (msg MsgChannelOpenAck) GetSigners() []sdk.AccAddress {
	signer, err := sdk.AccAddressFromBech32(msg.Signer)
	if err != nil {
		panic(err)
	}
	return []sdk.AccAddress{signer}
}

var _ sdk.Msg = &MsgChannelOpenConfirm{}

// NewMsgChannelOpenConfirm creates a new MsgChannelOpenConfirm instance
// nolint:interfacer
func NewMsgChannelOpenConfirm(
	portID, channelID string, proofAck []byte, proofHeight clienttypes.Height,
	signer sdk.AccAddress,
) *MsgChannelOpenConfirm {
	return &MsgChannelOpenConfirm{
		PortId:      portID,
		ChannelId:   channelID,
		ProofAck:    proofAck,
		ProofHeight: proofHeight,
		Signer:      signer.String(),
	}
}

// Route implements sdk.Msg
func (msg MsgChannelOpenConfirm) Route() string {
	return host.RouterKey
}

// Type implements sdk.Msg
func (msg MsgChannelOpenConfirm) Type() string {
	return "channel_open_confirm"
}

// ValidateBasic implements sdk.Msg
func (msg MsgChannelOpenConfirm) ValidateBasic() error {
	if err := host.PortIdentifierValidator(msg.PortId); err != nil {
		return sdkerrors.Wrap(err, "invalid port ID")
	}
	if err := host.ChannelIdentifierValidator(msg.ChannelId); err != nil {
		return sdkerrors.Wrap(err, "invalid channel ID")
	}
	if len(msg.ProofAck) == 0 {
		return sdkerrors.Wrap(commitmenttypes.ErrInvalidProof, "cannot submit an empty proof ack")
	}
	if msg.ProofHeight.IsZero() {
		return sdkerrors.Wrap(sdkerrors.ErrInvalidHeight, "proof height must be non-zero")
	}
	_, err := sdk.AccAddressFromBech32(msg.Signer)
	if err != nil {
		return sdkerrors.Wrapf(sdkerrors.ErrInvalidAddress, "string could not be parsed as address: %v", err)
	}
	return nil
}

// GetSignBytes implements sdk.Msg. The function will panic since it is used
// for amino transaction verification which IBC does not support.
func (msg MsgChannelOpenConfirm) GetSignBytes() []byte {
	panic("IBC messages do not support amino")
}

// GetSigners implements sdk.Msg
func (msg MsgChannelOpenConfirm) GetSigners() []sdk.AccAddress {
	signer, err := sdk.AccAddressFromBech32(msg.Signer)
	if err != nil {
		panic(err)
	}
	return []sdk.AccAddress{signer}
}

var _ sdk.Msg = &MsgChannelCloseInit{}

// NewMsgChannelCloseInit creates a new MsgChannelCloseInit instance
// nolint:interfacer
func NewMsgChannelCloseInit(
	portID string, channelID string, signer sdk.AccAddress,
) *MsgChannelCloseInit {
	return &MsgChannelCloseInit{
		PortId:    portID,
		ChannelId: channelID,
		Signer:    signer.String(),
	}
}

// Route implements sdk.Msg
func (msg MsgChannelCloseInit) Route() string {
	return host.RouterKey
}

// Type implements sdk.Msg
func (msg MsgChannelCloseInit) Type() string {
	return "channel_close_init"
}

// ValidateBasic implements sdk.Msg
func (msg MsgChannelCloseInit) ValidateBasic() error {
	if err := host.PortIdentifierValidator(msg.PortId); err != nil {
		return sdkerrors.Wrap(err, "invalid port ID")
	}
	if err := host.ChannelIdentifierValidator(msg.ChannelId); err != nil {
		return sdkerrors.Wrap(err, "invalid channel ID")
	}
	_, err := sdk.AccAddressFromBech32(msg.Signer)
	if err != nil {
		return sdkerrors.Wrapf(sdkerrors.ErrInvalidAddress, "string could not be parsed as address: %v", err)
	}
	return nil
}

// GetSignBytes implements sdk.Msg. The function will panic since it is used
// for amino transaction verification which IBC does not support.
func (msg MsgChannelCloseInit) GetSignBytes() []byte {
	panic("IBC messages do not support amino")
}

// GetSigners implements sdk.Msg
func (msg MsgChannelCloseInit) GetSigners() []sdk.AccAddress {
	signer, err := sdk.AccAddressFromBech32(msg.Signer)
	if err != nil {
		panic(err)
	}
	return []sdk.AccAddress{signer}
}

var _ sdk.Msg = &MsgChannelCloseConfirm{}

// NewMsgChannelCloseConfirm creates a new MsgChannelCloseConfirm instance
// nolint:interfacer
func NewMsgChannelCloseConfirm(
	portID, channelID string, proofInit []byte, proofHeight clienttypes.Height,
	signer sdk.AccAddress,
) *MsgChannelCloseConfirm {
	return &MsgChannelCloseConfirm{
		PortId:      portID,
		ChannelId:   channelID,
		ProofInit:   proofInit,
		ProofHeight: proofHeight,
		Signer:      signer.String(),
	}
}

// Route implements sdk.Msg
func (msg MsgChannelCloseConfirm) Route() string {
	return host.RouterKey
}

// Type implements sdk.Msg
func (msg MsgChannelCloseConfirm) Type() string {
	return "channel_close_confirm"
}

// ValidateBasic implements sdk.Msg
func (msg MsgChannelCloseConfirm) ValidateBasic() error {
	if err := host.PortIdentifierValidator(msg.PortId); err != nil {
		return sdkerrors.Wrap(err, "invalid port ID")
	}
	if err := host.ChannelIdentifierValidator(msg.ChannelId); err != nil {
		return sdkerrors.Wrap(err, "invalid channel ID")
	}
	if len(msg.ProofInit) == 0 {
		return sdkerrors.Wrap(commitmenttypes.ErrInvalidProof, "cannot submit an empty proof init")
	}
	if msg.ProofHeight.IsZero() {
		return sdkerrors.Wrap(sdkerrors.ErrInvalidHeight, "proof height must be non-zero")
	}
	_, err := sdk.AccAddressFromBech32(msg.Signer)
	if err != nil {
		return sdkerrors.Wrapf(sdkerrors.ErrInvalidAddress, "string could not be parsed as address: %v", err)
	}
	return nil
}

// GetSignBytes implements sdk.Msg. The function will panic since it is used
// for amino transaction verification which IBC does not support.
func (msg MsgChannelCloseConfirm) GetSignBytes() []byte {
	panic("IBC messages do not support amino")
}

// GetSigners implements sdk.Msg
func (msg MsgChannelCloseConfirm) GetSigners() []sdk.AccAddress {
	signer, err := sdk.AccAddressFromBech32(msg.Signer)
	if err != nil {
		panic(err)
	}
	return []sdk.AccAddress{signer}
}

var _ sdk.Msg = &MsgRecvPacket{}

// NewMsgRecvPacket constructs new MsgRecvPacket
// nolint:interfacer
func NewMsgRecvPacket(
	packet Packet, proof []byte, proofHeight clienttypes.Height,
	signer sdk.AccAddress,
) *MsgRecvPacket {
	return &MsgRecvPacket{
		Packet:      packet,
		Proof:       proof,
		ProofHeight: proofHeight,
		Signer:      signer.String(),
	}
}

// Route implements sdk.Msg
func (msg MsgRecvPacket) Route() string {
	return host.RouterKey
}

// ValidateBasic implements sdk.Msg
func (msg MsgRecvPacket) ValidateBasic() error {
	if len(msg.Proof) == 0 {
		return sdkerrors.Wrap(commitmenttypes.ErrInvalidProof, "cannot submit an empty proof")
	}
	if msg.ProofHeight.IsZero() {
		return sdkerrors.Wrap(sdkerrors.ErrInvalidHeight, "proof height must be non-zero")
	}
	_, err := sdk.AccAddressFromBech32(msg.Signer)
	if err != nil {
		return sdkerrors.Wrapf(sdkerrors.ErrInvalidAddress, "string could not be parsed as address: %v", err)
	}
	return msg.Packet.ValidateBasic()
}

// GetSignBytes implements sdk.Msg. The function will panic since it is used
// for amino transaction verification which IBC does not support.
func (msg MsgRecvPacket) GetSignBytes() []byte {
	panic("IBC messages do not support amino")
}

// GetDataSignBytes returns the base64-encoded bytes used for the
// data field when signing the packet.
func (msg MsgRecvPacket) GetDataSignBytes() []byte {
	s := "\"" + base64.StdEncoding.EncodeToString(msg.Packet.Data) + "\""
	return []byte(s)
}

// GetSigners implements sdk.Msg
func (msg MsgRecvPacket) GetSigners() []sdk.AccAddress {
	signer, err := sdk.AccAddressFromBech32(msg.Signer)
	if err != nil {
		panic(err)
	}
	return []sdk.AccAddress{signer}
}

// Type implements sdk.Msg
func (msg MsgRecvPacket) Type() string {
	return "recv_packet"
}

var _ sdk.Msg = &MsgTimeout{}

// NewMsgTimeout constructs new MsgTimeout
// nolint:interfacer
func NewMsgTimeout(
	packet Packet, nextSequenceRecv uint64, proof []byte,
	proofHeight clienttypes.Height, signer sdk.AccAddress,
) *MsgTimeout {
	return &MsgTimeout{
		Packet:           packet,
		NextSequenceRecv: nextSequenceRecv,
		Proof:            proof,
		ProofHeight:      proofHeight,
		Signer:           signer.String(),
	}
}

// Route implements sdk.Msg
func (msg MsgTimeout) Route() string {
	return host.RouterKey
}

// ValidateBasic implements sdk.Msg
func (msg MsgTimeout) ValidateBasic() error {
	if len(msg.Proof) == 0 {
		return sdkerrors.Wrap(commitmenttypes.ErrInvalidProof, "cannot submit an empty proof")
	}
	if msg.ProofHeight.IsZero() {
		return sdkerrors.Wrap(sdkerrors.ErrInvalidHeight, "proof height must be non-zero")
	}
	_, err := sdk.AccAddressFromBech32(msg.Signer)
	if err != nil {
		return sdkerrors.Wrapf(sdkerrors.ErrInvalidAddress, "string could not be parsed as address: %v", err)
	}
	return msg.Packet.ValidateBasic()
}

// GetSignBytes implements sdk.Msg. The function will panic since it is used
// for amino transaction verification which IBC does not support.
func (msg MsgTimeout) GetSignBytes() []byte {
	panic("IBC messages do not support amino")
}

// GetSigners implements sdk.Msg
func (msg MsgTimeout) GetSigners() []sdk.AccAddress {
	signer, err := sdk.AccAddressFromBech32(msg.Signer)
	if err != nil {
		panic(err)
	}
	return []sdk.AccAddress{signer}
}

// Type implements sdk.Msg
func (msg MsgTimeout) Type() string {
	return "timeout_packet"
}

// NewMsgTimeoutOnClose constructs new MsgTimeoutOnClose
// nolint:interfacer
func NewMsgTimeoutOnClose(
	packet Packet, nextSequenceRecv uint64,
	proof, proofClose []byte,
	proofHeight clienttypes.Height, signer sdk.AccAddress,
) *MsgTimeoutOnClose {
	return &MsgTimeoutOnClose{
		Packet:           packet,
		NextSequenceRecv: nextSequenceRecv,
		Proof:            proof,
		ProofClose:       proofClose,
		ProofHeight:      proofHeight,
		Signer:           signer.String(),
	}
}

// Route implements sdk.Msg
func (msg MsgTimeoutOnClose) Route() string {
	return host.RouterKey
}

// ValidateBasic implements sdk.Msg
func (msg MsgTimeoutOnClose) ValidateBasic() error {
	if len(msg.Proof) == 0 {
		return sdkerrors.Wrap(commitmenttypes.ErrInvalidProof, "cannot submit an empty proof")
	}
	if len(msg.ProofClose) == 0 {
		return sdkerrors.Wrap(commitmenttypes.ErrInvalidProof, "cannot submit an empty proof of closed counterparty channel end")
	}
	if msg.ProofHeight.IsZero() {
		return sdkerrors.Wrap(sdkerrors.ErrInvalidHeight, "proof height must be non-zero")
	}
	_, err := sdk.AccAddressFromBech32(msg.Signer)
	if err != nil {
		return sdkerrors.Wrapf(sdkerrors.ErrInvalidAddress, "string could not be parsed as address: %v", err)
	}
	return msg.Packet.ValidateBasic()
}

// GetSignBytes implements sdk.Msg. The function will panic since it is used
// for amino transaction verification which IBC does not support.
func (msg MsgTimeoutOnClose) GetSignBytes() []byte {
	panic("IBC messages do not support amino")
}

// GetSigners implements sdk.Msg
func (msg MsgTimeoutOnClose) GetSigners() []sdk.AccAddress {
	signer, err := sdk.AccAddressFromBech32(msg.Signer)
	if err != nil {
		panic(err)
	}
	return []sdk.AccAddress{signer}
}

// Type implements sdk.Msg
func (msg MsgTimeoutOnClose) Type() string {
	return "timeout_on_close_packet"
}

var _ sdk.Msg = &MsgAcknowledgement{}

// NewMsgAcknowledgement constructs a new MsgAcknowledgement
// nolint:interfacer
func NewMsgAcknowledgement(
	packet Packet, ack []byte, proof []byte, proofHeight clienttypes.Height, signer sdk.AccAddress) *MsgAcknowledgement {
	return &MsgAcknowledgement{
		Packet:          packet,
		Acknowledgement: ack,
		Proof:           proof,
		ProofHeight:     proofHeight,
		Signer:          signer.String(),
	}
}

// Route implements sdk.Msg
func (msg MsgAcknowledgement) Route() string {
	return host.RouterKey
}

// ValidateBasic implements sdk.Msg
func (msg MsgAcknowledgement) ValidateBasic() error {
	if len(msg.Proof) == 0 {
		return sdkerrors.Wrap(commitmenttypes.ErrInvalidProof, "cannot submit an empty proof")
	}
	if msg.ProofHeight.IsZero() {
		return sdkerrors.Wrap(sdkerrors.ErrInvalidHeight, "proof height must be non-zero")
	}
	_, err := sdk.AccAddressFromBech32(msg.Signer)
	if err != nil {
		return sdkerrors.Wrapf(sdkerrors.ErrInvalidAddress, "string could not be parsed as address: %v", err)
	}
	return msg.Packet.ValidateBasic()
}

// GetSignBytes implements sdk.Msg. The function will panic since it is used
// for amino transaction verification which IBC does not support.
func (msg MsgAcknowledgement) GetSignBytes() []byte {
	panic("IBC messages do not support amino")
}

// GetSigners implements sdk.Msg
func (msg MsgAcknowledgement) GetSigners() []sdk.AccAddress {
	signer, err := sdk.AccAddressFromBech32(msg.Signer)
	if err != nil {
		panic(err)
	}
	return []sdk.AccAddress{signer}
}

// Type implements sdk.Msg
func (msg MsgAcknowledgement) Type() string {
	return "acknowledge_packet"
}<|MERGE_RESOLUTION|>--- conflicted
+++ resolved
@@ -46,20 +46,16 @@
 	if err := host.ChannelIdentifierValidator(msg.ChannelId); err != nil {
 		return sdkerrors.Wrap(err, "invalid channel ID")
 	}
-<<<<<<< HEAD
 	if msg.Channel.State != INIT {
 		return sdkerrors.Wrapf(ErrInvalidChannelState,
 			"channel state must be INIT in MsgChannelOpenInit. expected: %s, got: %s",
 			INIT, msg.Channel.State,
 		)
 	}
-	// Signer can be empty
-=======
-	_, err := sdk.AccAddressFromBech32(msg.Signer)
-	if err != nil {
-		return sdkerrors.Wrapf(sdkerrors.ErrInvalidAddress, "string could not be parsed as address: %v", err)
-	}
->>>>>>> 286e9bfb
+	_, err := sdk.AccAddressFromBech32(msg.Signer)
+	if err != nil {
+		return sdkerrors.Wrapf(sdkerrors.ErrInvalidAddress, "string could not be parsed as address: %v", err)
+	}
 	return msg.Channel.ValidateBasic()
 }
 
@@ -128,20 +124,16 @@
 	if msg.ProofHeight.IsZero() {
 		return sdkerrors.Wrap(sdkerrors.ErrInvalidHeight, "proof height must be non-zero")
 	}
-<<<<<<< HEAD
 	if msg.Channel.State != TRYOPEN {
 		return sdkerrors.Wrapf(ErrInvalidChannelState,
 			"channel state must be TRYOPEN in MsgChannelOpenTry. expected: %s, got: %s",
 			TRYOPEN, msg.Channel.State,
 		)
 	}
-	// Signer can be empty
-=======
-	_, err := sdk.AccAddressFromBech32(msg.Signer)
-	if err != nil {
-		return sdkerrors.Wrapf(sdkerrors.ErrInvalidAddress, "string could not be parsed as address: %v", err)
-	}
->>>>>>> 286e9bfb
+	_, err := sdk.AccAddressFromBech32(msg.Signer)
+	if err != nil {
+		return sdkerrors.Wrapf(sdkerrors.ErrInvalidAddress, "string could not be parsed as address: %v", err)
+	}
 	return msg.Channel.ValidateBasic()
 }
 
