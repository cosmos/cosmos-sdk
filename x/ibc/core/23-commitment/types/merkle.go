package types

import (
	"bytes"
	fmt "fmt"
	"net/url"
	"strings"

	ics23 "github.com/confio/ics23/go"
	"github.com/gogo/protobuf/proto"
	tmcrypto "github.com/tendermint/tendermint/proto/tendermint/crypto"

	sdkerrors "github.com/cosmos/cosmos-sdk/types/errors"
	"github.com/cosmos/cosmos-sdk/x/ibc/core/exported"
)

// var representing the proofspecs for a SDK chain
var sdkSpecs = []*ics23.ProofSpec{ics23.IavlSpec, ics23.TendermintSpec}

// ICS 023 Merkle Types Implementation
//
// This file defines Merkle commitment types that implements ICS 023.

// Merkle proof implementation of the Proof interface
// Applied on SDK-based IBC implementation
var _ exported.Root = (*MerkleRoot)(nil)

// GetSDKSpecs is a getter function for the proofspecs of an sdk chain
func GetSDKSpecs() []*ics23.ProofSpec {
	return sdkSpecs
}

// NewMerkleRoot constructs a new MerkleRoot
func NewMerkleRoot(hash []byte) MerkleRoot {
	return MerkleRoot{
		Hash: hash,
	}
}

// GetHash implements RootI interface
func (mr MerkleRoot) GetHash() []byte {
	return mr.Hash
}

// Empty returns true if the root is empty
func (mr MerkleRoot) Empty() bool {
	return len(mr.GetHash()) == 0
}

var _ exported.Prefix = (*MerklePrefix)(nil)

// NewMerklePrefix constructs new MerklePrefix instance
func NewMerklePrefix(keyPrefix []byte) MerklePrefix {
	return MerklePrefix{
		KeyPrefix: keyPrefix,
	}
}

// Bytes returns the key prefix bytes
func (mp MerklePrefix) Bytes() []byte {
	return mp.KeyPrefix
}

// Empty returns true if the prefix is empty
func (mp MerklePrefix) Empty() bool {
	return len(mp.Bytes()) == 0
}

var _ exported.Path = (*MerklePath)(nil)

// NewMerklePath creates a new MerklePath instance
// The keys must be passed in from root-to-leaf order
func NewMerklePath(keyPath ...string) MerklePath {
	return MerklePath{
		KeyPath: keyPath,
	}
}

// String implements fmt.Stringer.
func (mp MerklePath) String() string {
	return "/" + strings.Join(mp.KeyPath, "/")
}

// Pretty returns the unescaped path of the URL string.
func (mp MerklePath) Pretty() string {
	path, err := url.PathUnescape(mp.String())
	if err != nil {
		panic(err)
	}
	return path
}

// GetKey will return a byte representation of the key
// after URL escaping the key element
func (mp MerklePath) GetKey(i uint64) ([]byte, error) {
	if i >= uint64(len(mp.KeyPath)) {
		return nil, fmt.Errorf("index out of range. %d (index) >= %d (len)", i, len(mp.KeyPath))
	}
	key, err := url.PathUnescape(mp.KeyPath[i])
	if err != nil {
		return nil, err
	}
	return []byte(key), nil
}

// Empty returns true if the path is empty
func (mp MerklePath) Empty() bool {
	return len(mp.KeyPath) == 0
}

// ApplyPrefix constructs a new commitment path from the arguments. It prepends the prefix key
// with the given path.
func ApplyPrefix(prefix exported.Prefix, path MerklePath) (MerklePath, error) {
	if prefix == nil || prefix.Empty() {
		return MerklePath{}, sdkerrors.Wrap(ErrInvalidPrefix, "prefix can't be empty")
	}
	return NewMerklePath(append([]string{string(prefix.Bytes())}, path.KeyPath...)...), nil
}

var _ exported.Proof = (*MerkleProof)(nil)

// VerifyMembership verifies the membership pf a merkle proof against the given root, path, and value.
func (proof MerkleProof) VerifyMembership(specs []*ics23.ProofSpec, root exported.Root, path exported.Path, value []byte) error {
	if err := proof.validateVerificationArgs(specs, root); err != nil {
		return err
	}

	// VerifyMembership specific argument validation
	mpath, ok := path.(MerklePath)
	if !ok {
		return sdkerrors.Wrapf(ErrInvalidProof, "path %v is not of type MerklePath", path)
	}
	if len(mpath.KeyPath) != len(specs) {
		return sdkerrors.Wrapf(ErrInvalidProof, "path length %d not same as proof %d",
			len(mpath.KeyPath), len(specs))
	}
	if len(value) == 0 {
		return sdkerrors.Wrap(ErrInvalidProof, "empty value in membership proof")
	}

	// Since every proof in chain is a membership proof we can use verifyChainedMembershipProof from index 0
	// to validate entire proof
	if err := verifyChainedMembershipProof(root.GetHash(), specs, proof.Proofs, mpath, value, 0); err != nil {
		return err
	}
	return nil
}

// VerifyNonMembership verifies the absence of a merkle proof against the given root and path.
// VerifyNonMembership verifies a chained proof where the absence of a given path is proven
// at the lowest subtree and then each subtree's inclusion is proved up to the final root.
func (proof MerkleProof) VerifyNonMembership(specs []*ics23.ProofSpec, root exported.Root, path exported.Path) error {
	if err := proof.validateVerificationArgs(specs, root); err != nil {
		return err
	}

	// VerifyNonMembership specific argument validation
	mpath, ok := path.(MerklePath)
	if !ok {
		return sdkerrors.Wrapf(ErrInvalidProof, "path %v is not of type MerkleProof", path)
	}
	if len(mpath.KeyPath) != len(specs) {
		return sdkerrors.Wrapf(ErrInvalidProof, "path length %d not same as proof %d",
			len(mpath.KeyPath), len(specs))
	}

	switch proof.Proofs[0].Proof.(type) {
	case *ics23.CommitmentProof_Nonexist:
		// VerifyNonMembership will verify the absence of key in lowest subtree, and then chain inclusion proofs
		// of all subroots up to final root
		subroot, err := proof.Proofs[0].Calculate()
		if err != nil {
			return sdkerrors.Wrapf(ErrInvalidProof, "could not calculate root for proof index 0, merkle tree is likely empty. %v", err)
		}
		key, err := mpath.GetKey(uint64(len(mpath.KeyPath) - 1))
		if err != nil {
			return sdkerrors.Wrapf(ErrInvalidProof, "could not retrieve key bytes for key: %s", mpath.KeyPath[len(mpath.KeyPath)-1])
		}
		if ok := ics23.VerifyNonMembership(specs[0], subroot, proof.Proofs[0], key); !ok {
			return sdkerrors.Wrapf(ErrInvalidProof, "could not verify absence of key %s. please ensure that the path is correct.", string(key))
		}

		// Verify chained membership proof starting from index 1 with value = subroot
		if err := verifyChainedMembershipProof(root.GetHash(), specs, proof.Proofs, mpath, subroot, 1); err != nil {
			return err
		}
		break
	case *ics23.CommitmentProof_Exist:
		return sdkerrors.Wrapf(ErrInvalidProof,
			"got ExistenceProof in VerifyNonMembership. If this is unexpected, please ensure that proof was queried with the correct key.")
	default:
		return sdkerrors.Wrapf(ErrInvalidProof,
			"expected proof type: %T, got: %T", &ics23.CommitmentProof_Exist{}, proof.Proofs[0].Proof)
	}
<<<<<<< HEAD
=======
	if ok := ics23.VerifyNonMembership(specs[0], subroot, proof.Proofs[0], key); !ok {
		return sdkerrors.Wrapf(ErrInvalidProof, "could not verify absence of key %s. Please ensure that the path is correct.", string(key))
	}

	// Verify chained membership proof starting from index 1 with value = subroot
	if err := verifyChainedMembershipProof(root.GetHash(), specs, proof.Proofs, mpath, subroot, 1); err != nil {
		return err
	}
>>>>>>> e8bba2ce
	return nil
}

// BatchVerifyMembership verifies a group of key value pairs against the given root
// NOTE: Currently left unimplemented as it is unused
func (proof MerkleProof) BatchVerifyMembership(specs []*ics23.ProofSpec, root exported.Root, path exported.Path, items map[string][]byte) error {
	return sdkerrors.Wrap(ErrInvalidProof, "batch proofs are currently unsupported")
}

// BatchVerifyNonMembership verifies absence of a group of keys against the given root
// NOTE: Currently left unimplemented as it is unused
func (proof MerkleProof) BatchVerifyNonMembership(specs []*ics23.ProofSpec, root exported.Root, path exported.Path, items [][]byte) error {
	return sdkerrors.Wrap(ErrInvalidProof, "batch proofs are currently unsupported")
}

// verifyChainedMembershipProof takes a list of proofs and specs and verifies each proof sequentially ensuring that the value is committed to
// by first proof and each subsequent subroot is committed to by the next subroot and checking that the final calculated root is equal to the given roothash.
// The proofs and specs are passed in from lowest subtree to the highest subtree, but the keys are passed in from highest subtree to lowest.
// The index specifies what index to start chaining the membership proofs, this is useful since the lowest proof may not be a membership proof, thus we
// will want to start the membership proof chaining from index 1 with value being the lowest subroot
func verifyChainedMembershipProof(root []byte, specs []*ics23.ProofSpec, proofs []*ics23.CommitmentProof, keys MerklePath, value []byte, index int) error {
	var (
		subroot []byte
		err     error
	)
	// Initialize subroot to value since the proofs list may be empty.
	// This may happen if this call is verifying intermediate proofs after the lowest proof has been executed.
	// In this case, there may be no intermediate proofs to verify and we just check that lowest proof root equals final root
	subroot = value
	for i := index; i < len(proofs); i++ {
<<<<<<< HEAD
=======
		subroot, err = proofs[i].Calculate()
		if err != nil {
			return sdkerrors.Wrapf(ErrInvalidProof, "could not calculate proof root at index %d, merkle tree may be empty: %v", i, err)
		}
		// Since keys are passed in from highest to lowest, we must grab their indices in reverse order
		// from the proofs and specs which are lowest to highest
		key, err := keys.GetKey(uint64(len(keys.KeyPath) - 1 - i))
		if err != nil {
			return sdkerrors.Wrapf(ErrInvalidProof, "could not retrieve key bytes for key: %s", keys.KeyPath[len(keys.KeyPath)-1-i])
		}
>>>>>>> e8bba2ce
		switch proofs[i].Proof.(type) {
		case *ics23.CommitmentProof_Exist:
			subroot, err = proofs[i].Calculate()
			if err != nil {
				return sdkerrors.Wrapf(ErrInvalidProof, "could not calculate proof root at index %d, merkle tree may be empty. %v", i, err)
			}
			// Since keys are passed in from highest to lowest, we must grab their indices in reverse order
			// from the proofs and specs which are lowest to highest
			key, err := keys.GetKey(uint64(len(keys.KeyPath) - 1 - i))
			if err != nil {
				return sdkerrors.Wrapf(ErrInvalidProof, "could not retrieve key bytes for key %s: %v", keys.KeyPath[len(keys.KeyPath)-1-i], err)
			}

			// verify membership of the proof at this index with appropriate key and value
			if ok := ics23.VerifyMembership(specs[i], subroot, proofs[i], key, value); !ok {
				return sdkerrors.Wrapf(ErrInvalidProof,
					"chained membership proof failed to verify membership of value: %X in subroot %X at index %d. please ensure the path and value are both correct.",
					value, subroot, i)
			}
			// Set value to subroot so that we verify next proof in chain commits to this subroot
			value = subroot
			break
		case *ics23.CommitmentProof_Nonexist:
			return sdkerrors.Wrapf(ErrInvalidProof,
				"chained membership proof contains nonexistence proof at index %d. If this is unexpected, please ensure that proof was queried from the height that contained the value in store and was queried with the correct key.",
				i)
		default:
			return sdkerrors.Wrapf(ErrInvalidProof,
				"expected proof type: %T, got: %T", &ics23.CommitmentProof_Exist{}, proofs[i].Proof)
		}
<<<<<<< HEAD
=======
		if ok := ics23.VerifyMembership(specs[i], subroot, proofs[i], key, value); !ok {
			return sdkerrors.Wrapf(ErrInvalidProof,
				"chained membership proof failed to verify membership of value: %X in subroot %X at index %d. Please ensure the path and value are both correct.",
				value, subroot, i)
		}
		// Set value to subroot so that we verify next proof in chain commits to this subroot
		value = subroot
>>>>>>> e8bba2ce
	}
	// Check that chained proof root equals passed-in root
	if !bytes.Equal(root, subroot) {
		return sdkerrors.Wrapf(ErrInvalidProof,
			"proof did not commit to expected root: %X, got: %X. Please ensure proof was submitted with correct proofHeight and to the correct chain.",
			root, subroot)
	}
	return nil
}

// Empty returns true if the root is empty
func (proof MerkleProof) Empty() bool {
	return proto.Equal(&proof, nil) || proto.Equal(&proof, &MerkleProof{}) || proto.Equal(&proof, &tmcrypto.ProofOps{})
}

// ValidateBasic checks if the proof is empty.
func (proof MerkleProof) ValidateBasic() error {
	if proof.Empty() {
		return ErrInvalidProof
	}
	return nil
}

// validateVerificationArgs verifies the proof arguments are valid
func (proof MerkleProof) validateVerificationArgs(specs []*ics23.ProofSpec, root exported.Root) error {
	if proof.Empty() {
		return sdkerrors.Wrap(ErrInvalidMerkleProof, "proof cannot be empty")
	}

	if root == nil || root.Empty() {
		return sdkerrors.Wrap(ErrInvalidMerkleProof, "root cannot be empty")
	}

	if len(specs) != len(proof.Proofs) {
		return sdkerrors.Wrapf(ErrInvalidMerkleProof,
			"length of specs: %d not equal to length of proof: %d",
			len(specs), len(proof.Proofs))
	}

	for i, spec := range specs {
		if spec == nil {
			return sdkerrors.Wrapf(ErrInvalidProof, "spec at position %d is nil", i)
		}
	}
	return nil
}<|MERGE_RESOLUTION|>--- conflicted
+++ resolved
@@ -177,7 +177,7 @@
 			return sdkerrors.Wrapf(ErrInvalidProof, "could not retrieve key bytes for key: %s", mpath.KeyPath[len(mpath.KeyPath)-1])
 		}
 		if ok := ics23.VerifyNonMembership(specs[0], subroot, proof.Proofs[0], key); !ok {
-			return sdkerrors.Wrapf(ErrInvalidProof, "could not verify absence of key %s. please ensure that the path is correct.", string(key))
+			return sdkerrors.Wrapf(ErrInvalidProof, "could not verify absence of key %s. Please ensure that the path is correct.", string(key))
 		}
 
 		// Verify chained membership proof starting from index 1 with value = subroot
@@ -192,17 +192,6 @@
 		return sdkerrors.Wrapf(ErrInvalidProof,
 			"expected proof type: %T, got: %T", &ics23.CommitmentProof_Exist{}, proof.Proofs[0].Proof)
 	}
-<<<<<<< HEAD
-=======
-	if ok := ics23.VerifyNonMembership(specs[0], subroot, proof.Proofs[0], key); !ok {
-		return sdkerrors.Wrapf(ErrInvalidProof, "could not verify absence of key %s. Please ensure that the path is correct.", string(key))
-	}
-
-	// Verify chained membership proof starting from index 1 with value = subroot
-	if err := verifyChainedMembershipProof(root.GetHash(), specs, proof.Proofs, mpath, subroot, 1); err != nil {
-		return err
-	}
->>>>>>> e8bba2ce
 	return nil
 }
 
@@ -233,19 +222,6 @@
 	// In this case, there may be no intermediate proofs to verify and we just check that lowest proof root equals final root
 	subroot = value
 	for i := index; i < len(proofs); i++ {
-<<<<<<< HEAD
-=======
-		subroot, err = proofs[i].Calculate()
-		if err != nil {
-			return sdkerrors.Wrapf(ErrInvalidProof, "could not calculate proof root at index %d, merkle tree may be empty: %v", i, err)
-		}
-		// Since keys are passed in from highest to lowest, we must grab their indices in reverse order
-		// from the proofs and specs which are lowest to highest
-		key, err := keys.GetKey(uint64(len(keys.KeyPath) - 1 - i))
-		if err != nil {
-			return sdkerrors.Wrapf(ErrInvalidProof, "could not retrieve key bytes for key: %s", keys.KeyPath[len(keys.KeyPath)-1-i])
-		}
->>>>>>> e8bba2ce
 		switch proofs[i].Proof.(type) {
 		case *ics23.CommitmentProof_Exist:
 			subroot, err = proofs[i].Calculate()
@@ -262,7 +238,7 @@
 			// verify membership of the proof at this index with appropriate key and value
 			if ok := ics23.VerifyMembership(specs[i], subroot, proofs[i], key, value); !ok {
 				return sdkerrors.Wrapf(ErrInvalidProof,
-					"chained membership proof failed to verify membership of value: %X in subroot %X at index %d. please ensure the path and value are both correct.",
+					"chained membership proof failed to verify membership of value: %X in subroot %X at index %d. Please ensure the path and value are both correct.",
 					value, subroot, i)
 			}
 			// Set value to subroot so that we verify next proof in chain commits to this subroot
@@ -276,16 +252,6 @@
 			return sdkerrors.Wrapf(ErrInvalidProof,
 				"expected proof type: %T, got: %T", &ics23.CommitmentProof_Exist{}, proofs[i].Proof)
 		}
-<<<<<<< HEAD
-=======
-		if ok := ics23.VerifyMembership(specs[i], subroot, proofs[i], key, value); !ok {
-			return sdkerrors.Wrapf(ErrInvalidProof,
-				"chained membership proof failed to verify membership of value: %X in subroot %X at index %d. Please ensure the path and value are both correct.",
-				value, subroot, i)
-		}
-		// Set value to subroot so that we verify next proof in chain commits to this subroot
-		value = subroot
->>>>>>> e8bba2ce
 	}
 	// Check that chained proof root equals passed-in root
 	if !bytes.Equal(root, subroot) {
