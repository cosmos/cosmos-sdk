--- conflicted
+++ resolved
@@ -95,7 +95,6 @@
 							},
 						),
 					},
-<<<<<<< HEAD
 					[]clienttypes.IdentifiedGenesisMetadata{
 						clienttypes.NewIdentifiedGenesisMetadata(
 							clientID,
@@ -105,9 +104,7 @@
 							},
 						),
 					},
-=======
 					clienttypes.NewParams(exported.Tendermint, exported.Localhost),
->>>>>>> 6344d626
 					true,
 				),
 				ConnectionGenesis: connectiontypes.NewGenesisState(
@@ -162,7 +159,6 @@
 						),
 					},
 					nil,
-<<<<<<< HEAD
 					[]clienttypes.IdentifiedGenesisMetadata{
 						clienttypes.NewIdentifiedGenesisMetadata(
 							clientID,
@@ -172,9 +168,7 @@
 							},
 						),
 					},
-=======
 					clienttypes.NewParams(exported.Tendermint),
->>>>>>> 6344d626
 					false,
 				),
 				ConnectionGenesis: connectiontypes.DefaultGenesisState(),
@@ -258,7 +252,6 @@
 							},
 						),
 					},
-<<<<<<< HEAD
 					[]clienttypes.IdentifiedGenesisMetadata{
 						clienttypes.NewIdentifiedGenesisMetadata(
 							clientID,
@@ -268,9 +261,7 @@
 							},
 						),
 					},
-=======
 					clienttypes.NewParams(exported.Tendermint, exported.Localhost),
->>>>>>> 6344d626
 					true,
 				),
 				ConnectionGenesis: connectiontypes.NewGenesisState(
