package ibc_test

import (
<<<<<<< HEAD
	"github.com/tendermint/tendermint/light"

=======
>>>>>>> f11d0520
	"github.com/cosmos/cosmos-sdk/x/ibc/02-client/exported"
	clienttypes "github.com/cosmos/cosmos-sdk/x/ibc/02-client/types"
	connectiontypes "github.com/cosmos/cosmos-sdk/x/ibc/03-connection/types"
	channeltypes "github.com/cosmos/cosmos-sdk/x/ibc/04-channel/types"
	ibctmtypes "github.com/cosmos/cosmos-sdk/x/ibc/07-tendermint/types"
	localhosttypes "github.com/cosmos/cosmos-sdk/x/ibc/09-localhost/types"
	commitmenttypes "github.com/cosmos/cosmos-sdk/x/ibc/23-commitment/types"
	host "github.com/cosmos/cosmos-sdk/x/ibc/24-host"
	ibctesting "github.com/cosmos/cosmos-sdk/x/ibc/testing"
	"github.com/cosmos/cosmos-sdk/x/ibc/types"
)

func (suite *IBCTestSuite) TestValidateGenesis() {
	testCases := []struct {
		name     string
		genState types.GenesisState
		expPass  bool
	}{
		{
			name:     "default",
			genState: types.DefaultGenesisState(),
			expPass:  true,
		},
		{
			name: "valid genesis",
			genState: types.GenesisState{
				ClientGenesis: clienttypes.NewGenesisState(
					[]clienttypes.GenesisClientState{
						clienttypes.NewGenesisClientState(
<<<<<<< HEAD
							clientID, ibctmtypes.NewClientState(chainID, light.DefaultTrustLevel, trustingPeriod, ubdPeriod, maxClockDrift, height, commitmenttypes.GetSDKSpecs()),
=======
							clientID, ibctmtypes.NewClientState(chainID, ibctmtypes.DefaultTrustLevel, trustingPeriod, ubdPeriod, maxClockDrift, height, commitmenttypes.GetSDKSpecs()),
>>>>>>> f11d0520
						),
						clienttypes.NewGenesisClientState(
							exported.ClientTypeLocalHost, localhosttypes.NewClientState("chaindID", 10),
						),
					},
					[]clienttypes.ClientConsensusStates{
						clienttypes.NewClientConsensusStates(
							clientID,
							[]exported.ConsensusState{
								ibctmtypes.NewConsensusState(
									suite.header.Time, commitmenttypes.NewMerkleRoot(suite.header.AppHash), suite.header.GetHeight(), suite.header.ValidatorSet.Hash(), suite.header.ValidatorSet,
								),
							},
						),
					},
					true,
				),
				ConnectionGenesis: connectiontypes.NewGenesisState(
					[]connectiontypes.IdentifiedConnection{
						connectiontypes.NewIdentifiedConnection(connectionID, connectiontypes.NewConnectionEnd(connectiontypes.INIT, clientID, connectiontypes.NewCounterparty(clientID2, connectionID2, commitmenttypes.NewMerklePrefix([]byte("prefix"))), []string{ibctesting.ConnectionVersion})),
					},
					[]connectiontypes.ConnectionPaths{
						connectiontypes.NewConnectionPaths(clientID, []string{host.ConnectionPath(connectionID)}),
					},
				),
				ChannelGenesis: channeltypes.NewGenesisState(
					[]channeltypes.IdentifiedChannel{
						channeltypes.NewIdentifiedChannel(
							port1, channel1, channeltypes.NewChannel(
								channeltypes.INIT, channelOrder,
								channeltypes.NewCounterparty(port2, channel2), []string{connectionID}, channelVersion,
							),
						),
					},
					[]channeltypes.PacketAckCommitment{
						channeltypes.NewPacketAckCommitment(port2, channel2, 1, []byte("ack")),
					},
					[]channeltypes.PacketAckCommitment{
						channeltypes.NewPacketAckCommitment(port1, channel1, 1, []byte("commit_hash")),
					},
					[]channeltypes.PacketSequence{
						channeltypes.NewPacketSequence(port1, channel1, 1),
					},
					[]channeltypes.PacketSequence{
						channeltypes.NewPacketSequence(port2, channel2, 1),
					},
					[]channeltypes.PacketSequence{
						channeltypes.NewPacketSequence(port2, channel2, 1),
					},
				),
			},
			expPass: true,
		},
		{
			name: "invalid client genesis",
			genState: types.GenesisState{
				ClientGenesis: clienttypes.NewGenesisState(
					[]clienttypes.GenesisClientState{
						clienttypes.NewGenesisClientState(
<<<<<<< HEAD
							clientID, ibctmtypes.NewClientState(chainID, light.DefaultTrustLevel, trustingPeriod, ubdPeriod, maxClockDrift, height, commitmenttypes.GetSDKSpecs()),
=======
							clientID, ibctmtypes.NewClientState(chainID, ibctmtypes.DefaultTrustLevel, trustingPeriod, ubdPeriod, maxClockDrift, height, commitmenttypes.GetSDKSpecs()),
>>>>>>> f11d0520
						),
						clienttypes.NewGenesisClientState(
							exported.ClientTypeLocalHost, localhosttypes.NewClientState("(chaindID)", 0),
						),
					},
					nil,
					false,
				),
				ConnectionGenesis: connectiontypes.DefaultGenesisState(),
			},
			expPass: false,
		},
		{
			name: "invalid connection genesis",
			genState: types.GenesisState{
				ClientGenesis: clienttypes.DefaultGenesisState(),
				ConnectionGenesis: connectiontypes.NewGenesisState(
					[]connectiontypes.IdentifiedConnection{
						connectiontypes.NewIdentifiedConnection(connectionID, connectiontypes.NewConnectionEnd(connectiontypes.INIT, "(CLIENTIDONE)", connectiontypes.NewCounterparty(clientID, connectionID2, commitmenttypes.NewMerklePrefix([]byte("prefix"))), []string{"1.0.0"})),
					},
					[]connectiontypes.ConnectionPaths{
						connectiontypes.NewConnectionPaths(clientID, []string{host.ConnectionPath(connectionID)}),
					},
				),
			},
			expPass: false,
		},
		{
			name: "invalid channel genesis",
			genState: types.GenesisState{
				ClientGenesis:     clienttypes.DefaultGenesisState(),
				ConnectionGenesis: connectiontypes.DefaultGenesisState(),
				ChannelGenesis: channeltypes.GenesisState{
					Acknowledgements: []channeltypes.PacketAckCommitment{
						channeltypes.NewPacketAckCommitment("(portID)", channel1, 1, []byte("ack")),
					},
				},
			},
			expPass: false,
		},
	}

	for _, tc := range testCases {
		tc := tc
		err := tc.genState.Validate()
		if tc.expPass {
			suite.Require().NoError(err, tc.name)
		} else {
			suite.Require().Error(err, tc.name)
		}
	}
}<|MERGE_RESOLUTION|>--- conflicted
+++ resolved
@@ -1,11 +1,6 @@
 package ibc_test
 
 import (
-<<<<<<< HEAD
-	"github.com/tendermint/tendermint/light"
-
-=======
->>>>>>> f11d0520
 	"github.com/cosmos/cosmos-sdk/x/ibc/02-client/exported"
 	clienttypes "github.com/cosmos/cosmos-sdk/x/ibc/02-client/types"
 	connectiontypes "github.com/cosmos/cosmos-sdk/x/ibc/03-connection/types"
@@ -35,11 +30,7 @@
 				ClientGenesis: clienttypes.NewGenesisState(
 					[]clienttypes.GenesisClientState{
 						clienttypes.NewGenesisClientState(
-<<<<<<< HEAD
-							clientID, ibctmtypes.NewClientState(chainID, light.DefaultTrustLevel, trustingPeriod, ubdPeriod, maxClockDrift, height, commitmenttypes.GetSDKSpecs()),
-=======
 							clientID, ibctmtypes.NewClientState(chainID, ibctmtypes.DefaultTrustLevel, trustingPeriod, ubdPeriod, maxClockDrift, height, commitmenttypes.GetSDKSpecs()),
->>>>>>> f11d0520
 						),
 						clienttypes.NewGenesisClientState(
 							exported.ClientTypeLocalHost, localhosttypes.NewClientState("chaindID", 10),
@@ -99,11 +90,7 @@
 				ClientGenesis: clienttypes.NewGenesisState(
 					[]clienttypes.GenesisClientState{
 						clienttypes.NewGenesisClientState(
-<<<<<<< HEAD
-							clientID, ibctmtypes.NewClientState(chainID, light.DefaultTrustLevel, trustingPeriod, ubdPeriod, maxClockDrift, height, commitmenttypes.GetSDKSpecs()),
-=======
 							clientID, ibctmtypes.NewClientState(chainID, ibctmtypes.DefaultTrustLevel, trustingPeriod, ubdPeriod, maxClockDrift, height, commitmenttypes.GetSDKSpecs()),
->>>>>>> f11d0520
 						),
 						clienttypes.NewGenesisClientState(
 							exported.ClientTypeLocalHost, localhosttypes.NewClientState("(chaindID)", 0),
