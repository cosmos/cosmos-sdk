--- conflicted
+++ resolved
@@ -37,17 +37,10 @@
 				ClientGenesis: clienttypes.NewGenesisState(
 					[]clienttypes.IdentifiedClientState{
 						clienttypes.NewIdentifiedClientState(
-<<<<<<< HEAD
-							clientID, ibctmtypes.NewClientState(chainID, ibctmtypes.DefaultTrustLevel, trustingPeriod, ubdPeriod, maxClockDrift, height, latestTimestamp, commitmenttypes.GetSDKSpecs(), false, false),
-						),
-						clienttypes.NewIdentifiedClientState(
-							clientexported.ClientTypeLocalHost, localhosttypes.NewClientState("chaindID", 10, latestTimestamp),
-=======
-							clientID, ibctmtypes.NewClientState(chainID, ibctmtypes.DefaultTrustLevel, trustingPeriod, ubdPeriod, maxClockDrift, clientHeight, commitmenttypes.GetSDKSpecs()),
+							clientID, ibctmtypes.NewClientState(chainID, ibctmtypes.DefaultTrustLevel, trustingPeriod, ubdPeriod, maxClockDrift, clientHeight, commitmenttypes.GetSDKSpecs(), false, false),
 						),
 						clienttypes.NewIdentifiedClientState(
 							clientexported.ClientTypeLocalHost, localhosttypes.NewClientState("chaindID", clientHeight),
->>>>>>> 1c9158b7
 						),
 					},
 					[]clienttypes.ClientConsensusStates{
@@ -104,17 +97,10 @@
 				ClientGenesis: clienttypes.NewGenesisState(
 					[]clienttypes.IdentifiedClientState{
 						clienttypes.NewIdentifiedClientState(
-<<<<<<< HEAD
-							clientID, ibctmtypes.NewClientState(chainID, ibctmtypes.DefaultTrustLevel, trustingPeriod, ubdPeriod, maxClockDrift, height, latestTimestamp, commitmenttypes.GetSDKSpecs(), false, false),
-						),
-						clienttypes.NewIdentifiedClientState(
-							clientexported.ClientTypeLocalHost, localhosttypes.NewClientState("(chaindID)", 0, latestTimestamp),
-=======
-							clientID, ibctmtypes.NewClientState(chainID, ibctmtypes.DefaultTrustLevel, trustingPeriod, ubdPeriod, maxClockDrift, clientHeight, commitmenttypes.GetSDKSpecs()),
+							clientID, ibctmtypes.NewClientState(chainID, ibctmtypes.DefaultTrustLevel, trustingPeriod, ubdPeriod, maxClockDrift, clientHeight, commitmenttypes.GetSDKSpecs(), false, false),
 						),
 						clienttypes.NewIdentifiedClientState(
 							clientexported.ClientTypeLocalHost, localhosttypes.NewClientState("(chaindID)", clienttypes.Height{}),
->>>>>>> 1c9158b7
 						),
 					},
 					nil,
@@ -180,17 +166,10 @@
 				ClientGenesis: clienttypes.NewGenesisState(
 					[]clienttypes.IdentifiedClientState{
 						clienttypes.NewIdentifiedClientState(
-<<<<<<< HEAD
-							clientID, ibctmtypes.NewClientState(chainID, ibctmtypes.DefaultTrustLevel, trustingPeriod, ubdPeriod, maxClockDrift, height, latestTimestamp, commitmenttypes.GetSDKSpecs(), false, false),
-						),
-						clienttypes.NewIdentifiedClientState(
-							clientexported.ClientTypeLocalHost, localhosttypes.NewClientState("chaindID", 10, latestTimestamp),
-=======
-							clientID, ibctmtypes.NewClientState(chainID, ibctmtypes.DefaultTrustLevel, trustingPeriod, ubdPeriod, maxClockDrift, clientHeight, commitmenttypes.GetSDKSpecs()),
+							clientID, ibctmtypes.NewClientState(chainID, ibctmtypes.DefaultTrustLevel, trustingPeriod, ubdPeriod, maxClockDrift, clientHeight, commitmenttypes.GetSDKSpecs(), false, false),
 						),
 						clienttypes.NewIdentifiedClientState(
 							clientexported.ClientTypeLocalHost, localhosttypes.NewClientState("chaindID", clientHeight),
->>>>>>> 1c9158b7
 						),
 					},
 					[]clienttypes.ClientConsensusStates{
