--- conflicted
+++ resolved
@@ -35,21 +35,12 @@
 			name: "valid genesis",
 			genState: &types.GenesisState{
 				ClientGenesis: clienttypes.NewGenesisState(
-<<<<<<< HEAD
-					[]clienttypes.GenesisClientState{
-						clienttypes.NewGenesisClientState(
+					[]clienttypes.IdentifiedClientState{
+						clienttypes.NewIdentifiedClientState(
 							clientID, ibctmtypes.NewClientState(chainID, ibctmtypes.DefaultTrustLevel, trustingPeriod, ubdPeriod, maxClockDrift, height, latestTimestamp, commitmenttypes.GetSDKSpecs(), false, false),
 						),
-						clienttypes.NewGenesisClientState(
+						clienttypes.NewIdentifiedClientState(
 							clientexported.ClientTypeLocalHost, localhosttypes.NewClientState("chaindID", 10, latestTimestamp),
-=======
-					[]clienttypes.IdentifiedClientState{
-						clienttypes.NewIdentifiedClientState(
-							clientID, ibctmtypes.NewClientState(chainID, ibctmtypes.DefaultTrustLevel, trustingPeriod, ubdPeriod, maxClockDrift, height, commitmenttypes.GetSDKSpecs()),
-						),
-						clienttypes.NewIdentifiedClientState(
-							clientexported.ClientTypeLocalHost, localhosttypes.NewClientState("chaindID", 10),
->>>>>>> 2e1fbaed
 						),
 					},
 					[]clienttypes.ClientConsensusStates{
@@ -104,21 +95,12 @@
 			name: "invalid client genesis",
 			genState: &types.GenesisState{
 				ClientGenesis: clienttypes.NewGenesisState(
-<<<<<<< HEAD
-					[]clienttypes.GenesisClientState{
-						clienttypes.NewGenesisClientState(
+					[]clienttypes.IdentifiedClientState{
+						clienttypes.NewIdentifiedClientState(
 							clientID, ibctmtypes.NewClientState(chainID, ibctmtypes.DefaultTrustLevel, trustingPeriod, ubdPeriod, maxClockDrift, height, latestTimestamp, commitmenttypes.GetSDKSpecs(), false, false),
 						),
-						clienttypes.NewGenesisClientState(
+						clienttypes.NewIdentifiedClientState(
 							clientexported.ClientTypeLocalHost, localhosttypes.NewClientState("(chaindID)", 0, latestTimestamp),
-=======
-					[]clienttypes.IdentifiedClientState{
-						clienttypes.NewIdentifiedClientState(
-							clientID, ibctmtypes.NewClientState(chainID, ibctmtypes.DefaultTrustLevel, trustingPeriod, ubdPeriod, maxClockDrift, height, commitmenttypes.GetSDKSpecs()),
-						),
-						clienttypes.NewIdentifiedClientState(
-							clientexported.ClientTypeLocalHost, localhosttypes.NewClientState("(chaindID)", 0),
->>>>>>> 2e1fbaed
 						),
 					},
 					nil,
@@ -182,21 +164,12 @@
 			name: "valid genesis",
 			genState: &types.GenesisState{
 				ClientGenesis: clienttypes.NewGenesisState(
-<<<<<<< HEAD
-					[]clienttypes.GenesisClientState{
-						clienttypes.NewGenesisClientState(
+					[]clienttypes.IdentifiedClientState{
+						clienttypes.NewIdentifiedClientState(
 							clientID, ibctmtypes.NewClientState(chainID, ibctmtypes.DefaultTrustLevel, trustingPeriod, ubdPeriod, maxClockDrift, height, latestTimestamp, commitmenttypes.GetSDKSpecs(), false, false),
 						),
-						clienttypes.NewGenesisClientState(
+						clienttypes.NewIdentifiedClientState(
 							clientexported.ClientTypeLocalHost, localhosttypes.NewClientState("chaindID", 10, latestTimestamp),
-=======
-					[]clienttypes.IdentifiedClientState{
-						clienttypes.NewIdentifiedClientState(
-							clientID, ibctmtypes.NewClientState(chainID, ibctmtypes.DefaultTrustLevel, trustingPeriod, ubdPeriod, maxClockDrift, height, commitmenttypes.GetSDKSpecs()),
-						),
-						clienttypes.NewIdentifiedClientState(
-							clientexported.ClientTypeLocalHost, localhosttypes.NewClientState("chaindID", 10),
->>>>>>> 2e1fbaed
 						),
 					},
 					[]clienttypes.ClientConsensusStates{
