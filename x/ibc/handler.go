package ibc

import (
	"reflect"

	"github.com/tendermint/tendermint/lite"

	sdk "github.com/cosmos/cosmos-sdk/types"
)

<<<<<<< HEAD
func NewHandler(ibcm Mapper, ck bank.Keeper) sdk.Handler {
=======
func NewHandler(keeper keeper) sdk.Handler {
>>>>>>> f43c2f62
	return func(ctx sdk.Context, msg sdk.Msg) sdk.Result {
		switch msg := msg.(type) {
		case OpenChannelMsg:
			return handleOpenChannelMsg(ctx, keeper, msg)
		case UpdateChannelMsg:
			return handleUpdateChannelMsg(ctx, keeper, msg)
		case ReceiveCleanupMsg:
			return handleReceiveCleanupMsg(ctx, keeper, msg)
		case ReceiptCleanupMsg:
			return handleReceiptCleanupMsg(ctx, keeper, msg)
		default:
			errMsg := "Unrecognized IBC Msg type: " + reflect.TypeOf(msg).Name()
			return sdk.ErrUnknownRequest(errMsg).Result()
		}
	}
}

<<<<<<< HEAD
// IBCTransferMsg deducts coins from the account and creates an egress IBC packet.
func handleIBCTransferMsg(ctx sdk.Context, ibcm Mapper, ck bank.Keeper, msg IBCTransferMsg) sdk.Result {
	packet := msg.IBCPacket
=======
func handleOpenChannelMsg(ctx sdk.Context, keeper keeper, msg OpenChannelMsg) sdk.Result {
	_, err := keeper.getCommitHeight(ctx, msg.SrcChain)
	if err == nil {
		return ErrChannelAlreadyOpened(msg.SrcChain).Result()
	}

	keeper.setCommit(ctx, msg.SrcChain, msg.ROT.Height(), msg.ROT)

	return sdk.Result{}
}
>>>>>>> f43c2f62

func handleUpdateChannelMsg(ctx sdk.Context, keeper keeper, msg UpdateChannelMsg) sdk.Result {
	height, err := keeper.getCommitHeight(ctx, msg.SrcChain)
	if err != nil {
		return err.Result()
	}

	commit, ok := keeper.getCommit(ctx, msg.SrcChain, height)
	if !ok {
		panic("Should not be happened")
	}

	cert := lite.NewDynamicCertifier(msg.SrcChain, commit.Validators, height)
	if err := cert.Update(msg.Commit); err != nil {
		return ErrUpdateCommitFailed(err).Result()
	}

	keeper.setCommit(ctx, msg.SrcChain, msg.Commit.Height(), msg.Commit)

	return sdk.Result{}
}

type ReceiveHandler func(sdk.Context, Payload) (Payload, sdk.Error)

func (channel Channel) Receive(h ReceiveHandler, ctx sdk.Context, msg ReceiveMsg) sdk.Result {
	keeper := channel.keeper

	if err := msg.Verify(ctx, keeper); err != nil {
		return err.Result()
	}

	packet := msg.Packet
	if packet.DestChain != ctx.ChainID() {
		return ErrChainMismatch().Result()
	}

	cctx, write := ctx.CacheContext()
	rec, err := h(cctx, packet.Payload)
	if rec != nil {
		if rec.Type() != channel.name {
			return ErrUnauthorizedSendReceipt().Result()
		}

		recPacket := Packet{
			Payload:   rec,
			SrcChain:  ctx.ChainID(),
			DestChain: packet.SrcChain,
		}

		keeper.receipt.Push(ctx, recPacket)
	}
	if err != nil {
		return sdk.Result{
			Code: sdk.CodeOK,
			Log:  err.ABCILog(),
		}
	}
	write()

	return sdk.Result{}
}

type ReceiptHandler func(sdk.Context, Payload)

func (channel Channel) Receipt(h ReceiptHandler, ctx sdk.Context, msg ReceiptMsg) sdk.Result {
	if err := msg.Verify(ctx, channel.keeper); err != nil {
		return err.Result()
	}

	h(ctx, msg.Payload)

	return sdk.Result{}
}

<<<<<<< HEAD
// IBCReceiveMsg adds coins to the destination address and creates an ingress IBC packet.
func handleIBCReceiveMsg(ctx sdk.Context, ibcm Mapper, ck bank.Keeper, msg IBCReceiveMsg) sdk.Result {
	packet := msg.IBCPacket

	seq := ibcm.GetIngressSequence(ctx, packet.SrcChain)
	if msg.Sequence != seq {
		return ErrInvalidSequence(ibcm.codespace).Result()
=======
func handleReceiveCleanupMsg(ctx sdk.Context, keeper keeper, msg ReceiveCleanupMsg) sdk.Result {
	receive := keeper.receive

	if err := msg.Verify(ctx, receive, msg.SrcChain, msg.Sequence); err != nil {
		return err.Result()
>>>>>>> f43c2f62
	}

	// TODO: cleanup

	return sdk.Result{}
}

func handleReceiptCleanupMsg(ctx sdk.Context, keeper keeper, msg ReceiptCleanupMsg) sdk.Result {
	receipt := keeper.receipt

	if err := msg.Verify(ctx, receipt, msg.SrcChain, msg.Sequence); err != nil {
		return err.Result()
	}

	// TODO: cleanup

	return sdk.Result{}
}<|MERGE_RESOLUTION|>--- conflicted
+++ resolved
@@ -8,11 +8,7 @@
 	sdk "github.com/cosmos/cosmos-sdk/types"
 )
 
-<<<<<<< HEAD
-func NewHandler(ibcm Mapper, ck bank.Keeper) sdk.Handler {
-=======
 func NewHandler(keeper keeper) sdk.Handler {
->>>>>>> f43c2f62
 	return func(ctx sdk.Context, msg sdk.Msg) sdk.Result {
 		switch msg := msg.(type) {
 		case OpenChannelMsg:
@@ -30,22 +26,16 @@
 	}
 }
 
-<<<<<<< HEAD
-// IBCTransferMsg deducts coins from the account and creates an egress IBC packet.
-func handleIBCTransferMsg(ctx sdk.Context, ibcm Mapper, ck bank.Keeper, msg IBCTransferMsg) sdk.Result {
-	packet := msg.IBCPacket
-=======
 func handleOpenChannelMsg(ctx sdk.Context, keeper keeper, msg OpenChannelMsg) sdk.Result {
 	_, err := keeper.getCommitHeight(ctx, msg.SrcChain)
 	if err == nil {
-		return ErrChannelAlreadyOpened(msg.SrcChain).Result()
+		return ErrChannelAlreadyOpened(keeper.codespace, msg.SrcChain).Result()
 	}
 
 	keeper.setCommit(ctx, msg.SrcChain, msg.ROT.Height(), msg.ROT)
 
 	return sdk.Result{}
 }
->>>>>>> f43c2f62
 
 func handleUpdateChannelMsg(ctx sdk.Context, keeper keeper, msg UpdateChannelMsg) sdk.Result {
 	height, err := keeper.getCommitHeight(ctx, msg.SrcChain)
@@ -60,7 +50,7 @@
 
 	cert := lite.NewDynamicCertifier(msg.SrcChain, commit.Validators, height)
 	if err := cert.Update(msg.Commit); err != nil {
-		return ErrUpdateCommitFailed(err).Result()
+		return ErrUpdateCommitFailed(keeper.codespace, err).Result()
 	}
 
 	keeper.setCommit(ctx, msg.SrcChain, msg.Commit.Height(), msg.Commit)
@@ -79,14 +69,14 @@
 
 	packet := msg.Packet
 	if packet.DestChain != ctx.ChainID() {
-		return ErrChainMismatch().Result()
+		return ErrChainMismatch(channel.keeper.codespace).Result()
 	}
 
 	cctx, write := ctx.CacheContext()
 	rec, err := h(cctx, packet.Payload)
 	if rec != nil {
 		if rec.Type() != channel.name {
-			return ErrUnauthorizedSendReceipt().Result()
+			return ErrUnauthorizedSendReceipt(channel.keeper.codespace).Result()
 		}
 
 		recPacket := Packet{
@@ -99,7 +89,7 @@
 	}
 	if err != nil {
 		return sdk.Result{
-			Code: sdk.CodeOK,
+			Code: sdk.ABCICodeOK,
 			Log:  err.ABCILog(),
 		}
 	}
@@ -120,21 +110,11 @@
 	return sdk.Result{}
 }
 
-<<<<<<< HEAD
-// IBCReceiveMsg adds coins to the destination address and creates an ingress IBC packet.
-func handleIBCReceiveMsg(ctx sdk.Context, ibcm Mapper, ck bank.Keeper, msg IBCReceiveMsg) sdk.Result {
-	packet := msg.IBCPacket
-
-	seq := ibcm.GetIngressSequence(ctx, packet.SrcChain)
-	if msg.Sequence != seq {
-		return ErrInvalidSequence(ibcm.codespace).Result()
-=======
 func handleReceiveCleanupMsg(ctx sdk.Context, keeper keeper, msg ReceiveCleanupMsg) sdk.Result {
 	receive := keeper.receive
 
 	if err := msg.Verify(ctx, receive, msg.SrcChain, msg.Sequence); err != nil {
 		return err.Result()
->>>>>>> f43c2f62
 	}
 
 	// TODO: cleanup
