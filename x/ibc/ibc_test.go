package ibc

import (
	"testing"

	"github.com/stretchr/testify/assert"

	abci "github.com/tendermint/abci/types"
	"github.com/tendermint/go-crypto"
<<<<<<< HEAD

	oldwire "github.com/tendermint/go-wire"
=======
>>>>>>> 8ed15f7e
	dbm "github.com/tendermint/tmlibs/db"

	"github.com/cosmos/cosmos-sdk/store"
	sdk "github.com/cosmos/cosmos-sdk/types"

	"github.com/cosmos/cosmos-sdk/wire"
	"github.com/cosmos/cosmos-sdk/x/auth"
)

// AccountMapper(/CoinKeeper) and IBCMapper should use different StoreKey later

func defaultContext(keys ...sdk.StoreKey) sdk.Context {
	db := dbm.NewMemDB()
	cms := store.NewCommitMultiStore(db)
	for _, key := range keys {
		cms.MountStoreWithDB(key, sdk.StoreTypeIAVL, db)
	}
	cms.LoadLatestVersion()
	ctx := sdk.NewContext(cms, abci.Header{}, false, nil)
	return ctx
}

func newAddress() crypto.Address {
	return crypto.GenPrivKeyEd25519().PubKey().Address()
}

<<<<<<< HEAD
type remoteSavePayload struct {
	key   []byte
	value []byte
}

func (p remoteSavePayload) Type() string {
	return "remote"
}

func (p remoteSavePayload) ValidateBasic() sdk.Error {
	return nil
}

type remoteSaveMsg struct {
	payload   remoteSavePayload
	destChain string
}

func (msg remoteSaveMsg) Get(key interface{}) interface{} {
	return nil
}

func (msg remoteSaveMsg) GetSignBytes() []byte {
	return nil
}

func (msg remoteSaveMsg) GetSigners() []sdk.Address {
	return []sdk.Address{}
}

func (msg remoteSaveMsg) Type() string {
	return "remote"
}

func (msg remoteSaveMsg) ValidateBasic() sdk.Error {
	return nil
=======
func getCoins(ck bank.CoinKeeper, ctx sdk.Context, addr crypto.Address) (sdk.Coins, sdk.Error) {
	zero := sdk.Coins(nil)
	return ck.AddCoins(ctx, addr, zero)
>>>>>>> 8ed15f7e
}

func makeCodec() *wire.Codec {
<<<<<<< HEAD
	const msgTypeRemoteSave = 0x1
	const msgTypeReceive = 0x2
	var _ = oldwire.RegisterInterface(
		struct{ sdk.Msg }{},
		oldwire.ConcreteType{remoteSaveMsg{}, msgTypeRemoteSave},
		oldwire.ConcreteType{ReceiveMsg{}, msgTypeReceive},
	)

	const accTypeApp = 0x1
	var _ = oldwire.RegisterInterface(
		struct{ sdk.Account }{},
		oldwire.ConcreteType{&auth.BaseAccount{}, accTypeApp},
	)
	cdc := wire.NewCodec()
	return cdc
}

func remoteSaveHandler(ibck Keeper, key sdk.StoreKey) sdk.Handler {
	return func(ctx sdk.Context, msg sdk.Msg) sdk.Result {
		switch msg := msg.(type) {
		case remoteSaveMsg:
			return handleRemoteSaveMsg(ctx, ibck, msg)
		case ReceiveMsg:
			return ibck.Handle(func(ctx sdk.Context, p Payload) sdk.Error {
				switch p := p.(type) {
				case remoteSavePayload:
					return handleRemoteSavePayload(ctx, key, p)
				default:
					return sdk.ErrUnknownRequest("")
				}
			}, ctx, msg)
		default:
			return sdk.ErrUnknownRequest("").Result()
		}
=======
	var cdc = wire.NewCodec()

	// Register Msgs
	cdc.RegisterInterface((*sdk.Msg)(nil), nil)
	cdc.RegisterConcrete(bank.SendMsg{}, "test/ibc/Send", nil)
	cdc.RegisterConcrete(bank.IssueMsg{}, "test/ibc/Issue", nil)
	cdc.RegisterConcrete(IBCTransferMsg{}, "test/ibc/IBCTransferMsg", nil)
	cdc.RegisterConcrete(IBCReceiveMsg{}, "test/ibc/IBCReceiveMsg", nil)

	// Register AppAccount
	cdc.RegisterInterface((*sdk.Account)(nil), nil)
	cdc.RegisterConcrete(&auth.BaseAccount{}, "test/ibc/Account", nil)
	wire.RegisterCrypto(cdc)

	return cdc
}

func TestIBC(t *testing.T) {
	cdc := makeCodec()

	key := sdk.NewKVStoreKey("ibc")
	ctx := defaultContext(key)

	am := auth.NewAccountMapper(cdc, key, &auth.BaseAccount{})
	ck := bank.NewCoinKeeper(am)

	src := newAddress()
	dest := newAddress()
	chainid := "ibcchain"
	zero := sdk.Coins(nil)
	mycoins := sdk.Coins{sdk.Coin{"mycoin", 10}}

	coins, err := ck.AddCoins(ctx, src, mycoins)
	assert.Nil(t, err)
	assert.Equal(t, mycoins, coins)

	ibcm := NewIBCMapper(cdc, key)
	h := NewHandler(ibcm, ck)
	packet := IBCPacket{
		SrcAddr:   src,
		DestAddr:  dest,
		Coins:     mycoins,
		SrcChain:  chainid,
		DestChain: chainid,
>>>>>>> 8ed15f7e
	}
}

func handleRemoteSaveMsg(ctx sdk.Context, ibck Keeper, msg remoteSaveMsg) sdk.Result {
	ibck.Send(ctx, msg.payload, msg.destChain)
	return sdk.Result{}
}

func handleRemoteSavePayload(ctx sdk.Context, key sdk.StoreKey, p remoteSavePayload) sdk.Error {
	store := ctx.KVStore(key)
	store.Set(p.key, p.value)
	return nil
}

func TestIBC(t *testing.T) {
	cdc := wire.NewCodec()

	key := sdk.NewKVStoreKey("ibc")
	rskey := sdk.NewKVStoreKey("remote")
	ctx := defaultContext(key, rskey)
	chainid := ctx.ChainID()

	factory := NewKeeperFactory(cdc, key)
	rsh := remoteSaveHandler(factory.Port("remote"), key)

	payload := remoteSavePayload{
		key:   []byte("hello"),
		value: []byte("world"),
	}

	saveMsg := remoteSaveMsg{
		payload:   payload,
		destChain: chainid,
	}
	/*
		packet := Packet{
			Payload:   payload,
			SrcChain:  chainid,
			DestChain: chainid,
		}

			receiveMsg := ReceiveMsg{
				Packet:   packet,
				Relayer:  newAddress(),
				Sequence: 0,
			}
	*/
	var res sdk.Result

	res = rsh(ctx, saveMsg)
	assert.True(t, res.IsOK())
	/*
		res = ibch(ctx, receiveMsg)
		assert.True(t, res.IsOK())



		store := ctx.KVStore(rskey)
		val := store.Get(payload.key)
		assert.Equal(t, payload.value, val)

		res = ibch(ctx, receiveMsg)
		assert.False(t, res.IsOK())

		unknownMsg := sdk.NewTestMsg(newAddress())
		res = ibch(ctx, unknownMsg)
		assert.False(t, res.IsOK())
	*/
}<|MERGE_RESOLUTION|>--- conflicted
+++ resolved
@@ -7,11 +7,6 @@
 
 	abci "github.com/tendermint/abci/types"
 	"github.com/tendermint/go-crypto"
-<<<<<<< HEAD
-
-	oldwire "github.com/tendermint/go-wire"
-=======
->>>>>>> 8ed15f7e
 	dbm "github.com/tendermint/tmlibs/db"
 
 	"github.com/cosmos/cosmos-sdk/store"
@@ -38,7 +33,6 @@
 	return crypto.GenPrivKeyEd25519().PubKey().Address()
 }
 
-<<<<<<< HEAD
 type remoteSavePayload struct {
 	key   []byte
 	value []byte
@@ -75,30 +69,27 @@
 
 func (msg remoteSaveMsg) ValidateBasic() sdk.Error {
 	return nil
-=======
-func getCoins(ck bank.CoinKeeper, ctx sdk.Context, addr crypto.Address) (sdk.Coins, sdk.Error) {
-	zero := sdk.Coins(nil)
-	return ck.AddCoins(ctx, addr, zero)
->>>>>>> 8ed15f7e
 }
 
 func makeCodec() *wire.Codec {
-<<<<<<< HEAD
-	const msgTypeRemoteSave = 0x1
-	const msgTypeReceive = 0x2
-	var _ = oldwire.RegisterInterface(
-		struct{ sdk.Msg }{},
-		oldwire.ConcreteType{remoteSaveMsg{}, msgTypeRemoteSave},
-		oldwire.ConcreteType{ReceiveMsg{}, msgTypeReceive},
-	)
+	var cdc = wire.NewCodec()
 
-	const accTypeApp = 0x1
-	var _ = oldwire.RegisterInterface(
-		struct{ sdk.Account }{},
-		oldwire.ConcreteType{&auth.BaseAccount{}, accTypeApp},
-	)
-	cdc := wire.NewCodec()
+	// Register Msgs
+	cdc.RegisterInterface((*sdk.Msg)(nil), nil)
+	cdc.RegisterConcrete(remoteSaveMsg{}, "test/remoteSave", nil)
+	cdc.RegisterConcrete(ReceiveMsg{}, "test/Receive", nil)
+
+	// Register AppAccount
+	cdc.RegisterInterface((*sdk.Account)(nil), nil)
+	cdc.RegisterConcrete(&auth.BaseAccount{}, "test/Account", nil)
+	wire.RegisterCrypto(cdc)
+
+	// Register Payloads
+	cdc.RegisterInterface((*Payload)(nil), nil)
+	cdc.RegisterConcrete(remoteSavePayload{}, "test/payload/remoteSave", nil)
+
 	return cdc
+
 }
 
 func remoteSaveHandler(ibck Keeper, key sdk.StoreKey) sdk.Handler {
@@ -118,52 +109,6 @@
 		default:
 			return sdk.ErrUnknownRequest("").Result()
 		}
-=======
-	var cdc = wire.NewCodec()
-
-	// Register Msgs
-	cdc.RegisterInterface((*sdk.Msg)(nil), nil)
-	cdc.RegisterConcrete(bank.SendMsg{}, "test/ibc/Send", nil)
-	cdc.RegisterConcrete(bank.IssueMsg{}, "test/ibc/Issue", nil)
-	cdc.RegisterConcrete(IBCTransferMsg{}, "test/ibc/IBCTransferMsg", nil)
-	cdc.RegisterConcrete(IBCReceiveMsg{}, "test/ibc/IBCReceiveMsg", nil)
-
-	// Register AppAccount
-	cdc.RegisterInterface((*sdk.Account)(nil), nil)
-	cdc.RegisterConcrete(&auth.BaseAccount{}, "test/ibc/Account", nil)
-	wire.RegisterCrypto(cdc)
-
-	return cdc
-}
-
-func TestIBC(t *testing.T) {
-	cdc := makeCodec()
-
-	key := sdk.NewKVStoreKey("ibc")
-	ctx := defaultContext(key)
-
-	am := auth.NewAccountMapper(cdc, key, &auth.BaseAccount{})
-	ck := bank.NewCoinKeeper(am)
-
-	src := newAddress()
-	dest := newAddress()
-	chainid := "ibcchain"
-	zero := sdk.Coins(nil)
-	mycoins := sdk.Coins{sdk.Coin{"mycoin", 10}}
-
-	coins, err := ck.AddCoins(ctx, src, mycoins)
-	assert.Nil(t, err)
-	assert.Equal(t, mycoins, coins)
-
-	ibcm := NewIBCMapper(cdc, key)
-	h := NewHandler(ibcm, ck)
-	packet := IBCPacket{
-		SrcAddr:   src,
-		DestAddr:  dest,
-		Coins:     mycoins,
-		SrcChain:  chainid,
-		DestChain: chainid,
->>>>>>> 8ed15f7e
 	}
 }
 
@@ -179,7 +124,7 @@
 }
 
 func TestIBC(t *testing.T) {
-	cdc := wire.NewCodec()
+	cdc := makeCodec()
 
 	key := sdk.NewKVStoreKey("ibc")
 	rskey := sdk.NewKVStoreKey("remote")
