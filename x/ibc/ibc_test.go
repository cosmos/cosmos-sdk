package ibc

import (
	"testing"

	"github.com/stretchr/testify/assert"

	abci "github.com/tendermint/abci/types"
	"github.com/tendermint/go-crypto"
	dbm "github.com/tendermint/tmlibs/db"
	"github.com/tendermint/tmlibs/log"

	"github.com/cosmos/cosmos-sdk/store"
	sdk "github.com/cosmos/cosmos-sdk/types"

	"github.com/cosmos/cosmos-sdk/wire"
	"github.com/cosmos/cosmos-sdk/x/auth"
)

// AccountMapper(/Keeper) and IBCMapper should use different StoreKey later

func defaultContext(keys ...sdk.StoreKey) sdk.Context {
	db := dbm.NewMemDB()
	cms := store.NewCommitMultiStore(db)
	for _, key := range keys {
		cms.MountStoreWithDB(key, sdk.StoreTypeIAVL, db)
	}
	cms.LoadLatestVersion()
	ctx := sdk.NewContext(cms, abci.Header{}, false, nil, log.NewNopLogger())
	return ctx
}

func newAddress() crypto.Address {
	return crypto.GenPrivKeyEd25519().PubKey().Address()
}

<<<<<<< HEAD
func getCoins(ck bank.Keeper, ctx sdk.Context, addr crypto.Address) (sdk.Coins, sdk.Error) {
	zero := sdk.Coins(nil)
	return ck.AddCoins(ctx, addr, zero)
=======
type remoteSavePayload struct {
	key   []byte
	value []byte
}

func (p remoteSavePayload) Type() string {
	return "remote"
}

func (p remoteSavePayload) ValidateBasic() sdk.Error {
	return nil
}

type remoteSaveFailPayload struct {
	remoteSavePayload
}

func (p remoteSaveFailPayload) Type() string {
	return "remote"
}

func (p remoteSaveFailPayload) ValidateBasic() sdk.Error {
	return nil
}

type remoteSaveMsg struct {
	payload   remoteSavePayload
	destChain string
}

func (msg remoteSaveMsg) Get(key interface{}) interface{} {
	return nil
}

func (msg remoteSaveMsg) GetSignBytes() []byte {
	return nil
}

func (msg remoteSaveMsg) GetSigners() []sdk.Address {
	return []sdk.Address{}
}

func (msg remoteSaveMsg) Type() string {
	return "remote"
}

func (msg remoteSaveMsg) ValidateBasic() sdk.Error {
	return nil
>>>>>>> f43c2f62
}

func makeCodec() *wire.Codec {
	var cdc = wire.NewCodec()

	// Register Msgs
	cdc.RegisterInterface((*sdk.Msg)(nil), nil)
<<<<<<< HEAD
	cdc.RegisterConcrete(bank.MsgSend{}, "test/ibc/Send", nil)
	cdc.RegisterConcrete(bank.MsgIssue{}, "test/ibc/Issue", nil)
	cdc.RegisterConcrete(IBCTransferMsg{}, "test/ibc/IBCTransferMsg", nil)
	cdc.RegisterConcrete(IBCReceiveMsg{}, "test/ibc/IBCReceiveMsg", nil)
=======
	cdc.RegisterConcrete(remoteSaveMsg{}, "test/remoteSave", nil)
	cdc.RegisterConcrete(ReceiveMsg{}, "test/Receive", nil)
>>>>>>> f43c2f62

	// Register AppAccount
	cdc.RegisterInterface((*sdk.Account)(nil), nil)
	cdc.RegisterConcrete(&auth.BaseAccount{}, "test/Account", nil)
	wire.RegisterCrypto(cdc)

	// Register Payloads
	cdc.RegisterInterface((*Payload)(nil), nil)
	cdc.RegisterConcrete(remoteSavePayload{}, "test/payload/remoteSave", nil)
	cdc.RegisterConcrete(remoteSaveFailPayload{}, "test/payload/remoteSaveFail", nil)

	return cdc

}

func remoteSaveHandler(ibcc Channel, key sdk.StoreKey) sdk.Handler {
	return func(ctx sdk.Context, msg sdk.Msg) sdk.Result {
		switch msg := msg.(type) {
		case remoteSaveMsg:
			return handleRemoteSaveMsg(ctx, ibcc, msg)
		case ReceiveMsg:
			return ibcc.Receive(func(ctx sdk.Context, p Payload) (Payload, sdk.Error) {
				switch p := p.(type) {
				case remoteSavePayload:
					return handleRemoteSavePayload(ctx, key, p)
				default:
					return nil, sdk.ErrUnknownRequest("")
				}
			}, ctx, msg)
		case ReceiptMsg:
			return ibcc.Receipt(func(ctx sdk.Context, p Payload) {
				switch p := p.(type) {
				case remoteSaveFailPayload:
					handleRemoteSaveFailPayload(ctx, key, p)
				default:
					sdk.ErrUnknownRequest("")
				}
			}, ctx, msg)

		default:
			return sdk.ErrUnknownRequest("").Result()
		}
	}
}

func handleRemoteSaveMsg(ctx sdk.Context, ibcc Channel, msg remoteSaveMsg) sdk.Result {
	ibcc.Send(ctx, msg.payload, msg.destChain)
	return sdk.Result{}
}

func handleRemoteSavePayload(ctx sdk.Context, key sdk.StoreKey, p remoteSavePayload) (Payload, sdk.Error) {
	store := ctx.KVStore(key)
	if store.Has(p.key) {
		return remoteSaveFailPayload{p}, sdk.NewError(1000, "Key already exists")
	}
	store.Set(p.key, p.value)
	return nil, nil
}

func handleRemoteSaveFailPayload(ctx sdk.Context, key sdk.StoreKey, p remoteSaveFailPayload) {
	return
}

func TestIBC(t *testing.T) {
	cdc := makeCodec()

	ibckey := sdk.NewKVStoreKey("ibc")
	key := sdk.NewKVStoreKey("remote")
	ctx := defaultContext(ibckey, key)
	chainid := ctx.ChainID()

<<<<<<< HEAD
	am := auth.NewAccountMapper(cdc, key, &auth.BaseAccount{})
	ck := bank.NewKeeper(am)
=======
	keeper := NewKeeper(cdc, key)
	ibch := NewHandler(keeper)
	h := remoteSaveHandler(keeper.Channel("remote"), key)
>>>>>>> f43c2f62

	payload := remoteSavePayload{
		key:   []byte("hello"),
		value: []byte("world"),
	}

	saveMsg := remoteSaveMsg{
		payload:   payload,
		destChain: chainid,
	}

	var res sdk.Result

<<<<<<< HEAD
	ibcm := NewMapper(cdc, key, DefaultCodespace)
	h := NewHandler(ibcm, ck)
	packet := IBCPacket{
		SrcAddr:   src,
		DestAddr:  dest,
		Coins:     mycoins,
=======
	res = h(ctx, saveMsg)
	assert.True(t, res.IsOK())

	packet := Packet{
		Payload:   payload,
>>>>>>> f43c2f62
		SrcChain:  chainid,
		DestChain: chainid,
	}

	receiveMsg := ReceiveMsg{
		Packet: packet,
		PacketProof: PacketProof{
			Sequence: 0,
		},
		Relayer: newAddress(),
	}

	res = h(ctx, receiveMsg)
	assert.True(t, res.IsOK())

	store := ctx.KVStore(key)
	val := store.Get(payload.key)
	assert.Equal(t, payload.value, val)

	res = h(ctx, receiveMsg)
	assert.False(t, res.IsOK())

	res = h(ctx, saveMsg)
	assert.True(t, res.IsOK())

	receiveMsg = ReceiveMsg{
		Packet: packet,
		PacketProof: PacketProof{
			Sequence: 1,
		},
		Relayer: newAddress(),
	}

	res = h(ctx, receiveMsg)
	assert.True(t, res.IsOK())

	packet.Payload = remoteSaveFailPayload{payload}

	receiptMsg := ReceiptMsg{
		Packet: packet,
		PacketProof: PacketProof{
			Sequence: 0,
		},
		Relayer: newAddress(),
	}

	res = h(ctx, receiptMsg)
	assert.True(t, res.IsOK())

	receiveCleanupMsg := ReceiveCleanupMsg{
		Sequence:     2,
		SrcChain:     chainid,
		CleanupProof: CleanupProof{},
		Cleaner:      newAddress(),
	}

	res = ibch(ctx, receiveCleanupMsg)
	assert.True(t, res.IsOK())

	receiptCleanupMsg := ReceiptCleanupMsg{
		Sequence:     1,
		SrcChain:     chainid,
		CleanupProof: CleanupProof{},
		Cleaner:      newAddress(),
	}

	res = ibch(ctx, receiptCleanupMsg)
	assert.True(t, res.IsOK())

	/*
		unknownMsg := sdk.NewTestMsg(newAddress())
		res = ibch(ctx, unknownMsg)
		assert.False(t, res.IsOK())
	*/
}<|MERGE_RESOLUTION|>--- conflicted
+++ resolved
@@ -14,7 +14,6 @@
 	sdk "github.com/cosmos/cosmos-sdk/types"
 
 	"github.com/cosmos/cosmos-sdk/wire"
-	"github.com/cosmos/cosmos-sdk/x/auth"
 )
 
 // AccountMapper(/Keeper) and IBCMapper should use different StoreKey later
@@ -34,11 +33,6 @@
 	return crypto.GenPrivKeyEd25519().PubKey().Address()
 }
 
-<<<<<<< HEAD
-func getCoins(ck bank.Keeper, ctx sdk.Context, addr crypto.Address) (sdk.Coins, sdk.Error) {
-	zero := sdk.Coins(nil)
-	return ck.AddCoins(ctx, addr, zero)
-=======
 type remoteSavePayload struct {
 	key   []byte
 	value []byte
@@ -87,7 +81,6 @@
 
 func (msg remoteSaveMsg) ValidateBasic() sdk.Error {
 	return nil
->>>>>>> f43c2f62
 }
 
 func makeCodec() *wire.Codec {
@@ -95,20 +88,8 @@
 
 	// Register Msgs
 	cdc.RegisterInterface((*sdk.Msg)(nil), nil)
-<<<<<<< HEAD
-	cdc.RegisterConcrete(bank.MsgSend{}, "test/ibc/Send", nil)
-	cdc.RegisterConcrete(bank.MsgIssue{}, "test/ibc/Issue", nil)
-	cdc.RegisterConcrete(IBCTransferMsg{}, "test/ibc/IBCTransferMsg", nil)
-	cdc.RegisterConcrete(IBCReceiveMsg{}, "test/ibc/IBCReceiveMsg", nil)
-=======
-	cdc.RegisterConcrete(remoteSaveMsg{}, "test/remoteSave", nil)
-	cdc.RegisterConcrete(ReceiveMsg{}, "test/Receive", nil)
->>>>>>> f43c2f62
-
-	// Register AppAccount
-	cdc.RegisterInterface((*sdk.Account)(nil), nil)
-	cdc.RegisterConcrete(&auth.BaseAccount{}, "test/Account", nil)
-	wire.RegisterCrypto(cdc)
+	cdc.RegisterConcrete(remoteSaveMsg{}, "test/remote/remoteSave", nil)
+	cdc.RegisterConcrete(ReceiveMsg{}, "test/ibc/Receive", nil)
 
 	// Register Payloads
 	cdc.RegisterInterface((*Payload)(nil), nil)
@@ -157,7 +138,7 @@
 func handleRemoteSavePayload(ctx sdk.Context, key sdk.StoreKey, p remoteSavePayload) (Payload, sdk.Error) {
 	store := ctx.KVStore(key)
 	if store.Has(p.key) {
-		return remoteSaveFailPayload{p}, sdk.NewError(1000, "Key already exists")
+		return remoteSaveFailPayload{p}, sdk.NewError(testCodespace, 1000, "Key already exists")
 	}
 	store.Set(p.key, p.value)
 	return nil, nil
@@ -175,14 +156,9 @@
 	ctx := defaultContext(ibckey, key)
 	chainid := ctx.ChainID()
 
-<<<<<<< HEAD
-	am := auth.NewAccountMapper(cdc, key, &auth.BaseAccount{})
-	ck := bank.NewKeeper(am)
-=======
-	keeper := NewKeeper(cdc, key)
+	keeper := NewKeeper(cdc, key, DefaultCodespace)
 	ibch := NewHandler(keeper)
 	h := remoteSaveHandler(keeper.Channel("remote"), key)
->>>>>>> f43c2f62
 
 	payload := remoteSavePayload{
 		key:   []byte("hello"),
@@ -196,20 +172,11 @@
 
 	var res sdk.Result
 
-<<<<<<< HEAD
-	ibcm := NewMapper(cdc, key, DefaultCodespace)
-	h := NewHandler(ibcm, ck)
-	packet := IBCPacket{
-		SrcAddr:   src,
-		DestAddr:  dest,
-		Coins:     mycoins,
-=======
 	res = h(ctx, saveMsg)
 	assert.True(t, res.IsOK())
 
 	packet := Packet{
 		Payload:   payload,
->>>>>>> f43c2f62
 		SrcChain:  chainid,
 		DestChain: chainid,
 	}
