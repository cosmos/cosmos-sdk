--- conflicted
+++ resolved
@@ -17,16 +17,10 @@
 
 // Keeper defines each ICS keeper for IBC
 type Keeper struct {
-<<<<<<< HEAD
-	cdc codec.Marshaler
-=======
 	// implements gRPC QueryServer interface
 	types.QueryServer
 
-	aminoCdc *codec.Codec
-	cdc      codec.Marshaler
->>>>>>> 5dfc4a2e
-
+	cdc              codec.Marshaler
 	ClientKeeper     clientkeeper.Keeper
 	ConnectionKeeper connectionkeeper.Keeper
 	ChannelKeeper    channelkeeper.Keeper
@@ -36,21 +30,12 @@
 
 // NewKeeper creates a new ibc Keeper
 func NewKeeper(
-<<<<<<< HEAD
-	cdc codec.Marshaler, key sdk.StoreKey, stakingKeeper client.StakingKeeper, scopedKeeper capabilitykeeper.ScopedKeeper,
-) *Keeper {
-	clientKeeper := client.NewKeeper(cdc, key, stakingKeeper)
-	connectionKeeper := connection.NewKeeper(cdc, key, clientKeeper)
-	portKeeper := port.NewKeeper(scopedKeeper)
-	channelKeeper := channel.NewKeeper(cdc, key, clientKeeper, connectionKeeper, portKeeper, scopedKeeper)
-=======
-	aminoCdc *codec.Codec, cdc codec.Marshaler, key sdk.StoreKey, stakingKeeper clienttypes.StakingKeeper, scopedKeeper capabilitykeeper.ScopedKeeper,
+	cdc codec.Marshaler, key sdk.StoreKey, stakingKeeper clienttypes.StakingKeeper, scopedKeeper capabilitykeeper.ScopedKeeper,
 ) *Keeper {
 	clientKeeper := clientkeeper.NewKeeper(aminoCdc, key, stakingKeeper)
 	connectionKeeper := connectionkeeper.NewKeeper(aminoCdc, cdc, key, clientKeeper)
 	portKeeper := portkeeper.NewKeeper(scopedKeeper)
 	channelKeeper := channelkeeper.NewKeeper(cdc, key, clientKeeper, connectionKeeper, portKeeper, scopedKeeper)
->>>>>>> 5dfc4a2e
 
 	return &Keeper{
 		cdc:              cdc,
