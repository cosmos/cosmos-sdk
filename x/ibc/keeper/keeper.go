package keeper

import (
	"github.com/cosmos/cosmos-sdk/codec"
	sdk "github.com/cosmos/cosmos-sdk/types"
	"github.com/cosmos/cosmos-sdk/x/capability"
	client "github.com/cosmos/cosmos-sdk/x/ibc/02-client"
	connection "github.com/cosmos/cosmos-sdk/x/ibc/03-connection"
	channel "github.com/cosmos/cosmos-sdk/x/ibc/04-channel"
	port "github.com/cosmos/cosmos-sdk/x/ibc/05-port"
)

// Keeper defines each ICS keeper for IBC
type Keeper struct {
	ClientKeeper     client.Keeper
	ConnectionKeeper connection.Keeper
	ChannelKeeper    channel.Keeper
	PortKeeper       port.Keeper
	Router           *port.Router
}

// NewKeeper creates a new ibc Keeper
func NewKeeper(
	cdc *codec.Codec, appCodec codec.Marshaler, key sdk.StoreKey, stakingKeeper client.StakingKeeper, scopedKeeper capability.ScopedKeeper,
) *Keeper {
	clientKeeper := client.NewKeeper(cdc, key, stakingKeeper)
	connectionKeeper := connection.NewKeeper(cdc, appCodec, key, clientKeeper)
	portKeeper := port.NewKeeper(scopedKeeper)
	channelKeeper := channel.NewKeeper(appCodec, key, clientKeeper, connectionKeeper, portKeeper, scopedKeeper)

	return &Keeper{
		ClientKeeper:     clientKeeper,
		ConnectionKeeper: connectionKeeper,
		ChannelKeeper:    channelKeeper,
		PortKeeper:       portKeeper,
	}
}

<<<<<<< HEAD
// SetRouter sets a new router in IBC Keeper and seal it
=======
// SetRouter sets the Router in IBC Keeper and seals it. The method panics if
// there is an existing router that's already sealed.
>>>>>>> 9d022c17
func (k *Keeper) SetRouter(rtr *port.Router) {
	if k.Router != nil && k.Router.Sealed() {
		panic("cannot reset a sealed router")
	}
	k.Router = rtr
	k.Router.Seal()
}<|MERGE_RESOLUTION|>--- conflicted
+++ resolved
@@ -36,12 +36,8 @@
 	}
 }
 
-<<<<<<< HEAD
-// SetRouter sets a new router in IBC Keeper and seal it
-=======
 // SetRouter sets the Router in IBC Keeper and seals it. The method panics if
 // there is an existing router that's already sealed.
->>>>>>> 9d022c17
 func (k *Keeper) SetRouter(rtr *port.Router) {
 	if k.Router != nil && k.Router.Sealed() {
 		panic("cannot reset a sealed router")
