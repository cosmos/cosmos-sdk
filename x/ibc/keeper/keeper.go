--- conflicted
+++ resolved
@@ -22,21 +22,12 @@
 }
 
 // NewKeeper creates a new ibc Keeper
-<<<<<<< HEAD
-func NewKeeper(cdc *codec.Codec, key sdk.StoreKey, codespace sdk.CodespaceType,
-	bk bank.Keeper, sk supply.Keeper) Keeper {
-=======
 func NewKeeper(cdc *codec.Codec, key sdk.StoreKey, codespace sdk.CodespaceType, bk bank.Keeper, sk supply.Keeper) Keeper {
->>>>>>> 83fb8d9f
 	clientKeeper := client.NewKeeper(cdc, key, codespace)
 	connectionKeeper := connection.NewKeeper(cdc, key, codespace, clientKeeper)
 	portKeeper := port.NewKeeper(cdc, key, codespace)
 	channelKeeper := channel.NewKeeper(cdc, key, codespace, clientKeeper, connectionKeeper, portKeeper)
-<<<<<<< HEAD
-	transferKeeper := transfer.NewKeeper(cdc, key, codespace, bk, channelKeeper, sk)
-=======
 	transferKeeper := transfer.NewKeeper(cdc, key, codespace, clientKeeper, connectionKeeper, channelKeeper, bk, sk)
->>>>>>> 83fb8d9f
 
 	return Keeper{
 		ClientKeeper:     clientKeeper,
