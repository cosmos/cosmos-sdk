package keeper_test

import (
	"testing"

	"github.com/stretchr/testify/suite"
	tmproto "github.com/tendermint/tendermint/proto/tendermint/types"

	"github.com/cosmos/cosmos-sdk/codec"
	"github.com/cosmos/cosmos-sdk/simapp"
	sdk "github.com/cosmos/cosmos-sdk/types"
	"github.com/cosmos/cosmos-sdk/x/ibc/keeper"
)

type KeeperTestSuite struct {
	suite.Suite

	cdc    *codec.LegacyAmino
	ctx    sdk.Context
	keeper *keeper.Keeper
}

func (suite *KeeperTestSuite) SetupTest() {
	isCheckTx := false
	app := simapp.Setup(isCheckTx)

	suite.cdc = app.LegacyAmino()
	suite.ctx = app.BaseApp.NewContext(isCheckTx, tmproto.Header{})
	suite.keeper = app.IBCKeeper
<<<<<<< HEAD
	suite.querier = keeper.NewQuerier(*app.IBCKeeper, app.LegacyAmino())
=======
>>>>>>> 3368dae5
}

func TestKeeperTestSuite(t *testing.T) {
	suite.Run(t, new(KeeperTestSuite))
}<|MERGE_RESOLUTION|>--- conflicted
+++ resolved
@@ -27,10 +27,6 @@
 	suite.cdc = app.LegacyAmino()
 	suite.ctx = app.BaseApp.NewContext(isCheckTx, tmproto.Header{})
 	suite.keeper = app.IBCKeeper
-<<<<<<< HEAD
-	suite.querier = keeper.NewQuerier(*app.IBCKeeper, app.LegacyAmino())
-=======
->>>>>>> 3368dae5
 }
 
 func TestKeeperTestSuite(t *testing.T) {
