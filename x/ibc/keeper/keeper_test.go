--- conflicted
+++ resolved
@@ -26,13 +26,8 @@
 	app := simapp.Setup(isCheckTx)
 	legacyQuerierCdc := codec.NewAminoCodec(app.LegacyAmino())
 
-<<<<<<< HEAD
-	suite.cdc = app.Codec()
+	suite.cdc = app.LegacyAmino()
 	suite.ctx = app.BaseApp.NewContext(isCheckTx, tmproto.Header{})
-=======
-	suite.cdc = app.LegacyAmino()
-	suite.ctx = app.BaseApp.NewContext(isCheckTx, abci.Header{})
->>>>>>> 0f44d1af
 	suite.keeper = app.IBCKeeper
 	suite.querier = keeper.NewQuerier(*app.IBCKeeper, legacyQuerierCdc)
 }
