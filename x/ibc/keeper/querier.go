package keeper

import (
	"fmt"

	abci "github.com/tendermint/tendermint/abci/types"

	sdk "github.com/cosmos/cosmos-sdk/types"
	client "github.com/cosmos/cosmos-sdk/x/ibc/02-client"
	connection "github.com/cosmos/cosmos-sdk/x/ibc/03-connection"
	channel "github.com/cosmos/cosmos-sdk/x/ibc/04-channel"
)

// NewQuerier creates a querier for the IBC module
func NewQuerier(k Keeper) sdk.Querier {
	return func(ctx sdk.Context, path []string, req abci.RequestQuery) (res []byte, err sdk.Error) {
		switch path[0] {
<<<<<<< HEAD
		case client.QueryClientState:
			return client.QuerierClientState(ctx, req, k.ClientKeeper)
		case client.QueryConsensusState:
			return client.QuerierConsensusState(ctx, req, k.ClientKeeper)
		case client.QueryVerifiedRoot:
			return client.QuerierVerifiedRoot(ctx, req, k.ClientKeeper)
		case connection.QueryConnection:
			return connection.QuerierConnection(ctx, req, k.ConnectionKeeper)
		case connection.QueryClientConnections:
			return connection.QuerierClientConnections(ctx, req, k.ConnectionKeeper)
		case channel.QueryChannel:
			return channel.QuerierChannel(ctx, req, k.ChannelKeeper)
=======
		case client.SubModuleName:
			switch path[1] {
			case client.QueryClientState:
				return client.QuerierClientState(ctx, req, k.ClientKeeper)
			case client.QueryConsensusState:
				return client.QuerierConsensusState(ctx, req, k.ClientKeeper)
			case client.QueryVerifiedRoot:
				return client.QuerierVerifiedRoot(ctx, req, k.ClientKeeper)
			default:
				return nil, sdk.ErrUnknownRequest(fmt.Sprintf("unknown IBC %s query endpoint", client.SubModuleName))
			}

		case connection.SubModuleName:
			switch path[1] {
			case connection.QueryConnection:
				return connection.QuerierConnection(ctx, req, k.ConnectionKeeper)
			case connection.QueryClientConnections:
				return connection.QuerierClientConnections(ctx, req, k.ConnectionKeeper)
			default:
				return nil, sdk.ErrUnknownRequest(fmt.Sprintf("unknown IBC %s query endpoint", connection.SubModuleName))
			}

>>>>>>> ab506292
		default:
			return nil, sdk.ErrUnknownRequest("unknown IBC query endpoint")
		}
	}
}<|MERGE_RESOLUTION|>--- conflicted
+++ resolved
@@ -15,20 +15,6 @@
 func NewQuerier(k Keeper) sdk.Querier {
 	return func(ctx sdk.Context, path []string, req abci.RequestQuery) (res []byte, err sdk.Error) {
 		switch path[0] {
-<<<<<<< HEAD
-		case client.QueryClientState:
-			return client.QuerierClientState(ctx, req, k.ClientKeeper)
-		case client.QueryConsensusState:
-			return client.QuerierConsensusState(ctx, req, k.ClientKeeper)
-		case client.QueryVerifiedRoot:
-			return client.QuerierVerifiedRoot(ctx, req, k.ClientKeeper)
-		case connection.QueryConnection:
-			return connection.QuerierConnection(ctx, req, k.ConnectionKeeper)
-		case connection.QueryClientConnections:
-			return connection.QuerierClientConnections(ctx, req, k.ConnectionKeeper)
-		case channel.QueryChannel:
-			return channel.QuerierChannel(ctx, req, k.ChannelKeeper)
-=======
 		case client.SubModuleName:
 			switch path[1] {
 			case client.QueryClientState:
@@ -51,7 +37,14 @@
 				return nil, sdk.ErrUnknownRequest(fmt.Sprintf("unknown IBC %s query endpoint", connection.SubModuleName))
 			}
 
->>>>>>> ab506292
+		case channel.SubModuleName:
+			switch path[1] {
+			case channel.QueryChannel:
+				return channel.QuerierChannel(ctx, req, k.ChannelKeeper)
+			default:
+				return nil, sdk.ErrUnknownRequest(fmt.Sprintf("unknown IBC %s query endpoint", channel.SubModuleName))
+			}
+
 		default:
 			return nil, sdk.ErrUnknownRequest("unknown IBC query endpoint")
 		}
