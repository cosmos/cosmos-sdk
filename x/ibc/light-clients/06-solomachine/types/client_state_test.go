package types_test

import (
	clienttypes "github.com/cosmos/cosmos-sdk/x/ibc/02-client/types"
	connectiontypes "github.com/cosmos/cosmos-sdk/x/ibc/03-connection/types"
	channeltypes "github.com/cosmos/cosmos-sdk/x/ibc/04-channel/types"
	commitmenttypes "github.com/cosmos/cosmos-sdk/x/ibc/23-commitment/types"
	"github.com/cosmos/cosmos-sdk/x/ibc/exported"
	"github.com/cosmos/cosmos-sdk/x/ibc/light-clients/06-solomachine/types"
	ibctesting "github.com/cosmos/cosmos-sdk/x/ibc/testing"
)

const (
	counterpartyClientIdentifier = "chainA"
	testConnectionID             = "connectionid"
	testChannelID                = "testchannelid"
	testPortID                   = "testportid"
)

var (
	prefix          = commitmenttypes.NewMerklePrefix([]byte("ibc"))
	consensusHeight = clienttypes.ZeroHeight()
)

func (suite *SoloMachineTestSuite) TestClientStateValidateBasic() {
	// test singlesig and multisig public keys
	for _, solomachine := range []*ibctesting.Solomachine{suite.solomachine, suite.solomachineMulti} {

		testCases := []struct {
			name        string
			clientState *types.ClientState
			expPass     bool
		}{
			{
				"valid client state",
				solomachine.ClientState(),
				true,
			},
			{
				"empty ClientState",
				&types.ClientState{},
				false,
			},
			{
				"sequence is zero",
				types.NewClientState(0, &types.ConsensusState{solomachine.ConsensusState().PublicKey, solomachine.Diversifier, solomachine.Time}, false),
				false,
			},
			{
				"timestamp is zero",
				types.NewClientState(1, &types.ConsensusState{solomachine.ConsensusState().PublicKey, solomachine.Diversifier, 0}, false),
				false,
			},
			{
				"diversifier is blank",
				types.NewClientState(1, &types.ConsensusState{solomachine.ConsensusState().PublicKey, "  ", 1}, false),
				false,
			},
			{
				"pubkey is empty",
				types.NewClientState(1, &types.ConsensusState{nil, solomachine.Diversifier, solomachine.Time}, false),
				false,
			},
		}

		for _, tc := range testCases {
			tc := tc

			suite.Run(tc.name, func() {

				err := tc.clientState.Validate()

				if tc.expPass {
					suite.Require().NoError(err)
				} else {
					suite.Require().Error(err)
				}
			})
		}
	}
}

func (suite *SoloMachineTestSuite) TestVerifyClientState() {
	// create client for tendermint so we can use client state for verification
	clientA, _ := suite.coordinator.SetupClients(suite.chainA, suite.chainB, ibctesting.Tendermint)
	clientState := suite.chainA.GetClientState(clientA)
	path := suite.solomachine.GetClientStatePath(counterpartyClientIdentifier)

	// test singlesig and multisig public keys
	for _, solomachine := range []*ibctesting.Solomachine{suite.solomachine, suite.solomachineMulti} {

		value, err := types.ClientStateSignBytes(suite.chainA.Codec, solomachine.Sequence, solomachine.Time, solomachine.Diversifier, path, clientState)
		suite.Require().NoError(err)

		sig := solomachine.GenerateSignature(value)

		signatureDoc := &types.TimestampedSignature{
			Signature: sig,
			Timestamp: solomachine.Time,
		}

		proof, err := suite.chainA.Codec.MarshalBinaryBare(signatureDoc)
		suite.Require().NoError(err)

		testCases := []struct {
			name        string
			clientState *types.ClientState
			prefix      exported.Prefix
			proof       []byte
			expPass     bool
		}{
			{
				"successful verification",
				solomachine.ClientState(),
				prefix,
				proof,
				true,
			},
			{
				"ApplyPrefix failed",
				solomachine.ClientState(),
				nil,
				proof,
				false,
			},
			{
				"client is frozen",
				&types.ClientState{
					Sequence:                 1,
					FrozenSequence:           1,
					ConsensusState:           solomachine.ConsensusState(),
					AllowUpdateAfterProposal: false,
				},
				prefix,
				proof,
				false,
			},
			{
				"consensus state in client state is nil",
				types.NewClientState(1, nil, false),
				prefix,
				proof,
				false,
			},
			{
				"client state latest height is less than sequence",
				types.NewClientState(solomachine.Sequence-1,
					&types.ConsensusState{
						Timestamp: solomachine.Time,
						PublicKey: solomachine.ConsensusState().PublicKey,
					}, false),
				prefix,
				proof,
				false,
			},
			{
				"consensus state timestamp is greater than signature",
				types.NewClientState(solomachine.Sequence,
					&types.ConsensusState{
						Timestamp: solomachine.Time + 1,
						PublicKey: solomachine.ConsensusState().PublicKey,
					}, false),
				prefix,
				proof,
				false,
			},

			{
				"proof is nil",
				solomachine.ClientState(),
				prefix,
				nil,
				false,
			},
			{
				"proof verification failed",
				solomachine.ClientState(),
				prefix,
				suite.GetInvalidProof(),
				false,
			},
		}

		for _, tc := range testCases {
			tc := tc

			suite.Run(tc.name, func() {

				var expSeq uint64
				if tc.clientState.ConsensusState != nil {
					expSeq = tc.clientState.Sequence + 1
				}

				err := tc.clientState.VerifyClientState(
					suite.store, suite.chainA.Codec, nil, solomachine.GetHeight(), tc.prefix, counterpartyClientIdentifier, tc.proof, clientState,
				)

				if tc.expPass {
					suite.Require().NoError(err)
					suite.Require().Equal(expSeq, suite.GetSequenceFromStore(), "sequence not updated in the store (%d) on valid test case %s", suite.GetSequenceFromStore(), tc.name)
				} else {
					suite.Require().Error(err)
				}
			})
		}
	}
}

func (suite *SoloMachineTestSuite) TestVerifyClientConsensusState() {
	// create client for tendermint so we can use consensus state for verification
	clientA, _ := suite.coordinator.SetupClients(suite.chainA, suite.chainB, ibctesting.Tendermint)
	clientState := suite.chainA.GetClientState(clientA)
	consensusState, found := suite.chainA.GetConsensusState(clientA, clientState.GetLatestHeight())
	suite.Require().True(found)

	path := suite.solomachine.GetConsensusStatePath(counterpartyClientIdentifier, consensusHeight)

	// test singlesig and multisig public keys
	for _, solomachine := range []*ibctesting.Solomachine{suite.solomachine, suite.solomachineMulti} {

		value, err := types.ConsensusStateSignBytes(suite.chainA.Codec, solomachine.Sequence, solomachine.Time, solomachine.Diversifier, path, consensusState)
		suite.Require().NoError(err)

		sig := solomachine.GenerateSignature(value)
		signatureDoc := &types.TimestampedSignature{
			Signature: sig,
			Timestamp: solomachine.Time,
		}

		proof, err := suite.chainA.Codec.MarshalBinaryBare(signatureDoc)
		suite.Require().NoError(err)

		testCases := []struct {
			name        string
			clientState *types.ClientState
			prefix      exported.Prefix
			proof       []byte
			expPass     bool
		}{
			{
				"successful verification",
				solomachine.ClientState(),
				prefix,
				proof,
				true,
			},
			{
				"ApplyPrefix failed",
				solomachine.ClientState(),
				nil,
				proof,
				false,
			},
			{
				"client is frozen",
				&types.ClientState{
					Sequence:                 1,
					FrozenSequence:           1,
					ConsensusState:           solomachine.ConsensusState(),
					AllowUpdateAfterProposal: false,
				},
				prefix,
				proof,
				false,
			},
			{
				"consensus state in client state is nil",
				types.NewClientState(1, nil, false),
				prefix,
				proof,
				false,
			},
			{
				"client state latest height is less than sequence",
				types.NewClientState(solomachine.Sequence-1,
					&types.ConsensusState{
						Timestamp: solomachine.Time,
						PublicKey: solomachine.ConsensusState().PublicKey,
					}, false),
				prefix,
				proof,
				false,
			},
			{
				"consensus state timestamp is greater than signature",
				types.NewClientState(solomachine.Sequence,
					&types.ConsensusState{
						Timestamp: solomachine.Time + 1,
						PublicKey: solomachine.ConsensusState().PublicKey,
					}, false),
				prefix,
				proof,
				false,
			},

			{
				"proof is nil",
				solomachine.ClientState(),
				prefix,
				nil,
				false,
			},
			{
				"proof verification failed",
				solomachine.ClientState(),
				prefix,
				suite.GetInvalidProof(),
				false,
			},
		}

		for _, tc := range testCases {
			tc := tc

			suite.Run(tc.name, func() {

				var expSeq uint64
				if tc.clientState.ConsensusState != nil {
					expSeq = tc.clientState.Sequence + 1
				}

				err := tc.clientState.VerifyClientConsensusState(
					suite.store, suite.chainA.Codec, nil, solomachine.GetHeight(), counterpartyClientIdentifier, consensusHeight, tc.prefix, tc.proof, consensusState,
				)

				if tc.expPass {
					suite.Require().NoError(err)
					suite.Require().Equal(expSeq, suite.GetSequenceFromStore(), "sequence not updated in the store (%d) on valid test case %s", suite.GetSequenceFromStore(), tc.name)
				} else {
					suite.Require().Error(err)
				}
			})
		}
	}
}

func (suite *SoloMachineTestSuite) TestVerifyConnectionState() {
	counterparty := connectiontypes.NewCounterparty("clientB", testConnectionID, prefix)
	conn := connectiontypes.NewConnectionEnd(connectiontypes.OPEN, "clientA", counterparty, []string{"1.0.0"})

	path := suite.solomachine.GetConnectionStatePath(testConnectionID)

	// test singlesig and multisig public keys
	for _, solomachine := range []*ibctesting.Solomachine{suite.solomachine, suite.solomachineMulti} {

		value, err := types.ConnectionStateSignBytes(suite.chainA.Codec, solomachine.Sequence, solomachine.Time, solomachine.Diversifier, path, conn)
		suite.Require().NoError(err)

		sig := solomachine.GenerateSignature(value)
		signatureDoc := &types.TimestampedSignature{
			Signature: sig,
			Timestamp: solomachine.Time,
		}

		proof, err := suite.chainA.Codec.MarshalBinaryBare(signatureDoc)
		suite.Require().NoError(err)

		testCases := []struct {
			name        string
			clientState *types.ClientState
			prefix      exported.Prefix
			proof       []byte
			expPass     bool
		}{
			{
				"successful verification",
				solomachine.ClientState(),
				prefix,
				proof,
				true,
			},
			{
				"ApplyPrefix failed",
				solomachine.ClientState(),
				commitmenttypes.NewMerklePrefix([]byte{}),
				proof,
				false,
			},
			{
				"client is frozen",
				&types.ClientState{
					Sequence:                 1,
					FrozenSequence:           1,
					ConsensusState:           solomachine.ConsensusState(),
					AllowUpdateAfterProposal: false,
				},
				prefix,
				proof,
				false,
			},
			{
				"proof is nil",
				solomachine.ClientState(),
				prefix,
				nil,
				false,
			},
			{
				"proof verification failed",
				solomachine.ClientState(),
				prefix,
				suite.GetInvalidProof(),
				false,
			},
		}

		for i, tc := range testCases {
			tc := tc

			expSeq := tc.clientState.Sequence + 1

			err := tc.clientState.VerifyConnectionState(
				suite.store, suite.chainA.Codec, solomachine.GetHeight(), tc.prefix, tc.proof, testConnectionID, conn,
			)

			if tc.expPass {
				suite.Require().NoError(err, "valid test case %d failed: %s", i, tc.name)
				suite.Require().Equal(expSeq, suite.GetSequenceFromStore(), "sequence not updated in the store (%d) on valid test case %d: %s", suite.GetSequenceFromStore(), i, tc.name)
			} else {
				suite.Require().Error(err, "invalid test case %d passed: %s", i, tc.name)
			}
		}
	}
}

func (suite *SoloMachineTestSuite) TestVerifyChannelState() {
	counterparty := channeltypes.NewCounterparty(testPortID, testChannelID)
	ch := channeltypes.NewChannel(channeltypes.OPEN, channeltypes.ORDERED, counterparty, []string{testConnectionID}, "1.0.0")

	path := suite.solomachine.GetChannelStatePath(testPortID, testChannelID)

	// test singlesig and multisig public keys
	for _, solomachine := range []*ibctesting.Solomachine{suite.solomachine, suite.solomachineMulti} {

		value, err := types.ChannelStateSignBytes(suite.chainA.Codec, solomachine.Sequence, solomachine.Time, solomachine.Diversifier, path, ch)
		suite.Require().NoError(err)

		sig := solomachine.GenerateSignature(value)
		signatureDoc := &types.TimestampedSignature{
			Signature: sig,
			Timestamp: solomachine.Time,
		}

		proof, err := suite.chainA.Codec.MarshalBinaryBare(signatureDoc)
		suite.Require().NoError(err)

		testCases := []struct {
			name        string
			clientState *types.ClientState
			prefix      exported.Prefix
			proof       []byte
			expPass     bool
		}{
			{
				"successful verification",
				solomachine.ClientState(),
				prefix,
				proof,
				true,
			},
			{
				"ApplyPrefix failed",
				solomachine.ClientState(),
				nil,
				proof,
				false,
			},
			{
				"client is frozen",
				&types.ClientState{
					Sequence:                 1,
					FrozenSequence:           1,
					ConsensusState:           solomachine.ConsensusState(),
					AllowUpdateAfterProposal: false,
				},
				prefix,
				proof,
				false,
			},
			{
				"proof is nil",
				solomachine.ClientState(),
				prefix,
				nil,
				false,
			},
			{
				"proof verification failed",
				solomachine.ClientState(),
				prefix,
				suite.GetInvalidProof(),
				false,
			},
		}

		for i, tc := range testCases {
			tc := tc

			expSeq := tc.clientState.Sequence + 1

			err := tc.clientState.VerifyChannelState(
				suite.store, suite.chainA.Codec, solomachine.GetHeight(), tc.prefix, tc.proof, testPortID, testChannelID, ch,
			)

			if tc.expPass {
				suite.Require().NoError(err, "valid test case %d failed: %s", i, tc.name)
				suite.Require().Equal(expSeq, suite.GetSequenceFromStore(), "sequence not updated in the store (%d) on valid test case %d: %s", suite.GetSequenceFromStore(), i, tc.name)
			} else {
				suite.Require().Error(err, "invalid test case %d passed: %s", i, tc.name)
			}
		}
	}
}

func (suite *SoloMachineTestSuite) TestVerifyPacketCommitment() {
	commitmentBytes := []byte("COMMITMENT BYTES")

	// test singlesig and multisig public keys
	for _, solomachine := range []*ibctesting.Solomachine{suite.solomachine, suite.solomachineMulti} {

		path := solomachine.GetPacketCommitmentPath(testPortID, testChannelID)

		value, err := types.PacketCommitmentSignBytes(suite.chainA.Codec, solomachine.Sequence, solomachine.Time, solomachine.Diversifier, path, commitmentBytes)
		suite.Require().NoError(err)

		sig := solomachine.GenerateSignature(value)
		signatureDoc := &types.TimestampedSignature{
			Signature: sig,
			Timestamp: solomachine.Time,
		}

		proof, err := suite.chainA.Codec.MarshalBinaryBare(signatureDoc)
		suite.Require().NoError(err)

		testCases := []struct {
			name        string
			clientState *types.ClientState
			prefix      exported.Prefix
			proof       []byte
			expPass     bool
		}{
			{
				"successful verification",
				solomachine.ClientState(),
				prefix,
				proof,
				true,
			},
			{
				"ApplyPrefix failed",
				solomachine.ClientState(),
				commitmenttypes.NewMerklePrefix([]byte{}),
				proof,
				false,
			},
			{
				"client is frozen",
				&types.ClientState{
					Sequence:                 1,
					FrozenSequence:           1,
					ConsensusState:           solomachine.ConsensusState(),
					AllowUpdateAfterProposal: false,
				},
				prefix,
				proof,
				false,
			},
			{
				"proof is nil",
				solomachine.ClientState(),
				prefix,
				nil,
				false,
			},
			{
				"proof verification failed",
				solomachine.ClientState(),
				prefix,
				suite.GetInvalidProof(),
				false,
			},
		}

		for i, tc := range testCases {
			tc := tc

			expSeq := tc.clientState.Sequence + 1

			err := tc.clientState.VerifyPacketCommitment(
				suite.store, suite.chainA.Codec, solomachine.GetHeight(), tc.prefix, tc.proof, testPortID, testChannelID, solomachine.Sequence, commitmentBytes,
			)

			if tc.expPass {
				suite.Require().NoError(err, "valid test case %d failed: %s", i, tc.name)
				suite.Require().Equal(expSeq, suite.GetSequenceFromStore(), "sequence not updated in the store (%d) on valid test case %d: %s", suite.GetSequenceFromStore(), i, tc.name)
			} else {
				suite.Require().Error(err, "invalid test case %d passed: %s", i, tc.name)
			}
		}
	}
}

func (suite *SoloMachineTestSuite) TestVerifyPacketAcknowledgement() {
	ack := []byte("ACK")
	// test singlesig and multisig public keys
	for _, solomachine := range []*ibctesting.Solomachine{suite.solomachine, suite.solomachineMulti} {

		path := solomachine.GetPacketAcknowledgementPath(testPortID, testChannelID)

		value, err := types.PacketAcknowledgementSignBytes(suite.chainA.Codec, solomachine.Sequence, solomachine.Time, solomachine.Diversifier, path, ack)
		suite.Require().NoError(err)

		sig := solomachine.GenerateSignature(value)
		signatureDoc := &types.TimestampedSignature{
			Signature: sig,
			Timestamp: solomachine.Time,
		}

		proof, err := suite.chainA.Codec.MarshalBinaryBare(signatureDoc)
		suite.Require().NoError(err)

		testCases := []struct {
			name        string
			clientState *types.ClientState
			prefix      exported.Prefix
			proof       []byte
			expPass     bool
		}{
			{
				"successful verification",
				solomachine.ClientState(),
				prefix,
				proof,
				true,
			},
			{
				"ApplyPrefix failed",
				solomachine.ClientState(),
				commitmenttypes.NewMerklePrefix([]byte{}),
				proof,
				false,
			},
			{
				"client is frozen",
				&types.ClientState{
					Sequence:                 1,
					FrozenSequence:           1,
					ConsensusState:           solomachine.ConsensusState(),
					AllowUpdateAfterProposal: false,
				},
				prefix,
				proof,
				false,
			},
			{
				"proof is nil",
				solomachine.ClientState(),
				prefix,
				nil,
				false,
			},
			{
				"proof verification failed",
				solomachine.ClientState(),
				prefix,
				suite.GetInvalidProof(),
				false,
			},
		}

		for i, tc := range testCases {
			tc := tc

			expSeq := tc.clientState.Sequence + 1

			err := tc.clientState.VerifyPacketAcknowledgement(
				suite.store, suite.chainA.Codec, solomachine.GetHeight(), tc.prefix, tc.proof, testPortID, testChannelID, solomachine.Sequence, ack,
			)

			if tc.expPass {
				suite.Require().NoError(err, "valid test case %d failed: %s", i, tc.name)
				suite.Require().Equal(expSeq, suite.GetSequenceFromStore(), "sequence not updated in the store (%d) on valid test case %d: %s", suite.GetSequenceFromStore(), i, tc.name)
			} else {
				suite.Require().Error(err, "invalid test case %d passed: %s", i, tc.name)
			}
		}
	}
}

func (suite *SoloMachineTestSuite) TestVerifyPacketReceiptAbsence() {
	// test singlesig and multisig public keys
	for _, solomachine := range []*ibctesting.Solomachine{suite.solomachine, suite.solomachineMulti} {

<<<<<<< HEAD
		// absence uses acknowledgement path as well
		path := solomachine.GetPacketAcknowledgementPath(testPortID, testChannelID)
=======
		path, err := commitmenttypes.ApplyPrefix(prefix, host.PacketReceiptPath(testPortID, testChannelID, solomachine.Sequence))
		suite.Require().NoError(err)
>>>>>>> dcf3b54c

		value, err := types.PacketReceiptAbsenceSignBytes(suite.chainA.Codec, solomachine.Sequence, solomachine.Time, solomachine.Diversifier, path)
		suite.Require().NoError(err)

		sig := solomachine.GenerateSignature(value)
		signatureDoc := &types.TimestampedSignature{
			Signature: sig,
			Timestamp: solomachine.Time,
		}

		proof, err := suite.chainA.Codec.MarshalBinaryBare(signatureDoc)
		suite.Require().NoError(err)

		testCases := []struct {
			name        string
			clientState *types.ClientState
			prefix      exported.Prefix
			proof       []byte
			expPass     bool
		}{
			{
				"successful verification",
				solomachine.ClientState(),
				prefix,
				proof,
				true,
			},
			{
				"ApplyPrefix failed",
				solomachine.ClientState(),
				commitmenttypes.NewMerklePrefix([]byte{}),
				proof,
				false,
			},
			{
				"client is frozen",
				&types.ClientState{
					Sequence:                 1,
					FrozenSequence:           1,
					ConsensusState:           solomachine.ConsensusState(),
					AllowUpdateAfterProposal: false,
				},
				prefix,
				proof,
				false,
			},
			{
				"proof is nil",
				solomachine.ClientState(),
				prefix,
				nil,
				false,
			},
			{
				"proof verification failed",
				solomachine.ClientState(),
				prefix,
				suite.GetInvalidProof(),
				false,
			},
		}

		for i, tc := range testCases {
			tc := tc

			expSeq := tc.clientState.Sequence + 1

			err := tc.clientState.VerifyPacketReceiptAbsence(
				suite.store, suite.chainA.Codec, solomachine.GetHeight(), tc.prefix, tc.proof, testPortID, testChannelID, solomachine.Sequence,
			)

			if tc.expPass {
				suite.Require().NoError(err, "valid test case %d failed: %s", i, tc.name)
				suite.Require().Equal(expSeq, suite.GetSequenceFromStore(), "sequence not updated in the store (%d) on valid test case %d: %s", suite.GetSequenceFromStore(), i, tc.name)
			} else {
				suite.Require().Error(err, "invalid test case %d passed: %s", i, tc.name)
			}
		}
	}
}

func (suite *SoloMachineTestSuite) TestVerifyNextSeqRecv() {
	// test singlesig and multisig public keys
	for _, solomachine := range []*ibctesting.Solomachine{suite.solomachine, suite.solomachineMulti} {

		nextSeqRecv := solomachine.Sequence + 1
		path := solomachine.GetNextSequenceRecvPath(testPortID, testChannelID)

		value, err := types.NextSequenceRecvSignBytes(suite.chainA.Codec, solomachine.Sequence, solomachine.Time, solomachine.Diversifier, path, nextSeqRecv)
		suite.Require().NoError(err)

		sig := solomachine.GenerateSignature(value)
		signatureDoc := &types.TimestampedSignature{
			Signature: sig,
			Timestamp: solomachine.Time,
		}

		proof, err := suite.chainA.Codec.MarshalBinaryBare(signatureDoc)
		suite.Require().NoError(err)

		testCases := []struct {
			name        string
			clientState *types.ClientState
			prefix      exported.Prefix
			proof       []byte
			expPass     bool
		}{
			{
				"successful verification",
				solomachine.ClientState(),
				prefix,
				proof,
				true,
			},
			{
				"ApplyPrefix failed",
				solomachine.ClientState(),
				commitmenttypes.NewMerklePrefix([]byte{}),
				proof,
				false,
			},
			{
				"client is frozen",
				&types.ClientState{
					Sequence:                 1,
					FrozenSequence:           1,
					ConsensusState:           solomachine.ConsensusState(),
					AllowUpdateAfterProposal: false,
				},
				prefix,
				proof,
				false,
			},
			{
				"proof is nil",
				solomachine.ClientState(),
				prefix,
				nil,
				false,
			},
			{
				"proof verification failed",
				solomachine.ClientState(),
				prefix,
				suite.GetInvalidProof(),
				false,
			},
		}

		for i, tc := range testCases {
			tc := tc

			expSeq := tc.clientState.Sequence + 1

			err := tc.clientState.VerifyNextSequenceRecv(
				suite.store, suite.chainA.Codec, solomachine.GetHeight(), tc.prefix, tc.proof, testPortID, testChannelID, nextSeqRecv,
			)

			if tc.expPass {
				suite.Require().NoError(err, "valid test case %d failed: %s", i, tc.name)
				suite.Require().Equal(expSeq, suite.GetSequenceFromStore(), "sequence not updated in the store (%d) on valid test case %d: %s", suite.GetSequenceFromStore(), i, tc.name)
			} else {
				suite.Require().Error(err, "invalid test case %d passed: %s", i, tc.name)
			}
		}
	}
}<|MERGE_RESOLUTION|>--- conflicted
+++ resolved
@@ -691,13 +691,8 @@
 	// test singlesig and multisig public keys
 	for _, solomachine := range []*ibctesting.Solomachine{suite.solomachine, suite.solomachineMulti} {
 
-<<<<<<< HEAD
-		// absence uses acknowledgement path as well
-		path := solomachine.GetPacketAcknowledgementPath(testPortID, testChannelID)
-=======
-		path, err := commitmenttypes.ApplyPrefix(prefix, host.PacketReceiptPath(testPortID, testChannelID, solomachine.Sequence))
-		suite.Require().NoError(err)
->>>>>>> dcf3b54c
+		// absence uses receipt path as well
+		path := solomachine.GetPacketReceiptPath(testPortID, testChannelID)
 
 		value, err := types.PacketReceiptAbsenceSignBytes(suite.chainA.Codec, solomachine.Sequence, solomachine.Time, solomachine.Diversifier, path)
 		suite.Require().NoError(err)
