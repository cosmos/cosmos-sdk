--- conflicted
+++ resolved
@@ -38,11 +38,7 @@
 		},
 		{
 			name:        "valid client with nil upgrade path",
-<<<<<<< HEAD
 			clientState: types.NewClientState(chainID, types.DefaultTrustLevel, trustingPeriod, ubdPeriod, maxClockDrift, height, commitmenttypes.GetSDKSpecs(), nil, false, false),
-=======
-			clientState: types.NewClientState(chainID, types.DefaultTrustLevel, trustingPeriod, ubdPeriod, maxClockDrift, height, commitmenttypes.GetSDKSpecs(), "", false, false),
->>>>>>> 251a27d1
 			expPass:     true,
 		},
 		{
