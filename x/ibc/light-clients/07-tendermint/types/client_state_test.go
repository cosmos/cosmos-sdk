package types_test

import (
	"time"

	ics23 "github.com/confio/ics23/go"

	clienttypes "github.com/cosmos/cosmos-sdk/x/ibc/core/02-client/types"
	channeltypes "github.com/cosmos/cosmos-sdk/x/ibc/core/04-channel/types"
	commitmenttypes "github.com/cosmos/cosmos-sdk/x/ibc/core/23-commitment/types"
	host "github.com/cosmos/cosmos-sdk/x/ibc/core/24-host"
	"github.com/cosmos/cosmos-sdk/x/ibc/core/exported"
	"github.com/cosmos/cosmos-sdk/x/ibc/light-clients/07-tendermint/types"
	ibctesting "github.com/cosmos/cosmos-sdk/x/ibc/testing"
	ibcmock "github.com/cosmos/cosmos-sdk/x/ibc/testing/mock"
)

const (
	testClientID     = "clientidone"
	testConnectionID = "connectionid"
	testPortID       = "testportid"
	testChannelID    = "testchannelid"
	testSequence     = 1
)

var (
	invalidProof = []byte("invalid proof")
)

func (suite *TendermintTestSuite) TestValidate() {
	testCases := []struct {
		name        string
		clientState *types.ClientState
		expPass     bool
	}{
		{
			name:        "valid client",
			clientState: types.NewClientState(chainID, types.DefaultTrustLevel, trustingPeriod, ubdPeriod, maxClockDrift, height, commitmenttypes.GetSDKSpecs(), upgradePath, false, false),
			expPass:     true,
		},
		{
			name:        "valid client with nil upgrade path",
			clientState: types.NewClientState(chainID, types.DefaultTrustLevel, trustingPeriod, ubdPeriod, maxClockDrift, height, commitmenttypes.GetSDKSpecs(), "", false, false),
			expPass:     true,
		},
		{
			name:        "invalid chainID",
			clientState: types.NewClientState("  ", types.DefaultTrustLevel, trustingPeriod, ubdPeriod, maxClockDrift, height, commitmenttypes.GetSDKSpecs(), upgradePath, false, false),
			expPass:     false,
		},
		{
			name:        "invalid trust level",
			clientState: types.NewClientState(chainID, types.Fraction{Numerator: 0, Denominator: 1}, trustingPeriod, ubdPeriod, maxClockDrift, height, commitmenttypes.GetSDKSpecs(), upgradePath, false, false),
			expPass:     false,
		},
		{
			name:        "invalid trusting period",
			clientState: types.NewClientState(chainID, types.DefaultTrustLevel, 0, ubdPeriod, maxClockDrift, height, commitmenttypes.GetSDKSpecs(), upgradePath, false, false),
			expPass:     false,
		},
		{
			name:        "invalid unbonding period",
			clientState: types.NewClientState(chainID, types.DefaultTrustLevel, trustingPeriod, 0, maxClockDrift, height, commitmenttypes.GetSDKSpecs(), upgradePath, false, false),
			expPass:     false,
		},
		{
			name:        "invalid max clock drift",
			clientState: types.NewClientState(chainID, types.DefaultTrustLevel, trustingPeriod, ubdPeriod, 0, height, commitmenttypes.GetSDKSpecs(), upgradePath, false, false),
			expPass:     false,
		},
		{
			name:        "invalid height",
			clientState: types.NewClientState(chainID, types.DefaultTrustLevel, trustingPeriod, ubdPeriod, maxClockDrift, clienttypes.ZeroHeight(), commitmenttypes.GetSDKSpecs(), upgradePath, false, false),
			expPass:     false,
		},
		{
			name:        "trusting period not less than unbonding period",
			clientState: types.NewClientState(chainID, types.DefaultTrustLevel, ubdPeriod, ubdPeriod, maxClockDrift, height, commitmenttypes.GetSDKSpecs(), upgradePath, false, false),
			expPass:     false,
		},
		{
			name:        "proof specs is nil",
			clientState: types.NewClientState(chainID, types.DefaultTrustLevel, ubdPeriod, ubdPeriod, maxClockDrift, height, nil, upgradePath, false, false),
			expPass:     false,
		},
		{
			name:        "proof specs contains nil",
			clientState: types.NewClientState(chainID, types.DefaultTrustLevel, ubdPeriod, ubdPeriod, maxClockDrift, height, []*ics23.ProofSpec{ics23.TendermintSpec, nil}, upgradePath, false, false),
			expPass:     false,
		},
	}

	for _, tc := range testCases {
		err := tc.clientState.Validate()
		if tc.expPass {
			suite.Require().NoError(err, tc.name)
		} else {
			suite.Require().Error(err, tc.name)
		}
	}
}

func (suite *TendermintTestSuite) Initialize() {

	testCases := []struct {
		name           string
		consensusState exported.ConsensusState
		expPass        bool
	}{
		{
			name:           "valid consensus",
			consensusState: &types.ConsensusState{},
			expPass:        true,
		},
		{
			name:           "invalid consensus: consensus state is solomachine consensus",
			consensusState: ibctesting.NewSolomachine(suite.T(), suite.chainA.Codec, "solomachine", "", 2).ConsensusState(),
			expPass:        false,
		},
	}

	clientA, err := suite.coordinator.CreateClient(suite.chainA, suite.chainB, ibctesting.Tendermint)
	suite.Require().NoError(err)

	clientState := suite.chainA.GetClientState(clientA)
	store := suite.chainA.App.IBCKeeper.ClientKeeper.ClientStore(suite.chainA.GetContext(), clientA)

	for _, tc := range testCases {
		err := clientState.Initialize(suite.chainA.GetContext(), suite.chainA.Codec, store, tc.consensusState)
		if tc.expPass {
			suite.Require().NoError(err, "valid case returned an error")
		} else {
			suite.Require().Error(err, "invalid case didn't return an error")
		}
	}
}

func (suite *TendermintTestSuite) TestVerifyClientConsensusState() {
	testCases := []struct {
		name           string
		clientState    *types.ClientState
		consensusState types.ConsensusState
		prefix         commitmenttypes.MerklePrefix
		proof          []byte
		expPass        bool
	}{
		// FIXME: uncomment
		// {
		// 	name:        "successful verification",
		// 	clientState: types.NewClientState(chainID, types.DefaultTrustLevel, trustingPeriod, ubdPeriod, maxClockDrift, height,  commitmenttypes.GetSDKSpecs()),
		// 	consensusState: types.ConsensusState{
		// 		Root: commitmenttypes.NewMerkleRoot(suite.header.Header.GetAppHash()),
		// 	},
		// 	prefix:  commitmenttypes.NewMerklePrefix([]byte("ibc")),
		// 	expPass: true,
		// },
		{
			name:        "ApplyPrefix failed",
			clientState: types.NewClientState(chainID, types.DefaultTrustLevel, trustingPeriod, ubdPeriod, maxClockDrift, height, commitmenttypes.GetSDKSpecs(), upgradePath, false, false),
			consensusState: types.ConsensusState{
				Root: commitmenttypes.NewMerkleRoot(suite.header.Header.GetAppHash()),
			},
			prefix:  commitmenttypes.MerklePrefix{},
			expPass: false,
		},
		{
			name:        "latest client height < height",
			clientState: types.NewClientState(chainID, types.DefaultTrustLevel, trustingPeriod, ubdPeriod, maxClockDrift, height, commitmenttypes.GetSDKSpecs(), upgradePath, false, false),
			consensusState: types.ConsensusState{
				Root: commitmenttypes.NewMerkleRoot(suite.header.Header.GetAppHash()),
			},
			prefix:  commitmenttypes.NewMerklePrefix([]byte("ibc")),
			expPass: false,
		},
		{
			name:        "client is frozen",
			clientState: &types.ClientState{LatestHeight: height, FrozenHeight: clienttypes.NewHeight(height.VersionNumber, height.VersionHeight-1)},
			consensusState: types.ConsensusState{
				Root: commitmenttypes.NewMerkleRoot(suite.header.Header.GetAppHash()),
			},
			prefix:  commitmenttypes.NewMerklePrefix([]byte("ibc")),
			expPass: false,
		},
		{
			name:        "proof verification failed",
			clientState: types.NewClientState(chainID, types.DefaultTrustLevel, trustingPeriod, ubdPeriod, maxClockDrift, height, commitmenttypes.GetSDKSpecs(), upgradePath, false, false),
			consensusState: types.ConsensusState{
				Root:               commitmenttypes.NewMerkleRoot(suite.header.Header.GetAppHash()),
				NextValidatorsHash: suite.valsHash,
			},
			prefix:  commitmenttypes.NewMerklePrefix([]byte("ibc")),
			proof:   []byte{},
			expPass: false,
		},
	}

	for i, tc := range testCases {
		tc := tc

		err := tc.clientState.VerifyClientConsensusState(
			nil, suite.cdc, height, "chainA", tc.clientState.LatestHeight, tc.prefix, tc.proof, tc.consensusState,
		)

		if tc.expPass {
			suite.Require().NoError(err, "valid test case %d failed: %s", i, tc.name)
		} else {
			suite.Require().Error(err, "invalid test case %d passed: %s", i, tc.name)
		}
	}
}

// test verification of the connection on chainB being represented in the
// light client on chainA
func (suite *TendermintTestSuite) TestVerifyConnectionState() {
	var (
		clientState *types.ClientState
		proof       []byte
		proofHeight exported.Height
		prefix      commitmenttypes.MerklePrefix
	)

	testCases := []struct {
		name     string
		malleate func()
		expPass  bool
	}{
		{
			"successful verification", func() {}, true,
		},
		{
			"ApplyPrefix failed", func() {
				prefix = commitmenttypes.MerklePrefix{}
			}, false,
		},
		{
			"latest client height < height", func() {
				proofHeight = clientState.LatestHeight.Increment()
			}, false,
		},
		{
			"client is frozen", func() {
				clientState.FrozenHeight = clienttypes.NewHeight(0, 1)
			}, false,
		},
		{
			"proof verification failed", func() {
				proof = invalidProof
			}, false,
		},
	}

	for _, tc := range testCases {
		tc := tc

		suite.Run(tc.name, func() {
			suite.SetupTest() // reset

			// setup testing conditions
			clientA, _, _, connB, _, _ := suite.coordinator.Setup(suite.chainA, suite.chainB, channeltypes.UNORDERED)
			connection := suite.chainB.GetConnection(connB)

			var ok bool
			clientStateI := suite.chainA.GetClientState(clientA)
			clientState, ok = clientStateI.(*types.ClientState)
			suite.Require().True(ok)

			prefix = suite.chainB.GetPrefix()

			// make connection proof
			connectionKey := host.ConnectionKey(connB.ID)
			proof, proofHeight = suite.chainB.QueryProof(connectionKey)

			tc.malleate() // make changes as necessary

			store := suite.chainA.App.IBCKeeper.ClientKeeper.ClientStore(suite.chainA.GetContext(), clientA)

			err := clientState.VerifyConnectionState(
				store, suite.chainA.Codec, proofHeight, &prefix, proof, connB.ID, connection,
			)

			if tc.expPass {
				suite.Require().NoError(err)
			} else {
				suite.Require().Error(err)
			}
		})
	}
}

// test verification of the channel on chainB being represented in the light
// client on chainA
func (suite *TendermintTestSuite) TestVerifyChannelState() {
	var (
		clientState *types.ClientState
		proof       []byte
		proofHeight exported.Height
		prefix      commitmenttypes.MerklePrefix
	)

	testCases := []struct {
		name     string
		malleate func()
		expPass  bool
	}{
		{
			"successful verification", func() {}, true,
		},
		{
			"ApplyPrefix failed", func() {
				prefix = commitmenttypes.MerklePrefix{}
			}, false,
		},
		{
			"latest client height < height", func() {
				proofHeight = clientState.LatestHeight.Increment()
			}, false,
		},
		{
			"client is frozen", func() {
				clientState.FrozenHeight = clienttypes.NewHeight(0, 1)
			}, false,
		},
		{
			"proof verification failed", func() {
				proof = invalidProof
			}, false,
		},
	}

	for _, tc := range testCases {
		tc := tc

		suite.Run(tc.name, func() {
			suite.SetupTest() // reset

			// setup testing conditions
			clientA, _, _, _, _, channelB := suite.coordinator.Setup(suite.chainA, suite.chainB, channeltypes.UNORDERED)
			channel := suite.chainB.GetChannel(channelB)

			var ok bool
			clientStateI := suite.chainA.GetClientState(clientA)
			clientState, ok = clientStateI.(*types.ClientState)
			suite.Require().True(ok)

			prefix = suite.chainB.GetPrefix()

			// make channel proof
			channelKey := host.ChannelKey(channelB.PortID, channelB.ID)
			proof, proofHeight = suite.chainB.QueryProof(channelKey)

			tc.malleate() // make changes as necessary

			store := suite.chainA.App.IBCKeeper.ClientKeeper.ClientStore(suite.chainA.GetContext(), clientA)

			err := clientState.VerifyChannelState(
				store, suite.chainA.Codec, proofHeight, &prefix, proof,
				channelB.PortID, channelB.ID, channel,
			)

			if tc.expPass {
				suite.Require().NoError(err)
			} else {
				suite.Require().Error(err)
			}
		})
	}
}

// test verification of the packet commitment on chainB being represented
// in the light client on chainA. A send from chainB to chainA is simulated.
func (suite *TendermintTestSuite) TestVerifyPacketCommitment() {
	var (
		clientState *types.ClientState
		packet      channeltypes.Packet
		proof       []byte
		proofHeight exported.Height
		prefix      commitmenttypes.MerklePrefix
	)

	testCases := []struct {
		name           string
		malleatePacket func()
		malleate       func()
		expPass        bool
	}{
		{
			name:           "successful verification",
			malleate:       func() {},
			malleatePacket: func() {},
			expPass:        true,
		},
		{
			name:     "delay period has passed",
			malleate: func() {},
			malleatePacket: func() {
				// at least 5 seconds pass between sending and receiving
				packet.DelayPeriod = uint64(time.Second.Nanoseconds())
			},
			expPass: true,
		},
		{
			name:     "delay period has not passed",
			malleate: func() {},
			malleatePacket: func() {
				packet.DelayPeriod = uint64(time.Hour.Nanoseconds())
			},
			expPass: false,
		},
		{
			name: "ApplyPrefix failed",
			malleate: func() {
				prefix = commitmenttypes.MerklePrefix{}
			},
			malleatePacket: func() {},
			expPass:        false,
		},
		{
			name: "latest client height < height",
			malleate: func() {
				proofHeight = clientState.LatestHeight.Increment()
			},
			malleatePacket: func() {},
			expPass:        false,
		},
		{
			name: "client is frozen",
			malleate: func() {
				clientState.FrozenHeight = clienttypes.NewHeight(0, 1)
			},
			malleatePacket: func() {},
			expPass:        false,
		},
		{
			name: "proof verification failed",
			malleate: func() {
				proof = invalidProof
			},
			malleatePacket: func() {},
			expPass:        false,
		},
	}

	for _, tc := range testCases {
		tc := tc

		suite.Run(tc.name, func() {
			suite.SetupTest() // reset

			// setup testing conditions
			clientA, _, _, _, channelA, channelB := suite.coordinator.Setup(suite.chainA, suite.chainB, channeltypes.UNORDERED)

			packet = channeltypes.NewPacket(ibctesting.TestHash, 1, channelB.PortID, channelB.ID, channelA.PortID, channelA.ID, clienttypes.NewHeight(0, 100), 0, 0)
			tc.malleatePacket()

			err := suite.coordinator.SendPacket(suite.chainB, suite.chainA, packet, clientA)
			suite.Require().NoError(err)

			var ok bool
			clientStateI := suite.chainA.GetClientState(clientA)
			clientState, ok = clientStateI.(*types.ClientState)
			suite.Require().True(ok)

			prefix = suite.chainB.GetPrefix()

			// make packet commitment proof
			packetKey := host.PacketCommitmentKey(packet.GetSourcePort(), packet.GetSourceChannel(), packet.GetSequence())
			proof, proofHeight = suite.chainB.QueryProof(packetKey)

			tc.malleate() // make changes as necessary

			store := suite.chainA.App.IBCKeeper.ClientKeeper.ClientStore(suite.chainA.GetContext(), clientA)

<<<<<<< HEAD
			currentTime := uint64(suite.chainA.GetContext().BlockTime().UnixNano())
			err = clientState.VerifyPacketCommitment(
				store, suite.chainA.Codec, proofHeight, currentTime, packet.GetDelayPeriod(), &prefix, proof,
				packet.GetSourcePort(), packet.GetSourceChannel(), packet.GetSequence(), channeltypes.CommitPacket(packet),
=======
			commitment := channeltypes.CommitPacket(suite.chainA.App.IBCKeeper.Codec(), packet)
			err = clientState.VerifyPacketCommitment(
				store, suite.chainA.Codec, proofHeight, &prefix, proof,
				packet.GetSourcePort(), packet.GetSourceChannel(), packet.GetSequence(), commitment,
>>>>>>> 6344d626
			)

			if tc.expPass {
				suite.Require().NoError(err)
			} else {
				suite.Require().Error(err)
			}
		})
	}
}

// test verification of the acknowledgement on chainB being represented
// in the light client on chainA. A send and ack from chainA to chainB
// is simulated.
func (suite *TendermintTestSuite) TestVerifyPacketAcknowledgement() {
	var (
		clientState *types.ClientState
		packet      channeltypes.Packet
		proof       []byte
		proofHeight exported.Height
		prefix      commitmenttypes.MerklePrefix
	)

	testCases := []struct {
		name           string
		malleate       func()
		malleatePacket func()
		expPass        bool
	}{
		{
			name:           "successful verification",
			malleate:       func() {},
			malleatePacket: func() {},
			expPass:        true,
		},
		{
			name:     "delay period has passed",
			malleate: func() {},
			malleatePacket: func() {
				// at least 5 seconds pass between sending and receiving
				packet.DelayPeriod = uint64(time.Second.Nanoseconds())
			},
			expPass: true,
		},
		{
			name:     "delay period has not passed",
			malleate: func() {},
			malleatePacket: func() {
				packet.DelayPeriod = uint64(time.Hour.Nanoseconds())
			},
			expPass: false,
		},
		{
			name: "ApplyPrefix failed",
			malleate: func() {
				prefix = commitmenttypes.MerklePrefix{}
			},
			malleatePacket: func() {},
			expPass:        false,
		},
		{
			name: "latest client height < height",
			malleate: func() {
				proofHeight = clientState.LatestHeight.Increment()
			},
			malleatePacket: func() {},
			expPass:        false,
		},
		{
			name: "client is frozen",
			malleate: func() {
				clientState.FrozenHeight = clienttypes.NewHeight(0, 1)
			},
			malleatePacket: func() {},
			expPass:        false,
		},
		{
			name: "proof verification failed",
			malleate: func() {
				proof = invalidProof
			},
			malleatePacket: func() {},
			expPass:        false,
		},
	}

	for _, tc := range testCases {
		tc := tc

		suite.Run(tc.name, func() {
			suite.SetupTest() // reset

			// setup testing conditions
			clientA, clientB, _, _, channelA, channelB := suite.coordinator.Setup(suite.chainA, suite.chainB, channeltypes.UNORDERED)

			packet = channeltypes.NewPacket(ibctesting.TestHash, 1, channelA.PortID, channelA.ID, channelB.PortID, channelB.ID, clienttypes.NewHeight(0, 100), 0, 0)
			tc.malleatePacket()

			// send packet
			err := suite.coordinator.SendPacket(suite.chainA, suite.chainB, packet, clientB)
			suite.Require().NoError(err)

			// increment receiving chain's (chainB) time by 2 hour to always pass receive
			suite.coordinator.IncrementTimeBy(time.Hour * 2)
			suite.coordinator.CommitBlock(suite.chainB)

			// write receipt and ack
			err = suite.coordinator.RecvPacket(suite.chainA, suite.chainB, clientA, packet)
			suite.Require().NoError(err)

			var ok bool
			clientStateI := suite.chainA.GetClientState(clientA)
			clientState, ok = clientStateI.(*types.ClientState)
			suite.Require().True(ok)

			prefix = suite.chainB.GetPrefix()

			// make packet acknowledgement proof
			acknowledgementKey := host.PacketAcknowledgementKey(packet.GetDestPort(), packet.GetDestChannel(), packet.GetSequence())
			proof, proofHeight = suite.chainB.QueryProof(acknowledgementKey)

			tc.malleate() // make changes as necessary

			store := suite.chainA.App.IBCKeeper.ClientKeeper.ClientStore(suite.chainA.GetContext(), clientA)

			currentTime := uint64(suite.chainA.GetContext().BlockTime().UnixNano())
			err = clientState.VerifyPacketAcknowledgement(
				store, suite.chainA.Codec, proofHeight, currentTime, packet.GetDelayPeriod(), &prefix, proof,
				packet.GetDestPort(), packet.GetDestChannel(), packet.GetSequence(), ibcmock.MockAcknowledgement,
			)

			if tc.expPass {
				suite.Require().NoError(err)
			} else {
				suite.Require().Error(err)
			}
		})
	}
}

// test verification of the absent acknowledgement on chainB being represented
// in the light client on chainA. A send from chainB to chainA is simulated, but
// no receive.
func (suite *TendermintTestSuite) TestVerifyPacketReceiptAbsence() {
	var (
		clientState *types.ClientState
		packet      channeltypes.Packet
		proof       []byte
		proofHeight exported.Height
		prefix      commitmenttypes.MerklePrefix
	)

	testCases := []struct {
		name           string
		malleate       func()
		malleatePacket func()
		expPass        bool
	}{
		{
			name:           "successful verification",
			malleate:       func() {},
			malleatePacket: func() {},
			expPass:        true,
		},
		{
			name:     "delay period has passed",
			malleate: func() {},
			malleatePacket: func() {
				// at least 5 seconds pass between sending and receiving
				packet.DelayPeriod = uint64(time.Second.Nanoseconds())
			},
			expPass: true,
		},
		{
			name:     "delay period has not passed",
			malleate: func() {},
			malleatePacket: func() {
				packet.DelayPeriod = uint64(time.Hour.Nanoseconds())
			},
			expPass: false,
		},
		{
			name: "ApplyPrefix failed",
			malleate: func() {
				prefix = commitmenttypes.MerklePrefix{}
			},
			malleatePacket: func() {},
			expPass:        false,
		},
		{
			name: "latest client height < height",
			malleate: func() {
				proofHeight = clientState.LatestHeight.Increment()
			},
			malleatePacket: func() {},
			expPass:        false,
		},
		{
			name: "client is frozen",
			malleate: func() {
				clientState.FrozenHeight = clienttypes.NewHeight(0, 1)
			},
			malleatePacket: func() {},
			expPass:        false,
		},
		{
			name: "proof verification failed",
			malleate: func() {
				proof = invalidProof
			},
			malleatePacket: func() {},
			expPass:        false,
		},
	}

	for _, tc := range testCases {
		tc := tc

		suite.Run(tc.name, func() {
			suite.SetupTest() // reset

			// setup testing conditions
			clientA, clientB, _, _, channelA, channelB := suite.coordinator.Setup(suite.chainA, suite.chainB, channeltypes.UNORDERED)
			packet = channeltypes.NewPacket(ibctesting.TestHash, 1, channelA.PortID, channelA.ID, channelB.PortID, channelB.ID, clienttypes.NewHeight(0, 100), 0, 0)
			tc.malleatePacket()

			// send packet, but no recv
			err := suite.coordinator.SendPacket(suite.chainA, suite.chainB, packet, clientB)
			suite.Require().NoError(err)

			// need to update chainA's client representing chainB to prove missing ack
			suite.coordinator.UpdateClient(suite.chainA, suite.chainB, clientA, exported.Tendermint)

			var ok bool
			clientStateI := suite.chainA.GetClientState(clientA)
			clientState, ok = clientStateI.(*types.ClientState)
			suite.Require().True(ok)

			prefix = suite.chainB.GetPrefix()

			// make packet receipt absence proof
			receiptKey := host.PacketReceiptKey(packet.GetDestPort(), packet.GetDestChannel(), packet.GetSequence())
			proof, proofHeight = suite.chainB.QueryProof(receiptKey)

			tc.malleate() // make changes as necessary

			store := suite.chainA.App.IBCKeeper.ClientKeeper.ClientStore(suite.chainA.GetContext(), clientA)

			currentTime := uint64(suite.chainA.GetContext().BlockTime().UnixNano())
			err = clientState.VerifyPacketReceiptAbsence(
				store, suite.chainA.Codec, proofHeight, currentTime, packet.GetDelayPeriod(), &prefix, proof,
				packet.GetDestPort(), packet.GetDestChannel(), packet.GetSequence(),
			)

			if tc.expPass {
				suite.Require().NoError(err)
			} else {
				suite.Require().Error(err)
			}
		})
	}
}

// test verification of the next receive sequence on chainB being represented
// in the light client on chainA. A send and receive from chainB to chainA is
// simulated.
func (suite *TendermintTestSuite) TestVerifyNextSeqRecv() {
	var (
		clientState *types.ClientState
		packet      channeltypes.Packet
		proof       []byte
		proofHeight exported.Height
		prefix      commitmenttypes.MerklePrefix
	)

	testCases := []struct {
		name           string
		malleate       func()
		malleatePacket func()
		expPass        bool
	}{
		{
			name:           "successful verification",
			malleate:       func() {},
			malleatePacket: func() {},
			expPass:        true,
		},
		{
			name:     "delay period has passed",
			malleate: func() {},
			malleatePacket: func() {
				// at least 5 seconds pass between sending and receiving
				packet.DelayPeriod = uint64(time.Second.Nanoseconds())
			},
			expPass: true,
		},
		{
			name:     "delay period has not passed",
			malleate: func() {},
			malleatePacket: func() {
				packet.DelayPeriod = uint64(time.Hour.Nanoseconds())
			},
			expPass: false,
		},
		{
			name: "ApplyPrefix failed",
			malleate: func() {
				prefix = commitmenttypes.MerklePrefix{}
			},
			malleatePacket: func() {},
			expPass:        false,
		},
		{
			name: "latest client height < height",
			malleate: func() {
				proofHeight = clientState.LatestHeight.Increment()
			},
			malleatePacket: func() {},
			expPass:        false,
		},
		{
			name: "client is frozen",
			malleate: func() {
				clientState.FrozenHeight = clienttypes.NewHeight(0, 1)
			},
			malleatePacket: func() {},
			expPass:        false,
		},
		{
			name: "proof verification failed",
			malleate: func() {
				proof = invalidProof
			},
			malleatePacket: func() {},
			expPass:        false,
		},
	}

	for _, tc := range testCases {
		tc := tc

		suite.Run(tc.name, func() {
			suite.SetupTest() // reset

			// setup testing conditions
			clientA, clientB, _, _, channelA, channelB := suite.coordinator.Setup(suite.chainA, suite.chainB, channeltypes.ORDERED)
			packet = channeltypes.NewPacket(ibctesting.TestHash, 1, channelA.PortID, channelA.ID, channelB.PortID, channelB.ID, clienttypes.NewHeight(0, 100), 0, 0)
			tc.malleatePacket()

			// send packet
			err := suite.coordinator.SendPacket(suite.chainA, suite.chainB, packet, clientB)
			suite.Require().NoError(err)

			// increment receiving chain's (chainB) time by 2 hour to always pass receive
			suite.coordinator.IncrementTimeBy(time.Hour * 2)
			suite.coordinator.CommitBlock(suite.chainB)

			// next seq recv incremented
			err = suite.coordinator.RecvPacket(suite.chainA, suite.chainB, clientA, packet)
			suite.Require().NoError(err)

			// need to update chainA's client representing chainB
			suite.coordinator.UpdateClient(suite.chainA, suite.chainB, clientA, exported.Tendermint)

			var ok bool
			clientStateI := suite.chainA.GetClientState(clientA)
			clientState, ok = clientStateI.(*types.ClientState)
			suite.Require().True(ok)

			prefix = suite.chainB.GetPrefix()

			// make next seq recv proof
			nextSeqRecvKey := host.NextSequenceRecvKey(packet.GetDestPort(), packet.GetDestChannel())
			proof, proofHeight = suite.chainB.QueryProof(nextSeqRecvKey)

			tc.malleate() // make changes as necessary

			store := suite.chainA.App.IBCKeeper.ClientKeeper.ClientStore(suite.chainA.GetContext(), clientA)

			currentTime := uint64(suite.chainA.GetContext().BlockTime().UnixNano())
			err = clientState.VerifyNextSequenceRecv(
				store, suite.chainA.Codec, proofHeight, currentTime, packet.GetDelayPeriod(), &prefix, proof,
				packet.GetDestPort(), packet.GetDestChannel(), packet.GetSequence()+1,
			)

			if tc.expPass {
				suite.Require().NoError(err)
			} else {
				suite.Require().Error(err)
			}
		})
	}
}<|MERGE_RESOLUTION|>--- conflicted
+++ resolved
@@ -119,7 +119,7 @@
 		},
 	}
 
-	clientA, err := suite.coordinator.CreateClient(suite.chainA, suite.chainB, ibctesting.Tendermint)
+	clientA, err := suite.coordinator.CreateClient(suite.chainA, suite.chainB, exported.Tendermint)
 	suite.Require().NoError(err)
 
 	clientState := suite.chainA.GetClientState(clientA)
@@ -470,17 +470,11 @@
 
 			store := suite.chainA.App.IBCKeeper.ClientKeeper.ClientStore(suite.chainA.GetContext(), clientA)
 
-<<<<<<< HEAD
 			currentTime := uint64(suite.chainA.GetContext().BlockTime().UnixNano())
+			commitment := channeltypes.CommitPacket(suite.chainA.App.IBCKeeper.Codec(), packet)
 			err = clientState.VerifyPacketCommitment(
 				store, suite.chainA.Codec, proofHeight, currentTime, packet.GetDelayPeriod(), &prefix, proof,
-				packet.GetSourcePort(), packet.GetSourceChannel(), packet.GetSequence(), channeltypes.CommitPacket(packet),
-=======
-			commitment := channeltypes.CommitPacket(suite.chainA.App.IBCKeeper.Codec(), packet)
-			err = clientState.VerifyPacketCommitment(
-				store, suite.chainA.Codec, proofHeight, &prefix, proof,
 				packet.GetSourcePort(), packet.GetSourceChannel(), packet.GetSequence(), commitment,
->>>>>>> 6344d626
 			)
 
 			if tc.expPass {
