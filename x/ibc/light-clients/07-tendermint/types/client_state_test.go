package types_test

import (
	ics23 "github.com/confio/ics23/go"

	clienttypes "github.com/cosmos/cosmos-sdk/x/ibc/core/02-client/types"
	channeltypes "github.com/cosmos/cosmos-sdk/x/ibc/core/04-channel/types"
	commitmenttypes "github.com/cosmos/cosmos-sdk/x/ibc/core/23-commitment/types"
	host "github.com/cosmos/cosmos-sdk/x/ibc/core/24-host"
	"github.com/cosmos/cosmos-sdk/x/ibc/core/exported"
	"github.com/cosmos/cosmos-sdk/x/ibc/light-clients/07-tendermint/types"
	ibctesting "github.com/cosmos/cosmos-sdk/x/ibc/testing"
)

const (
	testClientID     = "clientidone"
	testConnectionID = "connectionid"
	testPortID       = "testportid"
	testChannelID    = "testchannelid"
	testSequence     = 1
)

var (
	invalidProof = []byte("invalid proof")
)

func (suite *TendermintTestSuite) TestValidate() {
	testCases := []struct {
		name        string
		clientState *types.ClientState
		expPass     bool
	}{
		{
			name:        "valid client",
<<<<<<< HEAD
			clientState: types.NewClientState(chainID, types.DefaultTrustLevel, trustingPeriod, ubdPeriod, maxClockDrift, height, ibctesting.DefaultConsensusParams, commitmenttypes.GetSDKSpecs(), &upgradePath, false, false),
=======
			clientState: types.NewClientState(chainID, types.DefaultTrustLevel, trustingPeriod, ubdPeriod, maxClockDrift, height, commitmenttypes.GetSDKSpecs(), upgradePath, false, false),
>>>>>>> 31ab35ad
			expPass:     true,
		},
		{
			name:        "valid client with nil upgrade path",
<<<<<<< HEAD
			clientState: types.NewClientState(chainID, types.DefaultTrustLevel, trustingPeriod, ubdPeriod, maxClockDrift, height, ibctesting.DefaultConsensusParams, commitmenttypes.GetSDKSpecs(), nil, false, false),
=======
			clientState: types.NewClientState(chainID, types.DefaultTrustLevel, trustingPeriod, ubdPeriod, maxClockDrift, height, commitmenttypes.GetSDKSpecs(), "", false, false),
>>>>>>> 31ab35ad
			expPass:     true,
		},
		{
			name:        "invalid chainID",
<<<<<<< HEAD
			clientState: types.NewClientState("  ", types.DefaultTrustLevel, trustingPeriod, ubdPeriod, maxClockDrift, height, ibctesting.DefaultConsensusParams, commitmenttypes.GetSDKSpecs(), &upgradePath, false, false),
=======
			clientState: types.NewClientState("  ", types.DefaultTrustLevel, trustingPeriod, ubdPeriod, maxClockDrift, height, commitmenttypes.GetSDKSpecs(), upgradePath, false, false),
>>>>>>> 31ab35ad
			expPass:     false,
		},
		{
			name:        "invalid trust level",
<<<<<<< HEAD
			clientState: types.NewClientState(chainID, types.Fraction{Numerator: 0, Denominator: 1}, trustingPeriod, ubdPeriod, maxClockDrift, height, ibctesting.DefaultConsensusParams, commitmenttypes.GetSDKSpecs(), &upgradePath, false, false),
=======
			clientState: types.NewClientState(chainID, types.Fraction{Numerator: 0, Denominator: 1}, trustingPeriod, ubdPeriod, maxClockDrift, height, commitmenttypes.GetSDKSpecs(), upgradePath, false, false),
>>>>>>> 31ab35ad
			expPass:     false,
		},
		{
			name:        "invalid trusting period",
<<<<<<< HEAD
			clientState: types.NewClientState(chainID, types.DefaultTrustLevel, 0, ubdPeriod, maxClockDrift, height, ibctesting.DefaultConsensusParams, commitmenttypes.GetSDKSpecs(), &upgradePath, false, false),
=======
			clientState: types.NewClientState(chainID, types.DefaultTrustLevel, 0, ubdPeriod, maxClockDrift, height, commitmenttypes.GetSDKSpecs(), upgradePath, false, false),
>>>>>>> 31ab35ad
			expPass:     false,
		},
		{
			name:        "invalid unbonding period",
<<<<<<< HEAD
			clientState: types.NewClientState(chainID, types.DefaultTrustLevel, trustingPeriod, 0, maxClockDrift, height, ibctesting.DefaultConsensusParams, commitmenttypes.GetSDKSpecs(), &upgradePath, false, false),
=======
			clientState: types.NewClientState(chainID, types.DefaultTrustLevel, trustingPeriod, 0, maxClockDrift, height, commitmenttypes.GetSDKSpecs(), upgradePath, false, false),
>>>>>>> 31ab35ad
			expPass:     false,
		},
		{
			name:        "invalid max clock drift",
<<<<<<< HEAD
			clientState: types.NewClientState(chainID, types.DefaultTrustLevel, trustingPeriod, ubdPeriod, 0, height, ibctesting.DefaultConsensusParams, commitmenttypes.GetSDKSpecs(), &upgradePath, false, false),
=======
			clientState: types.NewClientState(chainID, types.DefaultTrustLevel, trustingPeriod, ubdPeriod, 0, height, commitmenttypes.GetSDKSpecs(), upgradePath, false, false),
>>>>>>> 31ab35ad
			expPass:     false,
		},
		{
			name:        "invalid height",
<<<<<<< HEAD
			clientState: types.NewClientState(chainID, types.DefaultTrustLevel, trustingPeriod, ubdPeriod, maxClockDrift, clienttypes.ZeroHeight(), ibctesting.DefaultConsensusParams, commitmenttypes.GetSDKSpecs(), &upgradePath, false, false),
=======
			clientState: types.NewClientState(chainID, types.DefaultTrustLevel, trustingPeriod, ubdPeriod, maxClockDrift, clienttypes.ZeroHeight(), commitmenttypes.GetSDKSpecs(), upgradePath, false, false),
>>>>>>> 31ab35ad
			expPass:     false,
		},
		{
			name:        "trusting period not less than unbonding period",
<<<<<<< HEAD
			clientState: types.NewClientState(chainID, types.DefaultTrustLevel, ubdPeriod, ubdPeriod, maxClockDrift, height, ibctesting.DefaultConsensusParams, commitmenttypes.GetSDKSpecs(), &upgradePath, false, false),
=======
			clientState: types.NewClientState(chainID, types.DefaultTrustLevel, ubdPeriod, ubdPeriod, maxClockDrift, height, commitmenttypes.GetSDKSpecs(), upgradePath, false, false),
>>>>>>> 31ab35ad
			expPass:     false,
		},
		{
			name:        "proof specs is nil",
<<<<<<< HEAD
			clientState: types.NewClientState(chainID, types.DefaultTrustLevel, ubdPeriod, ubdPeriod, maxClockDrift, height, ibctesting.DefaultConsensusParams, nil, &upgradePath, false, false),
=======
			clientState: types.NewClientState(chainID, types.DefaultTrustLevel, ubdPeriod, ubdPeriod, maxClockDrift, height, nil, upgradePath, false, false),
>>>>>>> 31ab35ad
			expPass:     false,
		},
		{
			name:        "proof specs contains nil",
<<<<<<< HEAD
			clientState: types.NewClientState(chainID, types.DefaultTrustLevel, ubdPeriod, ubdPeriod, maxClockDrift, height, ibctesting.DefaultConsensusParams, []*ics23.ProofSpec{ics23.TendermintSpec, nil}, &upgradePath, false, false),
=======
			clientState: types.NewClientState(chainID, types.DefaultTrustLevel, ubdPeriod, ubdPeriod, maxClockDrift, height, []*ics23.ProofSpec{ics23.TendermintSpec, nil}, upgradePath, false, false),
>>>>>>> 31ab35ad
			expPass:     false,
		},
	}

	for _, tc := range testCases {
		err := tc.clientState.Validate()
		if tc.expPass {
			suite.Require().NoError(err, tc.name)
		} else {
			suite.Require().Error(err, tc.name)
		}
	}
}

func (suite *TendermintTestSuite) TestVerifyClientConsensusState() {
	testCases := []struct {
		name           string
		clientState    *types.ClientState
		consensusState types.ConsensusState
		prefix         commitmenttypes.MerklePrefix
		proof          []byte
		expPass        bool
	}{
		// FIXME: uncomment
		// {
		// 	name:        "successful verification",
		// 	clientState: types.NewClientState(chainID, types.DefaultTrustLevel, trustingPeriod, ubdPeriod, maxClockDrift, height, ibctesting.DefaultConsensusParams, commitmenttypes.GetSDKSpecs()),
		// 	consensusState: types.ConsensusState{
		// 		Root: commitmenttypes.NewMerkleRoot(suite.header.Header.GetAppHash()),
		// 	},
		// 	prefix:  commitmenttypes.NewMerklePrefix([]byte("ibc")),
		// 	expPass: true,
		// },
		{
			name:        "ApplyPrefix failed",
<<<<<<< HEAD
			clientState: types.NewClientState(chainID, types.DefaultTrustLevel, trustingPeriod, ubdPeriod, maxClockDrift, height, ibctesting.DefaultConsensusParams, commitmenttypes.GetSDKSpecs(), &upgradePath, false, false),
=======
			clientState: types.NewClientState(chainID, types.DefaultTrustLevel, trustingPeriod, ubdPeriod, maxClockDrift, height, commitmenttypes.GetSDKSpecs(), upgradePath, false, false),
>>>>>>> 31ab35ad
			consensusState: types.ConsensusState{
				Root: commitmenttypes.NewMerkleRoot(suite.header.Header.GetAppHash()),
			},
			prefix:  commitmenttypes.MerklePrefix{},
			expPass: false,
		},
		{
			name:        "latest client height < height",
<<<<<<< HEAD
			clientState: types.NewClientState(chainID, types.DefaultTrustLevel, trustingPeriod, ubdPeriod, maxClockDrift, height, ibctesting.DefaultConsensusParams, commitmenttypes.GetSDKSpecs(), &upgradePath, false, false),
=======
			clientState: types.NewClientState(chainID, types.DefaultTrustLevel, trustingPeriod, ubdPeriod, maxClockDrift, height, commitmenttypes.GetSDKSpecs(), upgradePath, false, false),
>>>>>>> 31ab35ad
			consensusState: types.ConsensusState{
				Root: commitmenttypes.NewMerkleRoot(suite.header.Header.GetAppHash()),
			},
			prefix:  commitmenttypes.NewMerklePrefix([]byte("ibc")),
			expPass: false,
		},
		{
			name:        "client is frozen",
			clientState: &types.ClientState{LatestHeight: height, FrozenHeight: clienttypes.NewHeight(height.VersionNumber, height.VersionHeight-1)},
			consensusState: types.ConsensusState{
				Root: commitmenttypes.NewMerkleRoot(suite.header.Header.GetAppHash()),
			},
			prefix:  commitmenttypes.NewMerklePrefix([]byte("ibc")),
			expPass: false,
		},
		{
			name:        "proof verification failed",
<<<<<<< HEAD
			clientState: types.NewClientState(chainID, types.DefaultTrustLevel, trustingPeriod, ubdPeriod, maxClockDrift, height, ibctesting.DefaultConsensusParams, commitmenttypes.GetSDKSpecs(), &upgradePath, false, false),
=======
			clientState: types.NewClientState(chainID, types.DefaultTrustLevel, trustingPeriod, ubdPeriod, maxClockDrift, height, commitmenttypes.GetSDKSpecs(), upgradePath, false, false),
>>>>>>> 31ab35ad
			consensusState: types.ConsensusState{
				Root:               commitmenttypes.NewMerkleRoot(suite.header.Header.GetAppHash()),
				NextValidatorsHash: suite.valsHash,
			},
			prefix:  commitmenttypes.NewMerklePrefix([]byte("ibc")),
			proof:   []byte{},
			expPass: false,
		},
	}

	for i, tc := range testCases {
		tc := tc

		err := tc.clientState.VerifyClientConsensusState(
			nil, suite.cdc, tc.consensusState.Root, height, "chainA", tc.clientState.LatestHeight, tc.prefix, tc.proof, tc.consensusState,
		)

		if tc.expPass {
			suite.Require().NoError(err, "valid test case %d failed: %s", i, tc.name)
		} else {
			suite.Require().Error(err, "invalid test case %d passed: %s", i, tc.name)
		}
	}
}

// test verification of the connection on chainB being represented in the
// light client on chainA
func (suite *TendermintTestSuite) TestVerifyConnectionState() {
	var (
		clientState *types.ClientState
		proof       []byte
		proofHeight exported.Height
		prefix      commitmenttypes.MerklePrefix
	)

	testCases := []struct {
		name     string
		malleate func()
		expPass  bool
	}{
		{
			"successful verification", func() {}, true,
		},
		{
			"ApplyPrefix failed", func() {
				prefix = commitmenttypes.MerklePrefix{}
			}, false,
		},
		{
			"latest client height < height", func() {
				proofHeight = clientState.LatestHeight.Increment()
			}, false,
		},
		{
			"client is frozen", func() {
				clientState.FrozenHeight = clienttypes.NewHeight(0, 1)
			}, false,
		},
		{
			"proof verification failed", func() {
				proof = invalidProof
			}, false,
		},
	}

	for _, tc := range testCases {
		tc := tc

		suite.Run(tc.name, func() {
			suite.SetupTest() // reset

			// setup testing conditions
			clientA, _, _, connB, _, _ := suite.coordinator.Setup(suite.chainA, suite.chainB, channeltypes.UNORDERED)
			connection := suite.chainB.GetConnection(connB)

			var ok bool
			clientStateI := suite.chainA.GetClientState(clientA)
			clientState, ok = clientStateI.(*types.ClientState)
			suite.Require().True(ok)

			prefix = suite.chainB.GetPrefix()

			// make connection proof
			connectionKey := host.KeyConnection(connB.ID)
			proof, proofHeight = suite.chainB.QueryProof(connectionKey)

			tc.malleate() // make changes as necessary

			store := suite.chainA.App.IBCKeeper.ClientKeeper.ClientStore(suite.chainA.GetContext(), clientA)

			err := clientState.VerifyConnectionState(
				store, suite.chainA.Codec, proofHeight, &prefix, proof, connB.ID, connection,
			)

			if tc.expPass {
				suite.Require().NoError(err)
			} else {
				suite.Require().Error(err)
			}
		})
	}
}

// test verification of the channel on chainB being represented in the light
// client on chainA
func (suite *TendermintTestSuite) TestVerifyChannelState() {
	var (
		clientState *types.ClientState
		proof       []byte
		proofHeight exported.Height
		prefix      commitmenttypes.MerklePrefix
	)

	testCases := []struct {
		name     string
		malleate func()
		expPass  bool
	}{
		{
			"successful verification", func() {}, true,
		},
		{
			"ApplyPrefix failed", func() {
				prefix = commitmenttypes.MerklePrefix{}
			}, false,
		},
		{
			"latest client height < height", func() {
				proofHeight = clientState.LatestHeight.Increment()
			}, false,
		},
		{
			"client is frozen", func() {
				clientState.FrozenHeight = clienttypes.NewHeight(0, 1)
			}, false,
		},
		{
			"proof verification failed", func() {
				proof = invalidProof
			}, false,
		},
	}

	for _, tc := range testCases {
		tc := tc

		suite.Run(tc.name, func() {
			suite.SetupTest() // reset

			// setup testing conditions
			clientA, _, _, _, _, channelB := suite.coordinator.Setup(suite.chainA, suite.chainB, channeltypes.UNORDERED)
			channel := suite.chainB.GetChannel(channelB)

			var ok bool
			clientStateI := suite.chainA.GetClientState(clientA)
			clientState, ok = clientStateI.(*types.ClientState)
			suite.Require().True(ok)

			prefix = suite.chainB.GetPrefix()

			// make channel proof
			channelKey := host.KeyChannel(channelB.PortID, channelB.ID)
			proof, proofHeight = suite.chainB.QueryProof(channelKey)

			tc.malleate() // make changes as necessary

			store := suite.chainA.App.IBCKeeper.ClientKeeper.ClientStore(suite.chainA.GetContext(), clientA)

			err := clientState.VerifyChannelState(
				store, suite.chainA.Codec, proofHeight, &prefix, proof,
				channelB.PortID, channelB.ID, channel,
			)

			if tc.expPass {
				suite.Require().NoError(err)
			} else {
				suite.Require().Error(err)
			}
		})
	}
}

// test verification of the packet commitment on chainB being represented
// in the light client on chainA. A send from chainB to chainA is simulated.
func (suite *TendermintTestSuite) TestVerifyPacketCommitment() {
	var (
		clientState *types.ClientState
		proof       []byte
		proofHeight exported.Height
		prefix      commitmenttypes.MerklePrefix
	)

	testCases := []struct {
		name     string
		malleate func()
		expPass  bool
	}{
		{
			"successful verification", func() {}, true,
		},
		{
			"ApplyPrefix failed", func() {
				prefix = commitmenttypes.MerklePrefix{}
			}, false,
		},
		{
			"latest client height < height", func() {
				proofHeight = clientState.LatestHeight.Increment()
			}, false,
		},
		{
			"client is frozen", func() {
				clientState.FrozenHeight = clienttypes.NewHeight(0, 1)
			}, false,
		},
		{
			"proof verification failed", func() {
				proof = invalidProof
			}, false,
		},
	}

	for _, tc := range testCases {
		tc := tc

		suite.Run(tc.name, func() {
			suite.SetupTest() // reset

			// setup testing conditions
			clientA, _, _, _, channelA, channelB := suite.coordinator.Setup(suite.chainA, suite.chainB, channeltypes.UNORDERED)
			packet := channeltypes.NewPacket(ibctesting.TestHash, 1, channelB.PortID, channelB.ID, channelA.PortID, channelA.ID, clienttypes.NewHeight(0, 100), 0)
			err := suite.coordinator.SendPacket(suite.chainB, suite.chainA, packet, clientA)
			suite.Require().NoError(err)

			var ok bool
			clientStateI := suite.chainA.GetClientState(clientA)
			clientState, ok = clientStateI.(*types.ClientState)
			suite.Require().True(ok)

			prefix = suite.chainB.GetPrefix()

			// make packet commitment proof
			packetKey := host.KeyPacketCommitment(packet.GetSourcePort(), packet.GetSourceChannel(), packet.GetSequence())
			proof, proofHeight = suite.chainB.QueryProof(packetKey)

			tc.malleate() // make changes as necessary

			store := suite.chainA.App.IBCKeeper.ClientKeeper.ClientStore(suite.chainA.GetContext(), clientA)

			err = clientState.VerifyPacketCommitment(
				store, suite.chainA.Codec, proofHeight, &prefix, proof,
				packet.GetSourcePort(), packet.GetSourceChannel(), packet.GetSequence(), channeltypes.CommitPacket(packet),
			)

			if tc.expPass {
				suite.Require().NoError(err)
			} else {
				suite.Require().Error(err)
			}
		})
	}
}

// test verification of the acknowledgement on chainB being represented
// in the light client on chainA. A send and ack from chainA to chainB
// is simulated.
func (suite *TendermintTestSuite) TestVerifyPacketAcknowledgement() {
	var (
		clientState *types.ClientState
		proof       []byte
		proofHeight exported.Height
		prefix      commitmenttypes.MerklePrefix
	)

	testCases := []struct {
		name     string
		malleate func()
		expPass  bool
	}{
		{
			"successful verification", func() {}, true,
		},
		{
			"ApplyPrefix failed", func() {
				prefix = commitmenttypes.MerklePrefix{}
			}, false,
		},
		{
			"latest client height < height", func() {
				proofHeight = clientState.LatestHeight.Increment()
			}, false,
		},
		{
			"client is frozen", func() {
				clientState.FrozenHeight = clienttypes.NewHeight(0, 1)
			}, false,
		},
		{
			"proof verification failed", func() {
				proof = invalidProof
			}, false,
		},
	}

	for _, tc := range testCases {
		tc := tc

		suite.Run(tc.name, func() {
			suite.SetupTest() // reset

			// setup testing conditions
			clientA, clientB, _, _, channelA, channelB := suite.coordinator.Setup(suite.chainA, suite.chainB, channeltypes.UNORDERED)
			packet := channeltypes.NewPacket(ibctesting.TestHash, 1, channelA.PortID, channelA.ID, channelB.PortID, channelB.ID, clienttypes.NewHeight(0, 100), 0)

			// send packet
			err := suite.coordinator.SendPacket(suite.chainA, suite.chainB, packet, clientB)
			suite.Require().NoError(err)

			// write receipt and ack
			err = suite.coordinator.WriteReceipt(suite.chainB, suite.chainA, packet, clientA)
			suite.Require().NoError(err)

			err = suite.coordinator.WriteAcknowledgement(suite.chainB, suite.chainA, packet, clientA)
			suite.Require().NoError(err)

			var ok bool
			clientStateI := suite.chainA.GetClientState(clientA)
			clientState, ok = clientStateI.(*types.ClientState)
			suite.Require().True(ok)

			prefix = suite.chainB.GetPrefix()

			// make packet acknowledgement proof
			acknowledgementKey := host.KeyPacketAcknowledgement(packet.GetDestPort(), packet.GetDestChannel(), packet.GetSequence())
			proof, proofHeight = suite.chainB.QueryProof(acknowledgementKey)

			tc.malleate() // make changes as necessary

			store := suite.chainA.App.IBCKeeper.ClientKeeper.ClientStore(suite.chainA.GetContext(), clientA)

			err = clientState.VerifyPacketAcknowledgement(
				store, suite.chainA.Codec, proofHeight, &prefix, proof,
				packet.GetDestPort(), packet.GetDestChannel(), packet.GetSequence(), ibctesting.TestHash,
			)

			if tc.expPass {
				suite.Require().NoError(err)
			} else {
				suite.Require().Error(err)
			}
		})
	}
}

// test verification of the absent acknowledgement on chainB being represented
// in the light client on chainA. A send from chainB to chainA is simulated, but
// no receive.
func (suite *TendermintTestSuite) TestVerifyPacketReceiptAbsence() {
	var (
		clientState *types.ClientState
		proof       []byte
		proofHeight exported.Height
		prefix      commitmenttypes.MerklePrefix
	)

	testCases := []struct {
		name     string
		malleate func()
		expPass  bool
	}{
		{
			"successful verification", func() {}, true,
		},
		{
			"ApplyPrefix failed", func() {
				prefix = commitmenttypes.MerklePrefix{}
			}, false,
		},
		{
			"latest client height < height", func() {
				proofHeight = clientState.LatestHeight.Increment()
			}, false,
		},
		{
			"client is frozen", func() {
				clientState.FrozenHeight = clienttypes.NewHeight(0, 1)
			}, false,
		},
		{
			"proof verification failed", func() {
				proof = invalidProof
			}, false,
		},
	}

	for _, tc := range testCases {
		tc := tc

		suite.Run(tc.name, func() {
			suite.SetupTest() // reset

			// setup testing conditions
			clientA, clientB, _, _, channelA, channelB := suite.coordinator.Setup(suite.chainA, suite.chainB, channeltypes.UNORDERED)
			packet := channeltypes.NewPacket(ibctesting.TestHash, 1, channelA.PortID, channelA.ID, channelB.PortID, channelB.ID, clienttypes.NewHeight(0, 100), 0)

			// send packet, but no recv
			err := suite.coordinator.SendPacket(suite.chainA, suite.chainB, packet, clientB)
			suite.Require().NoError(err)

			// need to update chainA's client representing chainB to prove missing ack
			suite.coordinator.UpdateClient(suite.chainA, suite.chainB, clientA, ibctesting.Tendermint)

			var ok bool
			clientStateI := suite.chainA.GetClientState(clientA)
			clientState, ok = clientStateI.(*types.ClientState)
			suite.Require().True(ok)

			prefix = suite.chainB.GetPrefix()

			// make packet receipt absence proof
			receiptKey := host.KeyPacketReceipt(packet.GetDestPort(), packet.GetDestChannel(), packet.GetSequence())
			proof, proofHeight = suite.chainB.QueryProof(receiptKey)

			tc.malleate() // make changes as necessary

			store := suite.chainA.App.IBCKeeper.ClientKeeper.ClientStore(suite.chainA.GetContext(), clientA)

			err = clientState.VerifyPacketReceiptAbsence(
				store, suite.chainA.Codec, proofHeight, &prefix, proof,
				packet.GetDestPort(), packet.GetDestChannel(), packet.GetSequence(),
			)

			if tc.expPass {
				suite.Require().NoError(err)
			} else {
				suite.Require().Error(err)
			}
		})
	}
}

// test verification of the next receive sequence on chainB being represented
// in the light client on chainA. A send and receive from chainB to chainA is
// simulated.
func (suite *TendermintTestSuite) TestVerifyNextSeqRecv() {
	var (
		clientState *types.ClientState
		proof       []byte
		proofHeight exported.Height
		prefix      commitmenttypes.MerklePrefix
	)

	testCases := []struct {
		name     string
		malleate func()
		expPass  bool
	}{
		{
			"successful verification", func() {}, true,
		},
		{
			"ApplyPrefix failed", func() {
				prefix = commitmenttypes.MerklePrefix{}
			}, false,
		},
		{
			"latest client height < height", func() {
				proofHeight = clientState.LatestHeight.Increment()
			}, false,
		},
		{
			"client is frozen", func() {
				clientState.FrozenHeight = clienttypes.NewHeight(0, 1)
			}, false,
		},
		{
			"proof verification failed", func() {
				proof = invalidProof
			}, false,
		},
	}

	for _, tc := range testCases {
		tc := tc

		suite.Run(tc.name, func() {
			suite.SetupTest() // reset

			// setup testing conditions
			clientA, clientB, _, _, channelA, channelB := suite.coordinator.Setup(suite.chainA, suite.chainB, channeltypes.UNORDERED)
			packet := channeltypes.NewPacket(ibctesting.TestHash, 1, channelA.PortID, channelA.ID, channelB.PortID, channelB.ID, clienttypes.NewHeight(0, 100), 0)

			// send packet
			err := suite.coordinator.SendPacket(suite.chainA, suite.chainB, packet, clientB)
			suite.Require().NoError(err)

			// write receipt, next seq recv incremented
			err = suite.coordinator.WriteReceipt(suite.chainB, suite.chainA, packet, clientA)
			suite.Require().NoError(err)

			// need to update chainA's client representing chainB
			suite.coordinator.UpdateClient(suite.chainA, suite.chainB, clientA, ibctesting.Tendermint)

			var ok bool
			clientStateI := suite.chainA.GetClientState(clientA)
			clientState, ok = clientStateI.(*types.ClientState)
			suite.Require().True(ok)

			prefix = suite.chainB.GetPrefix()

			// make next seq recv proof
			nextSeqRecvKey := host.KeyNextSequenceRecv(packet.GetDestPort(), packet.GetDestChannel())
			proof, proofHeight = suite.chainB.QueryProof(nextSeqRecvKey)

			tc.malleate() // make changes as necessary

			store := suite.chainA.App.IBCKeeper.ClientKeeper.ClientStore(suite.chainA.GetContext(), clientA)

			err = clientState.VerifyNextSequenceRecv(
				store, suite.chainA.Codec, proofHeight, &prefix, proof,
				packet.GetDestPort(), packet.GetDestChannel(), packet.GetSequence(),
			)

			if tc.expPass {
				suite.Require().NoError(err)
			} else {
				suite.Require().Error(err)
			}
		})
	}
}<|MERGE_RESOLUTION|>--- conflicted
+++ resolved
@@ -32,101 +32,57 @@
 	}{
 		{
 			name:        "valid client",
-<<<<<<< HEAD
-			clientState: types.NewClientState(chainID, types.DefaultTrustLevel, trustingPeriod, ubdPeriod, maxClockDrift, height, ibctesting.DefaultConsensusParams, commitmenttypes.GetSDKSpecs(), &upgradePath, false, false),
-=======
-			clientState: types.NewClientState(chainID, types.DefaultTrustLevel, trustingPeriod, ubdPeriod, maxClockDrift, height, commitmenttypes.GetSDKSpecs(), upgradePath, false, false),
->>>>>>> 31ab35ad
+			clientState: types.NewClientState(chainID, types.DefaultTrustLevel, trustingPeriod, ubdPeriod, maxClockDrift, height, ibctesting.DefaultConsensusParams, commitmenttypes.GetSDKSpecs(), upgradePath, false, false),
 			expPass:     true,
 		},
 		{
 			name:        "valid client with nil upgrade path",
-<<<<<<< HEAD
 			clientState: types.NewClientState(chainID, types.DefaultTrustLevel, trustingPeriod, ubdPeriod, maxClockDrift, height, ibctesting.DefaultConsensusParams, commitmenttypes.GetSDKSpecs(), nil, false, false),
-=======
-			clientState: types.NewClientState(chainID, types.DefaultTrustLevel, trustingPeriod, ubdPeriod, maxClockDrift, height, commitmenttypes.GetSDKSpecs(), "", false, false),
->>>>>>> 31ab35ad
 			expPass:     true,
 		},
 		{
 			name:        "invalid chainID",
-<<<<<<< HEAD
-			clientState: types.NewClientState("  ", types.DefaultTrustLevel, trustingPeriod, ubdPeriod, maxClockDrift, height, ibctesting.DefaultConsensusParams, commitmenttypes.GetSDKSpecs(), &upgradePath, false, false),
-=======
-			clientState: types.NewClientState("  ", types.DefaultTrustLevel, trustingPeriod, ubdPeriod, maxClockDrift, height, commitmenttypes.GetSDKSpecs(), upgradePath, false, false),
->>>>>>> 31ab35ad
+			clientState: types.NewClientState("  ", types.DefaultTrustLevel, trustingPeriod, ubdPeriod, maxClockDrift, height, ibctesting.DefaultConsensusParams, commitmenttypes.GetSDKSpecs(), upgradePath, false, false),
 			expPass:     false,
 		},
 		{
 			name:        "invalid trust level",
-<<<<<<< HEAD
-			clientState: types.NewClientState(chainID, types.Fraction{Numerator: 0, Denominator: 1}, trustingPeriod, ubdPeriod, maxClockDrift, height, ibctesting.DefaultConsensusParams, commitmenttypes.GetSDKSpecs(), &upgradePath, false, false),
-=======
-			clientState: types.NewClientState(chainID, types.Fraction{Numerator: 0, Denominator: 1}, trustingPeriod, ubdPeriod, maxClockDrift, height, commitmenttypes.GetSDKSpecs(), upgradePath, false, false),
->>>>>>> 31ab35ad
+			clientState: types.NewClientState(chainID, types.Fraction{Numerator: 0, Denominator: 1}, trustingPeriod, ubdPeriod, maxClockDrift, height, ibctesting.DefaultConsensusParams, commitmenttypes.GetSDKSpecs(), upgradePath, false, false),
 			expPass:     false,
 		},
 		{
 			name:        "invalid trusting period",
-<<<<<<< HEAD
-			clientState: types.NewClientState(chainID, types.DefaultTrustLevel, 0, ubdPeriod, maxClockDrift, height, ibctesting.DefaultConsensusParams, commitmenttypes.GetSDKSpecs(), &upgradePath, false, false),
-=======
-			clientState: types.NewClientState(chainID, types.DefaultTrustLevel, 0, ubdPeriod, maxClockDrift, height, commitmenttypes.GetSDKSpecs(), upgradePath, false, false),
->>>>>>> 31ab35ad
+			clientState: types.NewClientState(chainID, types.DefaultTrustLevel, 0, ubdPeriod, maxClockDrift, height, ibctesting.DefaultConsensusParams, commitmenttypes.GetSDKSpecs(), upgradePath, false, false),
 			expPass:     false,
 		},
 		{
 			name:        "invalid unbonding period",
-<<<<<<< HEAD
-			clientState: types.NewClientState(chainID, types.DefaultTrustLevel, trustingPeriod, 0, maxClockDrift, height, ibctesting.DefaultConsensusParams, commitmenttypes.GetSDKSpecs(), &upgradePath, false, false),
-=======
-			clientState: types.NewClientState(chainID, types.DefaultTrustLevel, trustingPeriod, 0, maxClockDrift, height, commitmenttypes.GetSDKSpecs(), upgradePath, false, false),
->>>>>>> 31ab35ad
+			clientState: types.NewClientState(chainID, types.DefaultTrustLevel, trustingPeriod, 0, maxClockDrift, height, ibctesting.DefaultConsensusParams, commitmenttypes.GetSDKSpecs(), upgradePath, false, false),
 			expPass:     false,
 		},
 		{
 			name:        "invalid max clock drift",
-<<<<<<< HEAD
-			clientState: types.NewClientState(chainID, types.DefaultTrustLevel, trustingPeriod, ubdPeriod, 0, height, ibctesting.DefaultConsensusParams, commitmenttypes.GetSDKSpecs(), &upgradePath, false, false),
-=======
-			clientState: types.NewClientState(chainID, types.DefaultTrustLevel, trustingPeriod, ubdPeriod, 0, height, commitmenttypes.GetSDKSpecs(), upgradePath, false, false),
->>>>>>> 31ab35ad
+			clientState: types.NewClientState(chainID, types.DefaultTrustLevel, trustingPeriod, ubdPeriod, 0, height, ibctesting.DefaultConsensusParams, commitmenttypes.GetSDKSpecs(), upgradePath, false, false),
 			expPass:     false,
 		},
 		{
 			name:        "invalid height",
-<<<<<<< HEAD
-			clientState: types.NewClientState(chainID, types.DefaultTrustLevel, trustingPeriod, ubdPeriod, maxClockDrift, clienttypes.ZeroHeight(), ibctesting.DefaultConsensusParams, commitmenttypes.GetSDKSpecs(), &upgradePath, false, false),
-=======
-			clientState: types.NewClientState(chainID, types.DefaultTrustLevel, trustingPeriod, ubdPeriod, maxClockDrift, clienttypes.ZeroHeight(), commitmenttypes.GetSDKSpecs(), upgradePath, false, false),
->>>>>>> 31ab35ad
+			clientState: types.NewClientState(chainID, types.DefaultTrustLevel, trustingPeriod, ubdPeriod, maxClockDrift, clienttypes.ZeroHeight(), ibctesting.DefaultConsensusParams, commitmenttypes.GetSDKSpecs(), upgradePath, false, false),
 			expPass:     false,
 		},
 		{
 			name:        "trusting period not less than unbonding period",
-<<<<<<< HEAD
-			clientState: types.NewClientState(chainID, types.DefaultTrustLevel, ubdPeriod, ubdPeriod, maxClockDrift, height, ibctesting.DefaultConsensusParams, commitmenttypes.GetSDKSpecs(), &upgradePath, false, false),
-=======
-			clientState: types.NewClientState(chainID, types.DefaultTrustLevel, ubdPeriod, ubdPeriod, maxClockDrift, height, commitmenttypes.GetSDKSpecs(), upgradePath, false, false),
->>>>>>> 31ab35ad
+			clientState: types.NewClientState(chainID, types.DefaultTrustLevel, ubdPeriod, ubdPeriod, maxClockDrift, height, ibctesting.DefaultConsensusParams, commitmenttypes.GetSDKSpecs(), upgradePath, false, false),
 			expPass:     false,
 		},
 		{
 			name:        "proof specs is nil",
-<<<<<<< HEAD
-			clientState: types.NewClientState(chainID, types.DefaultTrustLevel, ubdPeriod, ubdPeriod, maxClockDrift, height, ibctesting.DefaultConsensusParams, nil, &upgradePath, false, false),
-=======
-			clientState: types.NewClientState(chainID, types.DefaultTrustLevel, ubdPeriod, ubdPeriod, maxClockDrift, height, nil, upgradePath, false, false),
->>>>>>> 31ab35ad
+			clientState: types.NewClientState(chainID, types.DefaultTrustLevel, ubdPeriod, ubdPeriod, maxClockDrift, height, ibctesting.DefaultConsensusParams, nil, upgradePath, false, false),
 			expPass:     false,
 		},
 		{
 			name:        "proof specs contains nil",
-<<<<<<< HEAD
-			clientState: types.NewClientState(chainID, types.DefaultTrustLevel, ubdPeriod, ubdPeriod, maxClockDrift, height, ibctesting.DefaultConsensusParams, []*ics23.ProofSpec{ics23.TendermintSpec, nil}, &upgradePath, false, false),
-=======
-			clientState: types.NewClientState(chainID, types.DefaultTrustLevel, ubdPeriod, ubdPeriod, maxClockDrift, height, []*ics23.ProofSpec{ics23.TendermintSpec, nil}, upgradePath, false, false),
->>>>>>> 31ab35ad
+			clientState: types.NewClientState(chainID, types.DefaultTrustLevel, ubdPeriod, ubdPeriod, maxClockDrift, height, ibctesting.DefaultConsensusParams, []*ics23.ProofSpec{ics23.TendermintSpec, nil}, upgradePath, false, false),
 			expPass:     false,
 		},
 	}
@@ -162,11 +118,7 @@
 		// },
 		{
 			name:        "ApplyPrefix failed",
-<<<<<<< HEAD
-			clientState: types.NewClientState(chainID, types.DefaultTrustLevel, trustingPeriod, ubdPeriod, maxClockDrift, height, ibctesting.DefaultConsensusParams, commitmenttypes.GetSDKSpecs(), &upgradePath, false, false),
-=======
-			clientState: types.NewClientState(chainID, types.DefaultTrustLevel, trustingPeriod, ubdPeriod, maxClockDrift, height, commitmenttypes.GetSDKSpecs(), upgradePath, false, false),
->>>>>>> 31ab35ad
+			clientState: types.NewClientState(chainID, types.DefaultTrustLevel, trustingPeriod, ubdPeriod, maxClockDrift, height, ibctesting.DefaultConsensusParams, commitmenttypes.GetSDKSpecs(), upgradePath, false, false),
 			consensusState: types.ConsensusState{
 				Root: commitmenttypes.NewMerkleRoot(suite.header.Header.GetAppHash()),
 			},
@@ -175,11 +127,7 @@
 		},
 		{
 			name:        "latest client height < height",
-<<<<<<< HEAD
-			clientState: types.NewClientState(chainID, types.DefaultTrustLevel, trustingPeriod, ubdPeriod, maxClockDrift, height, ibctesting.DefaultConsensusParams, commitmenttypes.GetSDKSpecs(), &upgradePath, false, false),
-=======
-			clientState: types.NewClientState(chainID, types.DefaultTrustLevel, trustingPeriod, ubdPeriod, maxClockDrift, height, commitmenttypes.GetSDKSpecs(), upgradePath, false, false),
->>>>>>> 31ab35ad
+			clientState: types.NewClientState(chainID, types.DefaultTrustLevel, trustingPeriod, ubdPeriod, maxClockDrift, height, ibctesting.DefaultConsensusParams, commitmenttypes.GetSDKSpecs(), upgradePath, false, false),
 			consensusState: types.ConsensusState{
 				Root: commitmenttypes.NewMerkleRoot(suite.header.Header.GetAppHash()),
 			},
@@ -197,11 +145,7 @@
 		},
 		{
 			name:        "proof verification failed",
-<<<<<<< HEAD
-			clientState: types.NewClientState(chainID, types.DefaultTrustLevel, trustingPeriod, ubdPeriod, maxClockDrift, height, ibctesting.DefaultConsensusParams, commitmenttypes.GetSDKSpecs(), &upgradePath, false, false),
-=======
-			clientState: types.NewClientState(chainID, types.DefaultTrustLevel, trustingPeriod, ubdPeriod, maxClockDrift, height, commitmenttypes.GetSDKSpecs(), upgradePath, false, false),
->>>>>>> 31ab35ad
+			clientState: types.NewClientState(chainID, types.DefaultTrustLevel, trustingPeriod, ubdPeriod, maxClockDrift, height, ibctesting.DefaultConsensusParams, commitmenttypes.GetSDKSpecs(), upgradePath, false, false),
 			consensusState: types.ConsensusState{
 				Root:               commitmenttypes.NewMerkleRoot(suite.header.Header.GetAppHash()),
 				NextValidatorsHash: suite.valsHash,
