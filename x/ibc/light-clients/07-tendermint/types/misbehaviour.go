--- conflicted
+++ resolved
@@ -109,11 +109,7 @@
 
 	// Ensure that Commit Hashes are different
 	if bytes.Equal(blockID1.Hash, blockID2.Hash) {
-<<<<<<< HEAD
-		return sdkerrors.Wrap(clienttypes.ErrInvalidMisbehaviour, "headers blockIDs are equal")
-=======
 		return sdkerrors.Wrap(clienttypes.ErrInvalidMisbehaviour, "headers block hashes are equal")
->>>>>>> 6261df8c
 	}
 	if err := validCommit(misbehaviour.Header1.Header.ChainID, *blockID1,
 		misbehaviour.Header1.Commit, misbehaviour.Header1.ValidatorSet); err != nil {
@@ -137,17 +133,7 @@
 		return sdkerrors.Wrap(err, "validator set is not tendermint validator set type")
 	}
 
-<<<<<<< HEAD
 	if err := tmValset.VerifyCommitLight(chainID, blockID, tmCommit.Height, tmCommit); err != nil {
-=======
-	// Convert commits to vote-sets given the validator set so we can check if they both have 2/3 power
-	voteSet := tmtypes.CommitToVoteSet(chainID, tmCommit, tmValset)
-
-	blockID, ok := voteSet.TwoThirdsMajority()
-
-	// Check that ValidatorSet did indeed commit to blockID hash in Commit
-	if !ok || !bytes.Equal(blockID.Hash, tmCommit.BlockID.Hash) {
->>>>>>> 6261df8c
 		return sdkerrors.Wrap(clienttypes.ErrInvalidMisbehaviour, "validator set did not commit to header")
 	}
 
