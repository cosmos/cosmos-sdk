--- conflicted
+++ resolved
@@ -10,7 +10,6 @@
 	"github.com/cosmos/cosmos-sdk/x/ibc/core/exported"
 )
 
-<<<<<<< HEAD
 // CheckSubstituteAndUpdateState will try to update the client with the state of the
 // substitute if and only if the proposal passes and one of the following conditions are
 // satisfied:
@@ -22,16 +21,6 @@
 //	- The subject and substitute client states match in all parameters (expect frozen height, latest height, and chain-id)
 //
 // In case 1) before updating the client, the client will be unfrozen by resetting
-=======
-// CheckProposedHeaderAndUpdateState will try to update the client with the state of the
-// substitute if and only if the proposal passes and one of the following conditions  are
-// satisfied:
-//		1) The substitute client is the same type as the subject client
-//		2) The subject and substitute client states match in all parameters (expect frozen height, latest height, and chain-id)
-// 		3) AllowUpdateAfterMisbehaviour and IsFrozen() = true
-// 		4) AllowUpdateAfterExpiry=true and Expire(ctx.BlockTime) = true
-// In case 3) before updating the client, the client will be unfrozen by resetting
->>>>>>> bbb4acf9
 // the FrozenHeight to the zero Height. If a client is frozen and AllowUpdateAfterMisbehaviour
 // is set to true, the client will be unexpired even if AllowUpdateAfterExpiry is set to false.
 // Note, that even if the subject is updated to the state of the substitute, an error may be
@@ -49,11 +38,8 @@
 	}
 
 	// substitute clients are not allowed to be upgraded during the voting period
-<<<<<<< HEAD
-=======
 	// If an upgrade passes before the subject client has been updated, a new proposal must be created
 	// with an initial height that contains the new revision number.
->>>>>>> bbb4acf9
 	if substituteClientState.GetLatestHeight().GetRevisionNumber() != initialHeight.GetRevisionNumber() {
 		return nil, sdkerrors.Wrapf(
 			clienttypes.ErrInvalidHeight, "substitute client revision number must equal initial height revision number (%d != %d)",
