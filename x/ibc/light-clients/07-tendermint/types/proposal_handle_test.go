package types_test

import (
	"time"

	clienttypes "github.com/cosmos/cosmos-sdk/x/ibc/core/02-client/types"
	"github.com/cosmos/cosmos-sdk/x/ibc/core/exported"
	"github.com/cosmos/cosmos-sdk/x/ibc/light-clients/07-tendermint/types"
	ibctesting "github.com/cosmos/cosmos-sdk/x/ibc/testing"
)

var (
	frozenHeight = clienttypes.NewHeight(0, 1)
)

func (suite *TendermintTestSuite) TestCheckSubstituteUpdateStateBasic() {
	var (
		substitute            string
		substituteClientState exported.ClientState
		initialHeight         clienttypes.Height
	)
	testCases := []struct {
		name     string
		malleate func()
	}{
		{
			"solo machine used for substitute", func() {
				substituteClientState = ibctesting.NewSolomachine(suite.T(), suite.cdc, "solo machine", "", 1).ClientState()
			},
		},
		{
			"initial height and substitute revision numbers do not match", func() {
				initialHeight = clienttypes.NewHeight(substituteClientState.GetLatestHeight().GetRevisionNumber()+1, 1)
			},
		},
		{
			"non-matching substitute", func() {
				substitute, _ := suite.coordinator.SetupClients(suite.chainA, suite.chainB, exported.Tendermint)
				substituteClientState = suite.chainA.GetClientState(substitute).(*types.ClientState)
				tmClientState, ok := substituteClientState.(*types.ClientState)
				suite.Require().True(ok)

				tmClientState.ChainId = tmClientState.ChainId + "different chain"
			},
		},
		{
			"updated client is invalid - revision height is zero", func() {
				substitute, _ := suite.coordinator.SetupClients(suite.chainA, suite.chainB, exported.Tendermint)
				substituteClientState = suite.chainA.GetClientState(substitute).(*types.ClientState)
				tmClientState, ok := substituteClientState.(*types.ClientState)
				suite.Require().True(ok)
				// match subject
				tmClientState.AllowUpdateAfterMisbehaviour = true
				tmClientState.AllowUpdateAfterExpiry = true

				// will occur. This case should never occur (caught by upstream checks)
				initialHeight = clienttypes.NewHeight(5, 0)
				tmClientState.LatestHeight = clienttypes.NewHeight(5, 0)
			},
		},
		{
			"updated client is expired", func() {
				substitute, _ = suite.coordinator.SetupClients(suite.chainA, suite.chainB, exported.Tendermint)
				substituteClientState = suite.chainA.GetClientState(substitute).(*types.ClientState)
				tmClientState, ok := substituteClientState.(*types.ClientState)
				suite.Require().True(ok)
				initialHeight = tmClientState.LatestHeight

				// match subject
				tmClientState.AllowUpdateAfterMisbehaviour = true
				tmClientState.AllowUpdateAfterExpiry = true
				suite.chainA.App.IBCKeeper.ClientKeeper.SetClientState(suite.chainA.GetContext(), substitute, tmClientState)

				// update substitute a few times
				err := suite.coordinator.UpdateClient(suite.chainA, suite.chainB, substitute, exported.Tendermint)
				suite.Require().NoError(err)
				substituteClientState = suite.chainA.GetClientState(substitute)

				err = suite.coordinator.UpdateClient(suite.chainA, suite.chainB, substitute, exported.Tendermint)
				suite.Require().NoError(err)

				suite.chainA.ExpireClient(tmClientState.TrustingPeriod)
				suite.chainB.ExpireClient(tmClientState.TrustingPeriod)
				suite.coordinator.CommitBlock(suite.chainA, suite.chainB)

				substituteClientState = suite.chainA.GetClientState(substitute)
			},
		},
	}

	for _, tc := range testCases {
		tc := tc

		suite.Run(tc.name, func() {

			suite.SetupTest() // reset

			subject, _ := suite.coordinator.SetupClients(suite.chainA, suite.chainB, exported.Tendermint)
			subjectClientState := suite.chainA.GetClientState(subject).(*types.ClientState)
			subjectClientState.AllowUpdateAfterMisbehaviour = true
			subjectClientState.AllowUpdateAfterExpiry = true

			// expire subject
			suite.chainA.ExpireClient(subjectClientState.TrustingPeriod)
			suite.chainB.ExpireClient(subjectClientState.TrustingPeriod)
			suite.coordinator.CommitBlock(suite.chainA, suite.chainB)

			tc.malleate()

			subjectClientStore := suite.chainA.App.IBCKeeper.ClientKeeper.ClientStore(suite.chainA.GetContext(), subject)
			substituteClientStore := suite.chainA.App.IBCKeeper.ClientKeeper.ClientStore(suite.chainA.GetContext(), substitute)

			updatedClient, err := subjectClientState.CheckSubstituteAndUpdateState(suite.chainA.GetContext(), suite.chainA.App.AppCodec(), subjectClientStore, substituteClientStore, substituteClientState, initialHeight)
			suite.Require().Error(err)
			suite.Require().Nil(updatedClient)
		})
	}
}

// to expire clients, time needs to be fast forwarded on both chainA and chainB.
// this is to prevent headers from failing when attempting to update later.
func (suite *TendermintTestSuite) TestCheckSubstituteAndUpdateState() {
	testCases := []struct {
		name                         string
		AllowUpdateAfterExpiry       bool
		AllowUpdateAfterMisbehaviour bool
		FreezeClient                 bool
		ExpireClient                 bool
		expPass                      bool
	}{
		{
			name:                         "not allowed to be updated, not frozen or expired",
			AllowUpdateAfterExpiry:       false,
			AllowUpdateAfterMisbehaviour: false,
			FreezeClient:                 false,
			ExpireClient:                 false,
			expPass:                      false,
		},
		{
			name:                         "not allowed to be updated, client is frozen",
			AllowUpdateAfterExpiry:       false,
			AllowUpdateAfterMisbehaviour: false,
			FreezeClient:                 true,
			ExpireClient:                 false,
			expPass:                      false,
		},
		{
			name:                         "not allowed to be updated, client is expired",
			AllowUpdateAfterExpiry:       false,
			AllowUpdateAfterMisbehaviour: false,
			FreezeClient:                 false,
			ExpireClient:                 true,
			expPass:                      false,
		},
		{
			name:                         "not allowed to be updated, client is frozen and expired",
			AllowUpdateAfterExpiry:       false,
			AllowUpdateAfterMisbehaviour: false,
			FreezeClient:                 true,
			ExpireClient:                 true,
			expPass:                      false,
		},
		{
			name:                         "allowed to be updated only after misbehaviour, not frozen or expired",
			AllowUpdateAfterExpiry:       false,
			AllowUpdateAfterMisbehaviour: true,
			FreezeClient:                 false,
			ExpireClient:                 false,
			expPass:                      false,
<<<<<<< HEAD
=======
		},
		{
			name:                         "PASS: allowed to be updated only after misbehaviour, client is frozen",
			AllowUpdateAfterExpiry:       false,
			AllowUpdateAfterMisbehaviour: true,
			FreezeClient:                 true,
			ExpireClient:                 false,
			expPass:                      true,
>>>>>>> bbb4acf9
		},
		{
			name:                         "allowed to be updated only after misbehaviour, client is expired",
			AllowUpdateAfterExpiry:       false,
			AllowUpdateAfterMisbehaviour: true,
			FreezeClient:                 false,
			ExpireClient:                 true,
			expPass:                      false,
<<<<<<< HEAD
=======
		},
		{
			name:                         "PASS: allowed to be updated only after misbehaviour, client is frozen and expired",
			AllowUpdateAfterExpiry:       false,
			AllowUpdateAfterMisbehaviour: true,
			FreezeClient:                 true,
			ExpireClient:                 true,
			expPass:                      true,
>>>>>>> bbb4acf9
		},
		{
			name:                         "allowed to be updated only after expiry, not frozen or expired",
			AllowUpdateAfterExpiry:       true,
			AllowUpdateAfterMisbehaviour: false,
			FreezeClient:                 false,
			ExpireClient:                 false,
			expPass:                      false,
		},
		{
			name:                         "allowed to be updated only after expiry, client is frozen",
			AllowUpdateAfterExpiry:       true,
			AllowUpdateAfterMisbehaviour: false,
			FreezeClient:                 true,
			ExpireClient:                 false,
			expPass:                      false,
<<<<<<< HEAD
		},
		{
			name:                         "PASS: allowed to be updated only after misbehaviour, client is frozen",
			AllowUpdateAfterExpiry:       false,
			AllowUpdateAfterMisbehaviour: true,
			FreezeClient:                 true,
			ExpireClient:                 false,
			expPass:                      true,
		},
		{
			name:                         "PASS: allowed to be updated only after misbehaviour, client is frozen and expired",
			AllowUpdateAfterExpiry:       false,
			AllowUpdateAfterMisbehaviour: true,
			FreezeClient:                 true,
			ExpireClient:                 true,
			expPass:                      true,
=======
>>>>>>> bbb4acf9
		},
		{
			name:                         "PASS: allowed to be updated only after expiry, client is expired",
			AllowUpdateAfterExpiry:       true,
			AllowUpdateAfterMisbehaviour: false,
			FreezeClient:                 false,
			ExpireClient:                 true,
			expPass:                      true,
		},
		{
			name:                         "allowed to be updated only after expiry, client is frozen and expired",
			AllowUpdateAfterExpiry:       true,
			AllowUpdateAfterMisbehaviour: false,
			FreezeClient:                 true,
			ExpireClient:                 true,
			expPass:                      false,
		},
		{
			name:                         "allowed to be updated after expiry and misbehaviour, not frozen or expired",
			AllowUpdateAfterExpiry:       true,
			AllowUpdateAfterMisbehaviour: true,
			FreezeClient:                 false,
			ExpireClient:                 false,
			expPass:                      false,
		},
		{
			name:                         "PASS: allowed to be updated after expiry and misbehaviour, client is frozen",
			AllowUpdateAfterExpiry:       true,
			AllowUpdateAfterMisbehaviour: true,
			FreezeClient:                 true,
			ExpireClient:                 false,
			expPass:                      true,
		},
		{
			name:                         "PASS: allowed to be updated after expiry and misbehaviour, client is expired",
			AllowUpdateAfterExpiry:       true,
			AllowUpdateAfterMisbehaviour: true,
			FreezeClient:                 false,
			ExpireClient:                 true,
			expPass:                      true,
		},
		{
			name:                         "PASS: allowed to be updated after expiry and misbehaviour, client is frozen and expired",
			AllowUpdateAfterExpiry:       true,
			AllowUpdateAfterMisbehaviour: true,
			FreezeClient:                 true,
			ExpireClient:                 true,
			expPass:                      true,
		},
	}

	for _, tc := range testCases {
		tc := tc

		// for each test case a header used for unexpiring clients and unfreezing
		// a client are each tested to ensure that unexpiry headers cannot update
		// a client when a unfreezing header is required.
		suite.Run(tc.name, func() {

			// start by testing unexpiring the client
			suite.SetupTest() // reset

			// construct subject using test case parameters
			subject, _ := suite.coordinator.SetupClients(suite.chainA, suite.chainB, exported.Tendermint)
			subjectClientState := suite.chainA.GetClientState(subject).(*types.ClientState)
			subjectClientState.AllowUpdateAfterExpiry = tc.AllowUpdateAfterExpiry
			subjectClientState.AllowUpdateAfterMisbehaviour = tc.AllowUpdateAfterMisbehaviour

			// apply freezing or expiry as determined by the test case
			if tc.FreezeClient {
				subjectClientState.FrozenHeight = frozenHeight
			}
			if tc.ExpireClient {
				suite.chainA.ExpireClient(subjectClientState.TrustingPeriod)
				suite.chainB.ExpireClient(subjectClientState.TrustingPeriod)
				suite.coordinator.CommitBlock(suite.chainA, suite.chainB)
			}

<<<<<<< HEAD
			// cosntruct the substitute to match the subject client
			// NOTE: the substitute is explicitly created after the freezing or expiry occurs,
			// primarily to prevent the substitute from becoming frozen. It also should be
			// the natural flow of events in practice. The subject will become frozne/expired
=======
			// construct the substitute to match the subject client
			// NOTE: the substitute is explicitly created after the freezing or expiry occurs,
			// primarily to prevent the substitute from becoming frozen. It also should be
			// the natural flow of events in practice. The subject will become frozen/expired
>>>>>>> bbb4acf9
			// and a substitute will be created along with a governance proposal as a response

			substitute, _ := suite.coordinator.SetupClients(suite.chainA, suite.chainB, exported.Tendermint)
			substituteClientState := suite.chainA.GetClientState(substitute).(*types.ClientState)
			substituteClientState.AllowUpdateAfterExpiry = tc.AllowUpdateAfterExpiry
			substituteClientState.AllowUpdateAfterMisbehaviour = tc.AllowUpdateAfterMisbehaviour
			suite.chainA.App.IBCKeeper.ClientKeeper.SetClientState(suite.chainA.GetContext(), substitute, substituteClientState)

			initialHeight := substituteClientState.GetLatestHeight()

			// update substitute a few times
			for i := 0; i < 3; i++ {
				err := suite.coordinator.UpdateClient(suite.chainA, suite.chainB, substitute, exported.Tendermint)
				suite.Require().NoError(err)
				// skip a block
				suite.coordinator.CommitBlock(suite.chainA, suite.chainB)
			}

			// get updated substitue
			substituteClientState = suite.chainA.GetClientState(substitute).(*types.ClientState)

			subjectClientStore := suite.chainA.App.IBCKeeper.ClientKeeper.ClientStore(suite.chainA.GetContext(), subject)
			substituteClientStore := suite.chainA.App.IBCKeeper.ClientKeeper.ClientStore(suite.chainA.GetContext(), substitute)
			updatedClient, err := subjectClientState.CheckSubstituteAndUpdateState(suite.chainA.GetContext(), suite.chainA.App.AppCodec(), subjectClientStore, substituteClientStore, substituteClientState, initialHeight)

			if tc.expPass {
				suite.Require().NoError(err)
				suite.Require().Equal(clienttypes.ZeroHeight(), updatedClient.GetFrozenHeight())
			} else {
				suite.Require().Error(err)
				suite.Require().Nil(updatedClient)
			}

		})
	}
}

func (suite *TendermintTestSuite) TestIsMatchingClientState() {
	var (
		subject, substitute                       string
		subjectClientState, substituteClientState *types.ClientState
	)

	testCases := []struct {
		name     string
		malleate func()
		expPass  bool
	}{
		{
			"matching clients", func() {
				subjectClientState = suite.chainA.GetClientState(subject).(*types.ClientState)
				substituteClientState = suite.chainA.GetClientState(substitute).(*types.ClientState)
			}, true,
		},
		{
			"matching, frozen height is not used in check for equality", func() {
				subjectClientState.FrozenHeight = frozenHeight
				substituteClientState.FrozenHeight = clienttypes.ZeroHeight()
			}, true,
		},
		{
			"matching, latest height is not used in check for equality", func() {
				subjectClientState.LatestHeight = clienttypes.NewHeight(0, 10)
				substituteClientState.FrozenHeight = clienttypes.ZeroHeight()
			}, true,
		},
		{
			"matching, chain id is different", func() {
				subjectClientState.ChainId = "bitcoin"
				substituteClientState.ChainId = "ethereum"
			}, true,
		},
		{
			"not matching, trusting period is different", func() {
				subjectClientState.TrustingPeriod = time.Duration(time.Hour * 10)
				substituteClientState.TrustingPeriod = time.Duration(time.Hour * 1)
			}, false,
		},
	}

	for _, tc := range testCases {
		tc := tc

		suite.Run(tc.name, func() {
			suite.SetupTest() // reset

			subject, _ = suite.coordinator.SetupClients(suite.chainA, suite.chainB, exported.Tendermint)
			substitute, _ = suite.coordinator.SetupClients(suite.chainA, suite.chainB, exported.Tendermint)

			tc.malleate()

			suite.Require().Equal(tc.expPass, types.IsMatchingClientState(*subjectClientState, *substituteClientState))

		})
	}
}<|MERGE_RESOLUTION|>--- conflicted
+++ resolved
@@ -167,8 +167,30 @@
 			FreezeClient:                 false,
 			ExpireClient:                 false,
 			expPass:                      false,
-<<<<<<< HEAD
-=======
+		},
+		{
+			name:                         "allowed to be updated only after misbehaviour, client is expired",
+			AllowUpdateAfterExpiry:       false,
+			AllowUpdateAfterMisbehaviour: true,
+			FreezeClient:                 false,
+			ExpireClient:                 true,
+			expPass:                      false,
+		},
+		{
+			name:                         "allowed to be updated only after expiry, not frozen or expired",
+			AllowUpdateAfterExpiry:       true,
+			AllowUpdateAfterMisbehaviour: false,
+			FreezeClient:                 false,
+			ExpireClient:                 false,
+			expPass:                      false,
+		},
+		{
+			name:                         "allowed to be updated only after expiry, client is frozen",
+			AllowUpdateAfterExpiry:       true,
+			AllowUpdateAfterMisbehaviour: false,
+			FreezeClient:                 true,
+			ExpireClient:                 false,
+			expPass:                      false,
 		},
 		{
 			name:                         "PASS: allowed to be updated only after misbehaviour, client is frozen",
@@ -177,17 +199,6 @@
 			FreezeClient:                 true,
 			ExpireClient:                 false,
 			expPass:                      true,
->>>>>>> bbb4acf9
-		},
-		{
-			name:                         "allowed to be updated only after misbehaviour, client is expired",
-			AllowUpdateAfterExpiry:       false,
-			AllowUpdateAfterMisbehaviour: true,
-			FreezeClient:                 false,
-			ExpireClient:                 true,
-			expPass:                      false,
-<<<<<<< HEAD
-=======
 		},
 		{
 			name:                         "PASS: allowed to be updated only after misbehaviour, client is frozen and expired",
@@ -196,42 +207,6 @@
 			FreezeClient:                 true,
 			ExpireClient:                 true,
 			expPass:                      true,
->>>>>>> bbb4acf9
-		},
-		{
-			name:                         "allowed to be updated only after expiry, not frozen or expired",
-			AllowUpdateAfterExpiry:       true,
-			AllowUpdateAfterMisbehaviour: false,
-			FreezeClient:                 false,
-			ExpireClient:                 false,
-			expPass:                      false,
-		},
-		{
-			name:                         "allowed to be updated only after expiry, client is frozen",
-			AllowUpdateAfterExpiry:       true,
-			AllowUpdateAfterMisbehaviour: false,
-			FreezeClient:                 true,
-			ExpireClient:                 false,
-			expPass:                      false,
-<<<<<<< HEAD
-		},
-		{
-			name:                         "PASS: allowed to be updated only after misbehaviour, client is frozen",
-			AllowUpdateAfterExpiry:       false,
-			AllowUpdateAfterMisbehaviour: true,
-			FreezeClient:                 true,
-			ExpireClient:                 false,
-			expPass:                      true,
-		},
-		{
-			name:                         "PASS: allowed to be updated only after misbehaviour, client is frozen and expired",
-			AllowUpdateAfterExpiry:       false,
-			AllowUpdateAfterMisbehaviour: true,
-			FreezeClient:                 true,
-			ExpireClient:                 true,
-			expPass:                      true,
-=======
->>>>>>> bbb4acf9
 		},
 		{
 			name:                         "PASS: allowed to be updated only after expiry, client is expired",
@@ -310,17 +285,10 @@
 				suite.coordinator.CommitBlock(suite.chainA, suite.chainB)
 			}
 
-<<<<<<< HEAD
-			// cosntruct the substitute to match the subject client
-			// NOTE: the substitute is explicitly created after the freezing or expiry occurs,
-			// primarily to prevent the substitute from becoming frozen. It also should be
-			// the natural flow of events in practice. The subject will become frozne/expired
-=======
 			// construct the substitute to match the subject client
 			// NOTE: the substitute is explicitly created after the freezing or expiry occurs,
 			// primarily to prevent the substitute from becoming frozen. It also should be
 			// the natural flow of events in practice. The subject will become frozen/expired
->>>>>>> bbb4acf9
 			// and a substitute will be created along with a governance proposal as a response
 
 			substitute, _ := suite.coordinator.SetupClients(suite.chainA, suite.chainB, exported.Tendermint)
