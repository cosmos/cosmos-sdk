--- conflicted
+++ resolved
@@ -49,13 +49,8 @@
 	defer iterator.Close()
 	for ; iterator.Valid(); iterator.Next() {
 		keySplit := strings.Split(string(iterator.Key()), "/")
-<<<<<<< HEAD
-		// processed time key in prefix store has format: "consensusState/<height>/processedTime
+		// processed time key in prefix store has format: "consensusState/<height>/processedTime"
 		if len(keySplit) != 3 || keySplit[2] != "processedTime" {
-=======
-		// processed time key in prefix store has format: "consensusState/<height>/processedTime"
-		if len(keySplit) != 3 {
->>>>>>> 75fe9868
 			// ignore all consensus state keys
 			continue
 		}
