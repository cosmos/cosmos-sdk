--- conflicted
+++ resolved
@@ -1,12 +1,9 @@
 package types
 
 import (
-<<<<<<< HEAD
 	"fmt"
+	"reflect"
 	"strings"
-=======
-	"reflect"
->>>>>>> 090bae56
 
 	"github.com/cosmos/cosmos-sdk/codec"
 	sdk "github.com/cosmos/cosmos-sdk/types"
@@ -32,7 +29,6 @@
 	if cs.UpgradePath == "" {
 		return sdkerrors.Wrap(clienttypes.ErrInvalidUpgradeClient, "cannot upgrade client, no upgrade path set")
 	}
-<<<<<<< HEAD
 	// construct MerklePath from upgradePath
 	upgradeKeys := strings.Split(cs.UpgradePath, "/")
 	// append upgradeHeight to last key in merkle path
@@ -43,12 +39,12 @@
 	if cs.GetLatestHeight().GetEpochNumber() != upgradeHeight.GetEpochNumber() {
 		return sdkerrors.Wrapf(sdkerrors.ErrInvalidHeight, "epoch at which upgrade occurs must be same as current client epoch. expected epoch %d, got %d",
 			cs.GetLatestHeight().GetEpochNumber(), upgradeHeight.GetEpochNumber())
-=======
+	}
+
 	tmClient, ok := upgradedClient.(*ClientState)
 	if !ok {
 		return sdkerrors.Wrapf(clienttypes.ErrInvalidClientType, "upgraded client must be Tendermint client. expected: %T got: %T",
 			&ClientState{}, upgradedClient)
->>>>>>> 090bae56
 	}
 
 	if !upgradedClient.GetLatestHeight().GT(cs.GetLatestHeight()) {
@@ -81,9 +77,6 @@
 		return sdkerrors.Wrap(err, "could not retrieve consensus state for upgradeHeight")
 	}
 
-<<<<<<< HEAD
-	return merkleProof.VerifyMembership(cs.ProofSpecs, consState.GetRoot(), upgradePath, bz)
-=======
 	tmCommittedClient, ok := committedClient.(*ClientState)
 	if !ok {
 		return sdkerrors.Wrapf(clienttypes.ErrInvalidClientType, "upgraded client must be Tendermint client. expected: %T got: %T",
@@ -104,6 +97,5 @@
 			expectedClient, tmClient)
 	}
 
-	return merkleProof.VerifyMembership(cs.ProofSpecs, consState.GetRoot(), *cs.UpgradePath, bz)
->>>>>>> 090bae56
+	return merkleProof.VerifyMembership(cs.ProofSpecs, consState.GetRoot(), upgradePath, bz)
 }