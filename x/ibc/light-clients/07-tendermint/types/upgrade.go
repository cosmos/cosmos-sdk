--- conflicted
+++ resolved
@@ -59,18 +59,8 @@
 	if err := cdc.UnmarshalBinaryBare(proofUpgradeClient, &merkleProofClient); err != nil {
 		return nil, nil, sdkerrors.Wrapf(commitmenttypes.ErrInvalidProof, "could not unmarshal client merkle proof: %v", err)
 	}
-<<<<<<< HEAD
-
-	// counterparty chain must commit the upgraded client with all client-customizable fields zeroed out
-	// at the upgrade path specified by current client
-	committedClient := upgradedClient.ZeroCustomFields()
-	bz, err := codec.MarshalIfc(cdc, committedClient)
-	if err != nil {
-		return nil, nil, sdkerrors.Wrapf(clienttypes.ErrInvalidClient, "could not marshal client state: %v", err)
-=======
 	if err := cdc.UnmarshalBinaryBare(proofUpgradeConsState, &merkleProofConsState); err != nil {
 		return nil, nil, sdkerrors.Wrapf(commitmenttypes.ErrInvalidProof, "could not unmarshal consensus state merkle proof: %v", err)
->>>>>>> c58a8923
 	}
 
 	// Must prove against latest consensus state to ensure we are verifying against latest upgrade plan
@@ -86,7 +76,7 @@
 	}
 
 	// Verify client proof
-	bz, err := codec.MarshalAny(cdc, upgradedClient)
+	bz, err := codec.MarshalIfc(cdc, upgradedClient)
 	if err != nil {
 		return nil, nil, sdkerrors.Wrapf(clienttypes.ErrInvalidClient, "could not marshal client state: %v", err)
 	}
@@ -97,7 +87,7 @@
 	}
 
 	// Verify consensus state proof
-	bz, err = codec.MarshalAny(cdc, upgradedConsState)
+	bz, err = codec.MarshalIfc(cdc, upgradedConsState)
 	if err != nil {
 		return nil, nil, sdkerrors.Wrapf(clienttypes.ErrInvalidConsensus, "could not marshal consensus state: %v", err)
 	}
