--- conflicted
+++ resolved
@@ -32,22 +32,18 @@
 				upgradeHeight = clienttypes.NewHeight(0, uint64(suite.chainB.GetContext().BlockHeight()+1))
 
 				// zero custom fields and store in upgrade store
-				suite.chainB.App.UpgradeKeeper.SetUpgradedClient(suite.chainB.GetContext(), int64(upgradeHeight.GetEpochHeight()), upgradedClient)
-
-				// commit upgrade store changes and update clients
-
-				suite.coordinator.CommitBlock(suite.chainB)
-				err := suite.coordinator.UpdateClient(suite.chainA, suite.chainB, clientA, ibctesting.Tendermint)
-				suite.Require().NoError(err)
-
-				cs, found := suite.chainA.App.IBCKeeper.ClientKeeper.GetClientState(suite.chainA.GetContext(), clientA)
-				suite.Require().True(found)
-
-<<<<<<< HEAD
-				proofUpgrade, _ = suite.chainB.QueryUpgradeProof(upgradetypes.UpgradedClientKey(), cs.GetLatestHeight().GetVersionHeight())
-=======
-				proofUpgrade, _ = suite.chainB.QueryUpgradeProof(upgradetypes.UpgradedClientKey(int64(upgradeHeight.GetEpochHeight())), cs.GetLatestHeight().GetEpochHeight())
->>>>>>> dd84c8bd
+				suite.chainB.App.UpgradeKeeper.SetUpgradedClient(suite.chainB.GetContext(), int64(upgradeHeight.GetVersionHeight()), upgradedClient)
+
+				// commit upgrade store changes and update clients
+
+				suite.coordinator.CommitBlock(suite.chainB)
+				err := suite.coordinator.UpdateClient(suite.chainA, suite.chainB, clientA, ibctesting.Tendermint)
+				suite.Require().NoError(err)
+
+				cs, found := suite.chainA.App.IBCKeeper.ClientKeeper.GetClientState(suite.chainA.GetContext(), clientA)
+				suite.Require().True(found)
+
+				proofUpgrade, _ = suite.chainB.QueryUpgradeProof(upgradetypes.UpgradedClientKey(int64(upgradeHeight.GetVersionHeight())), cs.GetLatestHeight().GetVersionHeight())
 			},
 			expPass: true,
 		},
@@ -61,7 +57,7 @@
 				upgradeHeight = clienttypes.NewHeight(0, uint64(suite.chainB.GetContext().BlockHeight()+1))
 
 				// zero custom fields and store in upgrade store
-				suite.chainB.App.UpgradeKeeper.SetUpgradedClient(suite.chainB.GetContext(), int64(upgradeHeight.GetEpochHeight()), upgradedClient)
+				suite.chainB.App.UpgradeKeeper.SetUpgradedClient(suite.chainB.GetContext(), int64(upgradeHeight.GetVersionHeight()), upgradedClient)
 
 				// change upgradedClient client-specified parameters
 				upgradedClient = types.NewClientState("newChainId", types.DefaultTrustLevel, ubdPeriod, ubdPeriod+trustingPeriod, maxClockDrift+5, newClientHeight, ibctesting.DefaultConsensusParams, commitmenttypes.GetSDKSpecs(), upgradePath, true, false)
@@ -73,54 +69,37 @@
 				cs, found := suite.chainA.App.IBCKeeper.ClientKeeper.GetClientState(suite.chainA.GetContext(), clientA)
 				suite.Require().True(found)
 
-<<<<<<< HEAD
-				proofUpgrade, _ = suite.chainB.QueryUpgradeProof(upgradetypes.UpgradedClientKey(), cs.GetLatestHeight().GetVersionHeight())
-=======
 				// Previous client-chosen parameters must be the same as upgraded client chosen parameters
 				tmClient, _ := cs.(*types.ClientState)
 				oldClient := types.NewClientState(tmClient.ChainId, types.DefaultTrustLevel, ubdPeriod, ubdPeriod+trustingPeriod, maxClockDrift+5, tmClient.LatestHeight, ibctesting.DefaultConsensusParams, commitmenttypes.GetSDKSpecs(), upgradePath, true, false)
 				suite.chainA.App.IBCKeeper.ClientKeeper.SetClientState(suite.chainA.GetContext(), clientA, oldClient)
 
-				proofUpgrade, _ = suite.chainB.QueryUpgradeProof(upgradetypes.UpgradedClientKey(int64(upgradeHeight.GetEpochHeight())), cs.GetLatestHeight().GetEpochHeight())
->>>>>>> dd84c8bd
+				proofUpgrade, _ = suite.chainB.QueryUpgradeProof(upgradetypes.UpgradedClientKey(int64(upgradeHeight.GetVersionHeight())), cs.GetLatestHeight().GetVersionHeight())
 			},
 			expPass: true,
 		},
 		{
-			name: "unsuccessful upgrade: upgrade height epoch does not match current client epoch",
-			setup: func() {
-
-<<<<<<< HEAD
-				// demonstrate that VerifyUpgrade allows for arbitrary changes to clienstate structure so long as
-				// previous chain committed to the change
-				upgradedClient = ibctesting.NewSolomachine(suite.T(), suite.cdc, clientA, "diversifier", 1).ClientState()
-				soloClient, _ := upgradedClient.(*solomachinetypes.ClientState)
-				// change sequence to be higher height than latest current client height
-				soloClient.Sequence = cs.GetLatestHeight().GetVersionHeight() + 100
-=======
+			name: "unsuccessful upgrade: upgrade height Version does not match current client Version",
+			setup: func() {
+
 				upgradedClient = types.NewClientState("newChainId", types.DefaultTrustLevel, trustingPeriod, ubdPeriod+trustingPeriod, maxClockDrift, newClientHeight, ibctesting.DefaultConsensusParams, commitmenttypes.GetSDKSpecs(), upgradePath, false, false)
 
 				// upgrade Height is at next block
 				upgradeHeight = clienttypes.NewHeight(10, uint64(suite.chainB.GetContext().BlockHeight()+1))
 
->>>>>>> dd84c8bd
-				// zero custom fields and store in upgrade store
-				suite.chainB.App.UpgradeKeeper.SetUpgradedClient(suite.chainB.GetContext(), int64(upgradeHeight.GetEpochHeight()), upgradedClient)
-
-				// commit upgrade store changes and update clients
-
-				suite.coordinator.CommitBlock(suite.chainB)
-				err := suite.coordinator.UpdateClient(suite.chainA, suite.chainB, clientA, ibctesting.Tendermint)
-				suite.Require().NoError(err)
-
-				cs, found := suite.chainA.App.IBCKeeper.ClientKeeper.GetClientState(suite.chainA.GetContext(), clientA)
-				suite.Require().True(found)
-
-<<<<<<< HEAD
-				proofUpgrade, _ = suite.chainB.QueryUpgradeProof(upgradetypes.UpgradedClientKey(), cs.GetLatestHeight().GetVersionHeight())
-=======
-				proofUpgrade, _ = suite.chainB.QueryUpgradeProof(upgradetypes.UpgradedClientKey(int64(upgradeHeight.GetEpochHeight())), cs.GetLatestHeight().GetEpochHeight())
->>>>>>> dd84c8bd
+				// zero custom fields and store in upgrade store
+				suite.chainB.App.UpgradeKeeper.SetUpgradedClient(suite.chainB.GetContext(), int64(upgradeHeight.GetVersionHeight()), upgradedClient)
+
+				// commit upgrade store changes and update clients
+
+				suite.coordinator.CommitBlock(suite.chainB)
+				err := suite.coordinator.UpdateClient(suite.chainA, suite.chainB, clientA, ibctesting.Tendermint)
+				suite.Require().NoError(err)
+
+				cs, found := suite.chainA.App.IBCKeeper.ClientKeeper.GetClientState(suite.chainA.GetContext(), clientA)
+				suite.Require().True(found)
+
+				proofUpgrade, _ = suite.chainB.QueryUpgradeProof(upgradetypes.UpgradedClientKey(int64(upgradeHeight.GetVersionHeight())), cs.GetLatestHeight().GetVersionHeight())
 			},
 			expPass: false,
 		},
@@ -128,22 +107,13 @@
 			name: "unsuccessful upgrade: chain-specified paramaters do not match committed client",
 			setup: func() {
 
-<<<<<<< HEAD
-				// demonstrate that VerifyUpgrade allows for arbitrary changes to clienstate structure so long as
-				// previous chain committed to the change
-				upgradedClient = ibctesting.NewSolomachine(suite.T(), suite.cdc, clientA, "diversifier", 1).ClientState()
-				soloClient, _ := upgradedClient.(*solomachinetypes.ClientState)
-				// change sequence to be higher height than latest current client height
-				soloClient.Sequence = cs.GetLatestHeight().GetVersionHeight() + 100
-=======
-				upgradedClient = types.NewClientState("newChainId", types.DefaultTrustLevel, trustingPeriod, ubdPeriod+trustingPeriod, maxClockDrift, newClientHeight, ibctesting.DefaultConsensusParams, commitmenttypes.GetSDKSpecs(), upgradePath, false, false)
-
-				// upgrade Height is at next block
-				upgradeHeight = clienttypes.NewHeight(0, uint64(suite.chainB.GetContext().BlockHeight()+1))
-
->>>>>>> dd84c8bd
-				// zero custom fields and store in upgrade store
-				suite.chainB.App.UpgradeKeeper.SetUpgradedClient(suite.chainB.GetContext(), int64(upgradeHeight.GetEpochHeight()), upgradedClient)
+				upgradedClient = types.NewClientState("newChainId", types.DefaultTrustLevel, trustingPeriod, ubdPeriod+trustingPeriod, maxClockDrift, newClientHeight, ibctesting.DefaultConsensusParams, commitmenttypes.GetSDKSpecs(), upgradePath, false, false)
+
+				// upgrade Height is at next block
+				upgradeHeight = clienttypes.NewHeight(0, uint64(suite.chainB.GetContext().BlockHeight()+1))
+
+				// zero custom fields and store in upgrade store
+				suite.chainB.App.UpgradeKeeper.SetUpgradedClient(suite.chainB.GetContext(), int64(upgradeHeight.GetVersionHeight()), upgradedClient)
 
 				// change upgradedClient client-specified parameters
 				upgradedClient = types.NewClientState("wrongchainID", types.DefaultTrustLevel, trustingPeriod, ubdPeriod, maxClockDrift, newClientHeight, ibctesting.DefaultConsensusParams, commitmenttypes.GetSDKSpecs(), upgradePath, true, true)
@@ -155,11 +125,7 @@
 				cs, found := suite.chainA.App.IBCKeeper.ClientKeeper.GetClientState(suite.chainA.GetContext(), clientA)
 				suite.Require().True(found)
 
-<<<<<<< HEAD
-				proofUpgrade, _ = suite.chainB.QueryUpgradeProof(upgradetypes.UpgradedClientKey(), cs.GetLatestHeight().GetVersionHeight())
-=======
-				proofUpgrade, _ = suite.chainB.QueryUpgradeProof(upgradetypes.UpgradedClientKey(int64(upgradeHeight.GetEpochHeight())), cs.GetLatestHeight().GetEpochHeight())
->>>>>>> dd84c8bd
+				proofUpgrade, _ = suite.chainB.QueryUpgradeProof(upgradetypes.UpgradedClientKey(int64(upgradeHeight.GetVersionHeight())), cs.GetLatestHeight().GetVersionHeight())
 			},
 			expPass: false,
 		},
@@ -169,7 +135,7 @@
 
 				upgradedClient = types.NewClientState("newChainId", types.DefaultTrustLevel, trustingPeriod, ubdPeriod+trustingPeriod, maxClockDrift, upgradeHeight, ibctesting.DefaultConsensusParams, commitmenttypes.GetSDKSpecs(), upgradePath, false, false)
 				// zero custom fields and store in upgrade store
-				suite.chainB.App.UpgradeKeeper.SetUpgradedClient(suite.chainB.GetContext(), int64(upgradeHeight.GetEpochHeight()), upgradedClient)
+				suite.chainB.App.UpgradeKeeper.SetUpgradedClient(suite.chainB.GetContext(), int64(upgradeHeight.GetVersionHeight()), upgradedClient)
 
 				// change upgradedClient client-specified parameters
 				upgradedClient = types.NewClientState("newChainId", types.DefaultTrustLevel, ubdPeriod, ubdPeriod+trustingPeriod, maxClockDrift+5, upgradeHeight, ibctesting.DefaultConsensusParams, commitmenttypes.GetSDKSpecs(), upgradePath, true, false)
@@ -181,11 +147,7 @@
 				cs, found := suite.chainA.App.IBCKeeper.ClientKeeper.GetClientState(suite.chainA.GetContext(), clientA)
 				suite.Require().True(found)
 
-<<<<<<< HEAD
-				proofUpgrade, _ = suite.chainB.QueryUpgradeProof(upgradetypes.UpgradedClientKey(), cs.GetLatestHeight().GetVersionHeight())
-=======
-				proofUpgrade, _ = suite.chainB.QueryUpgradeProof(upgradetypes.UpgradedClientKey(int64(upgradeHeight.GetEpochHeight())), cs.GetLatestHeight().GetEpochHeight())
->>>>>>> dd84c8bd
+				proofUpgrade, _ = suite.chainB.QueryUpgradeProof(upgradetypes.UpgradedClientKey(int64(upgradeHeight.GetVersionHeight())), cs.GetLatestHeight().GetVersionHeight())
 			},
 			expPass: false,
 		},
@@ -217,15 +179,7 @@
 				cs, found := suite.chainA.App.IBCKeeper.ClientKeeper.GetClientState(suite.chainA.GetContext(), clientA)
 				suite.Require().True(found)
 
-<<<<<<< HEAD
-				// demonstrate that VerifyUpgrade allows for arbitrary changes to clienstate structure so long as
-				// previous chain committed to the change
-				upgradedClient = ibctesting.NewSolomachine(suite.T(), suite.cdc, clientA, "diversifier", 1).ClientState()
-				soloClient, _ := upgradedClient.(*solomachinetypes.ClientState)
-				// change sequence to be higher height than latest current client height
-				soloClient.Sequence = cs.GetLatestHeight().GetVersionHeight() + 100
-=======
-				proofUpgrade, _ = suite.chainB.QueryUpgradeProof(upgradetypes.UpgradedClientKey(int64(upgradeHeight.GetEpochHeight())), cs.GetLatestHeight().GetEpochHeight())
+				proofUpgrade, _ = suite.chainB.QueryUpgradeProof(upgradetypes.UpgradedClientKey(int64(upgradeHeight.GetVersionHeight())), cs.GetLatestHeight().GetVersionHeight())
 			},
 			expPass: false,
 		},
@@ -238,37 +192,24 @@
 				// upgrade Height is at next block
 				upgradeHeight = clienttypes.NewHeight(0, uint64(suite.chainB.GetContext().BlockHeight()+1))
 
->>>>>>> dd84c8bd
-				// zero custom fields and store in upgrade store
-				suite.chainB.App.UpgradeKeeper.SetUpgradedClient(suite.chainB.GetContext(), int64(upgradeHeight.GetEpochHeight()), upgradedClient)
-
-				// commit upgrade store changes and update clients
-
-				suite.coordinator.CommitBlock(suite.chainB)
-				err := suite.coordinator.UpdateClient(suite.chainA, suite.chainB, clientA, ibctesting.Tendermint)
-				suite.Require().NoError(err)
-
-				cs, found := suite.chainA.App.IBCKeeper.ClientKeeper.GetClientState(suite.chainA.GetContext(), clientA)
-				suite.Require().True(found)
-
-<<<<<<< HEAD
-				proofUpgrade, _ = suite.chainB.QueryUpgradeProof(upgradetypes.UpgradedClientKey(), cs.GetLatestHeight().GetVersionHeight())
-			},
-			expPass: false,
-		},
-		{
-			name: "unsuccessful upgrade to a new tendermint client: proof is empty",
-			setup: func() {
-				upgradedClient = types.NewClientState("newChainId", types.DefaultTrustLevel, trustingPeriod, ubdPeriod+trustingPeriod, maxClockDrift, upgradeHeight, commitmenttypes.GetSDKSpecs(), &upgradePath, false, false)
-				proofUpgrade = []byte{}
-=======
-				proofUpgrade, _ = suite.chainB.QueryUpgradeProof(upgradetypes.UpgradedClientKey(int64(upgradeHeight.GetEpochHeight())), cs.GetLatestHeight().GetEpochHeight())
+				// zero custom fields and store in upgrade store
+				suite.chainB.App.UpgradeKeeper.SetUpgradedClient(suite.chainB.GetContext(), int64(upgradeHeight.GetVersionHeight()), upgradedClient)
+
+				// commit upgrade store changes and update clients
+
+				suite.coordinator.CommitBlock(suite.chainB)
+				err := suite.coordinator.UpdateClient(suite.chainA, suite.chainB, clientA, ibctesting.Tendermint)
+				suite.Require().NoError(err)
+
+				cs, found := suite.chainA.App.IBCKeeper.ClientKeeper.GetClientState(suite.chainA.GetContext(), clientA)
+				suite.Require().True(found)
+
+				proofUpgrade, _ = suite.chainB.QueryUpgradeProof(upgradetypes.UpgradedClientKey(int64(upgradeHeight.GetVersionHeight())), cs.GetLatestHeight().GetVersionHeight())
 
 				// SetClientState with empty upgrade path
 				tmClient, _ := cs.(*types.ClientState)
 				tmClient.UpgradePath = ""
 				suite.chainA.App.IBCKeeper.ClientKeeper.SetClientState(suite.chainA.GetContext(), clientA, tmClient)
->>>>>>> dd84c8bd
 			},
 			expPass: false,
 		},
@@ -282,18 +223,18 @@
 				upgradeHeight = clienttypes.NewHeight(0, uint64(suite.chainB.GetContext().BlockHeight()+1))
 
 				// zero custom fields and store in upgrade store
-				suite.chainB.App.UpgradeKeeper.SetUpgradedClient(suite.chainB.GetContext(), int64(upgradeHeight.GetEpochHeight()), upgradedClient)
-
-				// commit upgrade store changes and update clients
-
-				suite.coordinator.CommitBlock(suite.chainB)
-				err := suite.coordinator.UpdateClient(suite.chainA, suite.chainB, clientA, ibctesting.Tendermint)
-				suite.Require().NoError(err)
-
-				cs, found := suite.chainA.App.IBCKeeper.ClientKeeper.GetClientState(suite.chainA.GetContext(), clientA)
-				suite.Require().True(found)
-
-				proofUpgrade, _ = suite.chainB.QueryUpgradeProof(upgradetypes.UpgradedClientKey(int64(upgradeHeight.GetEpochHeight())), cs.GetLatestHeight().GetEpochHeight())
+				suite.chainB.App.UpgradeKeeper.SetUpgradedClient(suite.chainB.GetContext(), int64(upgradeHeight.GetVersionHeight()), upgradedClient)
+
+				// commit upgrade store changes and update clients
+
+				suite.coordinator.CommitBlock(suite.chainB)
+				err := suite.coordinator.UpdateClient(suite.chainA, suite.chainB, clientA, ibctesting.Tendermint)
+				suite.Require().NoError(err)
+
+				cs, found := suite.chainA.App.IBCKeeper.ClientKeeper.GetClientState(suite.chainA.GetContext(), clientA)
+				suite.Require().True(found)
+
+				proofUpgrade, _ = suite.chainB.QueryUpgradeProof(upgradetypes.UpgradedClientKey(int64(upgradeHeight.GetVersionHeight())), cs.GetLatestHeight().GetVersionHeight())
 
 				// SetClientState with nil upgrade path
 				tmClient, _ := cs.(*types.ClientState)
@@ -312,22 +253,18 @@
 				upgradeHeight = clienttypes.NewHeight(0, uint64(suite.chainB.GetContext().BlockHeight()+1))
 
 				// zero custom fields and store in upgrade store
-				suite.chainB.App.UpgradeKeeper.SetUpgradedClient(suite.chainB.GetContext(), int64(upgradeHeight.GetEpochHeight()), upgradedClient)
-
-				// commit upgrade store changes and update clients
-
-				suite.coordinator.CommitBlock(suite.chainB)
-				err := suite.coordinator.UpdateClient(suite.chainA, suite.chainB, clientA, ibctesting.Tendermint)
-				suite.Require().NoError(err)
-
-				cs, found := suite.chainA.App.IBCKeeper.ClientKeeper.GetClientState(suite.chainA.GetContext(), clientA)
-				suite.Require().True(found)
-
-<<<<<<< HEAD
-				proofUpgrade, _ = suite.chainB.QueryUpgradeProof(upgradetypes.UpgradedClientKey(), cs.GetLatestHeight().GetVersionHeight())
-=======
-				proofUpgrade, _ = suite.chainB.QueryUpgradeProof(upgradetypes.UpgradedClientKey(int64(upgradeHeight.GetEpochHeight())), cs.GetLatestHeight().GetEpochHeight())
->>>>>>> dd84c8bd
+				suite.chainB.App.UpgradeKeeper.SetUpgradedClient(suite.chainB.GetContext(), int64(upgradeHeight.GetVersionHeight()), upgradedClient)
+
+				// commit upgrade store changes and update clients
+
+				suite.coordinator.CommitBlock(suite.chainB)
+				err := suite.coordinator.UpdateClient(suite.chainA, suite.chainB, clientA, ibctesting.Tendermint)
+				suite.Require().NoError(err)
+
+				cs, found := suite.chainA.App.IBCKeeper.ClientKeeper.GetClientState(suite.chainA.GetContext(), clientA)
+				suite.Require().True(found)
+
+				proofUpgrade, _ = suite.chainB.QueryUpgradeProof(upgradetypes.UpgradedClientKey(int64(upgradeHeight.GetVersionHeight())), cs.GetLatestHeight().GetVersionHeight())
 			},
 			expPass: false,
 		},
@@ -341,27 +278,18 @@
 				upgradeHeight = clienttypes.NewHeight(0, uint64(suite.chainB.GetContext().BlockHeight()+100))
 
 				// zero custom fields and store in upgrade store
-				suite.chainB.App.UpgradeKeeper.SetUpgradedClient(suite.chainB.GetContext(), int64(upgradeHeight.GetEpochHeight()), upgradedClient)
-
-				// commit upgrade store changes and update clients
-
-				suite.coordinator.CommitBlock(suite.chainB)
-				err := suite.coordinator.UpdateClient(suite.chainA, suite.chainB, clientA, ibctesting.Tendermint)
-				suite.Require().NoError(err)
-
-				cs, found := suite.chainA.App.IBCKeeper.ClientKeeper.GetClientState(suite.chainA.GetContext(), clientA)
-				suite.Require().True(found)
-
-<<<<<<< HEAD
-				proofUpgrade, _ = suite.chainB.QueryUpgradeProof(upgradetypes.UpgradedClientKey(), cs.GetLatestHeight().GetVersionHeight())
-
-				// SetClientState with nil upgrade path
-				tmClient, _ := cs.(*types.ClientState)
-				tmClient.UpgradePath = nil
-				suite.chainA.App.IBCKeeper.ClientKeeper.SetClientState(suite.chainA.GetContext(), clientA, tmClient)
-=======
-				proofUpgrade, _ = suite.chainB.QueryUpgradeProof(upgradetypes.UpgradedClientKey(int64(upgradeHeight.GetEpochHeight())), cs.GetLatestHeight().GetEpochHeight())
->>>>>>> dd84c8bd
+				suite.chainB.App.UpgradeKeeper.SetUpgradedClient(suite.chainB.GetContext(), int64(upgradeHeight.GetVersionHeight()), upgradedClient)
+
+				// commit upgrade store changes and update clients
+
+				suite.coordinator.CommitBlock(suite.chainB)
+				err := suite.coordinator.UpdateClient(suite.chainA, suite.chainB, clientA, ibctesting.Tendermint)
+				suite.Require().NoError(err)
+
+				cs, found := suite.chainA.App.IBCKeeper.ClientKeeper.GetClientState(suite.chainA.GetContext(), clientA)
+				suite.Require().True(found)
+
+				proofUpgrade, _ = suite.chainB.QueryUpgradeProof(upgradetypes.UpgradedClientKey(int64(upgradeHeight.GetVersionHeight())), cs.GetLatestHeight().GetVersionHeight())
 			},
 			expPass: false,
 		},
@@ -371,7 +299,7 @@
 
 				upgradedClient = types.NewClientState("newChainId", types.DefaultTrustLevel, trustingPeriod, ubdPeriod+trustingPeriod, maxClockDrift, upgradeHeight, ibctesting.DefaultConsensusParams, commitmenttypes.GetSDKSpecs(), upgradePath, false, false)
 				// zero custom fields and store in upgrade store
-				suite.chainB.App.UpgradeKeeper.SetUpgradedClient(suite.chainB.GetContext(), int64(upgradeHeight.GetEpochHeight()), upgradedClient)
+				suite.chainB.App.UpgradeKeeper.SetUpgradedClient(suite.chainB.GetContext(), int64(upgradeHeight.GetVersionHeight()), upgradedClient)
 
 				// commit upgrade store changes and update clients
 
@@ -385,11 +313,7 @@
 				cs, found := suite.chainA.App.IBCKeeper.ClientKeeper.GetClientState(suite.chainA.GetContext(), clientA)
 				suite.Require().True(found)
 
-<<<<<<< HEAD
-				proofUpgrade, _ = suite.chainB.QueryUpgradeProof(upgradetypes.UpgradedClientKey(), cs.GetLatestHeight().GetVersionHeight())
-=======
-				proofUpgrade, _ = suite.chainB.QueryUpgradeProof(upgradetypes.UpgradedClientKey(int64(upgradeHeight.GetEpochHeight())), cs.GetLatestHeight().GetEpochHeight())
->>>>>>> dd84c8bd
+				proofUpgrade, _ = suite.chainB.QueryUpgradeProof(upgradetypes.UpgradedClientKey(int64(upgradeHeight.GetVersionHeight())), cs.GetLatestHeight().GetVersionHeight())
 			},
 			expPass: false,
 		},
