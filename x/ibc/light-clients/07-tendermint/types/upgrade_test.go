package types_test

import (
<<<<<<< HEAD
=======
	clienttypes "github.com/cosmos/cosmos-sdk/x/ibc/core/02-client/types"
>>>>>>> 31ab35ad
	commitmenttypes "github.com/cosmos/cosmos-sdk/x/ibc/core/23-commitment/types"
	"github.com/cosmos/cosmos-sdk/x/ibc/core/exported"
	"github.com/cosmos/cosmos-sdk/x/ibc/light-clients/07-tendermint/types"
	ibctesting "github.com/cosmos/cosmos-sdk/x/ibc/testing"
	upgradetypes "github.com/cosmos/cosmos-sdk/x/upgrade/types"
)

func (suite *TendermintTestSuite) TestVerifyUpgrade() {
	var (
		upgradedClient exported.ClientState
		upgradeHeight  clienttypes.Height
		clientA        string
		proofUpgrade   []byte
	)

	testCases := []struct {
		name    string
		setup   func()
		expPass bool
	}{
		{
			name: "successful upgrade",
			setup: func() {

<<<<<<< HEAD
				upgradedClient = types.NewClientState("newChainId", types.DefaultTrustLevel, trustingPeriod, ubdPeriod+trustingPeriod, maxClockDrift, upgradeHeight, ibctesting.DefaultConsensusParams, commitmenttypes.GetSDKSpecs(), &upgradePath, false, false)
=======
				upgradedClient = types.NewClientState("newChainId", types.DefaultTrustLevel, trustingPeriod, ubdPeriod+trustingPeriod, maxClockDrift, newClientHeight, commitmenttypes.GetSDKSpecs(), upgradePath, false, false)

				// upgrade Height is at next block
				upgradeHeight = clienttypes.NewHeight(0, uint64(suite.chainB.GetContext().BlockHeight()+1))

>>>>>>> 31ab35ad
				// zero custom fields and store in upgrade store
				suite.chainB.App.UpgradeKeeper.SetUpgradedClient(suite.chainB.GetContext(), int64(upgradeHeight.GetEpochHeight()), upgradedClient)

				// commit upgrade store changes and update clients

				suite.coordinator.CommitBlock(suite.chainB)
				err := suite.coordinator.UpdateClient(suite.chainA, suite.chainB, clientA, ibctesting.Tendermint)
				suite.Require().NoError(err)

				cs, found := suite.chainA.App.IBCKeeper.ClientKeeper.GetClientState(suite.chainA.GetContext(), clientA)
				suite.Require().True(found)

				proofUpgrade, _ = suite.chainB.QueryUpgradeProof(upgradetypes.UpgradedClientKey(int64(upgradeHeight.GetEpochHeight())), cs.GetLatestHeight().GetEpochHeight())
			},
			expPass: true,
		},
		{
			name: "successful upgrade with different client chosen parameters set in upgraded client",
			setup: func() {

<<<<<<< HEAD
				upgradedClient = types.NewClientState("newChainId", types.DefaultTrustLevel, trustingPeriod, ubdPeriod+trustingPeriod, maxClockDrift, upgradeHeight, ibctesting.DefaultConsensusParams, commitmenttypes.GetSDKSpecs(), &upgradePath, false, false)
=======
				upgradedClient = types.NewClientState("newChainId", types.DefaultTrustLevel, trustingPeriod, ubdPeriod+trustingPeriod, maxClockDrift, newClientHeight, commitmenttypes.GetSDKSpecs(), upgradePath, false, false)

				// upgrade Height is at next block
				upgradeHeight = clienttypes.NewHeight(0, uint64(suite.chainB.GetContext().BlockHeight()+1))

>>>>>>> 31ab35ad
				// zero custom fields and store in upgrade store
				suite.chainB.App.UpgradeKeeper.SetUpgradedClient(suite.chainB.GetContext(), int64(upgradeHeight.GetEpochHeight()), upgradedClient)

				// change upgradedClient client-specified parameters
<<<<<<< HEAD
				upgradedClient = types.NewClientState("newChainId", types.DefaultTrustLevel, ubdPeriod, ubdPeriod+trustingPeriod, maxClockDrift+5, upgradeHeight, ibctesting.DefaultConsensusParams, commitmenttypes.GetSDKSpecs(), &upgradePath, true, false)
=======
				upgradedClient = types.NewClientState("newChainId", types.DefaultTrustLevel, ubdPeriod, ubdPeriod+trustingPeriod, maxClockDrift+5, newClientHeight, commitmenttypes.GetSDKSpecs(), upgradePath, true, false)
>>>>>>> 31ab35ad

				suite.coordinator.CommitBlock(suite.chainB)
				err := suite.coordinator.UpdateClient(suite.chainA, suite.chainB, clientA, ibctesting.Tendermint)
				suite.Require().NoError(err)

				cs, found := suite.chainA.App.IBCKeeper.ClientKeeper.GetClientState(suite.chainA.GetContext(), clientA)
				suite.Require().True(found)

				// Previous client-chosen parameters must be the same as upgraded client chosen parameters
				tmClient, _ := cs.(*types.ClientState)
<<<<<<< HEAD
				oldClient := types.NewClientState(tmClient.ChainId, types.DefaultTrustLevel, ubdPeriod, ubdPeriod+trustingPeriod, maxClockDrift+5, tmClient.LatestHeight, ibctesting.DefaultConsensusParams, commitmenttypes.GetSDKSpecs(), &upgradePath, true, false)
=======
				oldClient := types.NewClientState(tmClient.ChainId, types.DefaultTrustLevel, ubdPeriod, ubdPeriod+trustingPeriod, maxClockDrift+5, tmClient.LatestHeight, commitmenttypes.GetSDKSpecs(), upgradePath, true, false)
>>>>>>> 31ab35ad
				suite.chainA.App.IBCKeeper.ClientKeeper.SetClientState(suite.chainA.GetContext(), clientA, oldClient)

				proofUpgrade, _ = suite.chainB.QueryUpgradeProof(upgradetypes.UpgradedClientKey(int64(upgradeHeight.GetEpochHeight())), cs.GetLatestHeight().GetEpochHeight())
			},
			expPass: true,
		},
		{
			name: "unsuccessful upgrade: upgrade height epoch does not match current client epoch",
			setup: func() {

				upgradedClient = types.NewClientState("newChainId", types.DefaultTrustLevel, trustingPeriod, ubdPeriod+trustingPeriod, maxClockDrift, newClientHeight, commitmenttypes.GetSDKSpecs(), upgradePath, false, false)

				// upgrade Height is at next block
				upgradeHeight = clienttypes.NewHeight(10, uint64(suite.chainB.GetContext().BlockHeight()+1))

				// zero custom fields and store in upgrade store
				suite.chainB.App.UpgradeKeeper.SetUpgradedClient(suite.chainB.GetContext(), int64(upgradeHeight.GetEpochHeight()), upgradedClient)

				// commit upgrade store changes and update clients

				suite.coordinator.CommitBlock(suite.chainB)
				err := suite.coordinator.UpdateClient(suite.chainA, suite.chainB, clientA, ibctesting.Tendermint)
				suite.Require().NoError(err)

				cs, found := suite.chainA.App.IBCKeeper.ClientKeeper.GetClientState(suite.chainA.GetContext(), clientA)
				suite.Require().True(found)

				proofUpgrade, _ = suite.chainB.QueryUpgradeProof(upgradetypes.UpgradedClientKey(int64(upgradeHeight.GetEpochHeight())), cs.GetLatestHeight().GetEpochHeight())
			},
			expPass: false,
		},
		{
			name: "unsuccessful upgrade: chain-specified paramaters do not match committed client",
			setup: func() {

<<<<<<< HEAD
				upgradedClient = types.NewClientState("newChainId", types.DefaultTrustLevel, trustingPeriod, ubdPeriod+trustingPeriod, maxClockDrift, upgradeHeight, ibctesting.DefaultConsensusParams, commitmenttypes.GetSDKSpecs(), &upgradePath, false, false)
=======
				upgradedClient = types.NewClientState("newChainId", types.DefaultTrustLevel, trustingPeriod, ubdPeriod+trustingPeriod, maxClockDrift, newClientHeight, commitmenttypes.GetSDKSpecs(), upgradePath, false, false)

				// upgrade Height is at next block
				upgradeHeight = clienttypes.NewHeight(0, uint64(suite.chainB.GetContext().BlockHeight()+1))

>>>>>>> 31ab35ad
				// zero custom fields and store in upgrade store
				suite.chainB.App.UpgradeKeeper.SetUpgradedClient(suite.chainB.GetContext(), int64(upgradeHeight.GetEpochHeight()), upgradedClient)

				// change upgradedClient client-specified parameters
<<<<<<< HEAD
				upgradedClient = types.NewClientState("wrongchainID", types.DefaultTrustLevel, trustingPeriod, ubdPeriod, maxClockDrift, upgradeHeight, ibctesting.DefaultConsensusParams, commitmenttypes.GetSDKSpecs(), &upgradePath, true, true)
=======
				upgradedClient = types.NewClientState("wrongchainID", types.DefaultTrustLevel, trustingPeriod, ubdPeriod, maxClockDrift, newClientHeight, commitmenttypes.GetSDKSpecs(), upgradePath, true, true)
>>>>>>> 31ab35ad

				suite.coordinator.CommitBlock(suite.chainB)
				err := suite.coordinator.UpdateClient(suite.chainA, suite.chainB, clientA, ibctesting.Tendermint)
				suite.Require().NoError(err)

				cs, found := suite.chainA.App.IBCKeeper.ClientKeeper.GetClientState(suite.chainA.GetContext(), clientA)
				suite.Require().True(found)

				proofUpgrade, _ = suite.chainB.QueryUpgradeProof(upgradetypes.UpgradedClientKey(int64(upgradeHeight.GetEpochHeight())), cs.GetLatestHeight().GetEpochHeight())
			},
			expPass: false,
		},
		{
			name: "unsuccessful upgrade: client-specified parameters do not match previous client",
			setup: func() {

<<<<<<< HEAD
				upgradedClient = types.NewClientState("newChainId", types.DefaultTrustLevel, trustingPeriod, ubdPeriod+trustingPeriod, maxClockDrift, upgradeHeight, ibctesting.DefaultConsensusParams, commitmenttypes.GetSDKSpecs(), &upgradePath, false, false)
=======
				upgradedClient = types.NewClientState("newChainId", types.DefaultTrustLevel, trustingPeriod, ubdPeriod+trustingPeriod, maxClockDrift, upgradeHeight, commitmenttypes.GetSDKSpecs(), upgradePath, false, false)
>>>>>>> 31ab35ad
				// zero custom fields and store in upgrade store
				suite.chainB.App.UpgradeKeeper.SetUpgradedClient(suite.chainB.GetContext(), int64(upgradeHeight.GetEpochHeight()), upgradedClient)

				// change upgradedClient client-specified parameters
<<<<<<< HEAD
				upgradedClient = types.NewClientState("newChainId", types.DefaultTrustLevel, ubdPeriod, ubdPeriod+trustingPeriod, maxClockDrift+5, upgradeHeight, ibctesting.DefaultConsensusParams, commitmenttypes.GetSDKSpecs(), &upgradePath, true, false)
=======
				upgradedClient = types.NewClientState("newChainId", types.DefaultTrustLevel, ubdPeriod, ubdPeriod+trustingPeriod, maxClockDrift+5, upgradeHeight, commitmenttypes.GetSDKSpecs(), upgradePath, true, false)
>>>>>>> 31ab35ad

				suite.coordinator.CommitBlock(suite.chainB)
				err := suite.coordinator.UpdateClient(suite.chainA, suite.chainB, clientA, ibctesting.Tendermint)
				suite.Require().NoError(err)

				cs, found := suite.chainA.App.IBCKeeper.ClientKeeper.GetClientState(suite.chainA.GetContext(), clientA)
				suite.Require().True(found)

				proofUpgrade, _ = suite.chainB.QueryUpgradeProof(upgradetypes.UpgradedClientKey(int64(upgradeHeight.GetEpochHeight())), cs.GetLatestHeight().GetEpochHeight())
			},
			expPass: false,
		},
		{
			name: "unsuccessful upgrade: proof is empty",
			setup: func() {
<<<<<<< HEAD
				upgradedClient = types.NewClientState("newChainId", types.DefaultTrustLevel, trustingPeriod, ubdPeriod+trustingPeriod, maxClockDrift, upgradeHeight, ibctesting.DefaultConsensusParams, commitmenttypes.GetSDKSpecs(), &upgradePath, false, false)
=======
				upgradedClient = types.NewClientState("newChainId", types.DefaultTrustLevel, trustingPeriod, ubdPeriod+trustingPeriod, maxClockDrift, newClientHeight, commitmenttypes.GetSDKSpecs(), upgradePath, false, false)
>>>>>>> 31ab35ad
				proofUpgrade = []byte{}
			},
			expPass: false,
		},
		{
			name: "unsuccessful upgrade: proof unmarshal failed",
			setup: func() {
<<<<<<< HEAD
				upgradedClient = types.NewClientState("newChainId", types.DefaultTrustLevel, trustingPeriod, ubdPeriod+trustingPeriod, maxClockDrift, upgradeHeight, ibctesting.DefaultConsensusParams, commitmenttypes.GetSDKSpecs(), &upgradePath, false, false)
=======
				upgradedClient = types.NewClientState("newChainId", types.DefaultTrustLevel, trustingPeriod, ubdPeriod+trustingPeriod, maxClockDrift, newClientHeight, commitmenttypes.GetSDKSpecs(), upgradePath, false, false)
>>>>>>> 31ab35ad
				proofUpgrade = []byte("proof")
			},
			expPass: false,
		},
		{
			name: "unsuccessful upgrade: proof verification failed",
			setup: func() {
				// create but do not store upgraded client
<<<<<<< HEAD
				upgradedClient = types.NewClientState("newChainId", types.DefaultTrustLevel, trustingPeriod, ubdPeriod+trustingPeriod, maxClockDrift, upgradeHeight, ibctesting.DefaultConsensusParams, commitmenttypes.GetSDKSpecs(), &upgradePath, false, false)
=======
				upgradedClient = types.NewClientState("newChainId", types.DefaultTrustLevel, trustingPeriod, ubdPeriod+trustingPeriod, maxClockDrift, newClientHeight, commitmenttypes.GetSDKSpecs(), upgradePath, false, false)

				// upgrade Height is at next block
				upgradeHeight = clienttypes.NewHeight(0, uint64(suite.chainB.GetContext().BlockHeight()+1))

				cs, found := suite.chainA.App.IBCKeeper.ClientKeeper.GetClientState(suite.chainA.GetContext(), clientA)
				suite.Require().True(found)

				proofUpgrade, _ = suite.chainB.QueryUpgradeProof(upgradetypes.UpgradedClientKey(int64(upgradeHeight.GetEpochHeight())), cs.GetLatestHeight().GetEpochHeight())
			},
			expPass: false,
		},
		{
			name: "unsuccessful upgrade: upgrade path is empty",
			setup: func() {

				upgradedClient = types.NewClientState("newChainId", types.DefaultTrustLevel, trustingPeriod, ubdPeriod+trustingPeriod, maxClockDrift, newClientHeight, commitmenttypes.GetSDKSpecs(), upgradePath, false, false)

				// upgrade Height is at next block
				upgradeHeight = clienttypes.NewHeight(0, uint64(suite.chainB.GetContext().BlockHeight()+1))

				// zero custom fields and store in upgrade store
				suite.chainB.App.UpgradeKeeper.SetUpgradedClient(suite.chainB.GetContext(), int64(upgradeHeight.GetEpochHeight()), upgradedClient)

				// commit upgrade store changes and update clients

				suite.coordinator.CommitBlock(suite.chainB)
				err := suite.coordinator.UpdateClient(suite.chainA, suite.chainB, clientA, ibctesting.Tendermint)
				suite.Require().NoError(err)
>>>>>>> 31ab35ad

				cs, found := suite.chainA.App.IBCKeeper.ClientKeeper.GetClientState(suite.chainA.GetContext(), clientA)
				suite.Require().True(found)

<<<<<<< HEAD
				proofUpgrade, _ = suite.chainB.QueryUpgradeProof(upgradetypes.UpgradedClientKey(), cs.GetLatestHeight().GetEpochHeight())
=======
				proofUpgrade, _ = suite.chainB.QueryUpgradeProof(upgradetypes.UpgradedClientKey(int64(upgradeHeight.GetEpochHeight())), cs.GetLatestHeight().GetEpochHeight())

				// SetClientState with empty upgrade path
				tmClient, _ := cs.(*types.ClientState)
				tmClient.UpgradePath = ""
				suite.chainA.App.IBCKeeper.ClientKeeper.SetClientState(suite.chainA.GetContext(), clientA, tmClient)
>>>>>>> 31ab35ad
			},
			expPass: false,
		},
		{
			name: "unsuccessful upgrade: upgrade path is malformed and cannot be correctly unescaped",
			setup: func() {

<<<<<<< HEAD
				upgradedClient = types.NewClientState("newChainId", types.DefaultTrustLevel, trustingPeriod, ubdPeriod+trustingPeriod, maxClockDrift, upgradeHeight, ibctesting.DefaultConsensusParams, commitmenttypes.GetSDKSpecs(), &upgradePath, false, false)
=======
				upgradedClient = types.NewClientState("newChainId", types.DefaultTrustLevel, trustingPeriod, ubdPeriod+trustingPeriod, maxClockDrift, newClientHeight, commitmenttypes.GetSDKSpecs(), upgradePath, false, false)

				// upgrade Height is at next block
				upgradeHeight = clienttypes.NewHeight(0, uint64(suite.chainB.GetContext().BlockHeight()+1))

>>>>>>> 31ab35ad
				// zero custom fields and store in upgrade store
				suite.chainB.App.UpgradeKeeper.SetUpgradedClient(suite.chainB.GetContext(), int64(upgradeHeight.GetEpochHeight()), upgradedClient)

				// commit upgrade store changes and update clients

				suite.coordinator.CommitBlock(suite.chainB)
				err := suite.coordinator.UpdateClient(suite.chainA, suite.chainB, clientA, ibctesting.Tendermint)
				suite.Require().NoError(err)

				cs, found := suite.chainA.App.IBCKeeper.ClientKeeper.GetClientState(suite.chainA.GetContext(), clientA)
				suite.Require().True(found)

				proofUpgrade, _ = suite.chainB.QueryUpgradeProof(upgradetypes.UpgradedClientKey(int64(upgradeHeight.GetEpochHeight())), cs.GetLatestHeight().GetEpochHeight())

				// SetClientState with nil upgrade path
				tmClient, _ := cs.(*types.ClientState)
				tmClient.UpgradePath = "upgraded%Client"
				suite.chainA.App.IBCKeeper.ClientKeeper.SetClientState(suite.chainA.GetContext(), clientA, tmClient)
			},
			expPass: false,
		},
		{
			name: "unsuccessful upgrade: upgraded height is not greater than current height",
			setup: func() {

<<<<<<< HEAD
				upgradedClient = types.NewClientState("newChainId", types.DefaultTrustLevel, trustingPeriod, ubdPeriod+trustingPeriod, maxClockDrift, height, ibctesting.DefaultConsensusParams, commitmenttypes.GetSDKSpecs(), &upgradePath, false, false)
=======
				upgradedClient = types.NewClientState("newChainId", types.DefaultTrustLevel, trustingPeriod, ubdPeriod+trustingPeriod, maxClockDrift, height, commitmenttypes.GetSDKSpecs(), upgradePath, false, false)

				// upgrade Height is at next block
				upgradeHeight = clienttypes.NewHeight(0, uint64(suite.chainB.GetContext().BlockHeight()+1))

				// zero custom fields and store in upgrade store
				suite.chainB.App.UpgradeKeeper.SetUpgradedClient(suite.chainB.GetContext(), int64(upgradeHeight.GetEpochHeight()), upgradedClient)

				// commit upgrade store changes and update clients

				suite.coordinator.CommitBlock(suite.chainB)
				err := suite.coordinator.UpdateClient(suite.chainA, suite.chainB, clientA, ibctesting.Tendermint)
				suite.Require().NoError(err)

				cs, found := suite.chainA.App.IBCKeeper.ClientKeeper.GetClientState(suite.chainA.GetContext(), clientA)
				suite.Require().True(found)

				proofUpgrade, _ = suite.chainB.QueryUpgradeProof(upgradetypes.UpgradedClientKey(int64(upgradeHeight.GetEpochHeight())), cs.GetLatestHeight().GetEpochHeight())
			},
			expPass: false,
		},
		{
			name: "unsuccessful upgrade: consensus state for upgrade height cannot be found",
			setup: func() {

				upgradedClient = types.NewClientState("newChainId", types.DefaultTrustLevel, trustingPeriod, ubdPeriod+trustingPeriod, maxClockDrift, newClientHeight, commitmenttypes.GetSDKSpecs(), upgradePath, false, false)

				// upgrade Height is at next block
				upgradeHeight = clienttypes.NewHeight(0, uint64(suite.chainB.GetContext().BlockHeight()+100))

>>>>>>> 31ab35ad
				// zero custom fields and store in upgrade store
				suite.chainB.App.UpgradeKeeper.SetUpgradedClient(suite.chainB.GetContext(), int64(upgradeHeight.GetEpochHeight()), upgradedClient)

				// commit upgrade store changes and update clients

				suite.coordinator.CommitBlock(suite.chainB)
				err := suite.coordinator.UpdateClient(suite.chainA, suite.chainB, clientA, ibctesting.Tendermint)
				suite.Require().NoError(err)

				cs, found := suite.chainA.App.IBCKeeper.ClientKeeper.GetClientState(suite.chainA.GetContext(), clientA)
				suite.Require().True(found)

				proofUpgrade, _ = suite.chainB.QueryUpgradeProof(upgradetypes.UpgradedClientKey(int64(upgradeHeight.GetEpochHeight())), cs.GetLatestHeight().GetEpochHeight())
			},
			expPass: false,
		},
		{
			name: "unsuccessful upgrade: client is expired",
			setup: func() {

<<<<<<< HEAD
				upgradedClient = types.NewClientState("newChainId", types.DefaultTrustLevel, trustingPeriod, ubdPeriod+trustingPeriod, maxClockDrift, upgradeHeight, ibctesting.DefaultConsensusParams, commitmenttypes.GetSDKSpecs(), &upgradePath, false, false)
=======
				upgradedClient = types.NewClientState("newChainId", types.DefaultTrustLevel, trustingPeriod, ubdPeriod+trustingPeriod, maxClockDrift, upgradeHeight, commitmenttypes.GetSDKSpecs(), upgradePath, false, false)
>>>>>>> 31ab35ad
				// zero custom fields and store in upgrade store
				suite.chainB.App.UpgradeKeeper.SetUpgradedClient(suite.chainB.GetContext(), int64(upgradeHeight.GetEpochHeight()), upgradedClient)

				// commit upgrade store changes and update clients

				suite.coordinator.CommitBlock(suite.chainB)
				err := suite.coordinator.UpdateClient(suite.chainA, suite.chainB, clientA, ibctesting.Tendermint)
				suite.Require().NoError(err)

				// expire chainB's client
				suite.chainA.ExpireClient(ubdPeriod)

				cs, found := suite.chainA.App.IBCKeeper.ClientKeeper.GetClientState(suite.chainA.GetContext(), clientA)
				suite.Require().True(found)

				proofUpgrade, _ = suite.chainB.QueryUpgradeProof(upgradetypes.UpgradedClientKey(int64(upgradeHeight.GetEpochHeight())), cs.GetLatestHeight().GetEpochHeight())
			},
			expPass: false,
		},
	}

	for _, tc := range testCases {
		tc := tc

		// reset suite
		suite.SetupTest()

		clientA, _ = suite.coordinator.SetupClients(suite.chainA, suite.chainB, ibctesting.Tendermint)

		tc.setup()

		cs := suite.chainA.GetClientState(clientA)
		clientStore := suite.chainA.App.IBCKeeper.ClientKeeper.ClientStore(suite.chainA.GetContext(), clientA)

		err := cs.VerifyUpgrade(
			suite.chainA.GetContext(),
			suite.cdc,
			clientStore,
			upgradedClient,
			upgradeHeight,
			proofUpgrade,
		)

		if tc.expPass {
			suite.Require().NoError(err, "verify upgrade failed on valid case: %s", tc.name)
		} else {
			suite.Require().Error(err, "verify upgrade passed on invalid case: %s", tc.name)
		}
	}
}<|MERGE_RESOLUTION|>--- conflicted
+++ resolved
@@ -1,10 +1,7 @@
 package types_test
 
 import (
-<<<<<<< HEAD
-=======
 	clienttypes "github.com/cosmos/cosmos-sdk/x/ibc/core/02-client/types"
->>>>>>> 31ab35ad
 	commitmenttypes "github.com/cosmos/cosmos-sdk/x/ibc/core/23-commitment/types"
 	"github.com/cosmos/cosmos-sdk/x/ibc/core/exported"
 	"github.com/cosmos/cosmos-sdk/x/ibc/light-clients/07-tendermint/types"
@@ -29,15 +26,11 @@
 			name: "successful upgrade",
 			setup: func() {
 
-<<<<<<< HEAD
-				upgradedClient = types.NewClientState("newChainId", types.DefaultTrustLevel, trustingPeriod, ubdPeriod+trustingPeriod, maxClockDrift, upgradeHeight, ibctesting.DefaultConsensusParams, commitmenttypes.GetSDKSpecs(), &upgradePath, false, false)
-=======
-				upgradedClient = types.NewClientState("newChainId", types.DefaultTrustLevel, trustingPeriod, ubdPeriod+trustingPeriod, maxClockDrift, newClientHeight, commitmenttypes.GetSDKSpecs(), upgradePath, false, false)
-
-				// upgrade Height is at next block
-				upgradeHeight = clienttypes.NewHeight(0, uint64(suite.chainB.GetContext().BlockHeight()+1))
-
->>>>>>> 31ab35ad
+				upgradedClient = types.NewClientState("newChainId", types.DefaultTrustLevel, trustingPeriod, ubdPeriod+trustingPeriod, maxClockDrift, newClientHeight, ibctesting.DefaultConsensusParams, commitmenttypes.GetSDKSpecs(), upgradePath, false, false)
+
+				// upgrade Height is at next block
+				upgradeHeight = clienttypes.NewHeight(0, uint64(suite.chainB.GetContext().BlockHeight()+1))
+
 				// zero custom fields and store in upgrade store
 				suite.chainB.App.UpgradeKeeper.SetUpgradedClient(suite.chainB.GetContext(), int64(upgradeHeight.GetEpochHeight()), upgradedClient)
 
@@ -58,24 +51,16 @@
 			name: "successful upgrade with different client chosen parameters set in upgraded client",
 			setup: func() {
 
-<<<<<<< HEAD
-				upgradedClient = types.NewClientState("newChainId", types.DefaultTrustLevel, trustingPeriod, ubdPeriod+trustingPeriod, maxClockDrift, upgradeHeight, ibctesting.DefaultConsensusParams, commitmenttypes.GetSDKSpecs(), &upgradePath, false, false)
-=======
-				upgradedClient = types.NewClientState("newChainId", types.DefaultTrustLevel, trustingPeriod, ubdPeriod+trustingPeriod, maxClockDrift, newClientHeight, commitmenttypes.GetSDKSpecs(), upgradePath, false, false)
-
-				// upgrade Height is at next block
-				upgradeHeight = clienttypes.NewHeight(0, uint64(suite.chainB.GetContext().BlockHeight()+1))
-
->>>>>>> 31ab35ad
+				upgradedClient = types.NewClientState("newChainId", types.DefaultTrustLevel, trustingPeriod, ubdPeriod+trustingPeriod, maxClockDrift, newClientHeight, ibctesting.DefaultConsensusParams, commitmenttypes.GetSDKSpecs(), upgradePath, false, false)
+
+				// upgrade Height is at next block
+				upgradeHeight = clienttypes.NewHeight(0, uint64(suite.chainB.GetContext().BlockHeight()+1))
+
 				// zero custom fields and store in upgrade store
 				suite.chainB.App.UpgradeKeeper.SetUpgradedClient(suite.chainB.GetContext(), int64(upgradeHeight.GetEpochHeight()), upgradedClient)
 
 				// change upgradedClient client-specified parameters
-<<<<<<< HEAD
-				upgradedClient = types.NewClientState("newChainId", types.DefaultTrustLevel, ubdPeriod, ubdPeriod+trustingPeriod, maxClockDrift+5, upgradeHeight, ibctesting.DefaultConsensusParams, commitmenttypes.GetSDKSpecs(), &upgradePath, true, false)
-=======
-				upgradedClient = types.NewClientState("newChainId", types.DefaultTrustLevel, ubdPeriod, ubdPeriod+trustingPeriod, maxClockDrift+5, newClientHeight, commitmenttypes.GetSDKSpecs(), upgradePath, true, false)
->>>>>>> 31ab35ad
+				upgradedClient = types.NewClientState("newChainId", types.DefaultTrustLevel, ubdPeriod, ubdPeriod+trustingPeriod, maxClockDrift+5, newClientHeight, ibctesting.DefaultConsensusParams, commitmenttypes.GetSDKSpecs(), upgradePath, true, false)
 
 				suite.coordinator.CommitBlock(suite.chainB)
 				err := suite.coordinator.UpdateClient(suite.chainA, suite.chainB, clientA, ibctesting.Tendermint)
@@ -86,11 +71,7 @@
 
 				// Previous client-chosen parameters must be the same as upgraded client chosen parameters
 				tmClient, _ := cs.(*types.ClientState)
-<<<<<<< HEAD
 				oldClient := types.NewClientState(tmClient.ChainId, types.DefaultTrustLevel, ubdPeriod, ubdPeriod+trustingPeriod, maxClockDrift+5, tmClient.LatestHeight, ibctesting.DefaultConsensusParams, commitmenttypes.GetSDKSpecs(), &upgradePath, true, false)
-=======
-				oldClient := types.NewClientState(tmClient.ChainId, types.DefaultTrustLevel, ubdPeriod, ubdPeriod+trustingPeriod, maxClockDrift+5, tmClient.LatestHeight, commitmenttypes.GetSDKSpecs(), upgradePath, true, false)
->>>>>>> 31ab35ad
 				suite.chainA.App.IBCKeeper.ClientKeeper.SetClientState(suite.chainA.GetContext(), clientA, oldClient)
 
 				proofUpgrade, _ = suite.chainB.QueryUpgradeProof(upgradetypes.UpgradedClientKey(int64(upgradeHeight.GetEpochHeight())), cs.GetLatestHeight().GetEpochHeight())
@@ -126,24 +107,16 @@
 			name: "unsuccessful upgrade: chain-specified paramaters do not match committed client",
 			setup: func() {
 
-<<<<<<< HEAD
-				upgradedClient = types.NewClientState("newChainId", types.DefaultTrustLevel, trustingPeriod, ubdPeriod+trustingPeriod, maxClockDrift, upgradeHeight, ibctesting.DefaultConsensusParams, commitmenttypes.GetSDKSpecs(), &upgradePath, false, false)
-=======
-				upgradedClient = types.NewClientState("newChainId", types.DefaultTrustLevel, trustingPeriod, ubdPeriod+trustingPeriod, maxClockDrift, newClientHeight, commitmenttypes.GetSDKSpecs(), upgradePath, false, false)
-
-				// upgrade Height is at next block
-				upgradeHeight = clienttypes.NewHeight(0, uint64(suite.chainB.GetContext().BlockHeight()+1))
-
->>>>>>> 31ab35ad
+				upgradedClient = types.NewClientState("newChainId", types.DefaultTrustLevel, trustingPeriod, ubdPeriod+trustingPeriod, maxClockDrift, newClientHeight, ibctesting.DefaultConsensusParams, commitmenttypes.GetSDKSpecs(), upgradePath, false, false)
+
+				// upgrade Height is at next block
+				upgradeHeight = clienttypes.NewHeight(0, uint64(suite.chainB.GetContext().BlockHeight()+1))
+
 				// zero custom fields and store in upgrade store
 				suite.chainB.App.UpgradeKeeper.SetUpgradedClient(suite.chainB.GetContext(), int64(upgradeHeight.GetEpochHeight()), upgradedClient)
 
 				// change upgradedClient client-specified parameters
-<<<<<<< HEAD
-				upgradedClient = types.NewClientState("wrongchainID", types.DefaultTrustLevel, trustingPeriod, ubdPeriod, maxClockDrift, upgradeHeight, ibctesting.DefaultConsensusParams, commitmenttypes.GetSDKSpecs(), &upgradePath, true, true)
-=======
-				upgradedClient = types.NewClientState("wrongchainID", types.DefaultTrustLevel, trustingPeriod, ubdPeriod, maxClockDrift, newClientHeight, commitmenttypes.GetSDKSpecs(), upgradePath, true, true)
->>>>>>> 31ab35ad
+				upgradedClient = types.NewClientState("wrongchainID", types.DefaultTrustLevel, trustingPeriod, ubdPeriod, maxClockDrift, newClientHeight, ibctesting.DefaultConsensusParams, commitmenttypes.GetSDKSpecs(), &upgradePath, true, true)
 
 				suite.coordinator.CommitBlock(suite.chainB)
 				err := suite.coordinator.UpdateClient(suite.chainA, suite.chainB, clientA, ibctesting.Tendermint)
@@ -160,20 +133,12 @@
 			name: "unsuccessful upgrade: client-specified parameters do not match previous client",
 			setup: func() {
 
-<<<<<<< HEAD
-				upgradedClient = types.NewClientState("newChainId", types.DefaultTrustLevel, trustingPeriod, ubdPeriod+trustingPeriod, maxClockDrift, upgradeHeight, ibctesting.DefaultConsensusParams, commitmenttypes.GetSDKSpecs(), &upgradePath, false, false)
-=======
-				upgradedClient = types.NewClientState("newChainId", types.DefaultTrustLevel, trustingPeriod, ubdPeriod+trustingPeriod, maxClockDrift, upgradeHeight, commitmenttypes.GetSDKSpecs(), upgradePath, false, false)
->>>>>>> 31ab35ad
+				upgradedClient = types.NewClientState("newChainId", types.DefaultTrustLevel, trustingPeriod, ubdPeriod+trustingPeriod, maxClockDrift, upgradeHeight, ibctesting.DefaultConsensusParams, commitmenttypes.GetSDKSpecs(), upgradePath, false, false)
 				// zero custom fields and store in upgrade store
 				suite.chainB.App.UpgradeKeeper.SetUpgradedClient(suite.chainB.GetContext(), int64(upgradeHeight.GetEpochHeight()), upgradedClient)
 
 				// change upgradedClient client-specified parameters
-<<<<<<< HEAD
 				upgradedClient = types.NewClientState("newChainId", types.DefaultTrustLevel, ubdPeriod, ubdPeriod+trustingPeriod, maxClockDrift+5, upgradeHeight, ibctesting.DefaultConsensusParams, commitmenttypes.GetSDKSpecs(), &upgradePath, true, false)
-=======
-				upgradedClient = types.NewClientState("newChainId", types.DefaultTrustLevel, ubdPeriod, ubdPeriod+trustingPeriod, maxClockDrift+5, upgradeHeight, commitmenttypes.GetSDKSpecs(), upgradePath, true, false)
->>>>>>> 31ab35ad
 
 				suite.coordinator.CommitBlock(suite.chainB)
 				err := suite.coordinator.UpdateClient(suite.chainA, suite.chainB, clientA, ibctesting.Tendermint)
@@ -189,11 +154,7 @@
 		{
 			name: "unsuccessful upgrade: proof is empty",
 			setup: func() {
-<<<<<<< HEAD
-				upgradedClient = types.NewClientState("newChainId", types.DefaultTrustLevel, trustingPeriod, ubdPeriod+trustingPeriod, maxClockDrift, upgradeHeight, ibctesting.DefaultConsensusParams, commitmenttypes.GetSDKSpecs(), &upgradePath, false, false)
-=======
-				upgradedClient = types.NewClientState("newChainId", types.DefaultTrustLevel, trustingPeriod, ubdPeriod+trustingPeriod, maxClockDrift, newClientHeight, commitmenttypes.GetSDKSpecs(), upgradePath, false, false)
->>>>>>> 31ab35ad
+				upgradedClient = types.NewClientState("newChainId", types.DefaultTrustLevel, trustingPeriod, ubdPeriod+trustingPeriod, maxClockDrift, newClientHeight, ibctesting.DefaultConsensusParams, commitmenttypes.GetSDKSpecs(), &upgradePath, false, false)
 				proofUpgrade = []byte{}
 			},
 			expPass: false,
@@ -201,11 +162,7 @@
 		{
 			name: "unsuccessful upgrade: proof unmarshal failed",
 			setup: func() {
-<<<<<<< HEAD
-				upgradedClient = types.NewClientState("newChainId", types.DefaultTrustLevel, trustingPeriod, ubdPeriod+trustingPeriod, maxClockDrift, upgradeHeight, ibctesting.DefaultConsensusParams, commitmenttypes.GetSDKSpecs(), &upgradePath, false, false)
-=======
-				upgradedClient = types.NewClientState("newChainId", types.DefaultTrustLevel, trustingPeriod, ubdPeriod+trustingPeriod, maxClockDrift, newClientHeight, commitmenttypes.GetSDKSpecs(), upgradePath, false, false)
->>>>>>> 31ab35ad
+				upgradedClient = types.NewClientState("newChainId", types.DefaultTrustLevel, trustingPeriod, ubdPeriod+trustingPeriod, maxClockDrift, newClientHeight, ibctesting.DefaultConsensusParams, commitmenttypes.GetSDKSpecs(), &upgradePath, false, false)
 				proofUpgrade = []byte("proof")
 			},
 			expPass: false,
@@ -214,10 +171,7 @@
 			name: "unsuccessful upgrade: proof verification failed",
 			setup: func() {
 				// create but do not store upgraded client
-<<<<<<< HEAD
-				upgradedClient = types.NewClientState("newChainId", types.DefaultTrustLevel, trustingPeriod, ubdPeriod+trustingPeriod, maxClockDrift, upgradeHeight, ibctesting.DefaultConsensusParams, commitmenttypes.GetSDKSpecs(), &upgradePath, false, false)
-=======
-				upgradedClient = types.NewClientState("newChainId", types.DefaultTrustLevel, trustingPeriod, ubdPeriod+trustingPeriod, maxClockDrift, newClientHeight, commitmenttypes.GetSDKSpecs(), upgradePath, false, false)
+				upgradedClient = types.NewClientState("newChainId", types.DefaultTrustLevel, trustingPeriod, ubdPeriod+trustingPeriod, maxClockDrift, newClientHeight, ibctesting.DefaultConsensusParams, commitmenttypes.GetSDKSpecs(), &upgradePath, false, false)
 
 				// upgrade Height is at next block
 				upgradeHeight = clienttypes.NewHeight(0, uint64(suite.chainB.GetContext().BlockHeight()+1))
@@ -233,34 +187,29 @@
 			name: "unsuccessful upgrade: upgrade path is empty",
 			setup: func() {
 
-				upgradedClient = types.NewClientState("newChainId", types.DefaultTrustLevel, trustingPeriod, ubdPeriod+trustingPeriod, maxClockDrift, newClientHeight, commitmenttypes.GetSDKSpecs(), upgradePath, false, false)
-
-				// upgrade Height is at next block
-				upgradeHeight = clienttypes.NewHeight(0, uint64(suite.chainB.GetContext().BlockHeight()+1))
-
-				// zero custom fields and store in upgrade store
-				suite.chainB.App.UpgradeKeeper.SetUpgradedClient(suite.chainB.GetContext(), int64(upgradeHeight.GetEpochHeight()), upgradedClient)
-
-				// commit upgrade store changes and update clients
-
-				suite.coordinator.CommitBlock(suite.chainB)
-				err := suite.coordinator.UpdateClient(suite.chainA, suite.chainB, clientA, ibctesting.Tendermint)
-				suite.Require().NoError(err)
->>>>>>> 31ab35ad
-
-				cs, found := suite.chainA.App.IBCKeeper.ClientKeeper.GetClientState(suite.chainA.GetContext(), clientA)
-				suite.Require().True(found)
-
-<<<<<<< HEAD
-				proofUpgrade, _ = suite.chainB.QueryUpgradeProof(upgradetypes.UpgradedClientKey(), cs.GetLatestHeight().GetEpochHeight())
-=======
+				upgradedClient = types.NewClientState("newChainId", types.DefaultTrustLevel, trustingPeriod, ubdPeriod+trustingPeriod, maxClockDrift, newClientHeight, ibctesting.DefaultConsensusParams, commitmenttypes.GetSDKSpecs(), upgradePath, false, false)
+
+				// upgrade Height is at next block
+				upgradeHeight = clienttypes.NewHeight(0, uint64(suite.chainB.GetContext().BlockHeight()+1))
+
+				// zero custom fields and store in upgrade store
+				suite.chainB.App.UpgradeKeeper.SetUpgradedClient(suite.chainB.GetContext(), int64(upgradeHeight.GetEpochHeight()), upgradedClient)
+
+				// commit upgrade store changes and update clients
+
+				suite.coordinator.CommitBlock(suite.chainB)
+				err := suite.coordinator.UpdateClient(suite.chainA, suite.chainB, clientA, ibctesting.Tendermint)
+				suite.Require().NoError(err)
+
+				cs, found := suite.chainA.App.IBCKeeper.ClientKeeper.GetClientState(suite.chainA.GetContext(), clientA)
+				suite.Require().True(found)
+
 				proofUpgrade, _ = suite.chainB.QueryUpgradeProof(upgradetypes.UpgradedClientKey(int64(upgradeHeight.GetEpochHeight())), cs.GetLatestHeight().GetEpochHeight())
 
 				// SetClientState with empty upgrade path
 				tmClient, _ := cs.(*types.ClientState)
 				tmClient.UpgradePath = ""
 				suite.chainA.App.IBCKeeper.ClientKeeper.SetClientState(suite.chainA.GetContext(), clientA, tmClient)
->>>>>>> 31ab35ad
 			},
 			expPass: false,
 		},
@@ -268,15 +217,11 @@
 			name: "unsuccessful upgrade: upgrade path is malformed and cannot be correctly unescaped",
 			setup: func() {
 
-<<<<<<< HEAD
-				upgradedClient = types.NewClientState("newChainId", types.DefaultTrustLevel, trustingPeriod, ubdPeriod+trustingPeriod, maxClockDrift, upgradeHeight, ibctesting.DefaultConsensusParams, commitmenttypes.GetSDKSpecs(), &upgradePath, false, false)
-=======
-				upgradedClient = types.NewClientState("newChainId", types.DefaultTrustLevel, trustingPeriod, ubdPeriod+trustingPeriod, maxClockDrift, newClientHeight, commitmenttypes.GetSDKSpecs(), upgradePath, false, false)
-
-				// upgrade Height is at next block
-				upgradeHeight = clienttypes.NewHeight(0, uint64(suite.chainB.GetContext().BlockHeight()+1))
-
->>>>>>> 31ab35ad
+				upgradedClient = types.NewClientState("newChainId", types.DefaultTrustLevel, trustingPeriod, ubdPeriod+trustingPeriod, maxClockDrift, newClientHeight, ibctesting.DefaultConsensusParams, commitmenttypes.GetSDKSpecs(), &upgradePath, false, false)
+
+				// upgrade Height is at next block
+				upgradeHeight = clienttypes.NewHeight(0, uint64(suite.chainB.GetContext().BlockHeight()+1))
+
 				// zero custom fields and store in upgrade store
 				suite.chainB.App.UpgradeKeeper.SetUpgradedClient(suite.chainB.GetContext(), int64(upgradeHeight.GetEpochHeight()), upgradedClient)
 
@@ -302,10 +247,7 @@
 			name: "unsuccessful upgrade: upgraded height is not greater than current height",
 			setup: func() {
 
-<<<<<<< HEAD
 				upgradedClient = types.NewClientState("newChainId", types.DefaultTrustLevel, trustingPeriod, ubdPeriod+trustingPeriod, maxClockDrift, height, ibctesting.DefaultConsensusParams, commitmenttypes.GetSDKSpecs(), &upgradePath, false, false)
-=======
-				upgradedClient = types.NewClientState("newChainId", types.DefaultTrustLevel, trustingPeriod, ubdPeriod+trustingPeriod, maxClockDrift, height, commitmenttypes.GetSDKSpecs(), upgradePath, false, false)
 
 				// upgrade Height is at next block
 				upgradeHeight = clienttypes.NewHeight(0, uint64(suite.chainB.GetContext().BlockHeight()+1))
@@ -330,12 +272,11 @@
 			name: "unsuccessful upgrade: consensus state for upgrade height cannot be found",
 			setup: func() {
 
-				upgradedClient = types.NewClientState("newChainId", types.DefaultTrustLevel, trustingPeriod, ubdPeriod+trustingPeriod, maxClockDrift, newClientHeight, commitmenttypes.GetSDKSpecs(), upgradePath, false, false)
+				upgradedClient = types.NewClientState("newChainId", types.DefaultTrustLevel, trustingPeriod, ubdPeriod+trustingPeriod, maxClockDrift, newClientHeight, ibctesting.DefaultConsensusParams, commitmenttypes.GetSDKSpecs(), upgradePath, false, false)
 
 				// upgrade Height is at next block
 				upgradeHeight = clienttypes.NewHeight(0, uint64(suite.chainB.GetContext().BlockHeight()+100))
 
->>>>>>> 31ab35ad
 				// zero custom fields and store in upgrade store
 				suite.chainB.App.UpgradeKeeper.SetUpgradedClient(suite.chainB.GetContext(), int64(upgradeHeight.GetEpochHeight()), upgradedClient)
 
@@ -356,11 +297,7 @@
 			name: "unsuccessful upgrade: client is expired",
 			setup: func() {
 
-<<<<<<< HEAD
 				upgradedClient = types.NewClientState("newChainId", types.DefaultTrustLevel, trustingPeriod, ubdPeriod+trustingPeriod, maxClockDrift, upgradeHeight, ibctesting.DefaultConsensusParams, commitmenttypes.GetSDKSpecs(), &upgradePath, false, false)
-=======
-				upgradedClient = types.NewClientState("newChainId", types.DefaultTrustLevel, trustingPeriod, ubdPeriod+trustingPeriod, maxClockDrift, upgradeHeight, commitmenttypes.GetSDKSpecs(), upgradePath, false, false)
->>>>>>> 31ab35ad
 				// zero custom fields and store in upgrade store
 				suite.chainB.App.UpgradeKeeper.SetUpgradedClient(suite.chainB.GetContext(), int64(upgradeHeight.GetEpochHeight()), upgradedClient)
 
