package types_test

import (
	"fmt"

	commitmenttypes "github.com/cosmos/cosmos-sdk/x/ibc/core/23-commitment/types"
	"github.com/cosmos/cosmos-sdk/x/ibc/core/exported"
	"github.com/cosmos/cosmos-sdk/x/ibc/light-clients/07-tendermint/types"
	ibctesting "github.com/cosmos/cosmos-sdk/x/ibc/testing"
	upgradetypes "github.com/cosmos/cosmos-sdk/x/upgrade/types"
)

func (suite *TendermintTestSuite) TestVerifyUpgrade() {
	var (
		upgradedClient exported.ClientState
		clientA        string
		proofUpgrade   []byte
	)

	testCases := []struct {
		name    string
		setup   func()
		expPass bool
	}{
		{
			name: "successful upgrade",
			setup: func() {

				upgradedClient = types.NewClientState("newChainId", types.DefaultTrustLevel, trustingPeriod, ubdPeriod+trustingPeriod, maxClockDrift, upgradeHeight, commitmenttypes.GetSDKSpecs(), &upgradePath, false, false)
				// zero custom fields and store in upgrade store
				suite.chainB.App.UpgradeKeeper.SetUpgradedClient(suite.chainB.GetContext(), upgradedClient)

				// commit upgrade store changes and update clients

				suite.coordinator.CommitBlock(suite.chainB)
				err := suite.coordinator.UpdateClient(suite.chainA, suite.chainB, clientA, ibctesting.Tendermint)
				suite.Require().NoError(err)

				cs, found := suite.chainA.App.IBCKeeper.ClientKeeper.GetClientState(suite.chainA.GetContext(), clientA)
				suite.Require().True(found)

				proofUpgrade, _ = suite.chainB.QueryUpgradeProof(upgradetypes.UpgradedClientKey(), cs.GetLatestHeight().GetEpochHeight())
			},
			expPass: true,
		},
		{
			name: "successful upgrade with different client chosen parameters",
			setup: func() {

				upgradedClient = types.NewClientState("newChainId", types.DefaultTrustLevel, trustingPeriod, ubdPeriod+trustingPeriod, maxClockDrift, upgradeHeight, commitmenttypes.GetSDKSpecs(), &upgradePath, false, false)
				// zero custom fields and store in upgrade store
				suite.chainB.App.UpgradeKeeper.SetUpgradedClient(suite.chainB.GetContext(), upgradedClient)

				// change upgradedClient client-specified parameters
				upgradedClient = types.NewClientState("newChainId", types.DefaultTrustLevel, ubdPeriod, ubdPeriod+trustingPeriod, maxClockDrift+5, upgradeHeight, commitmenttypes.GetSDKSpecs(), &upgradePath, true, false)

				suite.coordinator.CommitBlock(suite.chainB)
				err := suite.coordinator.UpdateClient(suite.chainA, suite.chainB, clientA, ibctesting.Tendermint)
				suite.Require().NoError(err)

				cs, found := suite.chainA.App.IBCKeeper.ClientKeeper.GetClientState(suite.chainA.GetContext(), clientA)
				suite.Require().True(found)

				// Previous client-chosen parameters must be the same as upgraded client chosen parameters
				tmClient, _ := cs.(*types.ClientState)
				oldClient := types.NewClientState(tmClient.ChainId, types.DefaultTrustLevel, ubdPeriod, ubdPeriod+trustingPeriod, maxClockDrift+5, tmClient.LatestHeight, commitmenttypes.GetSDKSpecs(), &upgradePath, true, false)
				suite.chainA.App.IBCKeeper.ClientKeeper.SetClientState(suite.chainA.GetContext(), clientA, oldClient)

				proofUpgrade, _ = suite.chainB.QueryUpgradeProof(upgradetypes.UpgradedClientKey(), cs.GetLatestHeight().GetEpochHeight())
			},
			expPass: true,
		},
		{
<<<<<<< HEAD
			name: "unsuccessful upgrade to a new tendermint client: chain-specified parameters do not match committed client",
=======
			name: "unsuccessful upgrade: chain-specified paramaters do not match committed client",
>>>>>>> c9cb02ea
			setup: func() {

				upgradedClient = types.NewClientState("newChainId", types.DefaultTrustLevel, trustingPeriod, ubdPeriod+trustingPeriod, maxClockDrift, upgradeHeight, commitmenttypes.GetSDKSpecs(), &upgradePath, false, false)
				// zero custom fields and store in upgrade store
				suite.chainB.App.UpgradeKeeper.SetUpgradedClient(suite.chainB.GetContext(), upgradedClient)

				// change upgradedClient client-specified parameters
				upgradedClient = types.NewClientState("wrongchainID", types.DefaultTrustLevel, trustingPeriod, ubdPeriod, maxClockDrift, upgradeHeight, commitmenttypes.GetSDKSpecs(), &upgradePath, true, true)

				suite.coordinator.CommitBlock(suite.chainB)
				err := suite.coordinator.UpdateClient(suite.chainA, suite.chainB, clientA, ibctesting.Tendermint)
				suite.Require().NoError(err)

				cs, found := suite.chainA.App.IBCKeeper.ClientKeeper.GetClientState(suite.chainA.GetContext(), clientA)
				suite.Require().True(found)

				proofUpgrade, _ = suite.chainB.QueryUpgradeProof(upgradetypes.UpgradedClientKey(), cs.GetLatestHeight().GetEpochHeight())
			},
			expPass: false,
		},
		{
<<<<<<< HEAD

			name: "unsuccessful upgrade to a new solomachine client: chain-specified parameters do not match committed client",
=======
			name: "unsuccessful upgrade: client-specified parameters do not match previous client",
>>>>>>> c9cb02ea
			setup: func() {

				upgradedClient = types.NewClientState("newChainId", types.DefaultTrustLevel, trustingPeriod, ubdPeriod+trustingPeriod, maxClockDrift, upgradeHeight, commitmenttypes.GetSDKSpecs(), &upgradePath, false, false)
				// zero custom fields and store in upgrade store
				suite.chainB.App.UpgradeKeeper.SetUpgradedClient(suite.chainB.GetContext(), upgradedClient)

				// change upgradedClient client-specified parameters
				upgradedClient = types.NewClientState("newChainId", types.DefaultTrustLevel, ubdPeriod, ubdPeriod+trustingPeriod, maxClockDrift+5, upgradeHeight, commitmenttypes.GetSDKSpecs(), &upgradePath, true, false)

				suite.coordinator.CommitBlock(suite.chainB)
				err := suite.coordinator.UpdateClient(suite.chainA, suite.chainB, clientA, ibctesting.Tendermint)
				suite.Require().NoError(err)

				cs, found := suite.chainA.App.IBCKeeper.ClientKeeper.GetClientState(suite.chainA.GetContext(), clientA)
				suite.Require().True(found)

				proofUpgrade, _ = suite.chainB.QueryUpgradeProof(upgradetypes.UpgradedClientKey(), cs.GetLatestHeight().GetEpochHeight())
			},
			expPass: false,
		},
		{
			name: "unsuccessful upgrade: proof is empty",
			setup: func() {
				upgradedClient = types.NewClientState("newChainId", types.DefaultTrustLevel, trustingPeriod, ubdPeriod+trustingPeriod, maxClockDrift, upgradeHeight, commitmenttypes.GetSDKSpecs(), &upgradePath, false, false)
				proofUpgrade = []byte{}
			},
			expPass: false,
		},
		{
			name: "unsuccessful upgrade: proof unmarshal failed",
			setup: func() {
				upgradedClient = types.NewClientState("newChainId", types.DefaultTrustLevel, trustingPeriod, ubdPeriod+trustingPeriod, maxClockDrift, upgradeHeight, commitmenttypes.GetSDKSpecs(), &upgradePath, false, false)
				proofUpgrade = []byte("proof")
			},
			expPass: false,
		},
		{
			name: "unsuccessful upgrade: proof verification failed",
			setup: func() {
				// create but do not store upgraded client
				upgradedClient = types.NewClientState("newChainId", types.DefaultTrustLevel, trustingPeriod, ubdPeriod+trustingPeriod, maxClockDrift, upgradeHeight, commitmenttypes.GetSDKSpecs(), &upgradePath, false, false)

				cs, found := suite.chainA.App.IBCKeeper.ClientKeeper.GetClientState(suite.chainA.GetContext(), clientA)
				suite.Require().True(found)

				proofUpgrade, _ = suite.chainB.QueryUpgradeProof(upgradetypes.UpgradedClientKey(), cs.GetLatestHeight().GetEpochHeight())
				fmt.Printf("%#v\n", proofUpgrade)
			},
			expPass: false,
		},
		{
			name: "unsuccessful upgrade: upgrade path is nil",
			setup: func() {

				upgradedClient = types.NewClientState("newChainId", types.DefaultTrustLevel, trustingPeriod, ubdPeriod+trustingPeriod, maxClockDrift, upgradeHeight, commitmenttypes.GetSDKSpecs(), &upgradePath, false, false)
				// zero custom fields and store in upgrade store
				suite.chainB.App.UpgradeKeeper.SetUpgradedClient(suite.chainB.GetContext(), upgradedClient)

				// commit upgrade store changes and update clients

				suite.coordinator.CommitBlock(suite.chainB)
				err := suite.coordinator.UpdateClient(suite.chainA, suite.chainB, clientA, ibctesting.Tendermint)
				suite.Require().NoError(err)

				cs, found := suite.chainA.App.IBCKeeper.ClientKeeper.GetClientState(suite.chainA.GetContext(), clientA)
				suite.Require().True(found)

				proofUpgrade, _ = suite.chainB.QueryUpgradeProof(upgradetypes.UpgradedClientKey(), cs.GetLatestHeight().GetEpochHeight())

				// SetClientState with nil upgrade path
				tmClient, _ := cs.(*types.ClientState)
				tmClient.UpgradePath = nil
				suite.chainA.App.IBCKeeper.ClientKeeper.SetClientState(suite.chainA.GetContext(), clientA, tmClient)
			},
			expPass: false,
		},
		{
			name: "unsuccessful upgrade: upgraded height is not greater than current height",
			setup: func() {

				upgradedClient = types.NewClientState("newChainId", types.DefaultTrustLevel, trustingPeriod, ubdPeriod+trustingPeriod, maxClockDrift, height, commitmenttypes.GetSDKSpecs(), &upgradePath, false, false)
				// zero custom fields and store in upgrade store
				suite.chainB.App.UpgradeKeeper.SetUpgradedClient(suite.chainB.GetContext(), upgradedClient)

				// commit upgrade store changes and update clients

				suite.coordinator.CommitBlock(suite.chainB)
				err := suite.coordinator.UpdateClient(suite.chainA, suite.chainB, clientA, ibctesting.Tendermint)
				suite.Require().NoError(err)

				cs, found := suite.chainA.App.IBCKeeper.ClientKeeper.GetClientState(suite.chainA.GetContext(), clientA)
				suite.Require().True(found)

				proofUpgrade, _ = suite.chainB.QueryUpgradeProof(upgradetypes.UpgradedClientKey(), cs.GetLatestHeight().GetEpochHeight())
			},
			expPass: false,
		},
	}

	for _, tc := range testCases {
		tc := tc

		// reset suite
		suite.SetupTest()

		clientA, _ = suite.coordinator.SetupClients(suite.chainA, suite.chainB, ibctesting.Tendermint)

		tc.setup()

		cs := suite.chainA.GetClientState(clientA)
		clientStore := suite.chainA.App.IBCKeeper.ClientKeeper.ClientStore(suite.chainA.GetContext(), clientA)

		err := cs.VerifyUpgrade(
			suite.chainA.GetContext(),
			suite.cdc,
			clientStore,
			upgradedClient,
			proofUpgrade,
		)

		if tc.expPass {
			suite.Require().NoError(err, "verify upgrade failed on valid case: %s", tc.name)
		} else {
			suite.Require().Error(err, "verify upgrade passed on invalid case: %s", tc.name)
		}
	}
}<|MERGE_RESOLUTION|>--- conflicted
+++ resolved
@@ -71,11 +71,7 @@
 			expPass: true,
 		},
 		{
-<<<<<<< HEAD
-			name: "unsuccessful upgrade to a new tendermint client: chain-specified parameters do not match committed client",
-=======
 			name: "unsuccessful upgrade: chain-specified paramaters do not match committed client",
->>>>>>> c9cb02ea
 			setup: func() {
 
 				upgradedClient = types.NewClientState("newChainId", types.DefaultTrustLevel, trustingPeriod, ubdPeriod+trustingPeriod, maxClockDrift, upgradeHeight, commitmenttypes.GetSDKSpecs(), &upgradePath, false, false)
@@ -97,12 +93,7 @@
 			expPass: false,
 		},
 		{
-<<<<<<< HEAD
-
-			name: "unsuccessful upgrade to a new solomachine client: chain-specified parameters do not match committed client",
-=======
 			name: "unsuccessful upgrade: client-specified parameters do not match previous client",
->>>>>>> c9cb02ea
 			setup: func() {
 
 				upgradedClient = types.NewClientState("newChainId", types.DefaultTrustLevel, trustingPeriod, ubdPeriod+trustingPeriod, maxClockDrift, upgradeHeight, commitmenttypes.GetSDKSpecs(), &upgradePath, false, false)
