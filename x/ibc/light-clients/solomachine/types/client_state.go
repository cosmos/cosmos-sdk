--- conflicted
+++ resolved
@@ -28,9 +28,9 @@
 }
 
 // GetLatestHeight returns the latest sequence number.
-// Return clientexported.Height to satisfy interface
+// Return exported.Height to satisfy interface
 // Epoch number is always 0 for a solo-machine
-func (cs ClientState) GetLatestHeight() clientexported.Height {
+func (cs ClientState) GetLatestHeight() exported.Height {
 	return clienttypes.NewHeight(0, cs.ConsensusState.Sequence)
 }
 
@@ -40,9 +40,9 @@
 }
 
 // GetFrozenHeight returns the frozen sequence of the client.
-// Return clientexported.Height to satisfy interface
+// Return exported.Height to satisfy interface
 // Epoch number is always 0 for a solo-machine
-func (cs ClientState) GetFrozenHeight() clientexported.Height {
+func (cs ClientState) GetFrozenHeight() exported.Height {
 	return clienttypes.NewHeight(0, cs.FrozenSequence)
 }
 
@@ -64,15 +64,9 @@
 func (cs ClientState) VerifyClientState(
 	store sdk.KVStore,
 	cdc codec.BinaryMarshaler,
-<<<<<<< HEAD
-	_ commitmentexported.Root,
-	height clientexported.Height,
-	prefix commitmentexported.Prefix,
-=======
 	_ exported.Root,
-	sequence uint64,
-	prefix exported.Prefix,
->>>>>>> cf394eda
+	height exported.Height,
+	prefix exported.Prefix,
 	counterpartyClientIdentifier string,
 	proof []byte,
 	clientState exported.ClientState,
@@ -108,19 +102,11 @@
 func (cs ClientState) VerifyClientConsensusState(
 	store sdk.KVStore,
 	cdc codec.BinaryMarshaler,
-<<<<<<< HEAD
-	_ commitmentexported.Root,
-	height clientexported.Height,
+	_ exported.Root,
+	height exported.Height,
 	counterpartyClientIdentifier string,
-	consensusHeight clientexported.Height,
-	prefix commitmentexported.Prefix,
-=======
-	_ exported.Root,
-	sequence uint64,
-	counterpartyClientIdentifier string,
-	consensusHeight uint64,
-	prefix exported.Prefix,
->>>>>>> cf394eda
+	consensusHeight exported.Height,
+	prefix exported.Prefix,
 	proof []byte,
 	consensusState exported.ConsensusState,
 ) error {
@@ -155,13 +141,8 @@
 func (cs ClientState) VerifyConnectionState(
 	store sdk.KVStore,
 	cdc codec.BinaryMarshaler,
-<<<<<<< HEAD
-	height clientexported.Height,
-	prefix commitmentexported.Prefix,
-=======
-	sequence uint64,
-	prefix exported.Prefix,
->>>>>>> cf394eda
+	height exported.Height,
+	prefix exported.Prefix,
 	proof []byte,
 	connectionID string,
 	connectionEnd exported.ConnectionI,
@@ -196,13 +177,8 @@
 func (cs ClientState) VerifyChannelState(
 	store sdk.KVStore,
 	cdc codec.BinaryMarshaler,
-<<<<<<< HEAD
-	height clientexported.Height,
-	prefix commitmentexported.Prefix,
-=======
-	sequence uint64,
-	prefix exported.Prefix,
->>>>>>> cf394eda
+	height exported.Height,
+	prefix exported.Prefix,
 	proof []byte,
 	portID,
 	channelID string,
@@ -238,13 +214,8 @@
 func (cs ClientState) VerifyPacketCommitment(
 	store sdk.KVStore,
 	cdc codec.BinaryMarshaler,
-<<<<<<< HEAD
-	height clientexported.Height,
-	prefix commitmentexported.Prefix,
-=======
-	sequence uint64,
-	prefix exported.Prefix,
->>>>>>> cf394eda
+	height exported.Height,
+	prefix exported.Prefix,
 	proof []byte,
 	portID,
 	channelID string,
@@ -278,13 +249,8 @@
 func (cs ClientState) VerifyPacketAcknowledgement(
 	store sdk.KVStore,
 	cdc codec.BinaryMarshaler,
-<<<<<<< HEAD
-	height clientexported.Height,
-	prefix commitmentexported.Prefix,
-=======
-	sequence uint64,
-	prefix exported.Prefix,
->>>>>>> cf394eda
+	height exported.Height,
+	prefix exported.Prefix,
 	proof []byte,
 	portID,
 	channelID string,
@@ -319,13 +285,8 @@
 func (cs ClientState) VerifyPacketAcknowledgementAbsence(
 	store sdk.KVStore,
 	cdc codec.BinaryMarshaler,
-<<<<<<< HEAD
-	height clientexported.Height,
-	prefix commitmentexported.Prefix,
-=======
-	sequence uint64,
-	prefix exported.Prefix,
->>>>>>> cf394eda
+	height exported.Height,
+	prefix exported.Prefix,
 	proof []byte,
 	portID,
 	channelID string,
@@ -358,13 +319,8 @@
 func (cs ClientState) VerifyNextSequenceRecv(
 	store sdk.KVStore,
 	cdc codec.BinaryMarshaler,
-<<<<<<< HEAD
-	height clientexported.Height,
-	prefix commitmentexported.Prefix,
-=======
-	sequence uint64,
-	prefix exported.Prefix,
->>>>>>> cf394eda
+	height exported.Height,
+	prefix exported.Prefix,
 	proof []byte,
 	portID,
 	channelID string,
@@ -399,13 +355,8 @@
 func produceVerificationArgs(
 	cdc codec.BinaryMarshaler,
 	cs ClientState,
-<<<<<<< HEAD
-	heightI clientexported.Height,
-	prefix commitmentexported.Prefix,
-=======
-	sequence uint64,
-	prefix exported.Prefix,
->>>>>>> cf394eda
+	heightI exported.Height,
+	prefix exported.Prefix,
 	proof []byte,
 ) (signature TimestampedSignature, sequence uint64, err error) {
 	height, ok := heightI.(clienttypes.Height)
