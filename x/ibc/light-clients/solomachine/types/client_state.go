package types

import (
	ics23 "github.com/confio/ics23/go"

	"github.com/cosmos/cosmos-sdk/codec"
	sdk "github.com/cosmos/cosmos-sdk/types"
	sdkerrors "github.com/cosmos/cosmos-sdk/types/errors"
	"github.com/cosmos/cosmos-sdk/types/tx/signing"
	clienttypes "github.com/cosmos/cosmos-sdk/x/ibc/02-client/types"
	commitmenttypes "github.com/cosmos/cosmos-sdk/x/ibc/23-commitment/types"
	host "github.com/cosmos/cosmos-sdk/x/ibc/24-host"
	"github.com/cosmos/cosmos-sdk/x/ibc/exported"
)

var _ exported.ClientState = (*ClientState)(nil)

// SoloMachine is used to indicate that the light client is a solo machine.
const SoloMachine string = "Solo Machine"

// NewClientState creates a new ClientState instance.
func NewClientState(latestSequence uint64, consensusState *ConsensusState, allowUpdateAfterProposal bool) *ClientState {
	return &ClientState{
		Sequence:                 latestSequence,
		FrozenSequence:           0,
		ConsensusState:           consensusState,
		AllowUpdateAfterProposal: allowUpdateAfterProposal,
	}
}

// ClientType is Solo Machine.
func (cs ClientState) ClientType() string {
	return SoloMachine
}

// GetLatestHeight returns the latest sequence number.
// Return exported.Height to satisfy ClientState interface
// Epoch number is always 0 for a solo-machine.
func (cs ClientState) GetLatestHeight() exported.Height {
	return clienttypes.NewHeight(0, cs.Sequence)
}

// IsFrozen returns true if the client is frozen.
func (cs ClientState) IsFrozen() bool {
	return cs.FrozenSequence != 0
}

// GetFrozenHeight returns the frozen sequence of the client.
// Return exported.Height to satisfy interface
// Epoch number is always 0 for a solo-machine
func (cs ClientState) GetFrozenHeight() exported.Height {
	return clienttypes.NewHeight(0, cs.FrozenSequence)
}

// GetProofSpecs returns nil proof specs since client state verification uses signatures.
func (cs ClientState) GetProofSpecs() []*ics23.ProofSpec {
	return nil
}

// Validate performs basic validation of the client state fields.
func (cs ClientState) Validate() error {
	if cs.Sequence == 0 {
		return sdkerrors.Wrap(clienttypes.ErrInvalidClient, "sequence cannot be 0")
	}
	if cs.ConsensusState == nil {
		return sdkerrors.Wrap(clienttypes.ErrInvalidConsensus, "consensus state cannot be nil")
	}
	return cs.ConsensusState.ValidateBasic()
}

// VerifyClientState verifies a proof of the client state of the running chain
// stored on the solo machine.
func (cs ClientState) VerifyClientState(
	store sdk.KVStore,
	cdc codec.BinaryMarshaler,
	_ exported.Root,
	height exported.Height,
	prefix exported.Prefix,
	counterpartyClientIdentifier string,
	proof []byte,
	clientState exported.ClientState,
) error {
	sigData, timestamp, sequence, err := produceVerificationArgs(cdc, cs, height, prefix, proof)
	if err != nil {
		return err
	}

	clientPrefixedPath := "clients/" + counterpartyClientIdentifier + "/" + host.ClientStatePath()
	path, err := commitmenttypes.ApplyPrefix(prefix, clientPrefixedPath)
	if err != nil {
		return err
	}

	signBz, err := ClientStateSignBytes(cdc, sequence, timestamp, cs.ConsensusState.Diversifier, path, clientState)
	if err != nil {
		return err
	}

	if err := VerifySignature(cs.ConsensusState.GetPubKey(), signBz, sigData); err != nil {
		return err
	}

	cs.Sequence++
	cs.ConsensusState.Timestamp = timestamp
	setClientState(store, cdc, &cs)
	return nil
}

// VerifyClientConsensusState verifies a proof of the consensus state of the
// running chain stored on the solo machine.
func (cs ClientState) VerifyClientConsensusState(
	store sdk.KVStore,
	cdc codec.BinaryMarshaler,
	_ exported.Root,
	height exported.Height,
	counterpartyClientIdentifier string,
	consensusHeight exported.Height,
	prefix exported.Prefix,
	proof []byte,
	consensusState exported.ConsensusState,
) error {
	sigData, timestamp, sequence, err := produceVerificationArgs(cdc, cs, height, prefix, proof)
	if err != nil {
		return err
	}

	clientPrefixedPath := "clients/" + counterpartyClientIdentifier + "/" + host.ConsensusStatePath(consensusHeight)
	path, err := commitmenttypes.ApplyPrefix(prefix, clientPrefixedPath)
	if err != nil {
		return err
	}

	signBz, err := ConsensusStateSignBytes(cdc, sequence, timestamp, cs.ConsensusState.Diversifier, path, consensusState)
	if err != nil {
		return err
	}

	if err := VerifySignature(cs.ConsensusState.GetPubKey(), signBz, sigData); err != nil {
		return err
	}

	cs.Sequence++
	cs.ConsensusState.Timestamp = timestamp
	setClientState(store, cdc, &cs)
	return nil
}

// VerifyConnectionState verifies a proof of the connection state of the
// specified connection end stored on the target machine.
func (cs ClientState) VerifyConnectionState(
	store sdk.KVStore,
	cdc codec.BinaryMarshaler,
	height exported.Height,
	prefix exported.Prefix,
	proof []byte,
	connectionID string,
	connectionEnd exported.ConnectionI,
) error {
	sigData, timestamp, sequence, err := produceVerificationArgs(cdc, cs, height, prefix, proof)
	if err != nil {
		return err
	}

	path, err := commitmenttypes.ApplyPrefix(prefix, host.ConnectionPath(connectionID))
	if err != nil {
		return err
	}

	signBz, err := ConnectionStateSignBytes(cdc, sequence, timestamp, cs.ConsensusState.Diversifier, path, connectionEnd)
	if err != nil {
		return err
	}

	if err := VerifySignature(cs.ConsensusState.GetPubKey(), signBz, sigData); err != nil {
		return err
	}

	cs.Sequence++
	cs.ConsensusState.Timestamp = timestamp
	setClientState(store, cdc, &cs)
	return nil
}

// VerifyChannelState verifies a proof of the channel state of the specified
// channel end, under the specified port, stored on the target machine.
func (cs ClientState) VerifyChannelState(
	store sdk.KVStore,
	cdc codec.BinaryMarshaler,
	height exported.Height,
	prefix exported.Prefix,
	proof []byte,
	portID,
	channelID string,
	channel exported.ChannelI,
) error {
	sigData, timestamp, sequence, err := produceVerificationArgs(cdc, cs, height, prefix, proof)
	if err != nil {
		return err
	}

	path, err := commitmenttypes.ApplyPrefix(prefix, host.ChannelPath(portID, channelID))
	if err != nil {
		return err
	}

	signBz, err := ChannelStateSignBytes(cdc, sequence, timestamp, cs.ConsensusState.Diversifier, path, channel)
	if err != nil {
		return err
	}

	if err := VerifySignature(cs.ConsensusState.GetPubKey(), signBz, sigData); err != nil {
		return err
	}

	cs.Sequence++
	cs.ConsensusState.Timestamp = timestamp
	setClientState(store, cdc, &cs)
	return nil
}

// VerifyPacketCommitment verifies a proof of an outgoing packet commitment at
// the specified port, specified channel, and specified sequence.
func (cs ClientState) VerifyPacketCommitment(
	store sdk.KVStore,
	cdc codec.BinaryMarshaler,
	height exported.Height,
	prefix exported.Prefix,
	proof []byte,
	portID,
	channelID string,
	packetSequence uint64,
	commitmentBytes []byte,
) error {
	sigData, timestamp, sequence, err := produceVerificationArgs(cdc, cs, height, prefix, proof)
	if err != nil {
		return err
	}

	path, err := commitmenttypes.ApplyPrefix(prefix, host.PacketCommitmentPath(portID, channelID, packetSequence))
	if err != nil {
		return err
	}

	signBz, err := PacketCommitmentSignBytes(cdc, sequence, timestamp, cs.ConsensusState.Diversifier, path, commitmentBytes)
	if err != nil {
		return err
	}

	if err := VerifySignature(cs.ConsensusState.GetPubKey(), signBz, sigData); err != nil {
		return err
	}

	cs.Sequence++
	cs.ConsensusState.Timestamp = timestamp
	setClientState(store, cdc, &cs)
	return nil
}

// VerifyPacketAcknowledgement verifies a proof of an incoming packet
// acknowledgement at the specified port, specified channel, and specified sequence.
func (cs ClientState) VerifyPacketAcknowledgement(
	store sdk.KVStore,
	cdc codec.BinaryMarshaler,
	height exported.Height,
	prefix exported.Prefix,
	proof []byte,
	portID,
	channelID string,
	packetSequence uint64,
	acknowledgement []byte,
) error {
	sigData, timestamp, sequence, err := produceVerificationArgs(cdc, cs, height, prefix, proof)
	if err != nil {
		return err
	}

	path, err := commitmenttypes.ApplyPrefix(prefix, host.PacketAcknowledgementPath(portID, channelID, packetSequence))
	if err != nil {
		return err
	}

	signBz, err := PacketAcknowledgementSignBytes(cdc, sequence, timestamp, cs.ConsensusState.Diversifier, path, acknowledgement)
	if err != nil {
		return err
	}

	if err := VerifySignature(cs.ConsensusState.GetPubKey(), signBz, sigData); err != nil {
		return err
	}

	cs.Sequence++
	cs.ConsensusState.Timestamp = timestamp
	setClientState(store, cdc, &cs)
	return nil
}

// VerifyPacketAcknowledgementAbsence verifies a proof of the absence of an
// incoming packet acknowledgement at the specified port, specified channel, and
// specified sequence.
func (cs ClientState) VerifyPacketAcknowledgementAbsence(
	store sdk.KVStore,
	cdc codec.BinaryMarshaler,
	height exported.Height,
	prefix exported.Prefix,
	proof []byte,
	portID,
	channelID string,
	packetSequence uint64,
) error {
	sigData, timestamp, sequence, err := produceVerificationArgs(cdc, cs, height, prefix, proof)
	if err != nil {
		return err
	}

	path, err := commitmenttypes.ApplyPrefix(prefix, host.PacketAcknowledgementPath(portID, channelID, packetSequence))
	if err != nil {
		return err
	}

	signBz, err := PacketAcknowledgementAbsenceSignBytes(cdc, sequence, timestamp, cs.ConsensusState.Diversifier, path)
	if err != nil {
		return err
	}

	if err := VerifySignature(cs.ConsensusState.GetPubKey(), signBz, sigData); err != nil {
		return err
	}

	cs.Sequence++
	cs.ConsensusState.Timestamp = timestamp
	setClientState(store, cdc, &cs)
	return nil
}

// VerifyNextSequenceRecv verifies a proof of the next sequence number to be
// received of the specified channel at the specified port.
func (cs ClientState) VerifyNextSequenceRecv(
	store sdk.KVStore,
	cdc codec.BinaryMarshaler,
	height exported.Height,
	prefix exported.Prefix,
	proof []byte,
	portID,
	channelID string,
	nextSequenceRecv uint64,
) error {
	sigData, timestamp, sequence, err := produceVerificationArgs(cdc, cs, height, prefix, proof)
	if err != nil {
		return err
	}

	path, err := commitmenttypes.ApplyPrefix(prefix, host.NextSequenceRecvPath(portID, channelID))
	if err != nil {
		return err
	}

	signBz, err := NextSequenceRecvSignBytes(cdc, sequence, timestamp, cs.ConsensusState.Diversifier, path, nextSequenceRecv)
	if err != nil {
		return err
	}

	if err := VerifySignature(cs.ConsensusState.GetPubKey(), signBz, sigData); err != nil {
		return err
	}

	cs.Sequence++
	cs.ConsensusState.Timestamp = timestamp
	setClientState(store, cdc, &cs)
	return nil
}

// produceVerificationArgs perfoms the basic checks on the arguments that are
// shared between the verification functions and returns the unmarshalled
// proof representing the signature and timestamp along with the solo-machine sequence
// encoded in the proofHeight.
func produceVerificationArgs(
	cdc codec.BinaryMarshaler,
	cs ClientState,
	height exported.Height,
	prefix exported.Prefix,
	proof []byte,
) (signing.SignatureData, uint64, uint64, error) {
	if epoch := height.GetEpochNumber(); epoch != 0 {
		return nil, 0, 0, sdkerrors.Wrapf(sdkerrors.ErrInvalidHeight, "epoch must be 0 for solomachine, got epoch-number: %d", epoch)
	}
	// sequence is encoded in the epoch height of height struct
	sequence := height.GetEpochHeight()
	if cs.IsFrozen() {
		return nil, 0, 0, clienttypes.ErrClientFrozen
	}

	if prefix == nil {
		return nil, 0, 0, sdkerrors.Wrap(commitmenttypes.ErrInvalidPrefix, "prefix cannot be empty")
	}

	_, ok := prefix.(commitmenttypes.MerklePrefix)
	if !ok {
		return nil, 0, 0, sdkerrors.Wrapf(commitmenttypes.ErrInvalidPrefix, "invalid prefix type %T, expected MerklePrefix", prefix)
	}

	if proof == nil {
		return nil, 0, 0, sdkerrors.Wrap(ErrInvalidProof, "proof cannot be empty")
	}

	timestampedSignature := &TimestampedSignature{}
	if err := cdc.UnmarshalBinaryBare(proof, timestampedSignature); err != nil {
		return nil, 0, 0, sdkerrors.Wrapf(err, "failed to unmarshal proof into type %T", timestampedSignature)
	}

	timestamp := timestampedSignature.Timestamp

<<<<<<< HEAD
	if timestampedSignature.Signature == nil || len(timestampedSignature.Signature) == 0 {
=======
	if len(timestampedSignature.Signature) == 0 {
>>>>>>> ffd33496
		return nil, 0, 0, sdkerrors.Wrap(ErrInvalidProof, "signature data cannot be empty")
	}

	sigData, err := UnmarshalSignatureData(cdc, timestampedSignature.Signature)
	if err != nil {
		return nil, 0, 0, err
	}

	if cs.ConsensusState == nil {
		return nil, 0, 0, sdkerrors.Wrap(clienttypes.ErrInvalidConsensus, "consensus state cannot be empty")
	}

	latestSequence := cs.GetLatestHeight().GetEpochHeight()
	if latestSequence < sequence {
		return nil, 0, 0, sdkerrors.Wrapf(
			sdkerrors.ErrInvalidHeight,
			"client state sequence < proof sequence (%d < %d)", latestSequence, sequence,
		)
	}

	if cs.ConsensusState.GetTimestamp() > timestamp {
		return nil, 0, 0, sdkerrors.Wrapf(ErrInvalidProof, "the consensus state timestamp is greater than the signature timestamp (%d >= %d)", cs.ConsensusState.GetTimestamp(), timestamp)
	}

	return sigData, timestamp, sequence, nil
}

// sets the client state to the store
func setClientState(store sdk.KVStore, cdc codec.BinaryMarshaler, clientState exported.ClientState) {
	bz := clienttypes.MustMarshalClientState(cdc, clientState)
	store.Set(host.KeyClientState(), bz)
}<|MERGE_RESOLUTION|>--- conflicted
+++ resolved
@@ -409,11 +409,7 @@
 
 	timestamp := timestampedSignature.Timestamp
 
-<<<<<<< HEAD
-	if timestampedSignature.Signature == nil || len(timestampedSignature.Signature) == 0 {
-=======
 	if len(timestampedSignature.Signature) == 0 {
->>>>>>> ffd33496
 		return nil, 0, 0, sdkerrors.Wrap(ErrInvalidProof, "signature data cannot be empty")
 	}
 
