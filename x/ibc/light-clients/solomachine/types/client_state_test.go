--- conflicted
+++ resolved
@@ -40,35 +40,22 @@
 		},
 		{
 			"sequence is zero",
-<<<<<<< HEAD
-			types.NewClientState(&types.ConsensusState{0, suite.solomachine.ConsensusState().PublicKey, suite.solomachine.Diversifier, suite.solomachine.Time}),
+			types.NewClientState(&types.ConsensusState{0, suite.solomachine.ConsensusState().PublicKey, suite.solomachine.Diversifier, suite.solomachine.Time, false}),
 			false,
 		},
 		{
 			"timestamp is zero",
-			types.NewClientState(&types.ConsensusState{1, suite.solomachine.ConsensusState().PublicKey, suite.solomachine.Diversifier, 0}),
+			types.NewClientState(&types.ConsensusState{1, suite.solomachine.ConsensusState().PublicKey, suite.solomachine.Diversifier, 0, false}),
 			false,
 		},
 		{
 			"diversifier is blank",
-			types.NewClientState(&types.ConsensusState{1, suite.solomachine.ConsensusState().PublicKey, "  ", 1}),
-=======
-			types.NewClientState(&types.ConsensusState{0, suite.solomachine.ConsensusState().PublicKey, suite.solomachine.Time}, false),
-			false,
-		},
-		{
-			"timstamp is zero",
-			types.NewClientState(&types.ConsensusState{1, suite.solomachine.ConsensusState().PublicKey, 0}, false),
->>>>>>> c71c7b9e
+			types.NewClientState(&types.ConsensusState{1, suite.solomachine.ConsensusState().PublicKey, "  ", 1, false}),
 			false,
 		},
 		{
 			"pubkey is empty",
-<<<<<<< HEAD
-			types.NewClientState(&types.ConsensusState{suite.solomachine.Sequence, nil, suite.solomachine.Diversifier, suite.solomachine.Time}),
-=======
-			types.NewClientState(&types.ConsensusState{suite.solomachine.Sequence, nil, suite.solomachine.Time}, false),
->>>>>>> c71c7b9e
+			types.NewClientState(&types.ConsensusState{suite.solomachine.Sequence, nil, suite.solomachine.Diversifier, suite.solomachine.Time, false}),
 			false,
 		},
 	}
