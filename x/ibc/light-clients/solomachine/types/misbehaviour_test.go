--- conflicted
+++ resolved
@@ -38,16 +38,9 @@
 			false,
 		},
 		{
-<<<<<<< HEAD
-			"wrong client state type",
-			func() {
-				clientState = &ibctmtypes.ClientState{}
-				evidence = suite.solomachine.CreateEvidence()
-=======
 			"sequence is zero",
 			func(misbehaviour *types.Misbehaviour) {
 				misbehaviour.Sequence = 0
->>>>>>> 9fc0dbbe
 			},
 			false,
 		},
