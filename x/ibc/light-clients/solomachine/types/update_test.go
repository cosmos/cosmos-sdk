--- conflicted
+++ resolved
@@ -58,7 +58,6 @@
 				},
 				false,
 			},
-<<<<<<< HEAD
 			{
 				"invalid header Signature",
 				func() {
@@ -67,25 +66,15 @@
 					h.Signature = suite.GetInvalidProof()
 					header = h
 				}, false,
-=======
-			false,
-		},
-		{
-			"invalid timestamp in header",
-			func() {
-				clientState = suite.solomachine.ClientState()
-				h := suite.solomachine.CreateHeader()
-				h.Timestamp--
-				header = h
-			}, false,
-		},
-		{
-			"signature uses wrong sequence",
-			func() {
-				clientState = suite.solomachine.ClientState()
-				suite.solomachine.Sequence++
-				header = suite.solomachine.CreateHeader()
->>>>>>> 04ff40a8
+			},
+			{
+				"invalid timestamp in header",
+				func() {
+					clientState = solomachine.ClientState()
+					h := solomachine.CreateHeader()
+					h.Timestamp--
+					header = h
+				}, false,
 			},
 			{
 				"signature uses wrong sequence",
