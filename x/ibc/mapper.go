--- conflicted
+++ resolved
@@ -60,26 +60,16 @@
 // --------------------------
 // Functions for accessing the underlying KVStore.
 
-<<<<<<< HEAD
-func marshalBinaryPanic(cdc *wire.Codec, value interface{}) []byte {
+func marshalBinaryPanic(cdc *codec.Codec, value interface{}) []byte {
 	res, err := cdc.MarshalBinaryLengthPrefixed(value)
-=======
-func marshalBinaryPanic(cdc *codec.Codec, value interface{}) []byte {
-	res, err := cdc.MarshalBinary(value)
->>>>>>> 5aae4740
 	if err != nil {
 		panic(err)
 	}
 	return res
 }
 
-<<<<<<< HEAD
-func unmarshalBinaryPanic(cdc *wire.Codec, bz []byte, ptr interface{}) {
+func unmarshalBinaryPanic(cdc *codec.Codec, bz []byte, ptr interface{}) {
 	err := cdc.UnmarshalBinaryLengthPrefixed(bz, ptr)
-=======
-func unmarshalBinaryPanic(cdc *codec.Codec, bz []byte, ptr interface{}) {
-	err := cdc.UnmarshalBinary(bz, ptr)
->>>>>>> 5aae4740
 	if err != nil {
 		panic(err)
 	}
