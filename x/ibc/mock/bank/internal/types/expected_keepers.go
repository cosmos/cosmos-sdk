--- conflicted
+++ resolved
@@ -9,11 +9,7 @@
 
 // IbcBankKeeper expected IBC transfer keeper
 type IbcBankKeeper interface {
-<<<<<<< HEAD
-	ReceiveTransfer(ctx sdk.Context, data types.TransferPacketData, srcPort, srcChannel, destPort, destChannel string) sdk.Error
-=======
-	ReceiveTransfer(ctx sdk.Context, data transfer.TransferPacketData, destPort, destChannel, srcPort, srcChannel string) sdk.Error
->>>>>>> 0f8aaec1
+	ReceiveTransfer(ctx sdk.Context, data transfer.TransferPacketData, srcPort, srcChannel, destPort, destChannel string) sdk.Error
 }
 
 // ChannelKeeper expected IBC channel keeper
