package ibctesting

import (
	"bytes"
	"fmt"
	"strconv"
	"testing"
	"time"

	"github.com/stretchr/testify/require"
	abci "github.com/tendermint/tendermint/abci/types"
	"github.com/tendermint/tendermint/crypto/tmhash"
	tmproto "github.com/tendermint/tendermint/proto/tendermint/types"
	tmprotoversion "github.com/tendermint/tendermint/proto/tendermint/version"
	tmtypes "github.com/tendermint/tendermint/types"
	tmversion "github.com/tendermint/tendermint/version"

	"github.com/cosmos/cosmos-sdk/client"
	"github.com/cosmos/cosmos-sdk/codec"
	"github.com/cosmos/cosmos-sdk/crypto/keys/secp256k1"
	cryptotypes "github.com/cosmos/cosmos-sdk/crypto/types"
	"github.com/cosmos/cosmos-sdk/simapp"
	sdk "github.com/cosmos/cosmos-sdk/types"
	sdkerrors "github.com/cosmos/cosmos-sdk/types/errors"
	authtypes "github.com/cosmos/cosmos-sdk/x/auth/types"
	banktypes "github.com/cosmos/cosmos-sdk/x/bank/types"
	capabilitytypes "github.com/cosmos/cosmos-sdk/x/capability/types"
	ibctransfertypes "github.com/cosmos/cosmos-sdk/x/ibc/applications/transfer/types"
	clienttypes "github.com/cosmos/cosmos-sdk/x/ibc/core/02-client/types"
	connectiontypes "github.com/cosmos/cosmos-sdk/x/ibc/core/03-connection/types"
	channeltypes "github.com/cosmos/cosmos-sdk/x/ibc/core/04-channel/types"
	commitmenttypes "github.com/cosmos/cosmos-sdk/x/ibc/core/23-commitment/types"
	host "github.com/cosmos/cosmos-sdk/x/ibc/core/24-host"
	"github.com/cosmos/cosmos-sdk/x/ibc/core/exported"
	"github.com/cosmos/cosmos-sdk/x/ibc/core/types"
	ibctmtypes "github.com/cosmos/cosmos-sdk/x/ibc/light-clients/07-tendermint/types"
	"github.com/cosmos/cosmos-sdk/x/ibc/testing/mock"
	"github.com/cosmos/cosmos-sdk/x/staking/teststaking"
	stakingtypes "github.com/cosmos/cosmos-sdk/x/staking/types"
)

const (
	// Default params constants used to create a TM client
	TrustingPeriod  time.Duration = time.Hour * 24 * 7 * 2
	UnbondingPeriod time.Duration = time.Hour * 24 * 7 * 3
	MaxClockDrift   time.Duration = time.Second * 10

	DefaultChannelVersion = ibctransfertypes.Version
	InvalidID             = "IDisInvalid"

	ConnectionIDPrefix = "conn"
	ChannelIDPrefix    = "chan"

	TransferPort = ibctransfertypes.ModuleName
	MockPort     = mock.ModuleName

	// used for testing UpdateClientProposal
	Title       = "title"
	Description = "description"
)

var (
	DefaultOpenInitVersion *connectiontypes.Version

	// Default params variables used to create a TM client
	DefaultTrustLevel ibctmtypes.Fraction = ibctmtypes.DefaultTrustLevel
	TestHash                              = tmhash.Sum([]byte("TESTING HASH"))
	TestCoin                              = sdk.NewCoin(sdk.DefaultBondDenom, sdk.NewInt(100))

	UpgradePath = fmt.Sprintf("%s/%s", "upgrade", "upgradedClient")

	ConnectionVersion = connectiontypes.ExportedVersionsToProto(connectiontypes.GetCompatibleVersions())[0]

	MockAcknowledgement = mock.MockAcknowledgement
	MockCommitment      = mock.MockCommitment
)

// TestChain is a testing struct that wraps a simapp with the last TM Header, the current ABCI
// header and the validators of the TestChain. It also contains a field called ChainID. This
// is the clientID that *other* chains use to refer to this TestChain. The SenderAccount
// is used for delivering transactions through the application state.
// NOTE: the actual application uses an empty chain-id for ease of testing.
type TestChain struct {
	t *testing.T

	App           *simapp.SimApp
	ChainID       string
	LastHeader    *ibctmtypes.Header // header for last block height committed
	CurrentHeader tmproto.Header     // header for current block height
	QueryServer   types.QueryServer
	TxConfig      client.TxConfig
	Codec         codec.BinaryMarshaler

	Vals    *tmtypes.ValidatorSet
	Signers []tmtypes.PrivValidator

	senderPrivKey cryptotypes.PrivKey
	SenderAccount authtypes.AccountI

	// IBC specific helpers
	ClientIDs   []string          // ClientID's used on this chain
	Connections []*TestConnection // track connectionID's created for this chain
}

// NewTestChain initializes a new TestChain instance with a single validator set using a
// generated private key. It also creates a sender account to be used for delivering transactions.
//
// The first block height is committed to state in order to allow for client creations on
// counterparty chains. The TestChain will return with a block height starting at 2.
//
// Time management is handled by the Coordinator in order to ensure synchrony between chains.
// Each update of any chain increments the block header time for all chains by 5 seconds.
func NewTestChain(t *testing.T, chainID string) *TestChain {
	// generate validator private/public key
	privVal := mock.NewPV()
	pubKey, err := privVal.GetPubKey()
	require.NoError(t, err)

	// create validator set with single validator
	validator := tmtypes.NewValidator(pubKey, 1)
	valSet := tmtypes.NewValidatorSet([]*tmtypes.Validator{validator})
	signers := []tmtypes.PrivValidator{privVal}

	// generate genesis account
	senderPrivKey := secp256k1.GenPrivKey()
	acc := authtypes.NewBaseAccount(senderPrivKey.PubKey().Address().Bytes(), senderPrivKey.PubKey(), 0, 0)
	balance := banktypes.Balance{
		Address: acc.GetAddress().String(),
		Coins:   sdk.NewCoins(sdk.NewCoin(sdk.DefaultBondDenom, sdk.NewInt(100000000000000))),
	}

	app := simapp.SetupWithGenesisValSet(t, valSet, []authtypes.GenesisAccount{acc}, balance)

	// create current header and call begin block
	header := tmproto.Header{
		ChainID: chainID,
		Height:  1,
		Time:    globalStartTime,
	}

	txConfig := simapp.MakeTestEncodingConfig().TxConfig

	// create an account to send transactions from
	chain := &TestChain{
		t:             t,
		ChainID:       chainID,
		App:           app,
		CurrentHeader: header,
		QueryServer:   app.IBCKeeper,
		TxConfig:      txConfig,
		Codec:         app.AppCodec(),
		Vals:          valSet,
		Signers:       signers,
		senderPrivKey: senderPrivKey,
		SenderAccount: acc,
		ClientIDs:     make([]string, 0),
		Connections:   make([]*TestConnection, 0),
	}

	cap := chain.App.IBCKeeper.PortKeeper.BindPort(chain.GetContext(), MockPort)
	err = chain.App.ScopedIBCMockKeeper.ClaimCapability(chain.GetContext(), cap, host.PortPath(MockPort))
	require.NoError(t, err)

	chain.NextBlock()

	return chain
}

// GetContext returns the current context for the application.
func (chain *TestChain) GetContext() sdk.Context {
	return chain.App.BaseApp.NewContext(false, chain.CurrentHeader)
}

// QueryProof performs an abci query with the given key and returns the proto encoded merkle proof
// for the query and the height at which the proof will succeed on a tendermint verifier.
func (chain *TestChain) QueryProof(key []byte) ([]byte, *clienttypes.Height) {
	res := chain.App.Query(abci.RequestQuery{
		Path:   fmt.Sprintf("store/%s/key", host.StoreKey),
		Height: chain.App.LastBlockHeight() - 1,
		Data:   key,
		Prove:  true,
	})

	merkleProof, err := commitmenttypes.ConvertProofs(res.ProofOps)
	require.NoError(chain.t, err)

	proof, err := chain.App.AppCodec().MarshalBinaryBare(&merkleProof)
	require.NoError(chain.t, err)

	version := clienttypes.ParseChainID(chain.ChainID)

	// proof height + 1 is returned as the proof created corresponds to the height the proof
	// was created in the IAVL tree. Tendermint and subsequently the clients that rely on it
	// have heights 1 above the IAVL tree. Thus we return proof height + 1
	return proof, clienttypes.NewHeight(version, uint64(res.Height)+1)
}

// QueryUpgradeProof performs an abci query with the given key and returns the proto encoded merkle proof
// for the query and the height at which the proof will succeed on a tendermint verifier.
func (chain *TestChain) QueryUpgradeProof(key []byte, height uint64) ([]byte, *clienttypes.Height) {
	res := chain.App.Query(abci.RequestQuery{
		Path:   "store/upgrade/key",
		Height: int64(height - 1),
		Data:   key,
		Prove:  true,
	})

	merkleProof, err := commitmenttypes.ConvertProofs(res.ProofOps)
	require.NoError(chain.t, err)

	proof, err := chain.App.AppCodec().MarshalBinaryBare(&merkleProof)
	require.NoError(chain.t, err)

	version := clienttypes.ParseChainID(chain.ChainID)

	// proof height + 1 is returned as the proof created corresponds to the height the proof
	// was created in the IAVL tree. Tendermint and subsequently the clients that rely on it
	// have heights 1 above the IAVL tree. Thus we return proof height + 1
	return proof, clienttypes.NewHeight(version, uint64(res.Height+1))
}

// QueryClientStateProof performs and abci query for a client state
// stored with a given clientID and returns the ClientState along with the proof
func (chain *TestChain) QueryClientStateProof(clientID string) (exported.ClientState, []byte) {
	// retrieve client state to provide proof for
	clientState, found := chain.App.IBCKeeper.ClientKeeper.GetClientState(chain.GetContext(), clientID)
	require.True(chain.t, found)

	clientKey := host.FullClientStateKey(clientID)
	proofClient, _ := chain.QueryProof(clientKey)

	return clientState, proofClient
}

// QueryConsensusStateProof performs an abci query for a consensus state
// stored on the given clientID. The proof and consensusHeight are returned.
func (chain *TestChain) QueryConsensusStateProof(clientID string) ([]byte, *clienttypes.Height) {
	clientState := chain.GetClientState(clientID)

	consensusHeight := clientState.GetLatestHeight().(*clienttypes.Height)
	consensusKey := host.FullConsensusStateKey(clientID, consensusHeight)
	proofConsensus, _ := chain.QueryProof(consensusKey)

	return proofConsensus, consensusHeight
}

// NextBlock sets the last header to the current header and increments the current header to be
// at the next block height. It does not update the time as that is handled by the Coordinator.
//
// CONTRACT: this function must only be called after app.Commit() occurs
func (chain *TestChain) NextBlock() {
	// set the last header to the current header
	// use nil trusted fields
	chain.LastHeader = chain.CurrentTMClientHeader()

	// increment the current header
	chain.CurrentHeader = tmproto.Header{
		ChainID: chain.ChainID,
		Height:  chain.App.LastBlockHeight() + 1,
		AppHash: chain.App.LastCommitID().Hash,
		// NOTE: the time is increased by the coordinator to maintain time synchrony amongst
		// chains.
		Time:               chain.CurrentHeader.Time,
		ValidatorsHash:     chain.Vals.Hash(),
		NextValidatorsHash: chain.Vals.Hash(),
	}

	chain.App.BeginBlock(abci.RequestBeginBlock{Header: chain.CurrentHeader})

}

// sendMsgs delivers a transaction through the application without returning the result.
func (chain *TestChain) sendMsgs(msgs ...sdk.Msg) error {
	_, err := chain.SendMsgs(msgs...)
	return err
}

// SendMsgs delivers a transaction through the application. It updates the senders sequence
// number and updates the TestChain's headers. It returns the result and error if one
// occurred.
func (chain *TestChain) SendMsgs(msgs ...sdk.Msg) (*sdk.Result, error) {
	_, r, err := simapp.SignCheckDeliver(
		chain.t,
		chain.TxConfig,
		chain.App.BaseApp,
		chain.GetContext().BlockHeader(),
		msgs,
		chain.ChainID,
		[]uint64{chain.SenderAccount.GetAccountNumber()},
		[]uint64{chain.SenderAccount.GetSequence()},
		true, true, chain.senderPrivKey,
	)
	if err != nil {
		return nil, err
	}

	// SignCheckDeliver calls app.Commit()
	chain.NextBlock()

	// increment sequence for successful transaction execution
	chain.SenderAccount.SetSequence(chain.SenderAccount.GetSequence() + 1)

	return r, nil
}

// GetClientState retrieves the client state for the provided clientID. The client is
// expected to exist otherwise testing will fail.
func (chain *TestChain) GetClientState(clientID string) exported.ClientState {
	clientState, found := chain.App.IBCKeeper.ClientKeeper.GetClientState(chain.GetContext(), clientID)
	require.True(chain.t, found)

	return clientState
}

// GetConsensusState retrieves the consensus state for the provided clientID and height.
// It will return a success boolean depending on if consensus state exists or not.
func (chain *TestChain) GetConsensusState(clientID string, height exported.Height) (exported.ConsensusState, bool) {
	return chain.App.IBCKeeper.ClientKeeper.GetClientConsensusState(chain.GetContext(), clientID, height)
}

// GetValsAtHeight will return the validator set of the chain at a given height. It will return
// a success boolean depending on if the validator set exists or not at that height.
func (chain *TestChain) GetValsAtHeight(height int64) (*tmtypes.ValidatorSet, bool) {
	histInfo, ok := chain.App.StakingKeeper.GetHistoricalInfo(chain.GetContext(), height)
	if !ok {
		return nil, false
	}

	valSet := stakingtypes.Validators(histInfo.Valset)

	tmValidators, err := teststaking.ToTmValidators(valSet)
	if err != nil {
		panic(err)
	}
	return tmtypes.NewValidatorSet(tmValidators), true
}

// GetConnection retrieves an IBC Connection for the provided TestConnection. The
// connection is expected to exist otherwise testing will fail.
func (chain *TestChain) GetConnection(testConnection *TestConnection) connectiontypes.ConnectionEnd {
	connection, found := chain.App.IBCKeeper.ConnectionKeeper.GetConnection(chain.GetContext(), testConnection.ID)
	require.True(chain.t, found)

	return connection
}

// GetChannel retrieves an IBC Channel for the provided TestChannel. The channel
// is expected to exist otherwise testing will fail.
func (chain *TestChain) GetChannel(testChannel TestChannel) channeltypes.Channel {
	channel, found := chain.App.IBCKeeper.ChannelKeeper.GetChannel(chain.GetContext(), testChannel.PortID, testChannel.ID)
	require.True(chain.t, found)

	return channel
}

// GetAcknowledgement retrieves an acknowledgement for the provided packet. If the
// acknowledgement does not exist then testing will fail.
func (chain *TestChain) GetAcknowledgement(packet exported.PacketI) []byte {
	ack, found := chain.App.IBCKeeper.ChannelKeeper.GetPacketAcknowledgement(chain.GetContext(), packet.GetDestPort(), packet.GetDestChannel(), packet.GetSequence())
	require.True(chain.t, found)

	return ack
}

// GetPrefix returns the prefix for used by a chain in connection creation
func (chain *TestChain) GetPrefix() commitmenttypes.MerklePrefix {
	return commitmenttypes.NewMerklePrefix(chain.App.IBCKeeper.ConnectionKeeper.GetCommitmentPrefix().Bytes())
}

// NewClientID appends a new clientID string in the format:
// ClientFor<counterparty-chain-id><index>
func (chain *TestChain) NewClientID(counterpartyChainID string) string {
	clientID := "client" + strconv.Itoa(len(chain.ClientIDs)) + "For" + counterpartyChainID
	chain.ClientIDs = append(chain.ClientIDs, clientID)
	return clientID
}

// AddTestConnection appends a new TestConnection which contains references
// to the connection id, client id and counterparty client id.
func (chain *TestChain) AddTestConnection(clientID, counterpartyClientID string) *TestConnection {
	conn := chain.ConstructNextTestConnection(clientID, counterpartyClientID)

	chain.Connections = append(chain.Connections, conn)
	return conn
}

// ConstructNextTestConnection constructs the next test connection to be
// created given a clientID and counterparty clientID. The connection id
// format: <chainID>-conn<index>
func (chain *TestChain) ConstructNextTestConnection(clientID, counterpartyClientID string) *TestConnection {
	connectionID := fmt.Sprintf("%s-%s%d", chain.ChainID, ConnectionIDPrefix, len(chain.Connections))
	return &TestConnection{
		ID:                   connectionID,
		ClientID:             clientID,
		NextChannelVersion:   DefaultChannelVersion,
		CounterpartyClientID: counterpartyClientID,
	}
}

// GetFirstTestConnection returns the first test connection for a given clientID.
// The connection may or may not exist in the chain state.
func (chain *TestChain) GetFirstTestConnection(clientID, counterpartyClientID string) *TestConnection {
	if len(chain.Connections) > 0 {
		return chain.Connections[0]
	}

	return chain.ConstructNextTestConnection(clientID, counterpartyClientID)
}

// ConstructMsgCreateClient constructs a message to create a new client state (tendermint or solomachine).
// NOTE: a solo machine client will be created with an empty diversifier.
func (chain *TestChain) ConstructMsgCreateClient(counterparty *TestChain, clientID string, clientType string) *clienttypes.MsgCreateClient {
	var (
		clientState    exported.ClientState
		consensusState exported.ConsensusState
	)

	switch clientType {
<<<<<<< HEAD
	case Tendermint:
		height := counterparty.LastHeader.GetHeight().(*clienttypes.Height)
=======
	case exported.Tendermint:
		height := counterparty.LastHeader.GetHeight().(clienttypes.Height)
>>>>>>> fe58ee99
		clientState = ibctmtypes.NewClientState(
			counterparty.ChainID, DefaultTrustLevel, TrustingPeriod, UnbondingPeriod, MaxClockDrift,
			height, commitmenttypes.GetSDKSpecs(), UpgradePath, false, false,
		)
		consensusState = counterparty.LastHeader.ConsensusState()
	case exported.Solomachine:
		solo := NewSolomachine(chain.t, chain.Codec, clientID, "", 1)
		clientState = solo.ClientState()
		consensusState = solo.ConsensusState()
	default:
		chain.t.Fatalf("unsupported client state type %s", clientType)
	}

	msg, err := clienttypes.NewMsgCreateClient(
		clientID, clientState, consensusState, chain.SenderAccount.GetAddress(),
	)
	require.NoError(chain.t, err)
	return msg
}

// CreateTMClient will construct and execute a 07-tendermint MsgCreateClient. A counterparty
// client will be created on the (target) chain.
func (chain *TestChain) CreateTMClient(counterparty *TestChain, clientID string) error {
	// construct MsgCreateClient using counterparty
	msg := chain.ConstructMsgCreateClient(counterparty, clientID, exported.Tendermint)
	return chain.sendMsgs(msg)
}

// UpdateTMClient will construct and execute a 07-tendermint MsgUpdateClient. The counterparty
// client will be updated on the (target) chain. UpdateTMClient mocks the relayer flow
// necessary for updating a Tendermint client.
func (chain *TestChain) UpdateTMClient(counterparty *TestChain, clientID string) error {
	header, err := chain.ConstructUpdateTMClientHeader(counterparty, clientID)
	require.NoError(chain.t, err)

	msg, err := clienttypes.NewMsgUpdateClient(
		clientID, header,
		chain.SenderAccount.GetAddress(),
	)
	require.NoError(chain.t, err)

	return chain.sendMsgs(msg)
}

// ConstructUpdateTMClientHeader will construct a valid 07-tendermint Header to update the
// light client on the source chain.
func (chain *TestChain) ConstructUpdateTMClientHeader(counterparty *TestChain, clientID string) (*ibctmtypes.Header, error) {
	header := counterparty.LastHeader
	// Relayer must query for LatestHeight on client to get TrustedHeight
	trustedHeight := chain.GetClientState(clientID).GetLatestHeight().(*clienttypes.Height)
	var (
		tmTrustedVals *tmtypes.ValidatorSet
		ok            bool
	)
	// Once we get TrustedHeight from client, we must query the validators from the counterparty chain
	// If the LatestHeight == LastHeader.Height, then TrustedValidators are current validators
	// If LatestHeight < LastHeader.Height, we can query the historical validator set from HistoricalInfo
	if trustedHeight == counterparty.LastHeader.GetHeight() {
		tmTrustedVals = counterparty.Vals
	} else {
		// NOTE: We need to get validators from counterparty at height: trustedHeight+1
		// since the last trusted validators for a header at height h
		// is the NextValidators at h+1 committed to in header h by
		// NextValidatorsHash
		tmTrustedVals, ok = counterparty.GetValsAtHeight(int64(trustedHeight.VersionHeight + 1))
		if !ok {
			return nil, sdkerrors.Wrapf(ibctmtypes.ErrInvalidHeaderHeight, "could not retrieve trusted validators at trustedHeight: %d", trustedHeight)
		}
	}
	// inject trusted fields into last header
	// for now assume version number is 0
	header.TrustedHeight = trustedHeight

	trustedVals, err := tmTrustedVals.ToProto()
	if err != nil {
		return nil, err
	}
	header.TrustedValidators = trustedVals

	return header, nil

}

// ExpireClient fast forwards the chain's block time by the provided amount of time which will
// expire any clients with a trusting period less than or equal to this amount of time.
func (chain *TestChain) ExpireClient(amount time.Duration) {
	chain.CurrentHeader.Time = chain.CurrentHeader.Time.Add(amount)
}

// CurrentTMClientHeader creates a TM header using the current header parameters
// on the chain. The trusted fields in the header are set to nil.
func (chain *TestChain) CurrentTMClientHeader() *ibctmtypes.Header {
	return chain.CreateTMClientHeader(chain.ChainID, chain.CurrentHeader.Height, &clienttypes.Height{}, chain.CurrentHeader.Time, chain.Vals, nil, chain.Signers)
}

// CreateTMClientHeader creates a TM header to update the TM client. Args are passed in to allow
// caller flexibility to use params that differ from the chain.
func (chain *TestChain) CreateTMClientHeader(chainID string, blockHeight int64, trustedHeight *clienttypes.Height, timestamp time.Time, tmValSet, tmTrustedVals *tmtypes.ValidatorSet, signers []tmtypes.PrivValidator) *ibctmtypes.Header {
	var (
		valSet      *tmproto.ValidatorSet
		trustedVals *tmproto.ValidatorSet
	)
	require.NotNil(chain.t, tmValSet)

	vsetHash := tmValSet.Hash()

	tmHeader := tmtypes.Header{
		Version:            tmprotoversion.Consensus{Block: tmversion.BlockProtocol, App: 2},
		ChainID:            chainID,
		Height:             blockHeight,
		Time:               timestamp,
		LastBlockID:        MakeBlockID(make([]byte, tmhash.Size), 10_000, make([]byte, tmhash.Size)),
		LastCommitHash:     chain.App.LastCommitID().Hash,
		DataHash:           tmhash.Sum([]byte("data_hash")),
		ValidatorsHash:     vsetHash,
		NextValidatorsHash: vsetHash,
		ConsensusHash:      tmhash.Sum([]byte("consensus_hash")),
		AppHash:            chain.CurrentHeader.AppHash,
		LastResultsHash:    tmhash.Sum([]byte("last_results_hash")),
		EvidenceHash:       tmhash.Sum([]byte("evidence_hash")),
		ProposerAddress:    tmValSet.Proposer.Address, //nolint:staticcheck
	}
	hhash := tmHeader.Hash()
	blockID := MakeBlockID(hhash, 3, tmhash.Sum([]byte("part_set")))
	voteSet := tmtypes.NewVoteSet(chainID, blockHeight, 1, tmproto.PrecommitType, tmValSet)

	commit, err := tmtypes.MakeCommit(blockID, blockHeight, 1, voteSet, signers, timestamp)
	require.NoError(chain.t, err)

	signedHeader := &tmproto.SignedHeader{
		Header: tmHeader.ToProto(),
		Commit: commit.ToProto(),
	}

	if tmValSet != nil {
		valSet, err = tmValSet.ToProto()
		if err != nil {
			panic(err)
		}
	}

	if tmTrustedVals != nil {
		trustedVals, err = tmTrustedVals.ToProto()
		if err != nil {
			panic(err)
		}
	}

	// The trusted fields may be nil. They may be filled before relaying messages to a client.
	// The relayer is responsible for querying client and injecting appropriate trusted fields.
	return &ibctmtypes.Header{
		SignedHeader:      signedHeader,
		ValidatorSet:      valSet,
		TrustedHeight:     trustedHeight,
		TrustedValidators: trustedVals,
	}
}

// MakeBlockID copied unimported test functions from tmtypes to use them here
func MakeBlockID(hash []byte, partSetSize uint32, partSetHash []byte) tmtypes.BlockID {
	return tmtypes.BlockID{
		Hash: hash,
		PartSetHeader: tmtypes.PartSetHeader{
			Total: partSetSize,
			Hash:  partSetHash,
		},
	}
}

// CreateSortedSignerArray takes two PrivValidators, and the corresponding Validator structs
// (including voting power). It returns a signer array of PrivValidators that matches the
// sorting of ValidatorSet.
// The sorting is first by .VotingPower (descending), with secondary index of .Address (ascending).
func CreateSortedSignerArray(altPrivVal, suitePrivVal tmtypes.PrivValidator,
	altVal, suiteVal *tmtypes.Validator) []tmtypes.PrivValidator {

	switch {
	case altVal.VotingPower > suiteVal.VotingPower:
		return []tmtypes.PrivValidator{altPrivVal, suitePrivVal}
	case altVal.VotingPower < suiteVal.VotingPower:
		return []tmtypes.PrivValidator{suitePrivVal, altPrivVal}
	default:
		if bytes.Compare(altVal.Address, suiteVal.Address) == -1 {
			return []tmtypes.PrivValidator{altPrivVal, suitePrivVal}
		}
		return []tmtypes.PrivValidator{suitePrivVal, altPrivVal}
	}
}

// ConnectionOpenInit will construct and execute a MsgConnectionOpenInit.
func (chain *TestChain) ConnectionOpenInit(
	counterparty *TestChain,
	connection, counterpartyConnection *TestConnection,
) error {
	msg := connectiontypes.NewMsgConnectionOpenInit(
		connection.ID, connection.ClientID,
		counterpartyConnection.ID, connection.CounterpartyClientID,
		counterparty.GetPrefix(), DefaultOpenInitVersion,
		chain.SenderAccount.GetAddress(),
	)
	return chain.sendMsgs(msg)
}

// ConnectionOpenTry will construct and execute a MsgConnectionOpenTry.
func (chain *TestChain) ConnectionOpenTry(
	counterparty *TestChain,
	connection, counterpartyConnection *TestConnection,
) error {
	counterpartyClient, proofClient := counterparty.QueryClientStateProof(counterpartyConnection.ClientID)

	connectionKey := host.ConnectionKey(counterpartyConnection.ID)
	proofInit, proofHeight := counterparty.QueryProof(connectionKey)

	proofConsensus, consensusHeight := counterparty.QueryConsensusStateProof(counterpartyConnection.ClientID)

	msg := connectiontypes.NewMsgConnectionOpenTry(
		connection.ID, connection.ID, connection.ClientID, // testing doesn't use flexible selection
		counterpartyConnection.ID, counterpartyConnection.ClientID,
		counterpartyClient, counterparty.GetPrefix(), []*connectiontypes.Version{ConnectionVersion},
		proofInit, proofClient, proofConsensus,
		proofHeight, consensusHeight,
		chain.SenderAccount.GetAddress(),
	)
	return chain.sendMsgs(msg)
}

// ConnectionOpenAck will construct and execute a MsgConnectionOpenAck.
func (chain *TestChain) ConnectionOpenAck(
	counterparty *TestChain,
	connection, counterpartyConnection *TestConnection,
) error {
	counterpartyClient, proofClient := counterparty.QueryClientStateProof(counterpartyConnection.ClientID)

	connectionKey := host.ConnectionKey(counterpartyConnection.ID)
	proofTry, proofHeight := counterparty.QueryProof(connectionKey)

	proofConsensus, consensusHeight := counterparty.QueryConsensusStateProof(counterpartyConnection.ClientID)

	msg := connectiontypes.NewMsgConnectionOpenAck(
		connection.ID, counterpartyConnection.ID, counterpartyClient, // testing doesn't use flexible selection
		proofTry, proofClient, proofConsensus,
		proofHeight, consensusHeight,
		ConnectionVersion,
		chain.SenderAccount.GetAddress(),
	)
	return chain.sendMsgs(msg)
}

// ConnectionOpenConfirm will construct and execute a MsgConnectionOpenConfirm.
func (chain *TestChain) ConnectionOpenConfirm(
	counterparty *TestChain,
	connection, counterpartyConnection *TestConnection,
) error {
	connectionKey := host.ConnectionKey(counterpartyConnection.ID)
	proof, height := counterparty.QueryProof(connectionKey)

	msg := connectiontypes.NewMsgConnectionOpenConfirm(
		connection.ID,
		proof, height,
		chain.SenderAccount.GetAddress(),
	)
	return chain.sendMsgs(msg)
}

// CreatePortCapability binds and claims a capability for the given portID if it does not
// already exist. This function will fail testing on any resulting error.
// NOTE: only creation of a capbility for a transfer or mock port is supported
// Other applications must bind to the port in InitGenesis or modify this code.
func (chain *TestChain) CreatePortCapability(portID string) {
	// check if the portId is already binded, if not bind it
	_, ok := chain.App.ScopedIBCKeeper.GetCapability(chain.GetContext(), host.PortPath(portID))
	if !ok {
		// create capability using the IBC capability keeper
		cap, err := chain.App.ScopedIBCKeeper.NewCapability(chain.GetContext(), host.PortPath(portID))
		require.NoError(chain.t, err)

		switch portID {
		case MockPort:
			// claim capability using the mock capability keeper
			err = chain.App.ScopedIBCMockKeeper.ClaimCapability(chain.GetContext(), cap, host.PortPath(portID))
			require.NoError(chain.t, err)
		case TransferPort:
			// claim capability using the transfer capability keeper
			err = chain.App.ScopedTransferKeeper.ClaimCapability(chain.GetContext(), cap, host.PortPath(portID))
			require.NoError(chain.t, err)
		default:
			panic(fmt.Sprintf("unsupported ibc testing package port ID %s", portID))
		}
	}

	chain.App.Commit()

	chain.NextBlock()
}

// GetPortCapability returns the port capability for the given portID. The capability must
// exist, otherwise testing will fail.
func (chain *TestChain) GetPortCapability(portID string) *capabilitytypes.Capability {
	cap, ok := chain.App.ScopedIBCKeeper.GetCapability(chain.GetContext(), host.PortPath(portID))
	require.True(chain.t, ok)

	return cap
}

// CreateChannelCapability binds and claims a capability for the given portID and channelID
// if it does not already exist. This function will fail testing on any resulting error.
func (chain *TestChain) CreateChannelCapability(portID, channelID string) {
	capName := host.ChannelCapabilityPath(portID, channelID)
	// check if the portId is already binded, if not bind it
	_, ok := chain.App.ScopedIBCKeeper.GetCapability(chain.GetContext(), capName)
	if !ok {
		cap, err := chain.App.ScopedIBCKeeper.NewCapability(chain.GetContext(), capName)
		require.NoError(chain.t, err)
		err = chain.App.ScopedTransferKeeper.ClaimCapability(chain.GetContext(), cap, capName)
		require.NoError(chain.t, err)
	}

	chain.App.Commit()

	chain.NextBlock()
}

// GetChannelCapability returns the channel capability for the given portID and channelID.
// The capability must exist, otherwise testing will fail.
func (chain *TestChain) GetChannelCapability(portID, channelID string) *capabilitytypes.Capability {
	cap, ok := chain.App.ScopedIBCKeeper.GetCapability(chain.GetContext(), host.ChannelCapabilityPath(portID, channelID))
	require.True(chain.t, ok)

	return cap
}

// ChanOpenInit will construct and execute a MsgChannelOpenInit.
func (chain *TestChain) ChanOpenInit(
	ch, counterparty TestChannel,
	order channeltypes.Order,
	connectionID string,
) error {
	msg := channeltypes.NewMsgChannelOpenInit(
		ch.PortID, ch.ID,
		ch.Version, order, []string{connectionID},
		counterparty.PortID, counterparty.ID,
		chain.SenderAccount.GetAddress(),
	)
	return chain.sendMsgs(msg)
}

// ChanOpenTry will construct and execute a MsgChannelOpenTry.
func (chain *TestChain) ChanOpenTry(
	counterparty *TestChain,
	ch, counterpartyCh TestChannel,
	order channeltypes.Order,
	connectionID string,
) error {
	proof, height := counterparty.QueryProof(host.ChannelKey(counterpartyCh.PortID, counterpartyCh.ID))

	msg := channeltypes.NewMsgChannelOpenTry(
		ch.PortID, ch.ID, ch.ID, // testing doesn't use flexible selection
		ch.Version, order, []string{connectionID},
		counterpartyCh.PortID, counterpartyCh.ID,
		counterpartyCh.Version,
		proof, height,
		chain.SenderAccount.GetAddress(),
	)
	return chain.sendMsgs(msg)
}

// ChanOpenAck will construct and execute a MsgChannelOpenAck.
func (chain *TestChain) ChanOpenAck(
	counterparty *TestChain,
	ch, counterpartyCh TestChannel,
) error {
	proof, height := counterparty.QueryProof(host.ChannelKey(counterpartyCh.PortID, counterpartyCh.ID))

	msg := channeltypes.NewMsgChannelOpenAck(
		ch.PortID, ch.ID,
		counterpartyCh.ID, counterpartyCh.Version, // testing doesn't use flexible selection
		proof, height,
		chain.SenderAccount.GetAddress(),
	)
	return chain.sendMsgs(msg)
}

// ChanOpenConfirm will construct and execute a MsgChannelOpenConfirm.
func (chain *TestChain) ChanOpenConfirm(
	counterparty *TestChain,
	ch, counterpartyCh TestChannel,
) error {
	proof, height := counterparty.QueryProof(host.ChannelKey(counterpartyCh.PortID, counterpartyCh.ID))

	msg := channeltypes.NewMsgChannelOpenConfirm(
		ch.PortID, ch.ID,
		proof, height,
		chain.SenderAccount.GetAddress(),
	)
	return chain.sendMsgs(msg)
}

// ChanCloseInit will construct and execute a MsgChannelCloseInit.
//
// NOTE: does not work with ibc-transfer module
func (chain *TestChain) ChanCloseInit(
	counterparty *TestChain,
	channel TestChannel,
) error {
	msg := channeltypes.NewMsgChannelCloseInit(
		channel.PortID, channel.ID,
		chain.SenderAccount.GetAddress(),
	)
	return chain.sendMsgs(msg)
}

// GetPacketData returns a ibc-transfer marshalled packet to be used for
// callback testing.
func (chain *TestChain) GetPacketData(counterparty *TestChain) []byte {
	packet := ibctransfertypes.FungibleTokenPacketData{
		Denom:    TestCoin.Denom,
		Amount:   TestCoin.Amount.Uint64(),
		Sender:   chain.SenderAccount.GetAddress().String(),
		Receiver: counterparty.SenderAccount.GetAddress().String(),
	}

	return packet.GetBytes()
}

// SendPacket simulates sending a packet through the channel keeper. No message needs to be
// passed since this call is made from a module.
func (chain *TestChain) SendPacket(
	packet exported.PacketI,
) error {
	channelCap := chain.GetChannelCapability(packet.GetSourcePort(), packet.GetSourceChannel())

	// no need to send message, acting as a module
	err := chain.App.IBCKeeper.ChannelKeeper.SendPacket(chain.GetContext(), channelCap, packet)
	if err != nil {
		return err
	}

	// commit changes
	chain.App.Commit()
	chain.NextBlock()

	return nil
}

// WriteAcknowledgement simulates writing an acknowledgement to the chain.
func (chain *TestChain) WriteAcknowledgement(
	packet exported.PacketI,
) error {
	channelCap := chain.GetChannelCapability(packet.GetDestPort(), packet.GetDestChannel())

	// no need to send message, acting as a handler
	err := chain.App.IBCKeeper.ChannelKeeper.WriteAcknowledgement(chain.GetContext(), channelCap, packet, TestHash)
	if err != nil {
		return err
	}

	// commit changes
	chain.App.Commit()
	chain.NextBlock()

	return nil
}<|MERGE_RESOLUTION|>--- conflicted
+++ resolved
@@ -416,13 +416,8 @@
 	)
 
 	switch clientType {
-<<<<<<< HEAD
-	case Tendermint:
+	case exported.Tendermint:
 		height := counterparty.LastHeader.GetHeight().(*clienttypes.Height)
-=======
-	case exported.Tendermint:
-		height := counterparty.LastHeader.GetHeight().(clienttypes.Height)
->>>>>>> fe58ee99
 		clientState = ibctmtypes.NewClientState(
 			counterparty.ChainID, DefaultTrustLevel, TrustingPeriod, UnbondingPeriod, MaxClockDrift,
 			height, commitmenttypes.GetSDKSpecs(), UpgradePath, false, false,
