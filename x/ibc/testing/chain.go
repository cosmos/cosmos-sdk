--- conflicted
+++ resolved
@@ -430,13 +430,8 @@
 		height := counterparty.LastHeader.GetHeight().(clienttypes.Height)
 		clientState = ibctmtypes.NewClientState(
 			counterparty.ChainID, DefaultTrustLevel, TrustingPeriod, UnbondingPeriod, MaxClockDrift,
-<<<<<<< HEAD
 			height, counterparty.App.GetConsensusParams(counterparty.GetContext()), commitmenttypes.GetSDKSpecs(),
-			&UpgradePath, false, false,
-=======
-			height, commitmenttypes.GetSDKSpecs(),
 			UpgradePath, false, false,
->>>>>>> 31ab35ad
 		)
 		consensusState = counterparty.LastHeader.ConsensusState()
 	case SoloMachine:
