package testing

import (
	"fmt"
	"strconv"
	"testing"
	"time"

	"github.com/cosmos/cosmos-sdk/codec"

	"github.com/stretchr/testify/require"
	abci "github.com/tendermint/tendermint/abci/types"
	"github.com/tendermint/tendermint/crypto"
	"github.com/tendermint/tendermint/crypto/secp256k1"
	"github.com/tendermint/tendermint/crypto/tmhash"
<<<<<<< HEAD
	tmmath "github.com/tendermint/tendermint/libs/math"
	"github.com/tendermint/tendermint/light"
	tmproto "github.com/tendermint/tendermint/proto/tendermint/types"
=======
>>>>>>> f11d0520
	tmtypes "github.com/tendermint/tendermint/types"
	"github.com/tendermint/tendermint/version"

	"github.com/cosmos/cosmos-sdk/client"
	"github.com/cosmos/cosmos-sdk/simapp"
	sdk "github.com/cosmos/cosmos-sdk/types"
	authtypes "github.com/cosmos/cosmos-sdk/x/auth/types"
	banktypes "github.com/cosmos/cosmos-sdk/x/bank/types"
	capabilitytypes "github.com/cosmos/cosmos-sdk/x/capability/types"
	ibctransfertypes "github.com/cosmos/cosmos-sdk/x/ibc-transfer/types"
	clientexported "github.com/cosmos/cosmos-sdk/x/ibc/02-client/exported"
	connectiontypes "github.com/cosmos/cosmos-sdk/x/ibc/03-connection/types"
	channelexported "github.com/cosmos/cosmos-sdk/x/ibc/04-channel/exported"
	channeltypes "github.com/cosmos/cosmos-sdk/x/ibc/04-channel/types"
	ibctmtypes "github.com/cosmos/cosmos-sdk/x/ibc/07-tendermint/types"
	commitmenttypes "github.com/cosmos/cosmos-sdk/x/ibc/23-commitment/types"
	host "github.com/cosmos/cosmos-sdk/x/ibc/24-host"
	"github.com/cosmos/cosmos-sdk/x/ibc/keeper"
	"github.com/cosmos/cosmos-sdk/x/ibc/types"
)

// Default params constants used to create a TM client
const (
	TrustingPeriod  time.Duration = time.Hour * 24 * 7 * 2
	UnbondingPeriod time.Duration = time.Hour * 24 * 7 * 3
	MaxClockDrift   time.Duration = time.Second * 10

	ChannelVersion = ibctransfertypes.Version
	InvalidID      = "IDisInvalid"

	ConnectionIDPrefix = "connectionid"

	maxInt = int(^uint(0) >> 1)
)

// Default params variables used to create a TM client
var (
<<<<<<< HEAD
	DefaultTrustLevel tmmath.Fraction = light.DefaultTrustLevel
	TestHash                          = []byte("TESTING HASH")
	TestCoin                          = sdk.NewCoin(sdk.DefaultBondDenom, sdk.NewInt(100))
=======
	DefaultTrustLevel ibctmtypes.Fraction = ibctmtypes.DefaultTrustLevel
	TestHash                              = []byte("TESTING HASH")
	TestCoin                              = sdk.NewCoin(sdk.DefaultBondDenom, sdk.NewInt(100))
>>>>>>> f11d0520

	ConnectionVersion = connectiontypes.GetCompatibleEncodedVersions()[0]
)

// TestChain is a testing struct that wraps a simapp with the last TM Header, the current ABCI
// header and the validators of the TestChain. It also contains a field called ChainID. This
// is the clientID that *other* chains use to refer to this TestChain. The SenderAccount
// is used for delivering transactions through the application state.
// NOTE: the actual application uses an empty chain-id for ease of testing.
type TestChain struct {
	t *testing.T

	App           *simapp.SimApp
	ChainID       string
	LastHeader    ibctmtypes.Header // header for last block height committed
	CurrentHeader tmproto.Header    // header for current block height
	Querier       sdk.Querier       // TODO: deprecate once clients are migrated to gRPC
	QueryServer   types.QueryServer
	TxConfig      client.TxConfig

	Vals    *tmtypes.ValidatorSet
	Signers []tmtypes.PrivValidator

	senderPrivKey crypto.PrivKey
	SenderAccount authtypes.AccountI

	// IBC specific helpers
	ClientIDs   []string          // ClientID's used on this chain
	Connections []*TestConnection // track connectionID's created for this chain
}

// NewTestChain initializes a new TestChain instance with a single validator set using a
// generated private key. It also creates a sender account to be used for delivering transactions.
//
// The first block height is committed to state in order to allow for client creations on
// counterparty chains. The TestChain will return with a block height starting at 2.
//
// Time management is handled by the Coordinator in order to ensure synchrony between chains.
// Each update of any chain increments the block header time for all chains by 5 seconds.
func NewTestChain(t *testing.T, chainID string) *TestChain {
	// generate validator private/public key
	privVal := tmtypes.NewMockPV()
	pubKey, err := privVal.GetPubKey()
	require.NoError(t, err)

	// create validator set with single validator
	validator := tmtypes.NewValidator(pubKey, 1)
	valSet := tmtypes.NewValidatorSet([]*tmtypes.Validator{validator})
	signers := []tmtypes.PrivValidator{privVal}

	// generate genesis account
	senderPrivKey := secp256k1.GenPrivKey()
	acc := authtypes.NewBaseAccount(senderPrivKey.PubKey().Address().Bytes(), senderPrivKey.PubKey(), 0, 0)
	balance := banktypes.Balance{
		Address: acc.GetAddress(),
		Coins:   sdk.NewCoins(sdk.NewCoin(sdk.DefaultBondDenom, sdk.NewInt(100000000000000))),
	}

	app := simapp.SetupWithGenesisValSet(t, valSet, []authtypes.GenesisAccount{acc}, balance)
	legacyQuerierCdc := codec.NewAminoCodec(app.Codec())

	// create current header and call begin block
	header := tmproto.Header{
		Height: 1,
		Time:   globalStartTime,
	}

	txConfig := simapp.MakeEncodingConfig().TxConfig

	// create an account to send transactions from
	chain := &TestChain{
		t:             t,
		ChainID:       chainID,
		App:           app,
		CurrentHeader: header,
		Querier:       keeper.NewQuerier(*app.IBCKeeper, legacyQuerierCdc),
		QueryServer:   app.IBCKeeper,
		TxConfig:      txConfig,
		Vals:          valSet,
		Signers:       signers,
		senderPrivKey: senderPrivKey,
		SenderAccount: acc,
		ClientIDs:     make([]string, 0),
		Connections:   make([]*TestConnection, 0),
	}

	chain.NextBlock()

	return chain
}

// GetContext returns the current context for the application.
func (chain *TestChain) GetContext() sdk.Context {
	return chain.App.BaseApp.NewContext(false, chain.CurrentHeader)
}

// QueryProof performs an abci query with the given key and returns the proto encoded merkle proof
// for the query and the height at which the proof will succeed on a tendermint verifier.
func (chain *TestChain) QueryProof(key []byte) ([]byte, uint64) {
	res := chain.App.Query(abci.RequestQuery{
		Path:   fmt.Sprintf("store/%s/key", host.StoreKey),
		Height: chain.App.LastBlockHeight() - 1,
		Data:   key,
		Prove:  true,
	})

	merkleProof := commitmenttypes.MerkleProof{
		Proof: res.Proof,
	}

	proof, err := chain.App.AppCodec().MarshalBinaryBare(&merkleProof)
	require.NoError(chain.t, err)

	// proof height + 1 is returned as the proof created corresponds to the height the proof
	// was created in the IAVL tree. Tendermint and subsequently the clients that rely on it
	// have heights 1 above the IAVL tree. Thus we return proof height + 1
	return proof, uint64(res.Height) + 1
}

// QueryConsensusStateProof performs an abci query for a consensus state
// stored on the given clientID. The proof and consensusHeight are returned.
func (chain *TestChain) QueryConsensusStateProof(clientID string) ([]byte, uint64) {
	// retrieve consensus state to provide proof for
	consState, found := chain.App.IBCKeeper.ClientKeeper.GetLatestClientConsensusState(chain.GetContext(), clientID)
	require.True(chain.t, found)

	consensusHeight := consState.GetHeight()
	consensusKey := host.FullKeyClientPath(clientID, host.KeyConsensusState(consensusHeight))
	proofConsensus, _ := chain.QueryProof(consensusKey)

	return proofConsensus, consensusHeight
}

// NextBlock sets the last header to the current header and increments the current header to be
// at the next block height. It does not update the time as that is handled by the Coordinator.
//
// CONTRACT: this function must only be called after app.Commit() occurs
func (chain *TestChain) NextBlock() {
	// set the last header to the current header
	chain.LastHeader = chain.CreateTMClientHeader()

	// increment the current header
	chain.CurrentHeader = tmproto.Header{
		Height:  chain.App.LastBlockHeight() + 1,
		AppHash: chain.App.LastCommitID().Hash,
		// NOTE: the time is increased by the coordinator to maintain time synchrony amongst
		// chains.
		Time:               chain.CurrentHeader.Time,
		ValidatorsHash:     chain.Vals.Hash(),
		NextValidatorsHash: chain.Vals.Hash(),
	}

	chain.App.BeginBlock(abci.RequestBeginBlock{Header: chain.CurrentHeader})

}

// SendMsgs delivers a transaction through the application. It updates the senders sequence
// number and updates the TestChain's headers.
func (chain *TestChain) SendMsgs(msgs ...sdk.Msg) error {
	_, _, err := simapp.SignCheckDeliver(
		chain.t,
		chain.TxConfig,
		chain.App.BaseApp,
		chain.GetContext().BlockHeader(),
		msgs,
		[]uint64{chain.SenderAccount.GetAccountNumber()},
		[]uint64{chain.SenderAccount.GetSequence()},
		true, true, chain.senderPrivKey,
	)
	if err != nil {
		return err
	}

	// SignCheckDeliver calls app.Commit()
	chain.NextBlock()

	// increment sequence for successful transaction execution
	chain.SenderAccount.SetSequence(chain.SenderAccount.GetSequence() + 1)

	return nil
}

// GetClientState retrieves the client state for the provided clientID. The client is
// expected to exist otherwise testing will fail.
func (chain *TestChain) GetClientState(clientID string) clientexported.ClientState {
	clientState, found := chain.App.IBCKeeper.ClientKeeper.GetClientState(chain.GetContext(), clientID)
	require.True(chain.t, found)

	return clientState
}

// GetConnection retrieves an IBC Connection for the provided TestConnection. The
// connection is expected to exist otherwise testing will fail.
func (chain *TestChain) GetConnection(testConnection *TestConnection) connectiontypes.ConnectionEnd {
	connection, found := chain.App.IBCKeeper.ConnectionKeeper.GetConnection(chain.GetContext(), testConnection.ID)
	require.True(chain.t, found)

	return connection
}

// GetChannel retrieves an IBC Channel for the provided TestChannel. The channel
// is expected to exist otherwise testing will fail.
func (chain *TestChain) GetChannel(testChannel TestChannel) channeltypes.Channel {
	channel, found := chain.App.IBCKeeper.ChannelKeeper.GetChannel(chain.GetContext(), testChannel.PortID, testChannel.ID)
	require.True(chain.t, found)

	return channel
}

// GetAcknowledgement retrieves an acknowledgement for the provided packet. If the
// acknowledgement does not exist then testing will fail.
func (chain *TestChain) GetAcknowledgement(packet channelexported.PacketI) []byte {
	ack, found := chain.App.IBCKeeper.ChannelKeeper.GetPacketAcknowledgement(chain.GetContext(), packet.GetDestPort(), packet.GetDestChannel(), packet.GetSequence())
	require.True(chain.t, found)

	return ack
}

// GetPrefix returns the prefix for used by a chain in connection creation
func (chain *TestChain) GetPrefix() commitmenttypes.MerklePrefix {
	return commitmenttypes.NewMerklePrefix(chain.App.IBCKeeper.ConnectionKeeper.GetCommitmentPrefix().Bytes())
}

// NewClientID appends a new clientID string in the format:
// ClientFor<counterparty-chain-id><index>
func (chain *TestChain) NewClientID(counterpartyChainID string) string {
	clientID := "client" + strconv.Itoa(len(chain.ClientIDs)) + "For" + counterpartyChainID
	chain.ClientIDs = append(chain.ClientIDs, clientID)
	return clientID
}

// AddTestConnection appends a new TestConnection which contains references
// to the connection id, client id and counterparty client id.
func (chain *TestChain) AddTestConnection(clientID, counterpartyClientID string) *TestConnection {
	conn := chain.ConstructNextTestConnection(clientID, counterpartyClientID)

	chain.Connections = append(chain.Connections, conn)
	return conn
}

// ConstructNextTestConnection constructs the next test connection to be
// created given a clientID and counterparty clientID. The connection id
// format:
// connectionid<index>
func (chain *TestChain) ConstructNextTestConnection(clientID, counterpartyClientID string) *TestConnection {
	connectionID := ConnectionIDPrefix + strconv.Itoa(len(chain.Connections))
	return &TestConnection{
		ID:                   connectionID,
		ClientID:             clientID,
		CounterpartyClientID: counterpartyClientID,
	}
}

// GetFirstTestConnection returns the first test connection for a given clientID.
// The connection may or may not exist in the chain state.
func (chain *TestChain) GetFirstTestConnection(clientID, counterpartyClientID string) *TestConnection {
	if len(chain.Connections) > 0 {
		return chain.Connections[0]
	}

	return chain.ConstructNextTestConnection(clientID, counterpartyClientID)
}

// CreateTMClient will construct and execute a 07-tendermint MsgCreateClient. A counterparty
// client will be created on the (target) chain.
func (chain *TestChain) CreateTMClient(counterparty *TestChain, clientID string) error {
	// construct MsgCreateClient using counterparty
	msg := ibctmtypes.NewMsgCreateClient(
		clientID, counterparty.LastHeader,
		DefaultTrustLevel, TrustingPeriod, UnbondingPeriod, MaxClockDrift,
		commitmenttypes.GetSDKSpecs(), chain.SenderAccount.GetAddress(),
	)

	return chain.SendMsgs(msg)
}

// UpdateTMClient will construct and execute a 07-tendermint MsgUpdateClient. The counterparty
// client will be updated on the (target) chain.
func (chain *TestChain) UpdateTMClient(counterparty *TestChain, clientID string) error {
	msg := ibctmtypes.NewMsgUpdateClient(
		clientID, counterparty.LastHeader,
		chain.SenderAccount.GetAddress(),
	)

	return chain.SendMsgs(msg)
}

// CreateTMClientHeader creates a TM header to update the TM client.
func (chain *TestChain) CreateTMClientHeader() ibctmtypes.Header {
	vsetHash := chain.Vals.Hash()
	tmHeader := tmtypes.Header{
		Version:            version.Consensus{Block: 2, App: 2},
		ChainID:            chain.ChainID,
		Height:             chain.CurrentHeader.Height,
		Time:               chain.CurrentHeader.Time,
		LastBlockID:        MakeBlockID(make([]byte, tmhash.Size), maxInt, make([]byte, tmhash.Size)),
		LastCommitHash:     chain.App.LastCommitID().Hash,
		DataHash:           tmhash.Sum([]byte("data_hash")),
		ValidatorsHash:     vsetHash,
		NextValidatorsHash: vsetHash,
		ConsensusHash:      tmhash.Sum([]byte("consensus_hash")),
		AppHash:            chain.CurrentHeader.AppHash,
		LastResultsHash:    tmhash.Sum([]byte("last_results_hash")),
		EvidenceHash:       tmhash.Sum([]byte("evidence_hash")),
		ProposerAddress:    chain.Vals.Proposer.Address,
	}
	hhash := tmHeader.Hash()

	blockID := MakeBlockID(hhash, 3, tmhash.Sum([]byte("part_set")))

	voteSet := tmtypes.NewVoteSet(chain.ChainID, chain.CurrentHeader.Height, 1, tmtypes.PrecommitType, chain.Vals)

	commit, err := tmtypes.MakeCommit(blockID, chain.CurrentHeader.Height, 1, voteSet, chain.Signers, chain.CurrentHeader.Time)
	require.NoError(chain.t, err)

	signedHeader := tmtypes.SignedHeader{
		Header: &tmHeader,
		Commit: commit,
	}

	return ibctmtypes.Header{
		SignedHeader: signedHeader,
		ValidatorSet: chain.Vals,
	}
}

// MakeBlockID copied unimported test functions from tmtypes to use them here
func MakeBlockID(hash []byte, partSetSize int, partSetHash []byte) tmtypes.BlockID {
	return tmtypes.BlockID{
		Hash: hash,
		PartsHeader: tmtypes.PartSetHeader{
			Total: partSetSize,
			Hash:  partSetHash,
		},
	}
}

// ConnectionOpenInit will construct and execute a MsgConnectionOpenInit.
func (chain *TestChain) ConnectionOpenInit(
	counterparty *TestChain,
	connection, counterpartyConnection *TestConnection,
) error {
	msg := connectiontypes.NewMsgConnectionOpenInit(
		connection.ID, connection.ClientID,
		counterpartyConnection.ID, connection.CounterpartyClientID,
		counterparty.GetPrefix(),
		chain.SenderAccount.GetAddress(),
	)
	return chain.SendMsgs(msg)
}

// ConnectionOpenTry will construct and execute a MsgConnectionOpenTry.
func (chain *TestChain) ConnectionOpenTry(
	counterparty *TestChain,
	connection, counterpartyConnection *TestConnection,
) error {
	connectionKey := host.KeyConnection(counterpartyConnection.ID)
	proofInit, proofHeight := counterparty.QueryProof(connectionKey)

	proofConsensus, consensusHeight := counterparty.QueryConsensusStateProof(counterpartyConnection.ClientID)

	msg := connectiontypes.NewMsgConnectionOpenTry(
		connection.ID, connection.ClientID,
		counterpartyConnection.ID, counterpartyConnection.ClientID,
		counterparty.GetPrefix(), []string{ConnectionVersion},
		proofInit, proofConsensus,
		proofHeight, consensusHeight,
		chain.SenderAccount.GetAddress(),
	)
	return chain.SendMsgs(msg)
}

// ConnectionOpenAck will construct and execute a MsgConnectionOpenAck.
func (chain *TestChain) ConnectionOpenAck(
	counterparty *TestChain,
	connection, counterpartyConnection *TestConnection,
) error {
	connectionKey := host.KeyConnection(counterpartyConnection.ID)
	proofTry, proofHeight := counterparty.QueryProof(connectionKey)

	proofConsensus, consensusHeight := counterparty.QueryConsensusStateProof(counterpartyConnection.ClientID)

	msg := connectiontypes.NewMsgConnectionOpenAck(
		connection.ID,
		proofTry, proofConsensus,
		proofHeight, consensusHeight,
		ConnectionVersion,
		chain.SenderAccount.GetAddress(),
	)
	return chain.SendMsgs(msg)
}

// ConnectionOpenConfirm will construct and execute a MsgConnectionOpenConfirm.
func (chain *TestChain) ConnectionOpenConfirm(
	counterparty *TestChain,
	connection, counterpartyConnection *TestConnection,
) error {
	connectionKey := host.KeyConnection(counterpartyConnection.ID)
	proof, height := counterparty.QueryProof(connectionKey)

	msg := connectiontypes.NewMsgConnectionOpenConfirm(
		connection.ID,
		proof, height,
		chain.SenderAccount.GetAddress(),
	)
	return chain.SendMsgs(msg)
}

// CreatePortCapability binds and claims a capability for the given portID if it does not
// already exist. This function will fail testing on any resulting error.
func (chain *TestChain) CreatePortCapability(portID string) {
	// check if the portId is already binded, if not bind it
	_, ok := chain.App.ScopedIBCKeeper.GetCapability(chain.GetContext(), host.PortPath(portID))
	if !ok {
		cap, err := chain.App.ScopedIBCKeeper.NewCapability(chain.GetContext(), host.PortPath(portID))
		require.NoError(chain.t, err)
		err = chain.App.ScopedTransferKeeper.ClaimCapability(chain.GetContext(), cap, host.PortPath(portID))
		require.NoError(chain.t, err)
	}

	chain.App.Commit()

	chain.NextBlock()
}

// GetPortCapability returns the port capability for the given portID. The capability must
// exist, otherwise testing will fail.
func (chain *TestChain) GetPortCapability(portID string) *capabilitytypes.Capability {
	cap, ok := chain.App.ScopedIBCKeeper.GetCapability(chain.GetContext(), host.PortPath(portID))
	require.True(chain.t, ok)

	return cap
}

// CreateChannelCapability binds and claims a capability for the given portID and channelID
// if it does not already exist. This function will fail testing on any resulting error.
func (chain *TestChain) CreateChannelCapability(portID, channelID string) {
	capName := host.ChannelCapabilityPath(portID, channelID)
	// check if the portId is already binded, if not bind it
	_, ok := chain.App.ScopedIBCKeeper.GetCapability(chain.GetContext(), capName)
	if !ok {
		cap, err := chain.App.ScopedIBCKeeper.NewCapability(chain.GetContext(), capName)
		require.NoError(chain.t, err)
		err = chain.App.ScopedTransferKeeper.ClaimCapability(chain.GetContext(), cap, capName)
		require.NoError(chain.t, err)
	}

	chain.App.Commit()

	chain.NextBlock()
}

// GetChannelCapability returns the channel capability for the given portID and channelID.
// The capability must exist, otherwise testing will fail.
func (chain *TestChain) GetChannelCapability(portID, channelID string) *capabilitytypes.Capability {
	cap, ok := chain.App.ScopedIBCKeeper.GetCapability(chain.GetContext(), host.ChannelCapabilityPath(portID, channelID))
	require.True(chain.t, ok)

	return cap
}

// ChanOpenInit will construct and execute a MsgChannelOpenInit.
func (chain *TestChain) ChanOpenInit(
	ch, counterparty TestChannel,
	order channeltypes.Order,
	connectionID string,
) error {
	msg := channeltypes.NewMsgChannelOpenInit(
		ch.PortID, ch.ID,
		ChannelVersion, order, []string{connectionID},
		counterparty.PortID, counterparty.ID,
		chain.SenderAccount.GetAddress(),
	)
	return chain.SendMsgs(msg)
}

// ChanOpenTry will construct and execute a MsgChannelOpenTry.
func (chain *TestChain) ChanOpenTry(
	counterparty *TestChain,
	ch, counterpartyCh TestChannel,
	order channeltypes.Order,
	connectionID string,
) error {
	proof, height := counterparty.QueryProof(host.KeyChannel(counterpartyCh.PortID, counterpartyCh.ID))

	msg := channeltypes.NewMsgChannelOpenTry(
		ch.PortID, ch.ID,
		ChannelVersion, order, []string{connectionID},
		counterpartyCh.PortID, counterpartyCh.ID,
		ChannelVersion,
		proof, height,
		chain.SenderAccount.GetAddress(),
	)
	return chain.SendMsgs(msg)
}

// ChanOpenAck will construct and execute a MsgChannelOpenAck.
func (chain *TestChain) ChanOpenAck(
	counterparty *TestChain,
	ch, counterpartyCh TestChannel,
) error {
	proof, height := counterparty.QueryProof(host.KeyChannel(counterpartyCh.PortID, counterpartyCh.ID))

	msg := channeltypes.NewMsgChannelOpenAck(
		ch.PortID, ch.ID,
		ChannelVersion,
		proof, height,
		chain.SenderAccount.GetAddress(),
	)
	return chain.SendMsgs(msg)
}

// ChanOpenConfirm will construct and execute a MsgChannelOpenConfirm.
func (chain *TestChain) ChanOpenConfirm(
	counterparty *TestChain,
	ch, counterpartyCh TestChannel,
) error {
	proof, height := counterparty.QueryProof(host.KeyChannel(counterpartyCh.PortID, counterpartyCh.ID))

	msg := channeltypes.NewMsgChannelOpenConfirm(
		ch.PortID, ch.ID,
		proof, height,
		chain.SenderAccount.GetAddress(),
	)
	return chain.SendMsgs(msg)
}

// ChanCloseInit will construct and execute a MsgChannelCloseInit.
//
// NOTE: does not work with ibc-transfer module
func (chain *TestChain) ChanCloseInit(
	counterparty *TestChain,
	channel TestChannel,
) error {
	msg := channeltypes.NewMsgChannelCloseInit(
		channel.PortID, channel.ID,
		chain.SenderAccount.GetAddress(),
	)
	return chain.SendMsgs(msg)
}

// GetPacketData returns a ibc-transfer marshalled packet to be used for
// callback testing.
func (chain *TestChain) GetPacketData(counterparty *TestChain) []byte {
	packet := ibctransfertypes.FungibleTokenPacketData{
		Denom:    TestCoin.Denom,
		Amount:   TestCoin.Amount.Uint64(),
		Sender:   chain.SenderAccount.GetAddress().String(),
		Receiver: counterparty.SenderAccount.GetAddress().String(),
	}

	return packet.GetBytes()
}

// SendPacket simulates sending a packet through the channel keeper. No message needs to be
// passed since this call is made from a module.
func (chain *TestChain) SendPacket(
	packet channelexported.PacketI,
) error {
	channelCap := chain.GetChannelCapability(packet.GetSourcePort(), packet.GetSourceChannel())

	// no need to send message, acting as a module
	err := chain.App.IBCKeeper.ChannelKeeper.SendPacket(chain.GetContext(), channelCap, packet)
	if err != nil {
		return err
	}

	// commit changes
	chain.App.Commit()
	chain.NextBlock()

	return nil
}

// PacketExecuted simulates receiving and writing an acknowledgement to the chain.
func (chain *TestChain) PacketExecuted(
	packet channelexported.PacketI,
) error {
	channelCap := chain.GetChannelCapability(packet.GetDestPort(), packet.GetDestChannel())

	// no need to send message, acting as a handler
	err := chain.App.IBCKeeper.ChannelKeeper.PacketExecuted(chain.GetContext(), channelCap, packet, TestHash)
	if err != nil {
		return err
	}

	// commit changes
	chain.App.Commit()
	chain.NextBlock()

	return nil
}

// AcknowledgementExecuted simulates deleting a packet commitment with the
// given packet sequence.
func (chain *TestChain) AcknowledgementExecuted(
	packet channelexported.PacketI,
) error {
	channelCap := chain.GetChannelCapability(packet.GetSourcePort(), packet.GetSourceChannel())

	// no need to send message, acting as a handler
	err := chain.App.IBCKeeper.ChannelKeeper.AcknowledgementExecuted(chain.GetContext(), channelCap, packet)
	if err != nil {
		return err
	}

	// commit changes
	chain.App.Commit()
	chain.NextBlock()

	return nil
}<|MERGE_RESOLUTION|>--- conflicted
+++ resolved
@@ -13,12 +13,9 @@
 	"github.com/tendermint/tendermint/crypto"
 	"github.com/tendermint/tendermint/crypto/secp256k1"
 	"github.com/tendermint/tendermint/crypto/tmhash"
-<<<<<<< HEAD
 	tmmath "github.com/tendermint/tendermint/libs/math"
 	"github.com/tendermint/tendermint/light"
 	tmproto "github.com/tendermint/tendermint/proto/tendermint/types"
-=======
->>>>>>> f11d0520
 	tmtypes "github.com/tendermint/tendermint/types"
 	"github.com/tendermint/tendermint/version"
 
@@ -56,15 +53,9 @@
 
 // Default params variables used to create a TM client
 var (
-<<<<<<< HEAD
-	DefaultTrustLevel tmmath.Fraction = light.DefaultTrustLevel
-	TestHash                          = []byte("TESTING HASH")
-	TestCoin                          = sdk.NewCoin(sdk.DefaultBondDenom, sdk.NewInt(100))
-=======
 	DefaultTrustLevel ibctmtypes.Fraction = ibctmtypes.DefaultTrustLevel
 	TestHash                              = []byte("TESTING HASH")
 	TestCoin                              = sdk.NewCoin(sdk.DefaultBondDenom, sdk.NewInt(100))
->>>>>>> f11d0520
 
 	ConnectionVersion = connectiontypes.GetCompatibleEncodedVersions()[0]
 )
