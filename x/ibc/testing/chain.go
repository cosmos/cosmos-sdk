package ibctesting

import (
	"fmt"
	"strconv"
	"testing"
	"time"

	"github.com/stretchr/testify/require"
	abci "github.com/tendermint/tendermint/abci/types"
	"github.com/tendermint/tendermint/crypto"
	"github.com/tendermint/tendermint/crypto/secp256k1"
	"github.com/tendermint/tendermint/crypto/tmhash"
	tmproto "github.com/tendermint/tendermint/proto/tendermint/types"
	"github.com/tendermint/tendermint/proto/tendermint/version"
	tmtypes "github.com/tendermint/tendermint/types"

	"github.com/cosmos/cosmos-sdk/client"
	"github.com/cosmos/cosmos-sdk/codec"
	"github.com/cosmos/cosmos-sdk/simapp"
	sdk "github.com/cosmos/cosmos-sdk/types"
	sdkerrors "github.com/cosmos/cosmos-sdk/types/errors"
	authtypes "github.com/cosmos/cosmos-sdk/x/auth/types"
	banktypes "github.com/cosmos/cosmos-sdk/x/bank/types"
	capabilitytypes "github.com/cosmos/cosmos-sdk/x/capability/types"
	ibctransfertypes "github.com/cosmos/cosmos-sdk/x/ibc-transfer/types"
	"github.com/cosmos/cosmos-sdk/x/ibc/02-client/exported"
	clientexported "github.com/cosmos/cosmos-sdk/x/ibc/02-client/exported"
	clienttypes "github.com/cosmos/cosmos-sdk/x/ibc/02-client/types"
	connectiontypes "github.com/cosmos/cosmos-sdk/x/ibc/03-connection/types"
	channelexported "github.com/cosmos/cosmos-sdk/x/ibc/04-channel/exported"
	channeltypes "github.com/cosmos/cosmos-sdk/x/ibc/04-channel/types"
	ibctmtypes "github.com/cosmos/cosmos-sdk/x/ibc/07-tendermint/types"
	commitmenttypes "github.com/cosmos/cosmos-sdk/x/ibc/23-commitment/types"
	host "github.com/cosmos/cosmos-sdk/x/ibc/24-host"
	"github.com/cosmos/cosmos-sdk/x/ibc/types"
	stakingtypes "github.com/cosmos/cosmos-sdk/x/staking/types"
)

// Default params constants used to create a TM client
const (
	TrustingPeriod  time.Duration = time.Hour * 24 * 7 * 2
	UnbondingPeriod time.Duration = time.Hour * 24 * 7 * 3
	MaxClockDrift   time.Duration = time.Second * 10

	DefaultChannelVersion = ibctransfertypes.Version
	InvalidID             = "IDisInvalid"

	ConnectionIDPrefix = "conn"
	ChannelIDPrefix    = "chan"

	TransferPort = ibctransfertypes.ModuleName
)

// Default params variables used to create a TM client
var (
	DefaultTrustLevel ibctmtypes.Fraction = ibctmtypes.DefaultTrustLevel
	TestHash                              = tmhash.Sum([]byte("TESTING HASH"))
	TestCoin                              = sdk.NewCoin(sdk.DefaultBondDenom, sdk.NewInt(100))

	ConnectionVersion = connectiontypes.GetCompatibleEncodedVersions()[0]
)

// TestChain is a testing struct that wraps a simapp with the last TM Header, the current ABCI
// header and the validators of the TestChain. It also contains a field called ChainID. This
// is the clientID that *other* chains use to refer to this TestChain. The SenderAccount
// is used for delivering transactions through the application state.
// NOTE: the actual application uses an empty chain-id for ease of testing.
type TestChain struct {
	t *testing.T

	App           *simapp.SimApp
	ChainID       string
	LastHeader    *ibctmtypes.Header // header for last block height committed
	CurrentHeader tmproto.Header     // header for current block height
	QueryServer   types.QueryServer
	TxConfig      client.TxConfig
	Codec         codec.BinaryMarshaler

	Vals    *tmtypes.ValidatorSet
	Signers []tmtypes.PrivValidator

	senderPrivKey crypto.PrivKey
	SenderAccount authtypes.AccountI

	// IBC specific helpers
	ClientIDs   []string          // ClientID's used on this chain
	Connections []*TestConnection // track connectionID's created for this chain
}

// NewTestChain initializes a new TestChain instance with a single validator set using a
// generated private key. It also creates a sender account to be used for delivering transactions.
//
// The first block height is committed to state in order to allow for client creations on
// counterparty chains. The TestChain will return with a block height starting at 2.
//
// Time management is handled by the Coordinator in order to ensure synchrony between chains.
// Each update of any chain increments the block header time for all chains by 5 seconds.
func NewTestChain(t *testing.T, chainID string) *TestChain {
	// generate validator private/public key
	privVal := tmtypes.NewMockPV()
	pubKey, err := privVal.GetPubKey()
	require.NoError(t, err)

	// create validator set with single validator
	validator := tmtypes.NewValidator(pubKey, 1)
	valSet := tmtypes.NewValidatorSet([]*tmtypes.Validator{validator})
	signers := []tmtypes.PrivValidator{privVal}

	// generate genesis account
	senderPrivKey := secp256k1.GenPrivKey()
	acc := authtypes.NewBaseAccount(senderPrivKey.PubKey().Address().Bytes(), senderPrivKey.PubKey(), 0, 0)
	balance := banktypes.Balance{
		Address: acc.GetAddress(),
		Coins:   sdk.NewCoins(sdk.NewCoin(sdk.DefaultBondDenom, sdk.NewInt(100000000000000))),
	}

	app := simapp.SetupWithGenesisValSet(t, valSet, []authtypes.GenesisAccount{acc}, balance)

	// create current header and call begin block
	header := tmproto.Header{
		Height: 1,
		Time:   globalStartTime,
	}

	txConfig := simapp.MakeEncodingConfig().TxConfig

	// create an account to send transactions from
	chain := &TestChain{
		t:             t,
		ChainID:       chainID,
		App:           app,
		CurrentHeader: header,
		QueryServer:   app.IBCKeeper,
		TxConfig:      txConfig,
		Codec:         app.AppCodec(),
		Vals:          valSet,
		Signers:       signers,
		senderPrivKey: senderPrivKey,
		SenderAccount: acc,
		ClientIDs:     make([]string, 0),
		Connections:   make([]*TestConnection, 0),
	}

	chain.NextBlock()

	return chain
}

// GetContext returns the current context for the application.
func (chain *TestChain) GetContext() sdk.Context {
	return chain.App.BaseApp.NewContext(false, chain.CurrentHeader)
}

// QueryProof performs an abci query with the given key and returns the proto encoded merkle proof
// for the query and the height at which the proof will succeed on a tendermint verifier.
func (chain *TestChain) QueryProof(key []byte) ([]byte, uint64) {
	res := chain.App.Query(abci.RequestQuery{
		Path:   fmt.Sprintf("store/%s/key", host.StoreKey),
		Height: chain.App.LastBlockHeight() - 1,
		Data:   key,
		Prove:  true,
	})

	merkleProof := commitmenttypes.MerkleProof{
		Proof: res.ProofOps,
	}

	proof, err := chain.App.AppCodec().MarshalBinaryBare(&merkleProof)
	require.NoError(chain.t, err)

	// proof height + 1 is returned as the proof created corresponds to the height the proof
	// was created in the IAVL tree. Tendermint and subsequently the clients that rely on it
	// have heights 1 above the IAVL tree. Thus we return proof height + 1
	return proof, uint64(res.Height) + 1
}

// QueryClientStateProof performs and abci query for a client state
// stored with a given clientID and returns the ClientState along with the proof
func (chain *TestChain) QueryClientStateProof(clientID string) (clientexported.ClientState, []byte) {
	// retrieve client state to provide proof for
	clientState, found := chain.App.IBCKeeper.ClientKeeper.GetClientState(chain.GetContext(), clientID)
	require.True(chain.t, found)

	clientKey := host.FullKeyClientPath(clientID, host.KeyClientState())
	proofClient, _ := chain.QueryProof(clientKey)

	return clientState, proofClient
}

// QueryConsensusStateProof performs an abci query for a consensus state
// stored on the given clientID. The proof and consensusHeight are returned.
func (chain *TestChain) QueryConsensusStateProof(clientID string) ([]byte, uint64) {
	// retrieve consensus state to provide proof for
	consState, found := chain.App.IBCKeeper.ClientKeeper.GetLatestClientConsensusState(chain.GetContext(), clientID)
	require.True(chain.t, found)

	consensusHeight := consState.GetHeight()
	consensusKey := host.FullKeyClientPath(clientID, host.KeyConsensusState(consensusHeight))
	proofConsensus, _ := chain.QueryProof(consensusKey)

	return proofConsensus, consensusHeight
}

// NextBlock sets the last header to the current header and increments the current header to be
// at the next block height. It does not update the time as that is handled by the Coordinator.
//
// CONTRACT: this function must only be called after app.Commit() occurs
func (chain *TestChain) NextBlock() {
	// set the last header to the current header
	chain.LastHeader = chain.CreateTMClientHeader()

	// increment the current header
	chain.CurrentHeader = tmproto.Header{
		ChainID: chain.ChainID,
		Height:  chain.App.LastBlockHeight() + 1,
		AppHash: chain.App.LastCommitID().Hash,
		// NOTE: the time is increased by the coordinator to maintain time synchrony amongst
		// chains.
		Time:               chain.CurrentHeader.Time,
		ValidatorsHash:     chain.Vals.Hash(),
		NextValidatorsHash: chain.Vals.Hash(),
	}

	chain.App.BeginBlock(abci.RequestBeginBlock{Header: chain.CurrentHeader})

}

// sendMsgs delivers a transaction through the application without returning the result.
func (chain *TestChain) sendMsgs(msgs ...sdk.Msg) error {
	_, err := chain.SendMsgs(msgs...)
	return err
}

// SendMsgs delivers a transaction through the application. It updates the senders sequence
// number and updates the TestChain's headers. It returns the result and error if one
// occurred.
func (chain *TestChain) SendMsgs(msgs ...sdk.Msg) (*sdk.Result, error) {
	_, r, err := simapp.SignCheckDeliver(
		chain.t,
		chain.TxConfig,
		chain.App.BaseApp,
		chain.GetContext().BlockHeader(),
		msgs,
		chain.ChainID,
		[]uint64{chain.SenderAccount.GetAccountNumber()},
		[]uint64{chain.SenderAccount.GetSequence()},
		true, true, chain.senderPrivKey,
	)
	if err != nil {
		return nil, err
	}

	// SignCheckDeliver calls app.Commit()
	chain.NextBlock()

	// increment sequence for successful transaction execution
	chain.SenderAccount.SetSequence(chain.SenderAccount.GetSequence() + 1)

	return r, nil
}

// GetClientState retrieves the client state for the provided clientID. The client is
// expected to exist otherwise testing will fail.
func (chain *TestChain) GetClientState(clientID string) clientexported.ClientState {
	clientState, found := chain.App.IBCKeeper.ClientKeeper.GetClientState(chain.GetContext(), clientID)
	require.True(chain.t, found)

	return clientState
}

// GetConsensusState retrieves the consensus state for the provided clientID and height.
// It will return a success boolean depending on if consensus state exists or not.
func (chain *TestChain) GetConsensusState(clientID string, height uint64) (clientexported.ConsensusState, bool) {
	return chain.App.IBCKeeper.ClientKeeper.GetClientConsensusState(chain.GetContext(), clientID, height)
}

// GetValsAtHeight will return the validator set of the chain at a given height. It will return
// a success boolean depending on if the validator set exists or not at that height.
func (chain *TestChain) GetValsAtHeight(height int64) (*tmtypes.ValidatorSet, bool) {
	histInfo, ok := chain.App.StakingKeeper.GetHistoricalInfo(chain.GetContext(), height)
	if !ok {
		return nil, false
	}

	valSet := stakingtypes.Validators(histInfo.Valset)
	return tmtypes.NewValidatorSet(valSet.ToTmValidators()), true
}

// GetConnection retrieves an IBC Connection for the provided TestConnection. The
// connection is expected to exist otherwise testing will fail.
func (chain *TestChain) GetConnection(testConnection *TestConnection) connectiontypes.ConnectionEnd {
	connection, found := chain.App.IBCKeeper.ConnectionKeeper.GetConnection(chain.GetContext(), testConnection.ID)
	require.True(chain.t, found)

	return connection
}

// GetChannel retrieves an IBC Channel for the provided TestChannel. The channel
// is expected to exist otherwise testing will fail.
func (chain *TestChain) GetChannel(testChannel TestChannel) channeltypes.Channel {
	channel, found := chain.App.IBCKeeper.ChannelKeeper.GetChannel(chain.GetContext(), testChannel.PortID, testChannel.ID)
	require.True(chain.t, found)

	return channel
}

// GetAcknowledgement retrieves an acknowledgement for the provided packet. If the
// acknowledgement does not exist then testing will fail.
func (chain *TestChain) GetAcknowledgement(packet channelexported.PacketI) []byte {
	ack, found := chain.App.IBCKeeper.ChannelKeeper.GetPacketAcknowledgement(chain.GetContext(), packet.GetDestPort(), packet.GetDestChannel(), packet.GetSequence())
	require.True(chain.t, found)

	return ack
}

// GetPrefix returns the prefix for used by a chain in connection creation
func (chain *TestChain) GetPrefix() commitmenttypes.MerklePrefix {
	return commitmenttypes.NewMerklePrefix(chain.App.IBCKeeper.ConnectionKeeper.GetCommitmentPrefix().Bytes())
}

// NewClientID appends a new clientID string in the format:
// ClientFor<counterparty-chain-id><index>
func (chain *TestChain) NewClientID(counterpartyChainID string) string {
	clientID := "client" + strconv.Itoa(len(chain.ClientIDs)) + "For" + counterpartyChainID
	chain.ClientIDs = append(chain.ClientIDs, clientID)
	return clientID
}

// AddTestConnection appends a new TestConnection which contains references
// to the connection id, client id and counterparty client id.
func (chain *TestChain) AddTestConnection(clientID, counterpartyClientID string) *TestConnection {
	conn := chain.ConstructNextTestConnection(clientID, counterpartyClientID)

	chain.Connections = append(chain.Connections, conn)
	return conn
}

// ConstructNextTestConnection constructs the next test connection to be
// created given a clientID and counterparty clientID. The connection id
// format: <chainID>-conn<index>
func (chain *TestChain) ConstructNextTestConnection(clientID, counterpartyClientID string) *TestConnection {
	connectionID := fmt.Sprintf("%s-%s%d", chain.ChainID, ConnectionIDPrefix, len(chain.Connections))
	return &TestConnection{
		ID:                   connectionID,
		ClientID:             clientID,
		NextChannelVersion:   DefaultChannelVersion,
		CounterpartyClientID: counterpartyClientID,
	}
}

// GetFirstTestConnection returns the first test connection for a given clientID.
// The connection may or may not exist in the chain state.
func (chain *TestChain) GetFirstTestConnection(clientID, counterpartyClientID string) *TestConnection {
	if len(chain.Connections) > 0 {
		return chain.Connections[0]
	}

	return chain.ConstructNextTestConnection(clientID, counterpartyClientID)
}

// ConstructMsgCreateClient constructs a message to create a new client state (tendermint or solomachine).
func (chain *TestChain) ConstructMsgCreateClient(counterparty *TestChain, clientID string, clientType exported.ClientType) *clienttypes.MsgCreateClient {
	var (
		clientState    exported.ClientState
		consensusState exported.ConsensusState
	)

	switch clientType {
	case exported.Tendermint:
		clientState = ibctmtypes.NewClientState(
			chain.ChainID, DefaultTrustLevel, TrustingPeriod, UnbondingPeriod, MaxClockDrift,
			counterparty.LastHeader.GetHeight(), commitmenttypes.GetSDKSpecs(),
		)
		consensusState = counterparty.LastHeader.ConsensusState()
	case exported.SoloMachine:
		solo := NewSolomachine(chain.t, clientID)
		clientState = solo.ClientState()
		consensusState = solo.ConsensusState()
	default:
		chain.t.Fatalf("unsupported client state type %s", clientType.String())
	}

	msg, err := clienttypes.NewMsgCreateClient(
		clientID, clientState, consensusState, chain.SenderAccount.GetAddress(),
	)
	require.NoError(chain.t, err)
	return msg
}

// CreateTMClient will construct and execute a 07-tendermint MsgCreateClient. A counterparty
// client will be created on the (target) chain.
func (chain *TestChain) CreateTMClient(counterparty *TestChain, clientID string) error {
	// construct MsgCreateClient using counterparty
<<<<<<< HEAD
	msg := chain.ConstructMsgCreateClient(counterparty, clientID, exported.Tendermint)
	return chain.SendMsgs(msg)
=======
	msg := chain.ConstructMsgCreateClient(counterparty, clientID)
	return chain.sendMsgs(msg)
>>>>>>> 9fc0dbbe
}

// UpdateTMClient will construct and execute a 07-tendermint MsgUpdateClient. The counterparty
// client will be updated on the (target) chain.
// UpdateTMClient mocks the relayer flow necessary for updating a Tendermint client
func (chain *TestChain) UpdateTMClient(counterparty *TestChain, clientID string) error {
	header := counterparty.LastHeader
	// Relayer must query for LatestHeight on client to get TrustedHeight
	trustedHeight := chain.GetClientState(clientID).GetLatestHeight()
	var (
		tmTrustedVals *tmtypes.ValidatorSet
		ok            bool
	)
	// Once we get TrustedHeight from client, we must query the validators from the counterparty chain
	// If the LatestHeight == LastHeader.Height, then TrustedValidators are current validators
	// If LatestHeight < LastHeader.Height, we can query the historical validator set from HistoricalInfo
	if trustedHeight == counterparty.LastHeader.GetHeight() {
		tmTrustedVals = counterparty.Vals
	} else {
		// NOTE: We need to get validators from counterparty at height: trustedHeight+1
		// since the last trusted validators for a header at height h
		// is the NextValidators at h+1 committed to in header h by
		// NextValidatorsHash
		tmTrustedVals, ok = counterparty.GetValsAtHeight(int64(trustedHeight + 1))
		if !ok {
			return sdkerrors.Wrapf(ibctmtypes.ErrInvalidHeaderHeight, "could not retrieve trusted validators at trustedHeight: %d", trustedHeight)
		}
	}
	// inject trusted fields into last header
	header.TrustedHeight = trustedHeight

	trustedVals, err := tmTrustedVals.ToProto()
	if err != nil {
		return err
	}
	header.TrustedValidators = trustedVals

	msg := ibctmtypes.NewMsgUpdateClient(
		clientID, header,
		chain.SenderAccount.GetAddress(),
	)

	return chain.sendMsgs(msg)
}

// CreateTMClientHeader creates a TM header to update the TM client.
func (chain *TestChain) CreateTMClientHeader() *ibctmtypes.Header {
	vsetHash := chain.Vals.Hash()
	tmHeader := tmtypes.Header{
		Version:            version.Consensus{Block: 2, App: 2},
		ChainID:            chain.ChainID,
		Height:             chain.CurrentHeader.Height,
		Time:               chain.CurrentHeader.Time,
		LastBlockID:        MakeBlockID(make([]byte, tmhash.Size), 10_000, make([]byte, tmhash.Size)),
		LastCommitHash:     chain.App.LastCommitID().Hash,
		DataHash:           tmhash.Sum([]byte("data_hash")),
		ValidatorsHash:     vsetHash,
		NextValidatorsHash: vsetHash,
		ConsensusHash:      tmhash.Sum([]byte("consensus_hash")),
		AppHash:            chain.CurrentHeader.AppHash,
		LastResultsHash:    tmhash.Sum([]byte("last_results_hash")),
		EvidenceHash:       tmhash.Sum([]byte("evidence_hash")),
		ProposerAddress:    chain.Vals.Proposer.Address,
	}
	hhash := tmHeader.Hash()

	blockID := MakeBlockID(hhash, 3, tmhash.Sum([]byte("part_set")))

	voteSet := tmtypes.NewVoteSet(chain.ChainID, chain.CurrentHeader.Height, 1, tmproto.PrecommitType, chain.Vals)

	commit, err := tmtypes.MakeCommit(blockID, chain.CurrentHeader.Height, 1, voteSet, chain.Signers, chain.CurrentHeader.Time)
	require.NoError(chain.t, err)

	signedHeader := &tmproto.SignedHeader{
		Header: tmHeader.ToProto(),
		Commit: commit.ToProto(),
	}

	valSet, err := chain.Vals.ToProto()
	if err != nil {
		panic(err)
	}

	// Do not set trusted field here, these fields can be inserted before relaying messages to a client.
	// The relayer is responsible for querying client and injecting appropriate trusted fields.
	return &ibctmtypes.Header{
		SignedHeader: signedHeader,
		ValidatorSet: valSet,
	}
}

// MakeBlockID copied unimported test functions from tmtypes to use them here
func MakeBlockID(hash []byte, partSetSize uint32, partSetHash []byte) tmtypes.BlockID {
	return tmtypes.BlockID{
		Hash: hash,
		PartSetHeader: tmtypes.PartSetHeader{
			Total: partSetSize,
			Hash:  partSetHash,
		},
	}
}

// ConnectionOpenInit will construct and execute a MsgConnectionOpenInit.
func (chain *TestChain) ConnectionOpenInit(
	counterparty *TestChain,
	connection, counterpartyConnection *TestConnection,
) error {
	msg := connectiontypes.NewMsgConnectionOpenInit(
		connection.ID, connection.ClientID,
		counterpartyConnection.ID, connection.CounterpartyClientID,
		counterparty.GetPrefix(),
		chain.SenderAccount.GetAddress(),
	)
	return chain.sendMsgs(msg)
}

// ConnectionOpenTry will construct and execute a MsgConnectionOpenTry.
func (chain *TestChain) ConnectionOpenTry(
	counterparty *TestChain,
	connection, counterpartyConnection *TestConnection,
) error {
	counterpartyClient, proofClient := counterparty.QueryClientStateProof(counterpartyConnection.ClientID)

	connectionKey := host.KeyConnection(counterpartyConnection.ID)
	proofInit, proofHeight := counterparty.QueryProof(connectionKey)

	proofConsensus, consensusHeight := counterparty.QueryConsensusStateProof(counterpartyConnection.ClientID)

	msg := connectiontypes.NewMsgConnectionOpenTry(
		connection.ID, connection.ClientID,
		counterpartyConnection.ID, counterpartyConnection.ClientID,
		counterpartyClient, counterparty.GetPrefix(), []string{ConnectionVersion},
		proofInit, proofClient, proofConsensus,
		proofHeight, consensusHeight,
		chain.SenderAccount.GetAddress(),
	)
	return chain.sendMsgs(msg)
}

// ConnectionOpenAck will construct and execute a MsgConnectionOpenAck.
func (chain *TestChain) ConnectionOpenAck(
	counterparty *TestChain,
	connection, counterpartyConnection *TestConnection,
) error {
	counterpartyClient, proofClient := counterparty.QueryClientStateProof(counterpartyConnection.ClientID)

	connectionKey := host.KeyConnection(counterpartyConnection.ID)
	proofTry, proofHeight := counterparty.QueryProof(connectionKey)

	proofConsensus, consensusHeight := counterparty.QueryConsensusStateProof(counterpartyConnection.ClientID)

	msg := connectiontypes.NewMsgConnectionOpenAck(
		connection.ID, counterpartyClient,
		proofTry, proofClient, proofConsensus,
		proofHeight, consensusHeight,
		ConnectionVersion,
		chain.SenderAccount.GetAddress(),
	)
	return chain.sendMsgs(msg)
}

// ConnectionOpenConfirm will construct and execute a MsgConnectionOpenConfirm.
func (chain *TestChain) ConnectionOpenConfirm(
	counterparty *TestChain,
	connection, counterpartyConnection *TestConnection,
) error {
	connectionKey := host.KeyConnection(counterpartyConnection.ID)
	proof, height := counterparty.QueryProof(connectionKey)

	msg := connectiontypes.NewMsgConnectionOpenConfirm(
		connection.ID,
		proof, height,
		chain.SenderAccount.GetAddress(),
	)
	return chain.sendMsgs(msg)
}

// CreatePortCapability binds and claims a capability for the given portID if it does not
// already exist. This function will fail testing on any resulting error.
func (chain *TestChain) CreatePortCapability(portID string) {
	// check if the portId is already binded, if not bind it
	_, ok := chain.App.ScopedIBCKeeper.GetCapability(chain.GetContext(), host.PortPath(portID))
	if !ok {
		cap, err := chain.App.ScopedIBCKeeper.NewCapability(chain.GetContext(), host.PortPath(portID))
		require.NoError(chain.t, err)
		err = chain.App.ScopedTransferKeeper.ClaimCapability(chain.GetContext(), cap, host.PortPath(portID))
		require.NoError(chain.t, err)
	}

	chain.App.Commit()

	chain.NextBlock()
}

// GetPortCapability returns the port capability for the given portID. The capability must
// exist, otherwise testing will fail.
func (chain *TestChain) GetPortCapability(portID string) *capabilitytypes.Capability {
	cap, ok := chain.App.ScopedIBCKeeper.GetCapability(chain.GetContext(), host.PortPath(portID))
	require.True(chain.t, ok)

	return cap
}

// CreateChannelCapability binds and claims a capability for the given portID and channelID
// if it does not already exist. This function will fail testing on any resulting error.
func (chain *TestChain) CreateChannelCapability(portID, channelID string) {
	capName := host.ChannelCapabilityPath(portID, channelID)
	// check if the portId is already binded, if not bind it
	_, ok := chain.App.ScopedIBCKeeper.GetCapability(chain.GetContext(), capName)
	if !ok {
		cap, err := chain.App.ScopedIBCKeeper.NewCapability(chain.GetContext(), capName)
		require.NoError(chain.t, err)
		err = chain.App.ScopedTransferKeeper.ClaimCapability(chain.GetContext(), cap, capName)
		require.NoError(chain.t, err)
	}

	chain.App.Commit()

	chain.NextBlock()
}

// GetChannelCapability returns the channel capability for the given portID and channelID.
// The capability must exist, otherwise testing will fail.
func (chain *TestChain) GetChannelCapability(portID, channelID string) *capabilitytypes.Capability {
	cap, ok := chain.App.ScopedIBCKeeper.GetCapability(chain.GetContext(), host.ChannelCapabilityPath(portID, channelID))
	require.True(chain.t, ok)

	return cap
}

// ChanOpenInit will construct and execute a MsgChannelOpenInit.
func (chain *TestChain) ChanOpenInit(
	ch, counterparty TestChannel,
	order channeltypes.Order,
	connectionID string,
) error {
	msg := channeltypes.NewMsgChannelOpenInit(
		ch.PortID, ch.ID,
		ch.Version, order, []string{connectionID},
		counterparty.PortID, counterparty.ID,
		chain.SenderAccount.GetAddress(),
	)
	return chain.sendMsgs(msg)
}

// ChanOpenTry will construct and execute a MsgChannelOpenTry.
func (chain *TestChain) ChanOpenTry(
	counterparty *TestChain,
	ch, counterpartyCh TestChannel,
	order channeltypes.Order,
	connectionID string,
) error {
	proof, height := counterparty.QueryProof(host.KeyChannel(counterpartyCh.PortID, counterpartyCh.ID))

	msg := channeltypes.NewMsgChannelOpenTry(
		ch.PortID, ch.ID,
		ch.Version, order, []string{connectionID},
		counterpartyCh.PortID, counterpartyCh.ID,
		counterpartyCh.Version,
		proof, height,
		chain.SenderAccount.GetAddress(),
	)
	return chain.sendMsgs(msg)
}

// ChanOpenAck will construct and execute a MsgChannelOpenAck.
func (chain *TestChain) ChanOpenAck(
	counterparty *TestChain,
	ch, counterpartyCh TestChannel,
) error {
	proof, height := counterparty.QueryProof(host.KeyChannel(counterpartyCh.PortID, counterpartyCh.ID))

	msg := channeltypes.NewMsgChannelOpenAck(
		ch.PortID, ch.ID,
		counterpartyCh.Version,
		proof, height,
		chain.SenderAccount.GetAddress(),
	)
	return chain.sendMsgs(msg)
}

// ChanOpenConfirm will construct and execute a MsgChannelOpenConfirm.
func (chain *TestChain) ChanOpenConfirm(
	counterparty *TestChain,
	ch, counterpartyCh TestChannel,
) error {
	proof, height := counterparty.QueryProof(host.KeyChannel(counterpartyCh.PortID, counterpartyCh.ID))

	msg := channeltypes.NewMsgChannelOpenConfirm(
		ch.PortID, ch.ID,
		proof, height,
		chain.SenderAccount.GetAddress(),
	)
	return chain.sendMsgs(msg)
}

// ChanCloseInit will construct and execute a MsgChannelCloseInit.
//
// NOTE: does not work with ibc-transfer module
func (chain *TestChain) ChanCloseInit(
	counterparty *TestChain,
	channel TestChannel,
) error {
	msg := channeltypes.NewMsgChannelCloseInit(
		channel.PortID, channel.ID,
		chain.SenderAccount.GetAddress(),
	)
	return chain.sendMsgs(msg)
}

// GetPacketData returns a ibc-transfer marshalled packet to be used for
// callback testing.
func (chain *TestChain) GetPacketData(counterparty *TestChain) []byte {
	packet := ibctransfertypes.FungibleTokenPacketData{
		Denom:    TestCoin.Denom,
		Amount:   TestCoin.Amount.Uint64(),
		Sender:   chain.SenderAccount.GetAddress().String(),
		Receiver: counterparty.SenderAccount.GetAddress().String(),
	}

	return packet.GetBytes()
}

// SendPacket simulates sending a packet through the channel keeper. No message needs to be
// passed since this call is made from a module.
func (chain *TestChain) SendPacket(
	packet channelexported.PacketI,
) error {
	channelCap := chain.GetChannelCapability(packet.GetSourcePort(), packet.GetSourceChannel())

	// no need to send message, acting as a module
	err := chain.App.IBCKeeper.ChannelKeeper.SendPacket(chain.GetContext(), channelCap, packet)
	if err != nil {
		return err
	}

	// commit changes
	chain.App.Commit()
	chain.NextBlock()

	return nil
}

// PacketExecuted simulates receiving and writing an acknowledgement to the chain.
func (chain *TestChain) PacketExecuted(
	packet channelexported.PacketI,
) error {
	channelCap := chain.GetChannelCapability(packet.GetDestPort(), packet.GetDestChannel())

	// no need to send message, acting as a handler
	err := chain.App.IBCKeeper.ChannelKeeper.PacketExecuted(chain.GetContext(), channelCap, packet, TestHash)
	if err != nil {
		return err
	}

	// commit changes
	chain.App.Commit()
	chain.NextBlock()

	return nil
}

// AcknowledgementExecuted simulates deleting a packet commitment with the
// given packet sequence.
func (chain *TestChain) AcknowledgementExecuted(
	packet channelexported.PacketI,
) error {
	channelCap := chain.GetChannelCapability(packet.GetSourcePort(), packet.GetSourceChannel())

	// no need to send message, acting as a handler
	err := chain.App.IBCKeeper.ChannelKeeper.AcknowledgementExecuted(chain.GetContext(), channelCap, packet)
	if err != nil {
		return err
	}

	// commit changes
	chain.App.Commit()
	chain.NextBlock()

	return nil
}<|MERGE_RESOLUTION|>--- conflicted
+++ resolved
@@ -392,13 +392,8 @@
 // client will be created on the (target) chain.
 func (chain *TestChain) CreateTMClient(counterparty *TestChain, clientID string) error {
 	// construct MsgCreateClient using counterparty
-<<<<<<< HEAD
 	msg := chain.ConstructMsgCreateClient(counterparty, clientID, exported.Tendermint)
-	return chain.SendMsgs(msg)
-=======
-	msg := chain.ConstructMsgCreateClient(counterparty, clientID)
-	return chain.sendMsgs(msg)
->>>>>>> 9fc0dbbe
+	return chain.sendMsgs(msg)
 }
 
 // UpdateTMClient will construct and execute a 07-tendermint MsgUpdateClient. The counterparty
