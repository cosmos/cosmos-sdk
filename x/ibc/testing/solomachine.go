package ibctesting

import (
	"testing"

	"github.com/stretchr/testify/require"
	"github.com/tendermint/tendermint/crypto"
	"github.com/tendermint/tendermint/crypto/ed25519"

	"github.com/cosmos/cosmos-sdk/std"
	sdk "github.com/cosmos/cosmos-sdk/types"
	clienttypes "github.com/cosmos/cosmos-sdk/x/ibc/02-client/types"
	"github.com/cosmos/cosmos-sdk/x/ibc/exported"
	solomachinetypes "github.com/cosmos/cosmos-sdk/x/ibc/light-clients/solomachine/types"
)

// Solomachine is a testing helper used to simulate a counterparty
// solo machine client.
type Solomachine struct {
	t *testing.T

	ClientID    string
	PrivateKey  crypto.PrivKey
	PublicKey   crypto.PubKey
	Sequence    uint64
	Time        uint64
	Diversifier string
}

// NewSolomachine returns a new solomachine instance with a generated private/public
// key pair and a sequence starting at 1.
func NewSolomachine(t *testing.T, clientID string) *Solomachine {
	privKey := ed25519.GenPrivKey()

	return &Solomachine{
		t:           t,
		ClientID:    clientID,
		PrivateKey:  privKey,
		PublicKey:   privKey.PubKey(),
		Sequence:    1,
		Time:        10,
		Diversifier: "", // TODO: use custom diversifier?
	}
}

<<<<<<< HEAD
// ClientState returns a new solo machine ClientState instance
=======
// default usage does not allow update after governance proposal
>>>>>>> c71c7b9e
func (solo *Solomachine) ClientState() *solomachinetypes.ClientState {
	return solomachinetypes.NewClientState(solo.ConsensusState(), false)
}

// ConsensusState returns a new solo machine ConsensusState instance
func (solo *Solomachine) ConsensusState() *solomachinetypes.ConsensusState {
	publicKey, err := std.DefaultPublicKeyCodec{}.Encode(solo.PublicKey)
	require.NoError(solo.t, err)

	return &solomachinetypes.ConsensusState{
		Sequence:    solo.Sequence,
		PublicKey:   publicKey,
		Diversifier: solo.Diversifier,
		Timestamp:   solo.Time,
	}
}

// GetHeight returns an exported.Height with Sequence as EpochHeight
func (solo *Solomachine) GetHeight() exported.Height {
	return clienttypes.NewHeight(0, solo.Sequence)
}

// CreateHeader generates a new private/public key pair and creates the
// necessary signature to construct a valid solo machine header.
func (solo *Solomachine) CreateHeader() *solomachinetypes.Header {
	// generate new private key and signature for header
	newPrivKey := ed25519.GenPrivKey()
	data := append(sdk.Uint64ToBigEndian(solo.Sequence), newPrivKey.PubKey().Bytes()...)
	signature, err := solo.PrivateKey.Sign(data)
	require.NoError(solo.t, err)

	publicKey, err := std.DefaultPublicKeyCodec{}.Encode(newPrivKey.PubKey())
	require.NoError(solo.t, err)

	header := &solomachinetypes.Header{
		Sequence:       solo.Sequence,
		Timestamp:      solo.Time,
		Signature:      signature,
		NewPublicKey:   publicKey,
		NewDiversifier: solo.Diversifier,
	}

	// assumes successful header update
	solo.Sequence++
	solo.PrivateKey = newPrivKey
	solo.PublicKey = newPrivKey.PubKey()

	return header
}

// CreateMisbehaviour constructs testing misbehaviour for the solo machine client
// by signing over two different data bytes at the same sequence.
func (solo *Solomachine) CreateMisbehaviour() *solomachinetypes.Misbehaviour {
	dataOne := []byte("DATA ONE")
	dataTwo := []byte("DATA TWO")

	sig, err := solo.PrivateKey.Sign(append(sdk.Uint64ToBigEndian(solo.Sequence), dataOne...))
	require.NoError(solo.t, err)

	signatureOne := solomachinetypes.SignatureAndData{
		Signature: sig,
		Data:      dataOne,
	}

	sig, err = solo.PrivateKey.Sign(append(sdk.Uint64ToBigEndian(solo.Sequence), dataTwo...))
	require.NoError(solo.t, err)

	signatureTwo := solomachinetypes.SignatureAndData{
		Signature: sig,
		Data:      dataTwo,
	}

	return &solomachinetypes.Misbehaviour{
		ClientId:     solo.ClientID,
		Sequence:     solo.Sequence,
		SignatureOne: &signatureOne,
		SignatureTwo: &signatureTwo,
	}
}<|MERGE_RESOLUTION|>--- conflicted
+++ resolved
@@ -29,7 +29,7 @@
 
 // NewSolomachine returns a new solomachine instance with a generated private/public
 // key pair and a sequence starting at 1.
-func NewSolomachine(t *testing.T, clientID string) *Solomachine {
+func NewSolomachine(t *testing.T, clientID, diversifier string) *Solomachine {
 	privKey := ed25519.GenPrivKey()
 
 	return &Solomachine{
@@ -39,15 +39,11 @@
 		PublicKey:   privKey.PubKey(),
 		Sequence:    1,
 		Time:        10,
-		Diversifier: "", // TODO: use custom diversifier?
+		Diversifier: diversifier,
 	}
 }
 
-<<<<<<< HEAD
 // ClientState returns a new solo machine ClientState instance
-=======
-// default usage does not allow update after governance proposal
->>>>>>> c71c7b9e
 func (solo *Solomachine) ClientState() *solomachinetypes.ClientState {
 	return solomachinetypes.NewClientState(solo.ConsensusState(), false)
 }
