package testing

import (
	"testing"

	"github.com/stretchr/testify/require"
	"github.com/tendermint/tendermint/crypto"
	"github.com/tendermint/tendermint/crypto/ed25519"

	"github.com/cosmos/cosmos-sdk/std"
	sdk "github.com/cosmos/cosmos-sdk/types"
	solomachinetypes "github.com/cosmos/cosmos-sdk/x/ibc/light-clients/solomachine/types"
)

// Solomachine is a testing helper used to simulate a counterparty
// solo machine client.
type Solomachine struct {
	t *testing.T

	ClientID   string
	PrivateKey crypto.PrivKey
	PublicKey  crypto.PubKey
	Sequence   uint64
	Time       uint64
}

// NewSolomachine returns a new solomachine instance with a generated private/public
// key pair and a sequence starting at 1.
func NewSolomachine(t *testing.T, clientID string) *Solomachine {
	privKey := ed25519.GenPrivKey()

	return &Solomachine{
		t:          t,
		ClientID:   clientID,
		PrivateKey: privKey,
		PublicKey:  privKey.PubKey(),
		Sequence:   1,
		Time:       10,
	}
}

func (solo *Solomachine) ClientState() *solomachinetypes.ClientState {
	return solomachinetypes.NewClientState(solo.ConsensusState())
}

func (solo *Solomachine) ConsensusState() *solomachinetypes.ConsensusState {
	publicKey, err := std.DefaultPublicKeyCodec{}.Encode(solo.PublicKey)
	require.NoError(solo.t, err)

	return &solomachinetypes.ConsensusState{
		Sequence:  solo.Sequence,
		PublicKey: publicKey,
		Timestamp: solo.Time,
	}
}

// CreateHeader generates a new private/public key pair and creates the
// necessary signature to construct a valid solo machine header.
func (solo *Solomachine) CreateHeader() *solomachinetypes.Header {
	// generate new private key and signature for header
	newPrivKey := ed25519.GenPrivKey()
	data := append(sdk.Uint64ToBigEndian(solo.Sequence), newPrivKey.PubKey().Bytes()...)
	signature, err := solo.PrivateKey.Sign(data)
	require.NoError(solo.t, err)

	publicKey, err := std.DefaultPublicKeyCodec{}.Encode(newPrivKey.PubKey())
	require.NoError(solo.t, err)

	header := &solomachinetypes.Header{
		Sequence:     solo.Sequence,
		Signature:    signature,
		NewPublicKey: publicKey,
	}

	// assumes successful header update
	solo.Sequence++
	solo.PrivateKey = newPrivKey
	solo.PublicKey = newPrivKey.PubKey()

	return header
}

// CreateMisbehaviour constructs testing misbehaviour for the solo machine client
// by signing over two different data bytes at the same sequence.
<<<<<<< HEAD
func (solo *Solomachine) CreateMisbehaviour() solomachinetypes.Misbehaviour {
=======
func (solo *Solomachine) CreateEvidence() *solomachinetypes.Evidence {
>>>>>>> 56f4ccfd
	dataOne := []byte("DATA ONE")
	dataTwo := []byte("DATA TWO")

	sig, err := solo.PrivateKey.Sign(append(sdk.Uint64ToBigEndian(solo.Sequence), dataOne...))
	require.NoError(solo.t, err)

	signatureOne := solomachinetypes.SignatureAndData{
		Signature: sig,
		Data:      dataOne,
	}

	sig, err = solo.PrivateKey.Sign(append(sdk.Uint64ToBigEndian(solo.Sequence), dataTwo...))
	require.NoError(solo.t, err)

	signatureTwo := solomachinetypes.SignatureAndData{
		Signature: sig,
		Data:      dataTwo,
	}

<<<<<<< HEAD
	return solomachinetypes.Misbehaviour{
=======
	return &solomachinetypes.Evidence{
>>>>>>> 56f4ccfd
		ClientId:     solo.ClientID,
		Sequence:     solo.Sequence,
		SignatureOne: &signatureOne,
		SignatureTwo: &signatureTwo,
	}
}<|MERGE_RESOLUTION|>--- conflicted
+++ resolved
@@ -82,11 +82,7 @@
 
 // CreateMisbehaviour constructs testing misbehaviour for the solo machine client
 // by signing over two different data bytes at the same sequence.
-<<<<<<< HEAD
-func (solo *Solomachine) CreateMisbehaviour() solomachinetypes.Misbehaviour {
-=======
-func (solo *Solomachine) CreateEvidence() *solomachinetypes.Evidence {
->>>>>>> 56f4ccfd
+func (solo *Solomachine) CreateMisbehaviour() *solomachinetypes.Misbehaviour {
 	dataOne := []byte("DATA ONE")
 	dataTwo := []byte("DATA TWO")
 
@@ -106,11 +102,7 @@
 		Data:      dataTwo,
 	}
 
-<<<<<<< HEAD
-	return solomachinetypes.Misbehaviour{
-=======
-	return &solomachinetypes.Evidence{
->>>>>>> 56f4ccfd
+	return &solomachinetypes.Misbehaviour{
 		ClientId:     solo.ClientID,
 		Sequence:     solo.Sequence,
 		SignatureOne: &signatureOne,
