package ibc

import (
	"testing"

	"github.com/stretchr/testify/assert"

	sdk "github.com/cosmos/cosmos-sdk/types"
)

func TestIBCReceiveMsgType(t *testing.T) {
	packet := constructIBCPacket(true)
	msg := constructReceiveMsg(packet)
	assert.Equal(t, "my", msg.Type())
}

func TestIBCReceiveMsgValidation(t *testing.T) {
	validPacket := constructIBCPacket(true)
	invalidPacket := constructIBCPacket(false)

	cases := []struct {
		valid bool
		msg   ReceiveMsg
	}{
		{true, constructReceiveMsg(validPacket)},
		{false, constructReceiveMsg(invalidPacket)},
	}

	for i, tc := range cases {
		err := tc.msg.ValidateBasic()
		if tc.valid {
			assert.Nil(t, err, "%d: %+v", i, err)
		} else {
			assert.NotNil(t, err, "%d", i)
		}
	}
}

func TestIBCReceiveMsgSigners(t *testing.T) {
	packet := constructIBCPacket(true)
	relayer := sdk.Address([]byte("relayer"))
	msg := ReceiveMsg{
		Packet: packet,
		PacketProof: PacketProof{
			// TODO: add actual proof
			Sequence: 0,
		},
		Relayer: relayer,
	}
	assert.Equal(t, []sdk.Address{relayer}, msg.GetSigners())
}

// -------------------------------
// Helpers

type myPayload struct {
	valid bool
}

func (p myPayload) Type() string {
	return "my"
}

func (p myPayload) ValidateBasic() sdk.Error {
	if p.valid {
		return nil
	}
	return sdk.NewError(42, "")
}

func (p myPayload) GetSigners() []sdk.Address {
	return []sdk.Address{}
}

func constructIBCPacket(valid bool) Packet {
	srcChain := "source-chain"
	destChain := "dest-chain"

<<<<<<< HEAD
	if valid {
		return NewIBCPacket(srcAddr, destAddr, coins, srcChain, destChain)
	}
	return NewIBCPacket(srcAddr, destAddr, coins, srcChain, srcChain)
=======
	return Packet{
		Payload:   myPayload{valid},
		SrcChain:  srcChain,
		DestChain: destChain,
	}
}

func constructReceiveMsg(packet Packet) ReceiveMsg {
	return ReceiveMsg{
		Packet: packet,
		PacketProof: PacketProof{
			// TODO: add actual proof
			Sequence: 0,
		},
		Relayer: sdk.Address([]byte("relayer")),
	}

>>>>>>> f43c2f62
}<|MERGE_RESOLUTION|>--- conflicted
+++ resolved
@@ -7,6 +7,8 @@
 
 	sdk "github.com/cosmos/cosmos-sdk/types"
 )
+
+const testCodespace = sdk.MaximumCodespace
 
 func TestIBCReceiveMsgType(t *testing.T) {
 	packet := constructIBCPacket(true)
@@ -65,7 +67,7 @@
 	if p.valid {
 		return nil
 	}
-	return sdk.NewError(42, "")
+	return sdk.NewError(testCodespace, 42, "")
 }
 
 func (p myPayload) GetSigners() []sdk.Address {
@@ -76,16 +78,17 @@
 	srcChain := "source-chain"
 	destChain := "dest-chain"
 
-<<<<<<< HEAD
 	if valid {
-		return NewIBCPacket(srcAddr, destAddr, coins, srcChain, destChain)
+		return Packet{
+			Payload:   myPayload{valid},
+			SrcChain:  srcChain,
+			DestChain: destChain,
+		}
 	}
-	return NewIBCPacket(srcAddr, destAddr, coins, srcChain, srcChain)
-=======
 	return Packet{
 		Payload:   myPayload{valid},
 		SrcChain:  srcChain,
-		DestChain: destChain,
+		DestChain: srcChain,
 	}
 }
 
@@ -98,6 +101,4 @@
 		},
 		Relayer: sdk.Address([]byte("relayer")),
 	}
-
->>>>>>> f43c2f62
 }