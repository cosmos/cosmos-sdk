---
sidebar_position: 1
---

# `x/mint`

## Contents

* [State](#state)
    * [Minter](#minter)
    * [Params](#params)
    * [LastReductionEpoch](#lastreductionepoch)
* [Begin Epoch](#begin-epoch)
    * [NextEpochProvisions](#nextepochprovisions)
    * [EpochProvision](#epochprovision)
* [Begin-Block](#begin-block)
    * [NextInflationRate](#nextinflationrate)
    * [NextAnnualProvisions](#nextannualprovisions)
    * [BlockProvision](#blockprovision)
* [Parameters](#parameters)
* [Events](#events)
    * [BeginBlocker](#beginblocker)
* [Client](#client)
    * [CLI](#cli)
    * [gRPC](#grpc)
    * [REST](#rest)

## Concepts

### The Minting Mechanism

The minting mechanism was designed to:

* allow for a flexible inflation rate determined by market demand targeting a particular bonded-stake ratio
* effect a balance between market liquidity and staked supply

In order to best determine the appropriate market rate for inflation rewards, a
moving change rate is used.  The moving change rate mechanism ensures that if
the % bonded is either over or under the goal %-bonded, the inflation rate will
adjust to further incentivize or disincentivize being bonded, respectively. Setting the goal
%-bonded at less than 100% encourages the network to maintain some non-staked tokens
which should help provide some liquidity.

It can be broken down in the following way:

* If the actual percentage of bonded tokens is below the goal %-bonded the inflation rate will
   increase until a maximum value is reached
* If the goal % bonded (67% in Cosmos-Hub) is maintained, then the inflation
   rate will stay constant
* If the actual percentage of bonded tokens is above the goal %-bonded the inflation rate will
   decrease until a minimum value is reached


## State

### Minter

The minter is a space for holding current inflation information.

* Minter: `0x00 -> ProtocolBuffer(minter)`

```protobuf reference
https://github.com/cosmos/cosmos-sdk/blob/7e402fb1435790976fa4eafdb3467940fb7f6d1c/x/mint/proto/cosmos/mint/v1beta1/mint.proto#L10-L30
```

### Params

The mint module stores its params in state with the prefix of `0x01`,
it can be updated with governance or the address with authority.
**Note:** With the latest update, the addition of the `MaxSupply` parameter allows controlling the maximum supply of tokens minted by the module. 
A value of `0` indicates an unlimited supply.

* Params: `mint/params -> legacy_amino(params)`

```protobuf reference
<<<<<<< HEAD
https://github.com/cosmos/cosmos-sdk/blob/7e402fb1435790976fa4eafdb3467940fb7f6d1c/x/mint/proto/cosmos/mint/v1beta1/mint.proto#L32-L90
=======
https://github.com/cosmos/cosmos-sdk/blob/7068d0da52d954430054768b2c56aff44666933b/x/mint/proto/cosmos/mint/v1beta1/mint.proto#L26-L68
>>>>>>> b795646c
```

### LastReductionEpoch

Last reduction epoch stores the epoch number when the last reduction of coin mint amount per epoch has happened.

## Begin-Epoch

Minting parameters are recalculated and inflation is paid at the beginning
of each epoch. An epoch is signaled by x/epochs

### NextEpochProvisions

The target epoch provision is recalculated on each reduction period
(default 3 years). At the time of the reduction, the current provision is
multiplied by the reduction factor (default `2/3`), to calculate the
provisions for the next epoch. Consequently, the rewards of the next
period will be lowered by a `1` - reduction factor.

### EpochProvision

Calculate the provisions generated for each epoch based on current epoch
provisions. The provisions are then minted by the `mint` module's
`ModuleMinterAccount`. These rewards are transferred to a
`FeeCollector`, which handles distributing the rewards per the chain's needs.
This fee collector is specified as the `auth` module's `FeeCollector` `ModuleAccount`.

## Begin-Block

Minting parameters are recalculated and inflation paid at the beginning of each block.

<<<<<<< HEAD
NOTE: Only one of BeginBlock or BeginEpoch hooks should be enabled for minting.
=======
The minting logic in the `BeginBlocker` function provides an optional feature for controlling token minting based on the maximum allowable supply (MaxSupply). This feature allows users to adjust the minting process according to their specific requirements and use cases. However, it's important to note that the MaxSupply parameter is independent of the minting process and assumes that any adjustments to the total supply, including burning tokens, are handled by external modules.
>>>>>>> b795646c

### Inflation rate calculation

Inflation rate is calculated using an "inflation calculation function" that's
passed to the `NewAppModule` function. If no function is passed, then the SDK's
default inflation function will be used (`NextInflationRate`). In case a custom
inflation calculation logic is needed, this can be achieved by defining and
passing a function that matches `InflationCalculationFn`'s signature.

```go
type InflationCalculationFn func(ctx sdk.Context, minter Minter, params Params, bondedRatio math.LegacyDec) math.LegacyDec
```

#### NextInflationRate

The target annual inflation rate is recalculated each block.
The inflation is also subject to a rate change (positive or negative)
depending on the distance from the desired ratio (67%). The maximum rate change
possible is defined to be 13% per year, however, the annual inflation is capped
as between 7% and 20%.

```go
NextInflationRate(params Params, bondedRatio math.LegacyDec) (inflation math.LegacyDec) {
	inflationRateChangePerYear = (1 - bondedRatio/params.GoalBonded) * params.InflationRateChange
	inflationRateChange = inflationRateChangePerYear/blocksPerYr

	// increase the new annual inflation for this next block
	inflation += inflationRateChange
	if inflation > params.InflationMax {
		inflation = params.InflationMax
	}
	if inflation < params.InflationMin {
		inflation = params.InflationMin
	}

	return inflation
}
```

### NextAnnualProvisions

Calculate the annual provisions based on current total supply and inflation
rate. This parameter is calculated once per block.

```go
NextAnnualProvisions(params Params, totalSupply math.LegacyDec) (provisions math.LegacyDec) {
	return Inflation * totalSupply
```

### BlockProvision

Calculate the provisions generated for each block based on current annual provisions. The provisions are then minted by the `mint` module's `ModuleMinterAccount` and then transferred to the `auth`'s `FeeCollector` `ModuleAccount`.

```go
BlockProvision(params Params) sdk.Coin {
	provisionAmt = AnnualProvisions/ params.BlocksPerYear
	return sdk.NewCoin(params.MintDenom, provisionAmt.Truncate())
```


## Parameters

The minting module contains the following parameters:
Note: `0` indicates unlimited supply for MaxSupply param

<<<<<<< HEAD
| Key                    | Type            | Example                |
|------------------------|-----------------|------------------------|
| MintDenom              | string          | "uatom"                |
| InflationRateChange    | string (dec)    | "0.130000000000000000" |
| InflationMax           | string (dec)    | "0.200000000000000000" |
| InflationMin           | string (dec)    | "0.070000000000000000" |
| GoalBonded             | string (dec)    | "0.670000000000000000" |
| BlocksPerYear          | string (uint64) | "6311520"              |
| EpochIdentifier        | string          | "week"                 |
| GenesisEpochProvisions | string (dec)    | "5000000"              |
| ReductionFactor        | string (dec)    | "0.500000000000000000" |
| ReductionPeriodInEpochs| string (int64)  | "156"                  |
=======
| Key                 | Type             | Example                |
|---------------------|------------------|------------------------|
| MintDenom           | string           | "uatom"                |
| InflationRateChange | string (dec)     | "0.130000000000000000" |
| InflationMax        | string (dec)     | "0.200000000000000000" |
| InflationMin        | string (dec)     | "0.070000000000000000" |
| GoalBonded          | string (dec)     | "0.670000000000000000" |
| BlocksPerYear       | string (uint64)  | "6311520"              |
| MaxSupply           | string (math.Int)| "0"                    |
>>>>>>> b795646c


## Events

The minting module emits the following events:

### BeginBlocker

| Type | Attribute Key     | Attribute Value    |
|------|-------------------|--------------------|
| mint | bonded_ratio      | {bondedRatio}      |
| mint | inflation         | {inflation}        |
| mint | annual_provisions | {annualProvisions} |
| mint | amount            | {amount}           |


## Client

### CLI

A user can query and interact with the `mint` module using the CLI.

#### Query

The `query` commands allows users to query `mint` state.

```shell
simd query mint --help
```

##### annual-provisions

The `annual-provisions` command allows users to query the current minting annual provisions value

```shell
simd query mint annual-provisions [flags]
```

Example:

```shell
simd query mint annual-provisions
```

Example Output:

```shell
22268504368893.612100895088410693
```

##### epoch-provisions

The `epoch-provisions` command allows users to query the current minting epoch provisions value

```shell
simd query mint epoch-provisions [flags]
```

Example:

```shell
simd query mint epoch-provisions
```

Example Output:

```shell
5000000.000000000000000000
```

##### inflation

The `inflation` command allows users to query the current minting inflation value

```shell
simd query mint inflation [flags]
```

Example:

```shell
simd query mint inflation
```

Example Output:

```shell
0.199200302563256955
```

##### params

The `params` command allows users to query the current minting parameters

```shell
simd query mint params [flags]
```

Example:

```yml
blocks_per_year: "6311520"
epoch_identifier: week
genesis_epoch_provisions: "5000000000000000000000000"
goal_bonded: "670000000000000000"
inflation_max: "200000000000000000"
inflation_min: "70000000000000000"
inflation_rate_change: "130000000000000000"
mint_denom: stake
<<<<<<< HEAD
reduction_factor: "500000000000000000"
reduction_period_in_epochs: "156"
=======
max_supply: "0"
>>>>>>> b795646c
```

### gRPC

A user can query the `mint` module using gRPC endpoints.

#### AnnualProvisions

The `AnnualProvisions` endpoint allows users to query the current minting annual provisions value

```shell
/cosmos.mint.v1beta1.Query/AnnualProvisions
```

Example:

```shell
grpcurl -plaintext localhost:9090 cosmos.mint.v1beta1.Query/AnnualProvisions
```

Example Output:

```json
{
  "annualProvisions": "1432452520532626265712995618"
}
```

#### EpochProvisions

The `EpochProvisions` endpoint allows users to query the current minting epoch provisions value

```shell
/cosmos.mint.v1beta1.Query/EpochProvisions
```

Example:

```shell
grpcurl -plaintext localhost:9090 cosmos.mint.v1beta1.Query/EpochProvisions
```

Example Output:

```json
{
  "epochProvisions": "5000000000000000000000000"
}

```

#### Inflation

The `Inflation` endpoint allows users to query the current minting inflation value

```shell
/cosmos.mint.v1beta1.Query/Inflation
```

Example:

```shell
grpcurl -plaintext localhost:9090 cosmos.mint.v1beta1.Query/Inflation
```

Example Output:

```json
{
  "inflation": "130197115720711261"
}
```

#### Params

The `Params` endpoint allows users to query the current minting parameters

```shell
/cosmos.mint.v1beta1.Query/Params
```

Example:

```shell
grpcurl -plaintext localhost:9090 cosmos.mint.v1beta1.Query/Params
```

Example Output:

```json
{
  "params": {
    "mintDenom": "stake",
    "inflationRateChange": "130000000000000000",
    "inflationMax": "200000000000000000",
    "inflationMin": "70000000000000000",
    "goalBonded": "670000000000000000",
    "blocksPerYear": "6311520",
<<<<<<< HEAD
    "epochIdentifier": "week",
    "reductionPeriodInEpochs": "156",
    "reductionFactor": "500000000000000000",
    "genesisEpochProvisions": "5000000000000000000000000"
=======
    "maxSupply": "0",
>>>>>>> b795646c
  }
}
```

### REST

A user can query the `mint` module using REST endpoints.

#### annual-provisions

```shell
/cosmos/mint/v1beta1/annual_provisions
```

Example:

```shell
curl "localhost:1317/cosmos/mint/v1beta1/annual_provisions"
```

Example Output:

```json
{
  "annualProvisions": "1432452520532626265712995618"
}
```

#### epoch-provisions

```shell
/cosmos/mint/v1beta1/epoch_provisions
```

Example:

```shell
curl "localhost:1317/cosmos/mint/v1beta1/epoch_provisions"
```

Example Output:

```json
{
  "epochProvisions": "5000000000000000000000000"
}
```

#### inflation

```shell
/cosmos/mint/v1beta1/inflation
```

Example:

```shell
curl "localhost:1317/cosmos/mint/v1beta1/inflation"
```

Example Output:

```json
{
  "inflation": "130197115720711261"
}
```

#### params

```shell
/cosmos/mint/v1beta1/params
```

Example:

```shell
curl "localhost:1317/cosmos/mint/v1beta1/params"
```

Example Output:

```json
{
  "params": {
    "mintDenom": "stake",
    "inflationRateChange": "130000000000000000",
    "inflationMax": "200000000000000000",
    "inflationMin": "70000000000000000",
    "goalBonded": "670000000000000000",
    "blocksPerYear": "6311520",
<<<<<<< HEAD
    "epochIdentifier": "week",
    "reductionPeriodInEpochs": "156",
    "reductionFactor": "500000000000000000",
    "genesisEpochProvisions": "5000000000000000000000000"
=======
    "maxSupply": "0",
>>>>>>> b795646c
  }
}
```<|MERGE_RESOLUTION|>--- conflicted
+++ resolved
@@ -73,11 +73,7 @@
 * Params: `mint/params -> legacy_amino(params)`
 
 ```protobuf reference
-<<<<<<< HEAD
 https://github.com/cosmos/cosmos-sdk/blob/7e402fb1435790976fa4eafdb3467940fb7f6d1c/x/mint/proto/cosmos/mint/v1beta1/mint.proto#L32-L90
-=======
-https://github.com/cosmos/cosmos-sdk/blob/7068d0da52d954430054768b2c56aff44666933b/x/mint/proto/cosmos/mint/v1beta1/mint.proto#L26-L68
->>>>>>> b795646c
 ```
 
 ### LastReductionEpoch
@@ -109,11 +105,9 @@
 
 Minting parameters are recalculated and inflation paid at the beginning of each block.
 
-<<<<<<< HEAD
+The minting logic in the `BeginBlocker` function provides an optional feature for controlling token minting based on the maximum allowable supply (MaxSupply). This feature allows users to adjust the minting process according to their specific requirements and use cases. However, it's important to note that the MaxSupply parameter is independent of the minting process and assumes that any adjustments to the total supply, including burning tokens, are handled by external modules.
+
 NOTE: Only one of BeginBlock or BeginEpoch hooks should be enabled for minting.
-=======
-The minting logic in the `BeginBlocker` function provides an optional feature for controlling token minting based on the maximum allowable supply (MaxSupply). This feature allows users to adjust the minting process according to their specific requirements and use cases. However, it's important to note that the MaxSupply parameter is independent of the minting process and assumes that any adjustments to the total supply, including burning tokens, are handled by external modules.
->>>>>>> b795646c
 
 ### Inflation rate calculation
 
@@ -179,30 +173,19 @@
 The minting module contains the following parameters:
 Note: `0` indicates unlimited supply for MaxSupply param
 
-<<<<<<< HEAD
-| Key                    | Type            | Example                |
-|------------------------|-----------------|------------------------|
-| MintDenom              | string          | "uatom"                |
-| InflationRateChange    | string (dec)    | "0.130000000000000000" |
-| InflationMax           | string (dec)    | "0.200000000000000000" |
-| InflationMin           | string (dec)    | "0.070000000000000000" |
-| GoalBonded             | string (dec)    | "0.670000000000000000" |
-| BlocksPerYear          | string (uint64) | "6311520"              |
-| EpochIdentifier        | string          | "week"                 |
-| GenesisEpochProvisions | string (dec)    | "5000000"              |
-| ReductionFactor        | string (dec)    | "0.500000000000000000" |
-| ReductionPeriodInEpochs| string (int64)  | "156"                  |
-=======
-| Key                 | Type             | Example                |
-|---------------------|------------------|------------------------|
-| MintDenom           | string           | "uatom"                |
-| InflationRateChange | string (dec)     | "0.130000000000000000" |
-| InflationMax        | string (dec)     | "0.200000000000000000" |
-| InflationMin        | string (dec)     | "0.070000000000000000" |
-| GoalBonded          | string (dec)     | "0.670000000000000000" |
-| BlocksPerYear       | string (uint64)  | "6311520"              |
-| MaxSupply           | string (math.Int)| "0"                    |
->>>>>>> b795646c
+| Key                    | Type             | Example                |
+|------------------------|------------------|------------------------|
+| MintDenom              | string           | "uatom"                |
+| InflationRateChange    | string (dec)     | "0.130000000000000000" |
+| InflationMax           | string (dec)     | "0.200000000000000000" |
+| InflationMin           | string (dec)     | "0.070000000000000000" |
+| GoalBonded             | string (dec)     | "0.670000000000000000" |
+| BlocksPerYear          | string (uint64)  | "6311520"              |
+| MaxSupply              | string (math.Int)| "0"                    |
+| EpochIdentifier        | string           | "week"                 |
+| GenesisEpochProvisions | string (dec)     | "5000000"              |
+| ReductionFactor        | string (dec)     | "0.500000000000000000" |
+| ReductionPeriodInEpochs| string (int64)   | "156"                  |
 
 
 ## Events
@@ -312,12 +295,9 @@
 inflation_min: "70000000000000000"
 inflation_rate_change: "130000000000000000"
 mint_denom: stake
-<<<<<<< HEAD
 reduction_factor: "500000000000000000"
 reduction_period_in_epochs: "156"
-=======
 max_supply: "0"
->>>>>>> b795646c
 ```
 
 ### gRPC
@@ -416,14 +396,11 @@
     "inflationMin": "70000000000000000",
     "goalBonded": "670000000000000000",
     "blocksPerYear": "6311520",
-<<<<<<< HEAD
     "epochIdentifier": "week",
     "reductionPeriodInEpochs": "156",
     "reductionFactor": "500000000000000000",
-    "genesisEpochProvisions": "5000000000000000000000000"
-=======
+    "genesisEpochProvisions": "5000000000000000000000000",
     "maxSupply": "0",
->>>>>>> b795646c
   }
 }
 ```
@@ -515,14 +492,11 @@
     "inflationMin": "70000000000000000",
     "goalBonded": "670000000000000000",
     "blocksPerYear": "6311520",
-<<<<<<< HEAD
     "epochIdentifier": "week",
     "reductionPeriodInEpochs": "156",
     "reductionFactor": "500000000000000000",
-    "genesisEpochProvisions": "5000000000000000000000000"
-=======
+    "genesisEpochProvisions": "5000000000000000000000000",
     "maxSupply": "0",
->>>>>>> b795646c
   }
 }
 ```