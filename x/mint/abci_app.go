package mint

import (
	sdk "github.com/cosmos/cosmos-sdk/types"
	"github.com/cosmos/cosmos-sdk/x/auth"
	"github.com/cosmos/cosmos-sdk/x/staking"
)

<<<<<<< HEAD
// BeginBlocker inflates every block, update inflation parameters once per hour
=======
// mint new tokens for the previous block
>>>>>>> 3fe58691
func BeginBlocker(ctx sdk.Context, k Keeper) {

	// fetch stored minter & params
	minter := k.GetMinter(ctx)
	params := k.GetParams(ctx)

	// recalculate inflation rate
	stakingSupply := k.sk.StakingTokenSupply(ctx)
	bondedRatio := k.sk.BondedRatio(ctx)
	minter.Inflation = minter.NextInflationRate(params, bondedRatio)
	minter.AnnualProvisions = minter.NextAnnualProvisions(params, stakingSupply)
	k.SetMinter(ctx, minter)

	// mint coins, add to collected fees, update supply
	mintedCoins := sdk.NewCoins(minter.BlockProvision(params))

	// we mint the coins twice to send them to fee collection and staking pool accounts
	err := k.supplyKeeper.MintCoins(ctx, ModuleName, mintedCoins.Add(mintedCoins))
	if err != nil {
		panic(err)
	}

	// the fee collector is represented as a base account
	err = k.supplyKeeper.SendCoinsPoolToAccount(ctx, ModuleName, auth.FeeCollectorAddr, mintedCoins)
	if err != nil {
		panic(err)
	}

	err = k.supplyKeeper.SendCoinsPoolToPool(ctx, ModuleName, staking.UnbondedTokensName, mintedCoins)
	if err != nil {
		panic(err)
	}
}<|MERGE_RESOLUTION|>--- conflicted
+++ resolved
@@ -6,11 +6,7 @@
 	"github.com/cosmos/cosmos-sdk/x/staking"
 )
 
-<<<<<<< HEAD
-// BeginBlocker inflates every block, update inflation parameters once per hour
-=======
-// mint new tokens for the previous block
->>>>>>> 3fe58691
+// BeginBlocker mints new tokens for the previous block
 func BeginBlocker(ctx sdk.Context, k Keeper) {
 
 	// fetch stored minter & params
