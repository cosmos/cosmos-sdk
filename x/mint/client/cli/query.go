--- conflicted
+++ resolved
@@ -21,17 +21,9 @@
 	}
 
 	mintingQueryCmd.AddCommand(
-<<<<<<< HEAD
-		flags.GetCommands(
-			GetCmdQueryParams(),
-			GetCmdQueryInflation(),
-			GetCmdQueryAnnualProvisions(),
-		)...,
-=======
-		GetCmdQueryParams(cdc),
-		GetCmdQueryInflation(cdc),
-		GetCmdQueryAnnualProvisions(cdc),
->>>>>>> 5d50e134
+		GetCmdQueryParams(),
+		GetCmdQueryInflation(),
+		GetCmdQueryAnnualProvisions(),
 	)
 
 	return mintingQueryCmd
@@ -39,13 +31,8 @@
 
 // GetCmdQueryParams implements a command to return the current minting
 // parameters.
-<<<<<<< HEAD
 func GetCmdQueryParams() *cobra.Command {
-	return &cobra.Command{
-=======
-func GetCmdQueryParams(cdc *codec.Codec) *cobra.Command {
 	cmd := &cobra.Command{
->>>>>>> 5d50e134
 		Use:   "params",
 		Short: "Query the current minting parameters",
 		Args:  cobra.NoArgs,
@@ -71,13 +58,8 @@
 
 // GetCmdQueryInflation implements a command to return the current minting
 // inflation value.
-<<<<<<< HEAD
 func GetCmdQueryInflation() *cobra.Command {
-	return &cobra.Command{
-=======
-func GetCmdQueryInflation(cdc *codec.Codec) *cobra.Command {
 	cmd := &cobra.Command{
->>>>>>> 5d50e134
 		Use:   "inflation",
 		Short: "Query the current minting inflation value",
 		Args:  cobra.NoArgs,
@@ -103,13 +85,8 @@
 
 // GetCmdQueryAnnualProvisions implements a command to return the current minting
 // annual provisions value.
-<<<<<<< HEAD
 func GetCmdQueryAnnualProvisions() *cobra.Command {
-	return &cobra.Command{
-=======
-func GetCmdQueryAnnualProvisions(cdc *codec.Codec) *cobra.Command {
 	cmd := &cobra.Command{
->>>>>>> 5d50e134
 		Use:   "annual-provisions",
 		Short: "Query the current minting annual provisions value",
 		Args:  cobra.NoArgs,
