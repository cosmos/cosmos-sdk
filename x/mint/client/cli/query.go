package cli

import (
	"context"
	"fmt"

	"github.com/spf13/cobra"

	"github.com/cosmos/cosmos-sdk/client"
	"github.com/cosmos/cosmos-sdk/client/flags"
	"github.com/cosmos/cosmos-sdk/x/mint/types"
)

// GetQueryCmd returns the cli query commands for the minting module.
func GetQueryCmd() *cobra.Command {
	mintingQueryCmd := &cobra.Command{
		Use:                        types.ModuleName,
		Short:                      "Querying commands for the minting module",
		DisableFlagParsing:         true,
		SuggestionsMinimumDistance: 2,
		RunE:                       client.ValidateCmd,
	}

	mintingQueryCmd.AddCommand(
		GetCmdQueryParams(),
		GetCmdQueryInflation(),
		GetCmdQueryAnnualProvisions(),
	)

	return mintingQueryCmd
}

// GetCmdQueryParams implements a command to return the current minting
// parameters.
func GetCmdQueryParams() *cobra.Command {
	cmd := &cobra.Command{
		Use:   "params",
		Short: "Query the current minting parameters",
		Args:  cobra.NoArgs,
		RunE: func(cmd *cobra.Command, args []string) error {
			clientCtx := client.GetClientContextFromCmd(cmd)
			clientCtx, err := client.ReadQueryCommandFlags(clientCtx, cmd.Flags())
			if err != nil {
				return err
			}

			queryClient := types.NewQueryClient(clientCtx)

			params := &types.QueryParamsRequest{}
			res, err := queryClient.Params(context.Background(), params)

			if err != nil {
				return err
			}

<<<<<<< HEAD
			return clientCtx.PrintOutput(res)
=======
			return clientCtx.PrintOutput(&res.Params)
>>>>>>> 20c5ee36
		},
	}

	flags.AddQueryFlagsToCmd(cmd)

	return cmd
}

// GetCmdQueryInflation implements a command to return the current minting
// inflation value.
func GetCmdQueryInflation() *cobra.Command {
	cmd := &cobra.Command{
		Use:   "inflation",
		Short: "Query the current minting inflation value",
		Args:  cobra.NoArgs,
		RunE: func(cmd *cobra.Command, args []string) error {
			clientCtx := client.GetClientContextFromCmd(cmd)
			clientCtx, err := client.ReadQueryCommandFlags(clientCtx, cmd.Flags())
			if err != nil {
				return err
			}

			queryClient := types.NewQueryClient(clientCtx)

			params := &types.QueryInflationRequest{}
			res, err := queryClient.Inflation(context.Background(), params)

			if err != nil {
				return err
			}

<<<<<<< HEAD
			return clientCtx.PrintOutput(res)
=======
			return clientCtx.PrintString(fmt.Sprintf("%s\n", res.Inflation))
>>>>>>> 20c5ee36
		},
	}

	flags.AddQueryFlagsToCmd(cmd)

	return cmd
}

// GetCmdQueryAnnualProvisions implements a command to return the current minting
// annual provisions value.
func GetCmdQueryAnnualProvisions() *cobra.Command {
	cmd := &cobra.Command{
		Use:   "annual-provisions",
		Short: "Query the current minting annual provisions value",
		Args:  cobra.NoArgs,
		RunE: func(cmd *cobra.Command, args []string) error {
			clientCtx := client.GetClientContextFromCmd(cmd)
			clientCtx, err := client.ReadQueryCommandFlags(clientCtx, cmd.Flags())
			if err != nil {
				return err
			}

			queryClient := types.NewQueryClient(clientCtx)

			params := &types.QueryAnnualProvisionsRequest{}
			res, err := queryClient.AnnualProvisions(context.Background(), params)

			if err != nil {
				return err
			}

<<<<<<< HEAD
			return clientCtx.PrintOutput(res)
=======
			return clientCtx.PrintString(fmt.Sprintf("%s\n", res.AnnualProvisions))
>>>>>>> 20c5ee36
		},
	}

	flags.AddQueryFlagsToCmd(cmd)

	return cmd
}<|MERGE_RESOLUTION|>--- conflicted
+++ resolved
@@ -53,11 +53,7 @@
 				return err
 			}
 
-<<<<<<< HEAD
-			return clientCtx.PrintOutput(res)
-=======
 			return clientCtx.PrintOutput(&res.Params)
->>>>>>> 20c5ee36
 		},
 	}
 
@@ -89,11 +85,7 @@
 				return err
 			}
 
-<<<<<<< HEAD
-			return clientCtx.PrintOutput(res)
-=======
-			return clientCtx.PrintString(fmt.Sprintf("%s\n", res.Inflation))
->>>>>>> 20c5ee36
+			return clientCtx.PrintString(fmt.Sprintf("%s\n", res))
 		},
 	}
 
@@ -125,11 +117,7 @@
 				return err
 			}
 
-<<<<<<< HEAD
-			return clientCtx.PrintOutput(res)
-=======
-			return clientCtx.PrintString(fmt.Sprintf("%s\n", res.AnnualProvisions))
->>>>>>> 20c5ee36
+			return clientCtx.PrintString(fmt.Sprintf("%s\n", res))
 		},
 	}
 
