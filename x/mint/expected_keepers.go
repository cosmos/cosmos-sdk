--- conflicted
+++ resolved
@@ -6,11 +6,7 @@
 
 // expected staking keeper
 type StakingKeeper interface {
-<<<<<<< HEAD
-	Total(ctx sdk.Context) sdk.Int
-=======
 	TotalTokens(ctx sdk.Context) sdk.Int
->>>>>>> 6967de10
 	BondedRatio(ctx sdk.Context) sdk.Dec
 	InflateSupply(ctx sdk.Context, newTokens sdk.Int)
 }
