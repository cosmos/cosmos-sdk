package mint

import (
	sdk "github.com/cosmos/cosmos-sdk/types"
<<<<<<< HEAD
	"github.com/cosmos/cosmos-sdk/x/supply"
	"github.com/cosmos/cosmos-sdk/x/mint/types"
=======
>>>>>>> 8cc708b6
)

// GenesisState - minter state
type GenesisState struct {
	Minter Minter `json:"minter"` // minter object
	Params Params `json:"params"` // inflation params
}

// NewGenesisState creates a new GenesisState object
func NewGenesisState(minter Minter, params Params) GenesisState {
	return GenesisState{
		Minter: minter,
		Params: params,
	}
}

// DefaultGenesisState creates a default GenesisState object
func DefaultGenesisState() GenesisState {
	return GenesisState{
		Minter: DefaultInitialMinter(),
		Params: DefaultParams(),
	}
}

// InitGenesis new mint genesis
func InitGenesis(ctx sdk.Context, keeper Keeper, ak AccountKeeper, data GenesisState) {
	// check if the module account exists and create it if not
	moduleAcc := keeper.GetMinterAccount(ctx)
	if moduleAcc == nil {
		moduleAcc = supply.NewModuleMinterAccount(ModuleName)
		if err := moduleAcc.SetAccountNumber(ak.GetNextAccountNumber(ctx)); err != nil {
			panic(err)
		}
		keeper.SetMinterAccount(ctx, moduleAcc)
	}

	keeper.SetMinter(ctx, data.Minter)
	keeper.SetParams(ctx, data.Params)
}

// ExportGenesis returns a GenesisState for a given context and keeper.
func ExportGenesis(ctx sdk.Context, keeper Keeper) GenesisState {
	minter := keeper.GetMinter(ctx)
	params := keeper.GetParams(ctx)
	return NewGenesisState(minter, params)
}

// ValidateGenesis validates the provided genesis state to ensure the
// expected invariants holds.
func ValidateGenesis(data GenesisState) error {
	err := ValidateParams(data.Params)
	if err != nil {
		return err
	}

	err = ValidateMinter(data.Minter)
	if err != nil {
		return err
	}

	return nil
}<|MERGE_RESOLUTION|>--- conflicted
+++ resolved
@@ -2,11 +2,8 @@
 
 import (
 	sdk "github.com/cosmos/cosmos-sdk/types"
-<<<<<<< HEAD
+	"github.com/cosmos/cosmos-sdk/x/mint/internal/types"
 	"github.com/cosmos/cosmos-sdk/x/supply"
-	"github.com/cosmos/cosmos-sdk/x/mint/types"
-=======
->>>>>>> 8cc708b6
 )
 
 // GenesisState - minter state
@@ -32,7 +29,7 @@
 }
 
 // InitGenesis new mint genesis
-func InitGenesis(ctx sdk.Context, keeper Keeper, ak AccountKeeper, data GenesisState) {
+func InitGenesis(ctx sdk.Context, keeper Keeper, ak types.AccountKeeper, data GenesisState) {
 	// check if the module account exists and create it if not
 	moduleAcc := keeper.GetMinterAccount(ctx)
 	if moduleAcc == nil {
