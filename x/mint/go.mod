--- conflicted
+++ resolved
@@ -166,27 +166,18 @@
 	github.com/gofrs/uuid v4.4.0+incompatible // indirect
 	github.com/golang/groupcache v0.0.0-20210331224755-41bb18bfe9da // indirect
 	github.com/google/flatbuffers v2.0.8+incompatible // indirect
-<<<<<<< HEAD
 	github.com/klauspost/cpuid/v2 v2.2.7 // indirect
 	github.com/minio/sha256-simd v1.0.1 // indirect
-=======
-	github.com/hashicorp/golang-lru/v2 v2.0.7 // indirect
->>>>>>> 7fb26685
 	github.com/supranational/blst v0.3.11 // indirect
 	go.opencensus.io v0.24.0 // indirect
 )
 
-<<<<<<< HEAD
 require (
-	cosmossdk.io/x/consensus v0.0.0-00010101000000-000000000000 // indirect
+	github.com/hashicorp/golang-lru/v2 v2.0.7 // indirect
 	github.com/itsdevbear/comet-bls12-381 v0.0.0-20240413212931-2ae2f204cde7 // indirect
+
 )
 
-=======
->>>>>>> 7fb26685
-replace github.com/cosmos/cosmos-sdk => ../../.
-
-// TODO remove post spinning out all modules
 replace (
 	cosmossdk.io/api => ../../api
 	cosmossdk.io/core => ../../core
@@ -199,4 +190,5 @@
 	cosmossdk.io/x/consensus => ../consensus
 	cosmossdk.io/x/staking => ../staking
 	cosmossdk.io/x/tx => ../tx
+	github.com/cosmos/cosmos-sdk => ../../
 )