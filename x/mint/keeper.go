package mint

import (
	"fmt"

	"github.com/cosmos/cosmos-sdk/codec"
	sdk "github.com/cosmos/cosmos-sdk/types"
	"github.com/cosmos/cosmos-sdk/x/params"
	"github.com/cosmos/cosmos-sdk/x/supply"
	"github.com/tendermint/tendermint/crypto"
)

<<<<<<< HEAD
var minterKey = []byte{0x00} // the one key to use for the keeper store

const (
	// default paramspace for params keeper
	DefaultParamspace = ModuleName

	// StoreKey is the default store key for mint
	StoreKey = ModuleName

	// QuerierRoute is the querier route for the minting store.
	QuerierRoute = StoreKey
)

// ModuleAddress distribution module account address
var ModuleAddress = sdk.AccAddress(crypto.AddressHash([]byte(ModuleName)))

// keeper of the mint store
=======
// keeper of the staking store
>>>>>>> 5f9c3fdf
type Keeper struct {
	storeKey     sdk.StoreKey
	cdc          *codec.Codec
	paramSpace   params.Subspace
	sk           StakingKeeper
	supplyKeeper SupplyKeeper
}

func NewKeeper(cdc *codec.Codec, key sdk.StoreKey, paramSpace params.Subspace,
	sk StakingKeeper, supplyKeeper SupplyKeeper) Keeper {

	keeper := Keeper{
		storeKey:     key,
		cdc:          cdc,
		paramSpace:   paramSpace.WithKeyTable(ParamKeyTable()),
		sk:           sk,
		supplyKeeper: supplyKeeper,
	}
	return keeper
}

//______________________________________________________________________

// get the minter
func (k Keeper) GetMinter(ctx sdk.Context) (minter Minter) {
	store := ctx.KVStore(k.storeKey)
	b := store.Get(MinterKey)
	if b == nil {
		panic("stored minter should not have been nil")
	}
	k.cdc.MustUnmarshalBinaryLengthPrefixed(b, &minter)
	return
}

// set the minter
func (k Keeper) SetMinter(ctx sdk.Context, minter Minter) {
	store := ctx.KVStore(k.storeKey)
	b := k.cdc.MustMarshalBinaryLengthPrefixed(minter)
	store.Set(MinterKey, b)
}

//______________________________________________________________________

// GetParams returns the total set of minting parameters.
func (k Keeper) GetParams(ctx sdk.Context) (params Params) {
	k.paramSpace.GetParamSet(ctx, &params)
	return params
}

// SetParams sets the total set of minting parameters.
func (k Keeper) SetParams(ctx sdk.Context, params Params) {
	k.paramSpace.SetParamSet(ctx, &params)
}

//______________________________________________________________________

// GetMinterAccount returns the mint ModuleAccount
func (k Keeper) GetMinterAccount(ctx sdk.Context) supply.ModuleAccount {
	return k.supplyKeeper.GetModuleAccountByName(ctx, ModuleName)
}

// SetMinterAccount stores the minter account
func (k Keeper) SetMinterAccount(ctx sdk.Context, macc supply.ModuleAccount) {
	if macc.Name() != ModuleName {
		panic(fmt.Sprintf("invalid name for minter module account (%s ≠ %s)", macc.Name(), ModuleName))
	}

	k.supplyKeeper.SetModuleAccount(ctx, macc)
}<|MERGE_RESOLUTION|>--- conflicted
+++ resolved
@@ -7,30 +7,9 @@
 	sdk "github.com/cosmos/cosmos-sdk/types"
 	"github.com/cosmos/cosmos-sdk/x/params"
 	"github.com/cosmos/cosmos-sdk/x/supply"
-	"github.com/tendermint/tendermint/crypto"
 )
 
-<<<<<<< HEAD
-var minterKey = []byte{0x00} // the one key to use for the keeper store
-
-const (
-	// default paramspace for params keeper
-	DefaultParamspace = ModuleName
-
-	// StoreKey is the default store key for mint
-	StoreKey = ModuleName
-
-	// QuerierRoute is the querier route for the minting store.
-	QuerierRoute = StoreKey
-)
-
-// ModuleAddress distribution module account address
-var ModuleAddress = sdk.AccAddress(crypto.AddressHash([]byte(ModuleName)))
-
-// keeper of the mint store
-=======
 // keeper of the staking store
->>>>>>> 5f9c3fdf
 type Keeper struct {
 	storeKey     sdk.StoreKey
 	cdc          *codec.Codec
