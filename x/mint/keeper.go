--- conflicted
+++ resolved
@@ -38,15 +38,9 @@
 	ParamStoreKeyParams = []byte("params")
 )
 
-<<<<<<< HEAD
-// ParamTable for stake module
+// ParamTable for staking module
 func ParamKeyTable() params.KeyTable {
 	return params.NewKeyTable(
-=======
-// ParamTable for staking module
-func ParamTypeTable() params.TypeTable {
-	return params.NewTypeTable(
->>>>>>> 6b02e081
 		ParamStoreKeyParams, Params{},
 	)
 }
