package mint

import (
	"github.com/cosmos/cosmos-sdk/codec"
	sdk "github.com/cosmos/cosmos-sdk/types"
	"github.com/cosmos/cosmos-sdk/x/params"
)

<<<<<<< HEAD
const (
	// ModuleName is the name of the module
	ModuleName = "mint"

	// DefaultParamspace is the default paramspace for params keeper
=======
var minterKey = []byte{0x00} // the one key to use for the keeper store

const (
	// default paramspace for params keeper
>>>>>>> 3fe58691
	DefaultParamspace = ModuleName

	// StoreKey is the default store key for mint
	StoreKey = ModuleName

	// QuerierRoute is the querier route for the minting store.
	QuerierRoute = StoreKey
)

// keeper of the mint store
type Keeper struct {
	storeKey     sdk.StoreKey
	cdc          *codec.Codec
	paramSpace   params.Subspace
	sk           StakingKeeper
	supplyKeeper SupplyKeeper
}

func NewKeeper(cdc *codec.Codec, key sdk.StoreKey, paramSpace params.Subspace,
	sk StakingKeeper, supplyKeeper SupplyKeeper) Keeper {

	keeper := Keeper{
		storeKey:     key,
		cdc:          cdc,
		paramSpace:   paramSpace.WithKeyTable(ParamKeyTable()),
		sk:           sk,
		supplyKeeper: supplyKeeper,
	}
	return keeper
}

//______________________________________________________________________

// get the minter
func (k Keeper) GetMinter(ctx sdk.Context) (minter Minter) {
	store := ctx.KVStore(k.storeKey)
	b := store.Get(minterKey)
	if b == nil {
		panic("stored minter should not have been nil")
	}
	k.cdc.MustUnmarshalBinaryLengthPrefixed(b, &minter)
	return
}

// set the minter
func (k Keeper) SetMinter(ctx sdk.Context, minter Minter) {
	store := ctx.KVStore(k.storeKey)
	b := k.cdc.MustMarshalBinaryLengthPrefixed(minter)
	store.Set(minterKey, b)
}

//______________________________________________________________________

// GetParams returns the total set of minting parameters.
func (k Keeper) GetParams(ctx sdk.Context) (params Params) {
	k.paramSpace.GetParamSet(ctx, &params)
	return params
}

// SetParams sets the total set of minting parameters.
func (k Keeper) SetParams(ctx sdk.Context, params Params) {
	k.paramSpace.SetParamSet(ctx, &params)
}<|MERGE_RESOLUTION|>--- conflicted
+++ resolved
@@ -6,18 +6,10 @@
 	"github.com/cosmos/cosmos-sdk/x/params"
 )
 
-<<<<<<< HEAD
-const (
-	// ModuleName is the name of the module
-	ModuleName = "mint"
-
-	// DefaultParamspace is the default paramspace for params keeper
-=======
 var minterKey = []byte{0x00} // the one key to use for the keeper store
 
 const (
 	// default paramspace for params keeper
->>>>>>> 3fe58691
 	DefaultParamspace = ModuleName
 
 	// StoreKey is the default store key for mint
