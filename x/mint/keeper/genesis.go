--- conflicted
+++ resolved
@@ -7,11 +7,7 @@
 
 // InitGenesis new mint genesis
 func (keeper Keeper) InitGenesis(ctx sdk.Context, ak types.AccountKeeper, data *types.GenesisState) {
-<<<<<<< HEAD
-	if err := keeper.SetMinter(ctx, data.Minter); err != nil {
-=======
 	if err := keeper.Minter.Set(ctx, data.Minter); err != nil {
->>>>>>> 2bfbade4
 		panic(err)
 	}
 
