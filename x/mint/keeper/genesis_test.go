package keeper_test

import (
	"testing"

	"github.com/golang/mock/gomock"
	"github.com/stretchr/testify/suite"

	"cosmossdk.io/collections"
	"cosmossdk.io/log"
	"cosmossdk.io/math"
	storetypes "cosmossdk.io/store/types"
	authtypes "cosmossdk.io/x/auth/types"
	"cosmossdk.io/x/mint"
	"cosmossdk.io/x/mint/keeper"
	minttestutil "cosmossdk.io/x/mint/testutil"
	"cosmossdk.io/x/mint/types"

	"github.com/cosmos/cosmos-sdk/codec"
	codectestutil "github.com/cosmos/cosmos-sdk/codec/testutil"
	"github.com/cosmos/cosmos-sdk/runtime"
	"github.com/cosmos/cosmos-sdk/testutil"
	sdk "github.com/cosmos/cosmos-sdk/types"
	moduletestutil "github.com/cosmos/cosmos-sdk/types/module/testutil"
)

var minterAcc = authtypes.NewEmptyModuleAccount(types.ModuleName, authtypes.Minter)

type GenesisTestSuite struct {
	suite.Suite

	sdkCtx        sdk.Context
	keeper        keeper.Keeper
	cdc           codec.BinaryCodec
	accountKeeper types.AccountKeeper
	key           *storetypes.KVStoreKey
}

func TestGenesisTestSuite(t *testing.T) {
	suite.Run(t, new(GenesisTestSuite))
}

func (s *GenesisTestSuite) SetupTest() {
	key := storetypes.NewKVStoreKey(types.StoreKey)
	testCtx := testutil.DefaultContextWithDB(s.T(), key, storetypes.NewTransientStoreKey("transient_test"))
	encCfg := moduletestutil.MakeTestEncodingConfig(codectestutil.CodecOptions{}, mint.AppModule{})

	// gomock initializations
	ctrl := gomock.NewController(s.T())
	s.cdc = codec.NewProtoCodec(encCfg.InterfaceRegistry)
	s.sdkCtx = testCtx.Ctx
	s.key = key

	stakingKeeper := minttestutil.NewMockStakingKeeper(ctrl)
	accountKeeper := minttestutil.NewMockAccountKeeper(ctrl)
	bankKeeper := minttestutil.NewMockBankKeeper(ctrl)
	s.accountKeeper = accountKeeper
	accountKeeper.EXPECT().GetModuleAddress(minterAcc.Name).Return(minterAcc.GetAddress())
	accountKeeper.EXPECT().GetModuleAccount(s.sdkCtx, minterAcc.Name).Return(minterAcc)

	s.keeper = keeper.NewKeeper(s.cdc, runtime.NewEnvironment(runtime.NewKVStoreService(key), log.NewNopLogger()), stakingKeeper, accountKeeper, bankKeeper, "", "")
}

func (s *GenesisTestSuite) TestImportExportGenesis() {
	genesisState := types.DefaultGenesisState()
	genesisState.Minter = types.NewMinter(math.LegacyNewDecWithPrec(20, 2), math.LegacyNewDec(1), math.LegacyZeroDec())
	genesisState.Params = types.NewParams(
		"testDenom",
		math.LegacyNewDecWithPrec(15, 2),
		math.LegacyNewDecWithPrec(22, 2),
		math.LegacyNewDecWithPrec(9, 2),
		math.LegacyNewDecWithPrec(69, 2),
		uint64(60*60*8766/5),
<<<<<<< HEAD
		"year",                          // epoch identifier
		5,                               // reduction perion in epochs
		math.LegacyNewDecWithPrec(5, 1), // reduction factor
		2,                               // minting reward distribution start epoch
		math.LegacyNewDec(200),          // epoch provisions
=======
		math.ZeroInt(),
>>>>>>> b795646c
	)
	genesisState.ReductionStartedEpoch = 3 // halven started epoch

	err := s.keeper.InitGenesis(s.sdkCtx, s.accountKeeper, genesisState)
	s.Require().NoError(err)

	minter, err := s.keeper.Minter.Get(s.sdkCtx)
	s.Require().Equal(genesisState.Minter, minter)
	s.Require().NoError(err)

	invalidCtx := testutil.DefaultContextWithDB(s.T(), s.key, storetypes.NewTransientStoreKey("transient_test"))
	_, err = s.keeper.Minter.Get(invalidCtx.Ctx)
	s.Require().ErrorIs(err, collections.ErrNotFound)

	params, err := s.keeper.Params.Get(s.sdkCtx)
	s.Require().Equal(genesisState.Params, params)
	s.Require().NoError(err)

	genesisState2, err := s.keeper.ExportGenesis(s.sdkCtx)
	s.Require().NoError(err)
	s.Require().Equal(genesisState, genesisState2)
}<|MERGE_RESOLUTION|>--- conflicted
+++ resolved
@@ -71,15 +71,12 @@
 		math.LegacyNewDecWithPrec(9, 2),
 		math.LegacyNewDecWithPrec(69, 2),
 		uint64(60*60*8766/5),
-<<<<<<< HEAD
+		math.ZeroInt(),
 		"year",                          // epoch identifier
 		5,                               // reduction perion in epochs
 		math.LegacyNewDecWithPrec(5, 1), // reduction factor
 		2,                               // minting reward distribution start epoch
 		math.LegacyNewDec(200),          // epoch provisions
-=======
-		math.ZeroInt(),
->>>>>>> b795646c
 	)
 	genesisState.ReductionStartedEpoch = 3 // halven started epoch
 
