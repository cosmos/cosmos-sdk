--- conflicted
+++ resolved
@@ -2,11 +2,6 @@
 
 import (
 	sdk "github.com/cosmos/cosmos-sdk/types"
-<<<<<<< HEAD
-	"cosmossdk.io/x/mint/exported"
-	v2 "cosmossdk.io/x/mint/migrations/v2"
-=======
->>>>>>> f167c783
 )
 
 // Migrator is a struct for handling in-place state migrations.
