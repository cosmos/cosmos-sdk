package mint

import (
	"context"
	"encoding/json"
	"fmt"

	gwruntime "github.com/grpc-ecosystem/grpc-gateway/runtime"
	"google.golang.org/grpc"

	"cosmossdk.io/core/appmodule"
	"cosmossdk.io/core/registry"
	"cosmossdk.io/x/mint/keeper"
	"cosmossdk.io/x/mint/simulation"
	"cosmossdk.io/x/mint/types"

	"github.com/cosmos/cosmos-sdk/client"
	"github.com/cosmos/cosmos-sdk/codec"
	"github.com/cosmos/cosmos-sdk/types/module"
	simtypes "github.com/cosmos/cosmos-sdk/types/simulation"
)

// ConsensusVersion defines the current x/mint module consensus version.
const ConsensusVersion = 2

var (
	_ module.HasName             = AppModule{}
	_ module.HasAminoCodec       = AppModule{}
	_ module.HasGRPCGateway      = AppModule{}
	_ module.AppModuleSimulation = AppModule{}

	_ appmodule.AppModule             = AppModule{}
	_ appmodule.HasBeginBlocker       = AppModule{}
	_ appmodule.HasServices           = AppModule{}
	_ appmodule.HasMigrations         = AppModule{}
	_ appmodule.HasRegisterInterfaces = AppModule{}
<<<<<<< HEAD
	_ module.AppModuleSimulation      = AppModule{}
	_ appmodulev2.HasGenesis          = AppModule{}

	_ appmodulev2.AppModule       = AppModule{}
	_ appmodulev2.HasBeginBlocker = AppModule{}
	_ appmodule.HasServices       = AppModule{}
	_ appmodulev2.HasMigrations   = AppModule{}
=======
	_ appmodule.HasGenesis            = AppModule{}
>>>>>>> cdc32918
)

// AppModule implements an application module for the mint module.
type AppModule struct {
	cdc        codec.Codec
	keeper     keeper.Keeper
	authKeeper types.AccountKeeper

	// inflationCalculator is used to calculate the inflation rate during BeginBlock.
	// If inflationCalculator is nil, the default inflation calculation logic is used.
	inflationCalculator types.InflationCalculationFn
}

// NewAppModule creates a new AppModule object.
// If the InflationCalculationFn argument is nil, then the SDK's default inflation function will be used.
func NewAppModule(
	cdc codec.Codec,
	keeper keeper.Keeper,
	ak types.AccountKeeper,
	ic types.InflationCalculationFn,
) AppModule {
	if ic == nil {
		ic = types.DefaultInflationCalculationFn
	}

	return AppModule{
		cdc:                 cdc,
		keeper:              keeper,
		authKeeper:          ak,
		inflationCalculator: ic,
	}
}

// IsAppModule implements the appmodule.AppModule interface.
func (AppModule) IsAppModule() {}

// Name returns the mint module's name.
func (AppModule) Name() string {
	return types.ModuleName
}

// RegisterLegacyAminoCodec registers the mint module's types on the given LegacyAmino codec.
func (AppModule) RegisterLegacyAminoCodec(cdc *codec.LegacyAmino) {
	types.RegisterLegacyAminoCodec(cdc)
}

// RegisterInterfaces registers the module's interface types
func (AppModule) RegisterInterfaces(registry registry.LegacyRegistry) {
	types.RegisterInterfaces(registry)
}

// RegisterGRPCGatewayRoutes registers the gRPC Gateway routes for the mint module.
func (AppModule) RegisterGRPCGatewayRoutes(clientCtx client.Context, mux *gwruntime.ServeMux) {
	if err := types.RegisterQueryHandlerClient(context.Background(), mux, types.NewQueryClient(clientCtx)); err != nil {
		panic(err)
	}
}

// RegisterServices registers module services.
func (am AppModule) RegisterServices(registrar grpc.ServiceRegistrar) error {
	types.RegisterMsgServer(registrar, keeper.NewMsgServerImpl(am.keeper))
	types.RegisterQueryServer(registrar, keeper.NewQueryServerImpl(am.keeper))

	return nil
}

// RegisterMigrations registers module migrations.
func (am AppModule) RegisterMigrations(mr appmodule.MigrationRegistrar) error {
	m := keeper.NewMigrator(am.keeper)

	if err := mr.Register(types.ModuleName, 1, m.Migrate1to2); err != nil {
		return fmt.Errorf("failed to migrate x/%s from version 1 to 2: %w", types.ModuleName, err)
	}

	return nil
}

// DefaultGenesis returns default genesis state as raw bytes for the mint module.
func (am AppModule) DefaultGenesis() json.RawMessage {
	return am.cdc.MustMarshalJSON(types.DefaultGenesisState())
}

// ValidateGenesis performs genesis state validation for the mint module.
func (am AppModule) ValidateGenesis(bz json.RawMessage) error {
	var data types.GenesisState
	if err := am.cdc.UnmarshalJSON(bz, &data); err != nil {
		return fmt.Errorf("failed to unmarshal %s genesis state: %w", types.ModuleName, err)
	}

	return types.ValidateGenesis(data)
}

// InitGenesis performs genesis initialization for the mint module.
func (am AppModule) InitGenesis(ctx context.Context, data json.RawMessage) error {
	var genesisState types.GenesisState
	if err := am.cdc.UnmarshalJSON(data, &genesisState); err != nil {
		return err
	}

	return am.keeper.InitGenesis(ctx, am.authKeeper, &genesisState)
}

// ExportGenesis returns the exported genesis state as raw bytes for the mint
// module.
func (am AppModule) ExportGenesis(ctx context.Context) (json.RawMessage, error) {
	gs, err := am.keeper.ExportGenesis(ctx)
	if err != nil {
		return nil, err
	}
	return am.cdc.MarshalJSON(gs)
}

// ConsensusVersion implements HasConsensusVersion
func (AppModule) ConsensusVersion() uint64 { return ConsensusVersion }

// BeginBlock returns the begin blocker for the mint module.
func (am AppModule) BeginBlock(ctx context.Context) error {
	return am.keeper.BeginBlocker(ctx, am.inflationCalculator)
}

// AppModuleSimulation functions

// GenerateGenesisState creates a randomized GenState of the mint module.
func (AppModule) GenerateGenesisState(simState *module.SimulationState) {
	simulation.RandomizedGenState(simState)
}

// ProposalMsgs returns msgs used for governance proposals for simulations.
func (AppModule) ProposalMsgs(simState module.SimulationState) []simtypes.WeightedProposalMsg {
	return simulation.ProposalMsgs()
}

// RegisterStoreDecoder registers a decoder for mint module's types.
func (am AppModule) RegisterStoreDecoder(sdr simtypes.StoreDecoderRegistry) {
	sdr[types.StoreKey] = simtypes.NewStoreDecoderFuncFromCollectionsSchema(am.keeper.Schema)
}

// WeightedOperations doesn't return any mint module operation.
func (AppModule) WeightedOperations(_ module.SimulationState) []simtypes.WeightedOperation {
	return nil
}<|MERGE_RESOLUTION|>--- conflicted
+++ resolved
@@ -34,17 +34,7 @@
 	_ appmodule.HasServices           = AppModule{}
 	_ appmodule.HasMigrations         = AppModule{}
 	_ appmodule.HasRegisterInterfaces = AppModule{}
-<<<<<<< HEAD
-	_ module.AppModuleSimulation      = AppModule{}
-	_ appmodulev2.HasGenesis          = AppModule{}
-
-	_ appmodulev2.AppModule       = AppModule{}
-	_ appmodulev2.HasBeginBlocker = AppModule{}
-	_ appmodule.HasServices       = AppModule{}
-	_ appmodulev2.HasMigrations   = AppModule{}
-=======
 	_ appmodule.HasGenesis            = AppModule{}
->>>>>>> cdc32918
 )
 
 // AppModule implements an application module for the mint module.
