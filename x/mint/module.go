--- conflicted
+++ resolved
@@ -113,15 +113,11 @@
 	return keeper.NewQuerier(am.keeper)
 }
 
-<<<<<<< HEAD
+// RegisterQueryService registers a GRPC query service to respond to the
+// module-specific GRPC queries.
 func (am AppModule) RegisterQueryService(server grpc.Server) {
 	types.RegisterQueryServer(server, am.keeper)
 }
-=======
-// RegisterQueryService registers a GRPC query service to respond to the
-// module-specific GRPC queries.
-func (am AppModule) RegisterQueryService(grpc.Server) {}
->>>>>>> 69bbb8b3
 
 // InitGenesis performs genesis initialization for the mint module. It returns
 // no validator updates.
