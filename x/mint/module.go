--- conflicted
+++ resolved
@@ -83,11 +83,6 @@
 	return cli.GetQueryCmd()
 }
 
-<<<<<<< HEAD
-// ____________________________________________________________________________
-
-=======
->>>>>>> 33dbf6a7
 // AppModule implements an application module for the mint module.
 type AppModule struct {
 	AppModuleBasic
@@ -163,11 +158,6 @@
 	return []abci.ValidatorUpdate{}
 }
 
-<<<<<<< HEAD
-// ____________________________________________________________________________
-
-=======
->>>>>>> 33dbf6a7
 // AppModuleSimulation functions
 
 // GenerateGenesisState creates a randomized GenState of the mint module.
