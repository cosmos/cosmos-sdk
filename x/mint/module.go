--- conflicted
+++ resolved
@@ -112,13 +112,8 @@
 	return keeper.NewQuerier(am.keeper)
 }
 
-<<<<<<< HEAD
-// RegisterQueryService registers a GRPC query service to respond to the
-// module-specific GRPC queries.
-=======
 // RegisterQueryService registers a gRPC query service to respond to the
 // module-specific gRPC queries.
->>>>>>> 97a83e9c
 func (am AppModule) RegisterQueryService(server grpc.Server) {
 	types.RegisterQueryServer(server, am.keeper)
 }
