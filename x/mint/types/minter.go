--- conflicted
+++ resolved
@@ -4,10 +4,7 @@
 	"fmt"
 
 	"cosmossdk.io/math"
-<<<<<<< HEAD
-=======
 
->>>>>>> f008f84e
 	sdk "github.com/cosmos/cosmos-sdk/types"
 )
 
@@ -73,11 +70,7 @@
 
 // NextAnnualProvisions returns the annual provisions based on current total
 // supply and inflation rate.
-<<<<<<< HEAD
-func (m Minter) NextAnnualProvisions(_ Params, totalSupply math.Int) sdk.Dec {
-=======
 func (m Minter) NextAnnualProvisions(_ Params, totalSupply math.Int) math.LegacyDec {
->>>>>>> f008f84e
 	return m.Inflation.MulInt(totalSupply)
 }
 
