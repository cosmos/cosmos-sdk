package mock

import (
	"bytes"
	"fmt"
	"math/rand"
	"os"
	"sort"
	"encoding/json"

	abci "github.com/tendermint/tendermint/abci/types"
	"github.com/tendermint/tendermint/crypto"
	"github.com/tendermint/tendermint/crypto/ed25519"
	"github.com/tendermint/tendermint/crypto/secp256k1"
	dbm "github.com/tendermint/tendermint/libs/db"
	"github.com/tendermint/tendermint/libs/log"

	bam "github.com/cosmos/cosmos-sdk/baseapp"
	"github.com/cosmos/cosmos-sdk/codec"
	sdk "github.com/cosmos/cosmos-sdk/types"
	"github.com/cosmos/cosmos-sdk/types/module"
	"github.com/cosmos/cosmos-sdk/x/auth"
	"github.com/cosmos/cosmos-sdk/x/params"
)

const chainID = ""

// App extends an ABCI application, but with most of its parameters exported.
// They are exported for convenience in creating helper functions, as object
// capabilities aren't needed for testing.
type App struct {
	*bam.BaseApp
<<<<<<< HEAD
	Cdc              *codec.Codec // Cdc is public since the codec is passed into the module anyways
	KeyMain          *sdk.KVStoreKey
	KeyAccount       *sdk.KVStoreKey
	KeyParams        *sdk.KVStoreKey
	TKeyParams       *sdk.TransientStoreKey
	Manager          *module.Manager

	// TODO: Abstract this out from not needing to be auth specifically
	AccountKeeper       auth.AccountKeeper
	ParamsKeeper        params.Keeper
=======
	Cdc        *codec.Codec // Cdc is public since the codec is passed into the module anyways
	KeyMain    *sdk.KVStoreKey
	KeyAccount *sdk.KVStoreKey
	KeyParams  *sdk.KVStoreKey
	TKeyParams *sdk.TransientStoreKey

	// TODO: Abstract this out from not needing to be auth specifically
	AccountKeeper auth.AccountKeeper
	ParamsKeeper  params.Keeper
>>>>>>> 35267843

	GenesisAccounts  []auth.Account
	TotalCoinsSupply sdk.Coins
}

// NewApp partially constructs a new app on the memstore for module and genesis
// testing.
func NewApp(m *module.Manager) *App {
	logger := log.NewTMLogger(log.NewSyncWriter(os.Stdout)).With("module", "sdk/app")
	db := dbm.NewMemDB()

	// Create the cdc with some standard codecs
	cdc := createCodec()

	// Create your application object
	app := &App{
		BaseApp:          bam.NewBaseApp("mock", logger, db, auth.DefaultTxDecoder(cdc)),
		Cdc:              cdc,
		KeyMain:          sdk.NewKVStoreKey(bam.MainStoreKey),
		KeyAccount:       sdk.NewKVStoreKey(auth.StoreKey),
		KeyParams:        sdk.NewKVStoreKey("params"),
		TKeyParams:       sdk.NewTransientStoreKey("transient_params"),
		Manager:          m,
		TotalCoinsSupply: sdk.NewCoins(),
	}

	// define keepers
	app.ParamsKeeper = params.NewKeeper(app.Cdc, app.KeyParams, app.TKeyParams, params.DefaultCodespace)

	app.AccountKeeper = auth.NewAccountKeeper(
		app.Cdc,
		app.KeyAccount,
		app.ParamsKeeper.Subspace(auth.DefaultParamspace),
		auth.ProtoBaseAccount,
	)
<<<<<<< HEAD
=======

	supplyKeeper := auth.NewDummySupplyKeeper(app.AccountKeeper)
>>>>>>> 35267843

	// Initialize the app. The chainers and blockers can be overwritten before
	// calling complete setup.
	app.SetInitChainer(app.InitChainer)
<<<<<<< HEAD
	app.SetAnteHandler(m.AnteHandler)
=======
	app.SetAnteHandler(auth.NewAnteHandler(app.AccountKeeper, supplyKeeper, auth.DefaultSigVerificationGasConsumer))
>>>>>>> 35267843

	// Not sealing for custom extension

	return app
}

// CompleteSetup completes the application setup after the routes have been
// registered.
func (app *App) CompleteSetup(newKeys ...sdk.StoreKey) error {
	newKeys = append(
		newKeys,
		app.KeyMain, app.KeyAccount, app.KeyParams, app.TKeyParams,
	)

	for _, key := range newKeys {
		switch key.(type) {
		case *sdk.KVStoreKey:
			app.MountStore(key, sdk.StoreTypeIAVL)
		case *sdk.TransientStoreKey:
			app.MountStore(key, sdk.StoreTypeTransient)
		default:
			return fmt.Errorf("unsupported StoreKey: %+v", key)
		}
	}

	err := app.LoadLatestVersion(app.KeyMain)

	return err
}

// InitChainer performs custom logic for initialization.
// nolint: errcheck
func (app *App) InitChainer(ctx sdk.Context, _ abci.RequestInitChain) abci.ResponseInitChain {

	// Load the genesis accounts
	for _, genacc := range app.GenesisAccounts {
		acc := app.AccountKeeper.NewAccountWithAddress(ctx, genacc.GetAddress())
		acc.SetCoins(genacc.GetCoins())
		app.AccountKeeper.SetAccount(ctx, acc)
	}

<<<<<<< HEAD
	// Load GenesisState with Defaults genesis of all registered modules
	genmap := make(map[string]json.RawMessage)
	for name, module := range app.Manager.Modules {
		genmap[name] = module.DefaultGenesis()
	}

	res := app.Manager.InitGenesis(ctx, genmap)
=======
	auth.InitGenesis(ctx, app.AccountKeeper, auth.DefaultGenesisState())
>>>>>>> 35267843

	return res
}

// Type that combines an Address with the privKey and pubKey to that address
type AddrKeys struct {
	Address sdk.AccAddress
	PubKey  crypto.PubKey
	PrivKey crypto.PrivKey
}

func NewAddrKeys(address sdk.AccAddress, pubKey crypto.PubKey,
	privKey crypto.PrivKey) AddrKeys {

	return AddrKeys{
		Address: address,
		PubKey:  pubKey,
		PrivKey: privKey,
	}
}

// implement `Interface` in sort package.
type AddrKeysSlice []AddrKeys

func (b AddrKeysSlice) Len() int {
	return len(b)
}

// Sorts lexographically by Address
func (b AddrKeysSlice) Less(i, j int) bool {
	// bytes package already implements Comparable for []byte.
	switch bytes.Compare(b[i].Address.Bytes(), b[j].Address.Bytes()) {
	case -1:
		return true
	case 0, 1:
		return false
	default:
		panic("not fail-able with `bytes.Comparable` bounded [-1, 1].")
	}
}

func (b AddrKeysSlice) Swap(i, j int) {
	b[j], b[i] = b[i], b[j]
}

// CreateGenAccounts generates genesis accounts loaded with coins, and returns
// their addresses, pubkeys, and privkeys.
func CreateGenAccounts(numAccs int, genCoins sdk.Coins) (genAccs []auth.Account,
	addrs []sdk.AccAddress, pubKeys []crypto.PubKey, privKeys []crypto.PrivKey) {

	addrKeysSlice := AddrKeysSlice{}

	for i := 0; i < numAccs; i++ {
		privKey := secp256k1.GenPrivKey()
		pubKey := privKey.PubKey()
		addr := sdk.AccAddress(pubKey.Address())

		addrKeysSlice = append(addrKeysSlice, NewAddrKeys(addr, pubKey, privKey))
	}

	sort.Sort(addrKeysSlice)

	for i := range addrKeysSlice {
		addrs = append(addrs, addrKeysSlice[i].Address)
		pubKeys = append(pubKeys, addrKeysSlice[i].PubKey)
		privKeys = append(privKeys, addrKeysSlice[i].PrivKey)
		genAccs = append(genAccs, &auth.BaseAccount{
			Address: addrKeysSlice[i].Address,
			Coins:   genCoins,
		})
	}

	return
}

// SetGenesis sets the mock app genesis accounts.
func SetGenesis(app *App, accs []auth.Account) {
	// Pass the accounts in via the application (lazy) instead of through
	// RequestInitChain.
	app.GenesisAccounts = accs

	app.InitChain(abci.RequestInitChain{})
	app.Commit()
}

// GenTx generates a signed mock transaction.
func GenTx(msgs []sdk.Msg, accnums []uint64, seq []uint64, priv ...crypto.PrivKey) auth.StdTx {
	// Make the transaction free
	fee := auth.StdFee{
		Amount: sdk.NewCoins(sdk.NewInt64Coin("foocoin", 0)),
		Gas:    100000,
	}

	sigs := make([]auth.StdSignature, len(priv))
	memo := "testmemotestmemo"

	for i, p := range priv {
		sig, err := p.Sign(auth.StdSignBytes(chainID, accnums[i], seq[i], fee, msgs, memo))
		if err != nil {
			panic(err)
		}

		sigs[i] = auth.StdSignature{
			PubKey:    p.PubKey(),
			Signature: sig,
		}
	}

	return auth.NewStdTx(msgs, fee, sigs, memo)
}

// GeneratePrivKeys generates a total n secp256k1 private keys.
func GeneratePrivKeys(n int) (keys []crypto.PrivKey) {
	// TODO: Randomize this between ed25519 and secp256k1
	keys = make([]crypto.PrivKey, n)
	for i := 0; i < n; i++ {
		keys[i] = secp256k1.GenPrivKey()
	}

	return
}

// GeneratePrivKeyAddressPairs generates a total of n private key, address
// pairs.
func GeneratePrivKeyAddressPairs(n int) (keys []crypto.PrivKey, addrs []sdk.AccAddress) {
	keys = make([]crypto.PrivKey, n)
	addrs = make([]sdk.AccAddress, n)
	for i := 0; i < n; i++ {
		if rand.Int63()%2 == 0 {
			keys[i] = secp256k1.GenPrivKey()
		} else {
			keys[i] = ed25519.GenPrivKey()
		}
		addrs[i] = sdk.AccAddress(keys[i].PubKey().Address())
	}
	return
}

// GeneratePrivKeyAddressPairsFromRand generates a total of n private key, address
// pairs using the provided randomness source.
func GeneratePrivKeyAddressPairsFromRand(rand *rand.Rand, n int) (keys []crypto.PrivKey, addrs []sdk.AccAddress) {
	keys = make([]crypto.PrivKey, n)
	addrs = make([]sdk.AccAddress, n)
	for i := 0; i < n; i++ {
		secret := make([]byte, 32)
		_, err := rand.Read(secret)
		if err != nil {
			panic("Could not read randomness")
		}
		if rand.Int63()%2 == 0 {
			keys[i] = secp256k1.GenPrivKeySecp256k1(secret)
		} else {
			keys[i] = ed25519.GenPrivKeyFromSecret(secret)
		}
		addrs[i] = sdk.AccAddress(keys[i].PubKey().Address())
	}
	return
}

// RandomSetGenesis set genesis accounts with random coin values using the
// provided addresses and coin denominations.
// nolint: errcheck
func RandomSetGenesis(r *rand.Rand, app *App, addrs []sdk.AccAddress, denoms []string) {
	accts := make([]auth.Account, len(addrs))
	randCoinIntervals := []BigInterval{
		{sdk.NewIntWithDecimal(1, 0), sdk.NewIntWithDecimal(1, 1)},
		{sdk.NewIntWithDecimal(1, 2), sdk.NewIntWithDecimal(1, 3)},
		{sdk.NewIntWithDecimal(1, 40), sdk.NewIntWithDecimal(1, 50)},
	}

	for i := 0; i < len(accts); i++ {
		coins := make([]sdk.Coin, len(denoms))

		// generate a random coin for each denomination
		for j := 0; j < len(denoms); j++ {
			coins[j] = sdk.Coin{Denom: denoms[j],
				Amount: RandFromBigInterval(r, randCoinIntervals),
			}
		}

		app.TotalCoinsSupply = app.TotalCoinsSupply.Add(coins)
		baseAcc := auth.NewBaseAccountWithAddress(addrs[i])

		(&baseAcc).SetCoins(coins)
		accts[i] = &baseAcc
	}
	app.GenesisAccounts = accts
}

// GenSequenceOfTxs generates a set of signed transactions of messages, such
// that they differ only by having the sequence numbers incremented between
// every transaction.
func GenSequenceOfTxs(msgs []sdk.Msg, accnums []uint64, initSeqNums []uint64, numToGenerate int, priv ...crypto.PrivKey) []auth.StdTx {
	txs := make([]auth.StdTx, numToGenerate)
	for i := 0; i < numToGenerate; i++ {
		txs[i] = GenTx(msgs, accnums, initSeqNums, priv...)
		incrementAllSequenceNumbers(initSeqNums)
	}

	return txs
}

func incrementAllSequenceNumbers(initSeqNums []uint64) {
	for i := 0; i < len(initSeqNums); i++ {
		initSeqNums[i]++
	}
}

func createCodec() *codec.Codec {
	cdc := codec.New()
	sdk.RegisterCodec(cdc)
	codec.RegisterCrypto(cdc)
	auth.RegisterCodec(cdc)
	return cdc
}<|MERGE_RESOLUTION|>--- conflicted
+++ resolved
@@ -30,7 +30,6 @@
 // capabilities aren't needed for testing.
 type App struct {
 	*bam.BaseApp
-<<<<<<< HEAD
 	Cdc              *codec.Codec // Cdc is public since the codec is passed into the module anyways
 	KeyMain          *sdk.KVStoreKey
 	KeyAccount       *sdk.KVStoreKey
@@ -41,17 +40,6 @@
 	// TODO: Abstract this out from not needing to be auth specifically
 	AccountKeeper       auth.AccountKeeper
 	ParamsKeeper        params.Keeper
-=======
-	Cdc        *codec.Codec // Cdc is public since the codec is passed into the module anyways
-	KeyMain    *sdk.KVStoreKey
-	KeyAccount *sdk.KVStoreKey
-	KeyParams  *sdk.KVStoreKey
-	TKeyParams *sdk.TransientStoreKey
-
-	// TODO: Abstract this out from not needing to be auth specifically
-	AccountKeeper auth.AccountKeeper
-	ParamsKeeper  params.Keeper
->>>>>>> 35267843
 
 	GenesisAccounts  []auth.Account
 	TotalCoinsSupply sdk.Coins
@@ -87,20 +75,13 @@
 		app.ParamsKeeper.Subspace(auth.DefaultParamspace),
 		auth.ProtoBaseAccount,
 	)
-<<<<<<< HEAD
-=======
 
 	supplyKeeper := auth.NewDummySupplyKeeper(app.AccountKeeper)
->>>>>>> 35267843
 
 	// Initialize the app. The chainers and blockers can be overwritten before
 	// calling complete setup.
 	app.SetInitChainer(app.InitChainer)
-<<<<<<< HEAD
 	app.SetAnteHandler(m.AnteHandler)
-=======
-	app.SetAnteHandler(auth.NewAnteHandler(app.AccountKeeper, supplyKeeper, auth.DefaultSigVerificationGasConsumer))
->>>>>>> 35267843
 
 	// Not sealing for custom extension
 
@@ -142,7 +123,6 @@
 		app.AccountKeeper.SetAccount(ctx, acc)
 	}
 
-<<<<<<< HEAD
 	// Load GenesisState with Defaults genesis of all registered modules
 	genmap := make(map[string]json.RawMessage)
 	for name, module := range app.Manager.Modules {
@@ -150,9 +130,6 @@
 	}
 
 	res := app.Manager.InitGenesis(ctx, genmap)
-=======
-	auth.InitGenesis(ctx, app.AccountKeeper, auth.DefaultGenesisState())
->>>>>>> 35267843
 
 	return res
 }
