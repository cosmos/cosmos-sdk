package simulation

import (
	"encoding/json"
	"fmt"
	"math"
	"math/rand"
	"os"
	"sort"
	"testing"
	"time"

	abci "github.com/tendermint/tendermint/abci/types"
	"github.com/tendermint/tendermint/crypto"
	tmtypes "github.com/tendermint/tendermint/types"

	"github.com/cosmos/cosmos-sdk/baseapp"
	sdk "github.com/cosmos/cosmos-sdk/types"
	"github.com/cosmos/cosmos-sdk/x/mock"
)

// Simulate tests application by sending random messages.
func Simulate(
	t *testing.T, app *baseapp.BaseApp, appStateFn func(r *rand.Rand, keys []crypto.PrivKey, accs []sdk.AccAddress) json.RawMessage, ops []Operation, setups []RandSetup,
	invariants []Invariant, numBlocks int, blockSize int, commit bool,
) {
	time := time.Now().UnixNano()
	SimulateFromSeed(t, app, appStateFn, time, ops, setups, invariants, numBlocks, blockSize, commit)
}

func initChain(r *rand.Rand, keys []crypto.PrivKey, accs []sdk.AccAddress, setups []RandSetup, app *baseapp.BaseApp,
	appStateFn func(r *rand.Rand, keys []crypto.PrivKey, accs []sdk.AccAddress) json.RawMessage) (validators map[string]mockValidator) {
	res := app.InitChain(abci.RequestInitChain{AppStateBytes: appStateFn(r, keys, accs)})
	validators = make(map[string]mockValidator)
	for _, validator := range res.Validators {
		validators[string(validator.Address)] = mockValidator{validator, GetMemberOfInitialState(r, initialLivenessWeightings)}
	}

	for i := 0; i < len(setups); i++ {
		setups[i](r, keys)
	}

	return
}

func randTimestamp(r *rand.Rand) time.Time {
	unixTime := r.Int63n(int64(math.Pow(2, 40)))
	return time.Unix(unixTime, 0)
}

// SimulateFromSeed tests an application by running the provided
// operations, testing the provided invariants, but using the provided seed.
func SimulateFromSeed(
	tb testing.TB, app *baseapp.BaseApp, appStateFn func(r *rand.Rand, keys []crypto.PrivKey, accs []sdk.AccAddress) json.RawMessage, seed int64, ops []Operation, setups []RandSetup,
	invariants []Invariant, numBlocks int, blockSize int, commit bool,
) {
	testingMode, t, b := getTestingMode(tb)
	log := fmt.Sprintf("Starting SimulateFromSeed with randomness created with seed %d", int(seed))
	r := rand.New(rand.NewSource(seed))
	timestamp := randTimestamp(r)
	log = updateLog(testingMode, log, "Starting the simulation from time %v, unixtime %v", timestamp.UTC().Format(time.UnixDate), timestamp.Unix())
	fmt.Printf("%s\n", log)
	timeDiff := maxTimePerBlock - minTimePerBlock

	keys, accs := mock.GeneratePrivKeyAddressPairsFromRand(r, numKeys)

	// Setup event stats
	events := make(map[string]uint)
	event := func(what string) {
		log = updateLog(testingMode, log, "event - %s", what)
		events[what]++
	}

	validators := initChain(r, keys, accs, setups, app, appStateFn)

	header := abci.Header{Height: 0, Time: timestamp}
	opCount := 0

	var pastTimes []time.Time
	var pastSigningValidators [][]abci.SigningValidator

	request := RandomRequestBeginBlock(r, validators, livenessTransitionMatrix, evidenceFraction, pastTimes, pastSigningValidators, event, header, log)
	// These are operations which have been queued by previous operations
	operationQueue := make(map[int][]Operation)

	if !testingMode {
		b.ResetTimer()
	}
	blockSimulator := createBlockSimulator(testingMode, tb, t, event, invariants, ops, operationQueue, numBlocks)

	for i := 0; i < numBlocks; i++ {
		// Log the header time for future lookup
		pastTimes = append(pastTimes, header.Time)
		pastSigningValidators = append(pastSigningValidators, request.LastCommitInfo.Validators)

		// Run the BeginBlock handler
		app.BeginBlock(request)
		log = updateLog(testingMode, log, "BeginBlock")

		if testingMode {
			// Make sure invariants hold at beginning of block
			AssertAllInvariants(t, app, invariants, log)
		}

		ctx := app.NewContext(false, header)
		thisBlockSize := getBlockSize(r, blockSize)

		// Run queued operations. Ignores blocksize if blocksize is too small
		log, numQueuedOpsRan := runQueuedOperations(operationQueue, int(header.Height), tb, r, app, ctx, keys, log, event)
		opCount += numQueuedOpsRan
		thisBlockSize -= numQueuedOpsRan
		log, operations := blockSimulator(thisBlockSize, r, app, ctx, keys, log, header)
		opCount += operations

		res := app.EndBlock(abci.RequestEndBlock{})
		header.Height++
		header.Time = header.Time.Add(time.Duration(minTimePerBlock) * time.Second).Add(time.Duration(int64(r.Intn(int(timeDiff)))) * time.Second)
		log = updateLog(testingMode, log, "EndBlock")

		if testingMode {
			// Make sure invariants hold at end of block
			AssertAllInvariants(t, app, invariants, log)
		}
		if commit {
			app.Commit()
		}

		// Generate a random RequestBeginBlock with the current validator set for the next block
		request = RandomRequestBeginBlock(r, validators, livenessTransitionMatrix, evidenceFraction, pastTimes, pastSigningValidators, event, header, log)

		// Update the validator set
		validators = updateValidators(tb, r, log, validators, res.ValidatorUpdates, event)
	}

	fmt.Printf("\nSimulation complete. Final height (blocks): %d, final time (seconds), : %v, operations ran %d\n", header.Height, header.Time, opCount)
	DisplayEvents(events)
}

// Returns a function to simulate blocks. Written like this to avoid constant parameters being passed everytime, to minimize
// memory overhead
func createBlockSimulator(testingMode bool, tb testing.TB, t *testing.T, event func(string), invariants []Invariant, ops []Operation, operationQueue map[int][]Operation, totalNumBlocks int) func(
	blocksize int, r *rand.Rand, app *baseapp.BaseApp, ctx sdk.Context, privKeys []crypto.PrivKey, log string, header abci.Header) (updatedLog string, opCount int) {
	return func(blocksize int, r *rand.Rand, app *baseapp.BaseApp, ctx sdk.Context,
		keys []crypto.PrivKey, log string, header abci.Header) (updatedLog string, opCount int) {
		for j := 0; j < blocksize; j++ {
			logUpdate, futureOps, err := ops[r.Intn(len(ops))](tb, r, app, ctx, keys, log, event)
			log = updateLog(testingMode, log, logUpdate)
			if err != nil {
				tb.Fatalf("error on operation %d within block %d, %v, log %s", header.Height, opCount, err, log)
			}

			queueOperations(operationQueue, futureOps)
			if testingMode {
				if onOperation {
					AssertAllInvariants(t, app, invariants, log)
				}
				if opCount%50 == 0 {
					fmt.Printf("\rSimulating... block %d/%d, operation %d/%d.  ", header.Height, totalNumBlocks, opCount, blocksize)
				}
			}
			opCount++
		}
		return log, opCount
	}
}

func getTestingMode(tb testing.TB) (testingMode bool, t *testing.T, b *testing.B) {
	testingMode = false
	if _t, ok := tb.(*testing.T); ok {
		t = _t
		testingMode = true
	} else {
		b = tb.(*testing.B)
	}
	return
}

func updateLog(testingMode bool, log string, update string, args ...interface{}) (updatedLog string) {
	if testingMode {
		update = fmt.Sprintf(update, args...)
		return fmt.Sprintf("%s\n%s", log, update)
	}
	return ""
}

func getBlockSize(r *rand.Rand, blockSize int) int {
	load := r.Float64()
	switch {
	case load < 0.33:
		return 0
	case load < 0.66:
		return r.Intn(blockSize * 2)
	default:
		return r.Intn(blockSize * 4)
	}
}

// adds all future operations into the operation queue.
func queueOperations(queuedOperations map[int][]Operation, futureOperations []FutureOperation) {
	if futureOperations == nil {
		return
	}
	for _, futureOp := range futureOperations {
		if val, ok := queuedOperations[futureOp.BlockHeight]; ok {
			queuedOperations[futureOp.BlockHeight] = append(val, futureOp.Op)
		} else {
			queuedOperations[futureOp.BlockHeight] = []Operation{futureOp.Op}
		}
	}
}

// nolint: errcheck
func runQueuedOperations(queueOperations map[int][]Operation, height int, tb testing.TB, r *rand.Rand, app *baseapp.BaseApp, ctx sdk.Context,
	privKeys []crypto.PrivKey, log string, event func(string)) (updatedLog string, numOpsRan int) {
	updatedLog = log
	if queuedOps, ok := queueOperations[height]; ok {
		numOps := len(queuedOps)
		for i := 0; i < numOps; i++ {
			// For now, queued operations cannot queue more operations.
			// If a need arises for us to support queued messages to queue more messages, this can
			// be changed.
			logUpdate, _, err := queuedOps[i](tb, r, app, ctx, privKeys, updatedLog, event)
			updatedLog = fmt.Sprintf("%s\n%s", updatedLog, logUpdate)
			if err != nil {
				fmt.Fprint(os.Stderr, updatedLog)
				tb.FailNow()
			}
		}
		delete(queueOperations, height)
		return updatedLog, numOps
	}
	return log, 0
}

func getKeys(validators map[string]mockValidator) []string {
	keys := make([]string, len(validators))
	i := 0
	for key := range validators {
		keys[i] = key
		i++
	}
	sort.Strings(keys)
	return keys
}

// RandomRequestBeginBlock generates a list of signing validators according to the provided list of validators, signing fraction, and evidence fraction
// nolint: unparam
func RandomRequestBeginBlock(r *rand.Rand, validators map[string]mockValidator, livenessTransitions TransitionMatrix, evidenceFraction float64,
	pastTimes []time.Time, pastSigningValidators [][]abci.SigningValidator, event func(string), header abci.Header, log string) abci.RequestBeginBlock {
	if len(validators) == 0 {
		return abci.RequestBeginBlock{Header: header}
	}
	signingValidators := make([]abci.SigningValidator, len(validators))
	i := 0
	for _, key := range getKeys(validators) {
		mVal := validators[key]
		mVal.livenessState = livenessTransitions.NextState(r, mVal.livenessState)
		signed := true

		if mVal.livenessState == 1 {
			// spotty connection, 50% probability of success
			// See https://github.com/golang/go/issues/23804#issuecomment-365370418
			// for reasoning behind computing like this
			signed = r.Int63()%2 == 0
		} else if mVal.livenessState == 2 {
			// offline
			signed = false
		}
		if signed {
			event("beginblock/signing/signed")
		} else {
			event("beginblock/signing/missed")
		}
		signingValidators[i] = abci.SigningValidator{
			Validator:       mVal.val,
			SignedLastBlock: signed,
		}
		i++
	}
	// TODO: Determine capacity before allocation
	evidence := make([]abci.Evidence, 0)
	// Anything but the first block
	if len(pastTimes) > 0 {
		for r.Float64() < evidenceFraction {
			height := header.Height
			time := header.Time
			vals := signingValidators
			if r.Float64() < pastEvidenceFraction {
				height = int64(r.Intn(int(header.Height)))
				time = pastTimes[height]
				vals = pastSigningValidators[height]
			}
			validator := vals[r.Intn(len(vals))].Validator
			var totalVotingPower int64
			for _, val := range vals {
				totalVotingPower += val.Validator.Power
			}
			evidence = append(evidence, abci.Evidence{
				Type:             tmtypes.ABCIEvidenceTypeDuplicateVote,
				Validator:        validator,
				Height:           height,
				Time:             time,
				TotalVotingPower: totalVotingPower,
			})
			event("beginblock/evidence")
		}
	}
	return abci.RequestBeginBlock{
		Header: header,
		LastCommitInfo: abci.LastCommitInfo{
			Validators: signingValidators,
		},
		ByzantineValidators: evidence,
	}
}

// AssertAllInvariants asserts a list of provided invariants against application state
func AssertAllInvariants(t *testing.T, app *baseapp.BaseApp, tests []Invariant, log string) {
	for i := 0; i < len(tests); i++ {
		tests[i](t, app, log)
	}
}

// updateValidators mimicks Tendermint's update logic
<<<<<<< HEAD
func updateValidators(tb testing.TB, r *rand.Rand, log string, current map[string]mockValidator, updates []abci.Validator, event func(string)) map[string]mockValidator {
=======
// nolint: unparam
func updateValidators(tb testing.TB, r *rand.Rand, current map[string]mockValidator, updates []abci.Validator, event func(string)) map[string]mockValidator {
>>>>>>> 2abc90e9
	for _, update := range updates {
		switch {
		case update.Power == 0:
			if _, ok := current[string(update.PubKey.Data)]; !ok {
				tb.Fatalf("tried to delete a nonexistent validator: %v", log)
			}

			event("endblock/validatorupdates/kicked")
			delete(current, string(update.PubKey.Data))
		default:
			// Does validator already exist?
			if mVal, ok := current[string(update.PubKey.Data)]; ok {
				mVal.val = update
				event("endblock/validatorupdates/updated")
			} else {
				// Set this new validator
				current[string(update.PubKey.Data)] = mockValidator{update, GetMemberOfInitialState(r, initialLivenessWeightings)}
				event("endblock/validatorupdates/added")
			}
		}
	}
	return current
}<|MERGE_RESOLUTION|>--- conflicted
+++ resolved
@@ -322,12 +322,10 @@
 }
 
 // updateValidators mimicks Tendermint's update logic
-<<<<<<< HEAD
-func updateValidators(tb testing.TB, r *rand.Rand, log string, current map[string]mockValidator, updates []abci.Validator, event func(string)) map[string]mockValidator {
-=======
-// nolint: unparam
-func updateValidators(tb testing.TB, r *rand.Rand, current map[string]mockValidator, updates []abci.Validator, event func(string)) map[string]mockValidator {
->>>>>>> 2abc90e9
+func updateValidators(
+	tb testing.TB, r *rand.Rand, log string, current map[string]mockValidator,
+	updates []abci.Validator, event func(string)) map[string]mockValidator {
+
 	for _, update := range updates {
 		switch {
 		case update.Power == 0:
@@ -349,5 +347,6 @@
 			}
 		}
 	}
+
 	return current
 }