--- conflicted
+++ resolved
@@ -145,15 +145,9 @@
 	golang.org/x/exp v0.0.0-20250305212735-054e65f0b394 // indirect
 	golang.org/x/net v0.38.0 // indirect
 	golang.org/x/sync v0.13.0 // indirect
-<<<<<<< HEAD
 	golang.org/x/sys v0.32.0 // indirect
 	golang.org/x/term v0.31.0 // indirect
 	golang.org/x/text v0.24.0 // indirect
-=======
-	golang.org/x/sys v0.31.0 // indirect
-	golang.org/x/term v0.30.0 // indirect
-	golang.org/x/text v0.23.0 // indirect
->>>>>>> 0afb905b
 	google.golang.org/genproto v0.0.0-20241118233622-e639e219e697 // indirect
 	google.golang.org/genproto/googleapis/rpc v0.0.0-20250324211829-b45e905df463 // indirect
 	google.golang.org/protobuf v1.36.6 // indirect
