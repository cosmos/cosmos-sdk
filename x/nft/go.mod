--- conflicted
+++ resolved
@@ -24,11 +24,7 @@
 
 require (
 	cosmossdk.io/collections v0.0.0-20230309163709-87da587416ba // indirect
-<<<<<<< HEAD
-	cosmossdk.io/log v0.1.0 // indirect
-=======
 	cosmossdk.io/log v1.0.0 // indirect
->>>>>>> f69fdad4
 	cosmossdk.io/x/tx v0.5.0 // indirect
 	filippo.io/edwards25519 v1.0.0 // indirect
 	github.com/99designs/go-keychain v0.0.0-20191008050251-8e49817e8af4 // indirect
