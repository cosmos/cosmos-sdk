--- conflicted
+++ resolved
@@ -66,10 +66,7 @@
 	github.com/felixge/httpsnoop v1.0.4 // indirect
 	github.com/fsnotify/fsnotify v1.9.0 // indirect
 	github.com/getsentry/sentry-go v0.32.0 // indirect
-<<<<<<< HEAD
-=======
 	github.com/go-kit/kit v0.13.0 // indirect
->>>>>>> a094cb06
 	github.com/go-kit/log v0.2.1 // indirect
 	github.com/go-logfmt/logfmt v0.6.0 // indirect
 	github.com/go-viper/mapstructure/v2 v2.2.1 // indirect
