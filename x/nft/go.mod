--- conflicted
+++ resolved
@@ -157,12 +157,10 @@
 // Here are the short-lived replace from the module.
 // Replace here are pending PRs, or version to be tagged.
 replace (
-<<<<<<< HEAD
+	cosmossdk.io/log => ../../log
+	// This can be removed after https://github.com/cosmos/cosmos-sdk/pull/14207 merge and tag
 	cosmossdk.io/store => ../../store
-=======
-	cosmossdk.io/log => ../../log
 	// TODO use instead a tagged version of the SDK (with CometBFT) when available
->>>>>>> 21378e30
 	github.com/cosmos/cosmos-sdk => ../..
 )
 
