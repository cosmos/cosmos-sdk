--- conflicted
+++ resolved
@@ -1,16 +1,6 @@
 module cosmossdk.io/x/nft
 
-<<<<<<< HEAD
-go 1.23.0
-
-replace (
-	cosmossdk.io/api => ../../api
-	cosmossdk.io/store => ../../store
-	github.com/cosmos/cosmos-sdk => ../../.
-)
-=======
 go 1.23.2
->>>>>>> 29083cb7
 
 require (
 	cosmossdk.io/api v0.9.0
@@ -48,10 +38,6 @@
 	github.com/cenkalti/backoff/v4 v4.3.0 // indirect
 	github.com/cespare/xxhash/v2 v2.3.0 // indirect
 	github.com/cloudwego/base64x v0.1.5 // indirect
-<<<<<<< HEAD
-	github.com/cockroachdb/apd/v3 v3.2.1 // indirect
-=======
->>>>>>> 29083cb7
 	github.com/cockroachdb/errors v1.11.3 // indirect
 	github.com/cockroachdb/fifo v0.0.0-20240606204812-0bbfbd93a7ce // indirect
 	github.com/cockroachdb/logtags v0.0.0-20230118201751-21c54148d20b // indirect
@@ -111,11 +97,7 @@
 	github.com/improbable-eng/grpc-web v0.15.0 // indirect
 	github.com/inconshreveable/mousetrap v1.1.0 // indirect
 	github.com/jmhodges/levigo v1.0.0 // indirect
-<<<<<<< HEAD
-	github.com/klauspost/compress v1.17.11 // indirect
-=======
 	github.com/klauspost/compress v1.18.0 // indirect
->>>>>>> 29083cb7
 	github.com/klauspost/cpuid/v2 v2.2.10 // indirect
 	github.com/kr/pretty v0.3.1 // indirect
 	github.com/kr/text v0.2.0 // indirect
@@ -159,15 +141,6 @@
 	go.opencensus.io v0.24.0 // indirect
 	go.uber.org/multierr v1.10.0 // indirect
 	golang.org/x/arch v0.15.0 // indirect
-<<<<<<< HEAD
-	golang.org/x/crypto v0.36.0 // indirect
-	golang.org/x/exp v0.0.0-20250218142911-aa4b98e5adaa // indirect
-	golang.org/x/net v0.35.0 // indirect
-	golang.org/x/sync v0.12.0 // indirect
-	golang.org/x/sys v0.31.0 // indirect
-	golang.org/x/term v0.30.0 // indirect
-	golang.org/x/text v0.23.0 // indirect
-=======
 	golang.org/x/crypto v0.37.0 // indirect
 	golang.org/x/exp v0.0.0-20250305212735-054e65f0b394 // indirect
 	golang.org/x/net v0.38.0 // indirect
@@ -175,7 +148,6 @@
 	golang.org/x/sys v0.32.0 // indirect
 	golang.org/x/term v0.31.0 // indirect
 	golang.org/x/text v0.24.0 // indirect
->>>>>>> 29083cb7
 	google.golang.org/genproto v0.0.0-20241118233622-e639e219e697 // indirect
 	google.golang.org/genproto/googleapis/rpc v0.0.0-20250324211829-b45e905df463 // indirect
 	google.golang.org/protobuf v1.36.6 // indirect
@@ -184,4 +156,11 @@
 	nhooyr.io/websocket v1.8.6 // indirect
 	pgregory.net/rapid v1.2.0 // indirect
 	sigs.k8s.io/yaml v1.4.0 // indirect
+)
+
+replace (
+	cosmossdk.io/api => ../../api
+	cosmossdk.io/store => ../../store
+	// Temporary replace until the next 0.53 tag
+	github.com/cosmos/cosmos-sdk => ../..
 )