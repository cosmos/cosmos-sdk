module cosmossdk.io/x/nft

go 1.19

require (
	cosmossdk.io/api v0.2.6
	cosmossdk.io/core v0.5.0
	cosmossdk.io/depinject v1.0.0-alpha.3
	cosmossdk.io/errors v1.0.0-beta.7
	cosmossdk.io/math v1.0.0-beta.4
	cosmossdk.io/store v0.1.0
	github.com/cosmos/cosmos-proto v1.0.0-beta.1
	github.com/cosmos/cosmos-sdk v0.46.0-beta2.0.20230109172818-c9acb1bd72b3
	github.com/cosmos/gogoproto v1.4.3
	github.com/golang/mock v1.6.0
	github.com/golang/protobuf v1.5.2
	github.com/grpc-ecosystem/grpc-gateway v1.16.0
	github.com/spf13/cobra v1.6.1
	github.com/stretchr/testify v1.8.1
	github.com/tendermint/tendermint v0.37.0-rc2
	google.golang.org/genproto v0.0.0-20230113154510-dbe35b8444a5
	google.golang.org/grpc v1.52.0
)

require (
	cosmossdk.io/collections v0.0.0-20230106101515-aeac21494476 // indirect
	cosmossdk.io/x/tx v0.1.0 // indirect
	filippo.io/edwards25519 v1.0.0-rc.1 // indirect
	github.com/99designs/go-keychain v0.0.0-20191008050251-8e49817e8af4 // indirect
	github.com/99designs/keyring v1.2.1 // indirect
	github.com/ChainSafe/go-schnorrkel v0.0.0-20200405005733-88cbf1b4c40d // indirect
	github.com/DataDog/zstd v1.4.5 // indirect
	github.com/HdrHistogram/hdrhistogram-go v1.1.2 // indirect
	github.com/armon/go-metrics v0.4.1 // indirect
	github.com/beorn7/perks v1.0.1 // indirect
	github.com/bgentry/speakeasy v0.1.1-0.20220910012023-760eaf8b6816 // indirect
	github.com/btcsuite/btcd/btcec/v2 v2.3.2 // indirect
	github.com/cenkalti/backoff/v4 v4.1.3 // indirect
	github.com/cespare/xxhash v1.1.0 // indirect
	github.com/cespare/xxhash/v2 v2.1.2 // indirect
	github.com/cockroachdb/errors v1.9.0 // indirect
	github.com/cockroachdb/logtags v0.0.0-20230118201751-21c54148d20b // indirect
	github.com/cockroachdb/pebble v0.0.0-20220817183557-09c6e030a677 // indirect
	github.com/cockroachdb/redact v1.1.3 // indirect
	github.com/confio/ics23/go v0.9.0 // indirect
	github.com/cosmos/btcutil v1.0.5 // indirect
	github.com/cosmos/cosmos-db v0.0.0-20230119180254-161cf3632b7c // indirect
	github.com/cosmos/go-bip39 v1.0.0 // indirect
	github.com/cosmos/gogogateway v1.2.0 // indirect
	github.com/cosmos/gorocksdb v1.2.0 // indirect
	github.com/cosmos/iavl v0.20.0-alpha1 // indirect
	github.com/cosmos/ledger-cosmos-go v0.13.0 // indirect
	github.com/creachadair/taskgroup v0.3.2 // indirect
	github.com/danieljoos/wincred v1.1.2 // indirect
	github.com/davecgh/go-spew v1.1.1 // indirect
	github.com/decred/dcrd/dcrec/secp256k1/v4 v4.1.0 // indirect
	github.com/desertbit/timer v0.0.0-20180107155436-c41aec40b27f // indirect
	github.com/dgraph-io/badger/v2 v2.2007.4 // indirect
	github.com/dgraph-io/ristretto v0.1.1 // indirect
	github.com/dgryski/go-farm v0.0.0-20200201041132-a6ae2369ad13 // indirect
	github.com/dustin/go-humanize v1.0.0 // indirect
	github.com/dvsekhvalnov/jose2go v1.5.0 // indirect
	github.com/felixge/httpsnoop v1.0.2 // indirect
	github.com/fsnotify/fsnotify v1.6.0 // indirect
	github.com/getsentry/sentry-go v0.17.0 // indirect
	github.com/go-kit/kit v0.12.0 // indirect
	github.com/go-kit/log v0.2.1 // indirect
	github.com/go-logfmt/logfmt v0.5.1 // indirect
	github.com/godbus/dbus v0.0.0-20190726142602-4481cbc300e2 // indirect
	github.com/gogo/googleapis v1.4.1 // indirect
	github.com/gogo/protobuf v1.3.2 // indirect
	github.com/golang/glog v1.0.0 // indirect
	github.com/golang/snappy v0.0.4 // indirect
	github.com/google/btree v1.1.2 // indirect
	github.com/google/go-cmp v0.5.9 // indirect
	github.com/google/orderedcode v0.0.1 // indirect
	github.com/gorilla/handlers v1.5.1 // indirect
	github.com/gorilla/mux v1.8.0 // indirect
	github.com/gorilla/websocket v1.5.0 // indirect
	github.com/grpc-ecosystem/go-grpc-middleware v1.3.0 // indirect
	github.com/gsterjov/go-libsecret v0.0.0-20161001094733-a6f4afe4910c // indirect
	github.com/gtank/merlin v0.1.1 // indirect
	github.com/gtank/ristretto255 v0.1.2 // indirect
	github.com/hashicorp/errwrap v1.1.0 // indirect
	github.com/hashicorp/go-immutable-radix v1.3.1 // indirect
	github.com/hashicorp/go-multierror v1.1.1 // indirect
	github.com/hashicorp/golang-lru v0.5.5-0.20210104140557-80c98217689d // indirect
	github.com/hashicorp/hcl v1.0.0 // indirect
	github.com/hdevalence/ed25519consensus v0.0.0-20220222234857-c00d1f31bab3 // indirect
	github.com/huandu/skiplist v1.2.0 // indirect
	github.com/improbable-eng/grpc-web v0.15.0 // indirect
	github.com/inconshreveable/mousetrap v1.0.1 // indirect
	github.com/jmhodges/levigo v1.0.0 // indirect
	github.com/klauspost/compress v1.15.12 // indirect
	github.com/kr/pretty v0.3.1 // indirect
	github.com/kr/text v0.2.0 // indirect
	github.com/lib/pq v1.10.7 // indirect
	github.com/libp2p/go-buffer-pool v0.1.0 // indirect
	github.com/linxGnu/grocksdb v1.7.10 // indirect
	github.com/magiconair/properties v1.8.7 // indirect
	github.com/mattn/go-isatty v0.0.17 // indirect
	github.com/matttproud/golang_protobuf_extensions v1.0.4 // indirect
	github.com/mimoo/StrobeGo v0.0.0-20210601165009-122bf33a46e0 // indirect
	github.com/minio/highwayhash v1.0.2 // indirect
	github.com/mitchellh/mapstructure v1.5.0 // indirect
	github.com/mtibben/percent v0.2.1 // indirect
	github.com/pelletier/go-toml/v2 v2.0.6 // indirect
	github.com/petermattis/goid v0.0.0-20180202154549-b0b1615b78e5 // indirect
	github.com/pkg/errors v0.9.1 // indirect
	github.com/pmezard/go-difflib v1.0.0 // indirect
	github.com/prometheus/client_golang v1.14.0 // indirect
	github.com/prometheus/client_model v0.3.0 // indirect
	github.com/prometheus/common v0.39.0 // indirect
	github.com/prometheus/procfs v0.8.0 // indirect
	github.com/rakyll/statik v0.1.7 // indirect
	github.com/rcrowley/go-metrics v0.0.0-20201227073835-cf1acfcdf475 // indirect
	github.com/rogpeppe/go-internal v1.9.0 // indirect
	github.com/rs/cors v1.8.2 // indirect
	github.com/sasha-s/go-deadlock v0.3.1 // indirect
	github.com/spf13/afero v1.9.3 // indirect
	github.com/spf13/cast v1.5.0 // indirect
	github.com/spf13/jwalterweatherman v1.1.0 // indirect
	github.com/spf13/pflag v1.0.5 // indirect
	github.com/spf13/viper v1.15.0 // indirect
	github.com/subosito/gotenv v1.4.2 // indirect
	github.com/syndtr/goleveldb v1.0.1-0.20210819022825-2ae1ddf74ef7 // indirect
	github.com/tendermint/go-amino v0.16.0 // indirect
	github.com/tendermint/tm-db v0.6.7 // indirect
	github.com/tidwall/btree v1.6.0 // indirect
	github.com/zondax/hid v0.9.1 // indirect
	github.com/zondax/ledger-go v0.14.1 // indirect
	go.etcd.io/bbolt v1.3.6 // indirect
	golang.org/x/crypto v0.5.0 // indirect
	golang.org/x/exp v0.0.0-20230118134722-a68e582fa157 // indirect
	golang.org/x/net v0.5.0 // indirect
	golang.org/x/sys v0.4.0 // indirect
	golang.org/x/term v0.4.0 // indirect
	golang.org/x/text v0.6.0 // indirect
	google.golang.org/protobuf v1.28.1 // indirect
	gopkg.in/ini.v1 v1.67.0 // indirect
	gopkg.in/yaml.v2 v2.4.0 // indirect
	gopkg.in/yaml.v3 v3.0.1 // indirect
	gotest.tools/v3 v3.4.0 // indirect
	nhooyr.io/websocket v1.8.6 // indirect
	pgregory.net/rapid v0.5.5 // indirect
	sigs.k8s.io/yaml v1.3.0 // indirect
)

// Fix upstream GHSA-h395-qcrw-5vmq vulnerability.
// TODO Remove it: https://github.com/cosmos/cosmos-sdk/issues/10409
replace github.com/gin-gonic/gin => github.com/gin-gonic/gin v1.8.1

replace (
	cosmossdk.io/collections => ../../collections
<<<<<<< HEAD
	cosmossdk.io/store => ../../store
=======
>>>>>>> 57bedb10
	github.com/cosmos/cosmos-sdk => ../..
)<|MERGE_RESOLUTION|>--- conflicted
+++ resolved
@@ -152,9 +152,6 @@
 
 replace (
 	cosmossdk.io/collections => ../../collections
-<<<<<<< HEAD
 	cosmossdk.io/store => ../../store
-=======
->>>>>>> 57bedb10
 	github.com/cosmos/cosmos-sdk => ../..
 )