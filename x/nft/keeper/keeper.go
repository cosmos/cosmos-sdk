--- conflicted
+++ resolved
@@ -141,44 +141,39 @@
 
 // SetCollection sets the entire collection of a single denom
 func (k Keeper) SetCollection(ctx sdk.Context, denom string, collection types.Collection) {
-	fmt.Println("SetCollection", denom, collection)
 	store := ctx.KVStore(k.storeKey)
 	collectionKey := GetCollectionKey(denom)
 	bz := k.cdc.MustMarshalBinaryLengthPrefixed(collection)
 	store.Set(collectionKey, bz)
 }
 
-// IterateBalances iterates over the owners' balances of NFTs and performs a function
-<<<<<<< HEAD
-func (k Keeper) IterateBalances(ctx sdk.Context, prefix []byte, handler func(owner sdk.AccAddress, collection []uint64) (stop bool)) {
-=======
-func (k Keeper) IterateBalances(ctx sdk.Context, prefix []byte,
-	handler func(owner sdk.AccAddress, collection types.Collection) (stop bool)) {
-
->>>>>>> 0a6442d6
-	store := ctx.KVStore(k.storeKey)
-	iterator := sdk.KVStorePrefixIterator(store, prefix)
-	defer iterator.Close()
-	for ; iterator.Valid(); iterator.Next() {
-		var collection []uint64
-
-		owner, _ := SplitBalanceKey(iterator.Key())
-		k.cdc.MustUnmarshalBinaryLengthPrefixed(iterator.Value(), &collection)
-
-		if handler(owner, collection) {
-			break
-		}
-	}
-}
+// // IterateBalances iterates over the owners' balances of NFTs and performs a function
+// func (k Keeper) IterateBalances(ctx sdk.Context, prefix []byte,
+// 	handler func(owner sdk.AccAddress, collection types.Collection) (stop bool)) {
+
+// 	store := ctx.KVStore(k.storeKey)
+// 	iterator := sdk.KVStorePrefixIterator(store, prefix)
+// 	defer iterator.Close()
+// 	for ; iterator.Valid(); iterator.Next() {
+// 		var collection []string
+
+// 		owner, _ := SplitBalanceKey(iterator.Key())
+// 		k.cdc.MustUnmarshalBinaryLengthPrefixed(iterator.Value(), &collection)
+
+// 		if handler(owner, collection) {
+// 			break
+// 		}
+// 	}
+// }
 
 // // GetBalances returns all the NFT balances
 // func (k Keeper) GetBalances(ctx sdk.Context) (balances []types.Balance) {
-// 	balances [sdk.AccAddress][]uint64
+// 	balances [sdk.AccAddress][]string
 // 	balance Struct {
 
 // 	}
 // 	k.IterateBalances(ctx, BalancesKeyPrefix,
-// 		func(owner sdk.AccAddress, collection []uint64) (stop bool) {
+// 		func(owner sdk.AccAddress, collection []string) (stop bool) {
 // 			balances = append(balances, collection)
 // 			return false
 // 		},
@@ -189,7 +184,7 @@
 // // GetOwnerBalances gets the all the collections of NFTs owned by an address
 // func (k Keeper) GetOwnerBalances(ctx sdk.Context, owner sdk.AccAddress) (collections types.Collections) {
 // 	k.IterateBalances(ctx, GetBalancesKey(owner),
-// 		func(_ sdk.AccAddress, collection []uint64) (stop bool) {
+// 		func(_ sdk.AccAddress, collection []string) (stop bool) {
 // 			collections = append(collections, collection)
 // 			return false
 // 		},
