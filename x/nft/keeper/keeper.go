package keeper

import (
	"fmt"

	"github.com/cosmos/cosmos-sdk/codec"

	sdk "github.com/cosmos/cosmos-sdk/types"
	"github.com/cosmos/cosmos-sdk/x/nft/types"
)

// Keeper maintains the link to data storage and exposes getter/setter methods for the various parts of the state machine
type Keeper struct {
	storeKey sdk.StoreKey // Unexposed key to access store from sdk.Context

	cdc *codec.Codec // The wire codec for binary encoding/decoding.
}

// NewKeeper creates new instances of the nft Keeper
func NewKeeper(storeKey sdk.StoreKey, cdc *codec.Codec) Keeper {
	return Keeper{
		storeKey: storeKey,
		cdc:      cdc,
	}
}

// IsNFT returns whether an NFT exists
func (k Keeper) IsNFT(ctx sdk.Context, denom string, id uint64) (exists bool) {
	_, err := k.GetNFT(ctx, denom, id)
	return err == nil
}

// GetNFT gets the entire NFT metadata struct for a uint64
func (k Keeper) GetNFT(ctx sdk.Context, denom string, id uint64,
) (nft types.NFT, err sdk.Error) {
	collection, found := k.GetCollection(ctx, denom)
	if !found {
		return nil, types.ErrUnknownCollection(types.DefaultCodespace, fmt.Sprintf("collection of %s doesn't exist", denom))
	}
	nft, err = collection.GetNFT(id)

	if err != nil {
		return nil, err
	}
	return nft, err
}

// SetNFT sets an NFT into the store
func (k Keeper) SetNFT(ctx sdk.Context, denom string, nft types.NFT) (err sdk.Error) {
	var collection types.Collection
	collection, found := k.GetCollection(ctx, denom)
<<<<<<< HEAD
	if !found {
		collection = types.NewCollection(denom, []types.NFT{nft})
		k.SetCollection(ctx, denom, collection)
	} else {
		collection.AddNFT(nft)
		k.SetCollection(ctx, denom, collection)
	}
=======
	if found {
		collection.AddNFT(nft)
	} else {
		collection = types.NewCollection(denom, types.NewNFTs(nft))
	}
	k.SetCollection(ctx, denom, collection)

>>>>>>> 528384a9
	return
}

// DeleteNFT deletes an existing NFT from store
func (k Keeper) DeleteNFT(ctx sdk.Context, denom string, id uint64) (err sdk.Error) {
	collection, found := k.GetCollection(ctx, denom)
	if !found {
		return types.ErrUnknownCollection(types.DefaultCodespace, fmt.Sprintf("collection of %s doesn't exist", denom))
	}
	nft, err := collection.GetNFT(id)
	if err != nil {
		return err
	}

	err = collection.DeleteNFT(nft)
	if err != nil {
		return err
	}
	k.SetCollection(ctx, denom, collection)

	return
}

// IterateCollections iterates over collections and performs a function
func (k Keeper) IterateCollections(ctx sdk.Context, handler func(collection types.Collection) (stop bool)) {
	store := ctx.KVStore(k.storeKey)
	iterator := sdk.KVStorePrefixIterator(store, CollectionsKeyPrefix)
	defer iterator.Close()
	for ; iterator.Valid(); iterator.Next() {
		var collection types.Collection
		k.cdc.MustUnmarshalBinaryLengthPrefixed(iterator.Value(), &collection)
		if handler(collection) {
			break
		}
	}
}

// GetCollections returns all the NFTs collections
func (k Keeper) GetCollections(ctx sdk.Context) (collections []types.Collection) {
	k.IterateCollections(ctx,
		func(collection types.Collection) (stop bool) {
			collections = append(collections, collection)
			return false
		},
	)
	return
}

// GetCollection returns a collection of NFTs
func (k Keeper) GetCollection(ctx sdk.Context, denom string) (collection types.Collection, found bool) {
	fmt.Println("GetCollection", denom)
	store := ctx.KVStore(k.storeKey)
	collectionKey := GetCollectionKey(denom)
<<<<<<< HEAD
	bz := store.Get(collectionKey)
	if bz == nil {
		return
=======
	b := store.Get(collectionKey)
	if b == nil {
		return collection, false
>>>>>>> 528384a9
	}
	k.cdc.MustUnmarshalBinaryLengthPrefixed(bz, &collection)
	return collection, true
}

// SetCollection sets the entire collection of a single denom
func (k Keeper) SetCollection(ctx sdk.Context, denom string, collection types.Collection) {
	fmt.Println("SetCollection", denom, collection)
	store := ctx.KVStore(k.storeKey)
	collectionKey := GetCollectionKey(denom)
	bz := k.cdc.MustMarshalBinaryLengthPrefixed(collection)
	store.Set(collectionKey, bz)
}

// IterateBalances iterates over the owners' balances of NFTs and performs a function
func (k Keeper) IterateBalances(ctx sdk.Context, prefix []byte, handler func(owner sdk.AccAddress, collection types.Collection) (stop bool)) {
	store := ctx.KVStore(k.storeKey)
	iterator := sdk.KVStorePrefixIterator(store, prefix)
	defer iterator.Close()
	for ; iterator.Valid(); iterator.Next() {
		var collection types.Collection

		owner, _ := SplitBalanceKey(iterator.Key())
		k.cdc.MustUnmarshalBinaryLengthPrefixed(iterator.Value(), &collection)

		if handler(owner, collection) {
			break
		}
	}
}

// GetBalances returns all the NFT balances
func (k Keeper) GetBalances(ctx sdk.Context) (balances []types.Balance) {
	k.IterateBalances(ctx, BalancesKeyPrefix,
		func(owner sdk.AccAddress, collection types.Collection) (stop bool) {
			balances = append(balances, types.NewBalance(collection, owner))
			return false
		},
	)
	return
}

// GetOwnerBalances gets the all the collections of NFTs owned by an address
func (k Keeper) GetOwnerBalances(ctx sdk.Context, owner sdk.AccAddress) (collections types.Collections) {
	k.IterateBalances(ctx, GetBalancesKey(owner),
		func(_ sdk.AccAddress, collection types.Collection) (stop bool) {
			collections = append(collections, collection)
			return false
		},
	)
	return
}

// GetBalance gets the collection of NFTs owned by an address
func (k Keeper) GetBalance(ctx sdk.Context, owner sdk.AccAddress, denom string) (collection types.Collection, found bool) {
	store := ctx.KVStore(k.storeKey)
	b := store.Get(GetBalanceKey(owner, denom))
	if b == nil {
		return types.Collection{}, false
	}
	k.cdc.MustUnmarshalBinaryLengthPrefixed(b, collection)
	return collection, true
}

// SetBalance sets a collection of NFTs owned by an address
func (k Keeper) SetBalance(ctx sdk.Context, owner sdk.AccAddress, collection types.Collection) {
	store := ctx.KVStore(k.storeKey)
	key := GetBalanceKey(owner, collection.Denom)
	store.Set(key, k.cdc.MustMarshalBinaryBare(collection))
}<|MERGE_RESOLUTION|>--- conflicted
+++ resolved
@@ -49,15 +49,6 @@
 func (k Keeper) SetNFT(ctx sdk.Context, denom string, nft types.NFT) (err sdk.Error) {
 	var collection types.Collection
 	collection, found := k.GetCollection(ctx, denom)
-<<<<<<< HEAD
-	if !found {
-		collection = types.NewCollection(denom, []types.NFT{nft})
-		k.SetCollection(ctx, denom, collection)
-	} else {
-		collection.AddNFT(nft)
-		k.SetCollection(ctx, denom, collection)
-	}
-=======
 	if found {
 		collection.AddNFT(nft)
 	} else {
@@ -65,7 +56,6 @@
 	}
 	k.SetCollection(ctx, denom, collection)
 
->>>>>>> 528384a9
 	return
 }
 
@@ -119,15 +109,9 @@
 	fmt.Println("GetCollection", denom)
 	store := ctx.KVStore(k.storeKey)
 	collectionKey := GetCollectionKey(denom)
-<<<<<<< HEAD
 	bz := store.Get(collectionKey)
 	if bz == nil {
 		return
-=======
-	b := store.Get(collectionKey)
-	if b == nil {
-		return collection, false
->>>>>>> 528384a9
 	}
 	k.cdc.MustUnmarshalBinaryLengthPrefixed(bz, &collection)
 	return collection, true
@@ -196,5 +180,5 @@
 func (k Keeper) SetBalance(ctx sdk.Context, owner sdk.AccAddress, collection types.Collection) {
 	store := ctx.KVStore(k.storeKey)
 	key := GetBalanceKey(owner, collection.Denom)
-	store.Set(key, k.cdc.MustMarshalBinaryBare(collection))
+	store.Set(key, k.cdc.MustMarshalBinaryLengthPrefixed(collection))
 }