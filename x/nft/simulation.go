--- conflicted
+++ resolved
@@ -58,13 +58,7 @@
 		msg := NewMsgEditNFTMetadata(
 			ownerAddr,
 			nftID,
-<<<<<<< HEAD
 			denom,
-			simulation.RandStringOfLength(r, 15), // name
-			simulation.RandStringOfLength(r, 50), // description
-			simulation.RandStringOfLength(r, 30), // image
-=======
->>>>>>> 99edbb47
 			simulation.RandStringOfLength(r, 45), // tokenURI
 		)
 
