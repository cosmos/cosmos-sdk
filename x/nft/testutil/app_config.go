package testutil

import (
	"cosmossdk.io/core/appconfig"
	"github.com/cosmos/cosmos-sdk/depinject"
	_ "github.com/cosmos/cosmos-sdk/x/auth"
	_ "github.com/cosmos/cosmos-sdk/x/auth/tx/module"
	authtypes "github.com/cosmos/cosmos-sdk/x/auth/types"
	"github.com/cosmos/cosmos-sdk/x/bank"
	_ "github.com/cosmos/cosmos-sdk/x/genutil"
	govtypes "github.com/cosmos/cosmos-sdk/x/gov/types"
	_ "github.com/cosmos/cosmos-sdk/x/mint"
	_ "github.com/cosmos/cosmos-sdk/x/nft/module"
	_ "github.com/cosmos/cosmos-sdk/x/params"
	_ "github.com/cosmos/cosmos-sdk/x/staking"

	authtypes "github.com/cosmos/cosmos-sdk/x/auth/types"
	banktypes "github.com/cosmos/cosmos-sdk/x/bank/types"
	genutiltypes "github.com/cosmos/cosmos-sdk/x/genutil/types"
	minttypes "github.com/cosmos/cosmos-sdk/x/mint/types"
	"github.com/cosmos/cosmos-sdk/x/nft"
	paramstypes "github.com/cosmos/cosmos-sdk/x/params/types"
	stakingtypes "github.com/cosmos/cosmos-sdk/x/staking/types"

	runtimev1alpha1 "cosmossdk.io/api/cosmos/app/runtime/v1alpha1"
	appv1alpha1 "cosmossdk.io/api/cosmos/app/v1alpha1"
	authmodulev1 "cosmossdk.io/api/cosmos/auth/module/v1"
	bankmodulev1 "cosmossdk.io/api/cosmos/bank/module/v1"
	genutilmodulev1 "cosmossdk.io/api/cosmos/genutil/module/v1"
	mintmodulev1 "cosmossdk.io/api/cosmos/mint/module/v1"
	nftmodulev1 "cosmossdk.io/api/cosmos/nft/module/v1"
	paramsmodulev1 "cosmossdk.io/api/cosmos/params/module/v1"
	stakingmodulev1 "cosmossdk.io/api/cosmos/staking/module/v1"
	txmodulev1 "cosmossdk.io/api/cosmos/tx/module/v1"
)

<<<<<<< HEAD
var AppConfig = depinject.Configs(
	appconfig.LoadYAML(appConfig),
	depinject.Supply(
		bank.Authority(authtypes.NewModuleAddress(govtypes.ModuleName).String()),
	),
)
=======
var AppConfig = appconfig.Compose(&appv1alpha1.Config{
	Modules: []*appv1alpha1.ModuleConfig{
		{
			Name: "runtime",
			Config: appconfig.WrapAny(&runtimev1alpha1.Module{
				AppName: "NFTApp",
				BeginBlockers: []string{
					minttypes.ModuleName,
					stakingtypes.ModuleName,
					authtypes.ModuleName,
					banktypes.ModuleName,
					genutiltypes.ModuleName,
					nft.ModuleName,
					paramstypes.ModuleName,
				},
				EndBlockers: []string{
					stakingtypes.ModuleName,
					authtypes.ModuleName,
					banktypes.ModuleName,
					minttypes.ModuleName,
					genutiltypes.ModuleName,
					nft.ModuleName,
					paramstypes.ModuleName,
				},
				OverrideStoreKeys: []*runtimev1alpha1.StoreKeyConfig{
					{
						ModuleName: authtypes.ModuleName,
						KvStoreKey: "acc",
					},
				},
				InitGenesis: []string{
					authtypes.ModuleName,
					banktypes.ModuleName,
					stakingtypes.ModuleName,
					minttypes.ModuleName,
					genutiltypes.ModuleName,
					nft.ModuleName,
					paramstypes.ModuleName,
				},
			}),
		},
		{
			Name: authtypes.ModuleName,
			Config: appconfig.WrapAny(&authmodulev1.Module{
				Bech32Prefix: "cosmos",
				ModuleAccountPermissions: []*authmodulev1.ModuleAccountPermission{
					{Account: authtypes.FeeCollectorName},
					{Account: minttypes.ModuleName, Permissions: []string{authtypes.Minter}},
					{Account: stakingtypes.BondedPoolName, Permissions: []string{authtypes.Burner, stakingtypes.ModuleName}},
					{Account: stakingtypes.NotBondedPoolName, Permissions: []string{authtypes.Burner, stakingtypes.ModuleName}},
					{Account: nft.ModuleName},
				},
			}),
		},
		{
			Name:   banktypes.ModuleName,
			Config: appconfig.WrapAny(&bankmodulev1.Module{}),
		},
		{
			Name:   stakingtypes.ModuleName,
			Config: appconfig.WrapAny(&stakingmodulev1.Module{}),
		},
		{
			Name:   paramstypes.ModuleName,
			Config: appconfig.WrapAny(&paramsmodulev1.Module{}),
		},
		{
			Name:   "tx",
			Config: appconfig.WrapAny(&txmodulev1.Module{}),
		},
		{
			Name:   genutiltypes.ModuleName,
			Config: appconfig.WrapAny(&genutilmodulev1.Module{}),
		},
		{
			Name:   minttypes.ModuleName,
			Config: appconfig.WrapAny(&mintmodulev1.Module{}),
		},
		{
			Name:   nft.ModuleName,
			Config: appconfig.WrapAny(&nftmodulev1.Module{}),
		},
	},
})
>>>>>>> e7bd6684
<|MERGE_RESOLUTION|>--- conflicted
+++ resolved
@@ -34,14 +34,6 @@
 	txmodulev1 "cosmossdk.io/api/cosmos/tx/module/v1"
 )
 
-<<<<<<< HEAD
-var AppConfig = depinject.Configs(
-	appconfig.LoadYAML(appConfig),
-	depinject.Supply(
-		bank.Authority(authtypes.NewModuleAddress(govtypes.ModuleName).String()),
-	),
-)
-=======
 var AppConfig = appconfig.Compose(&appv1alpha1.Config{
 	Modules: []*appv1alpha1.ModuleConfig{
 		{
@@ -125,5 +117,4 @@
 			Config: appconfig.WrapAny(&nftmodulev1.Module{}),
 		},
 	},
-})
->>>>>>> e7bd6684
+})