package testutil

import (
	_ "cosmossdk.io/x/mint"       // import as blank for app wiring
	_ "cosmossdk.io/x/nft/module" // import as blank for app wiring

	"github.com/cosmos/cosmos-sdk/testutil/configurator"
	_ "github.com/cosmos/cosmos-sdk/x/auth"           // import as blank for app wiring
	_ "github.com/cosmos/cosmos-sdk/x/auth/tx/config" // import as blank for app wiring
	_ "github.com/cosmos/cosmos-sdk/x/bank"           // import as blank for app wiring
	_ "github.com/cosmos/cosmos-sdk/x/consensus"      // import as blank for app wiring
	_ "github.com/cosmos/cosmos-sdk/x/genutil"        // import as blank for app wiring
<<<<<<< HEAD
	_ "github.com/cosmos/cosmos-sdk/x/params"         // import as blank for app wiring
=======
	_ "github.com/cosmos/cosmos-sdk/x/mint"           // import as blank for app wiring
>>>>>>> f167c783
	_ "github.com/cosmos/cosmos-sdk/x/staking"        // import as blank for app wiring
)

var AppConfig = configurator.NewAppConfig(
	configurator.AuthModule(),
	configurator.BankModule(),
	configurator.StakingModule(),
	configurator.TxModule(),
	configurator.ConsensusModule(),
	configurator.GenutilModule(),
	configurator.MintModule(),
	configurator.NFTModule(),
)<|MERGE_RESOLUTION|>--- conflicted
+++ resolved
@@ -10,11 +10,7 @@
 	_ "github.com/cosmos/cosmos-sdk/x/bank"           // import as blank for app wiring
 	_ "github.com/cosmos/cosmos-sdk/x/consensus"      // import as blank for app wiring
 	_ "github.com/cosmos/cosmos-sdk/x/genutil"        // import as blank for app wiring
-<<<<<<< HEAD
 	_ "github.com/cosmos/cosmos-sdk/x/params"         // import as blank for app wiring
-=======
-	_ "github.com/cosmos/cosmos-sdk/x/mint"           // import as blank for app wiring
->>>>>>> f167c783
 	_ "github.com/cosmos/cosmos-sdk/x/staking"        // import as blank for app wiring
 )
 
