--- conflicted
+++ resolved
@@ -76,8 +76,6 @@
 	return NFT(NewBaseNFT(bnft.ID, bnft.Owner, tokenURI, description, image, name))
 }
 
-<<<<<<< HEAD
-=======
 func (bnft BaseNFT) String() string {
 	return fmt.Sprintf(`ID:				%s
 Owner:			%s
@@ -94,7 +92,6 @@
 	)
 }
 
->>>>>>> 0a6442d6
 // ----------------------------------------------------------------------------
 // NFT
 // TODO: create interface and types for mintable NFT
@@ -137,11 +134,16 @@
 // Remove removes a collection from the set of collections
 func (nfts NFTs) Remove(id string) (NFTs, bool) {
 	index := nfts.find(id)
+	fmt.Println("index is", index)
 	if index == -1 {
 		return nfts, false
 	}
-
-	return append(nfts[:index], nfts[:index+1]...), true
+	// mft.Println(nfts[:index],)
+
+	// return append(nfts[:index], nfts[:index+1]...), true
+
+	nfts[len(nfts)-1], nfts[index] = nfts[index], nfts[len(nfts)-1]
+	return nfts[:len(nfts)-1], true
 }
 
 // String follows stringer interface
@@ -225,20 +227,4 @@
 func (nfts NFTs) Sort() NFTs {
 	sort.Sort(nfts)
 	return nfts
-}
-
-func (bnft BaseNFT) String() string {
-	return fmt.Sprintf(`ID:				%d
-Owner:			%s
-Name:			%s
-Description: 	%s
-Image:			%s
-TokenURI:		%s`,
-		bnft.ID,
-		bnft.Owner,
-		bnft.Name,
-		bnft.Description,
-		bnft.Image,
-		bnft.TokenURI,
-	)
 }