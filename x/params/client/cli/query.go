--- conflicted
+++ resolved
@@ -47,11 +47,7 @@
 				return err
 			}
 
-<<<<<<< HEAD
-			return clientCtx.PrintOutput(&res.Params)
-=======
-			return clientCtx.PrintOutput(res.GetParam())
->>>>>>> 6e3c268a
+			return clientCtx.PrintOutput(&res.Param)
 		},
 	}
 
