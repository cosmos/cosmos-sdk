--- conflicted
+++ resolved
@@ -6,26 +6,13 @@
 
 	"github.com/spf13/cobra"
 
-<<<<<<< HEAD
-	"github.com/KiraCore/cosmos-sdk/client/context"
+	"github.com/KiraCore/cosmos-sdk/client"
 	"github.com/KiraCore/cosmos-sdk/client/tx"
-	"github.com/KiraCore/cosmos-sdk/codec"
 	sdk "github.com/KiraCore/cosmos-sdk/types"
 	"github.com/KiraCore/cosmos-sdk/version"
-	"github.com/KiraCore/cosmos-sdk/x/auth"
-	authclient "github.com/KiraCore/cosmos-sdk/x/auth/client"
 	govtypes "github.com/KiraCore/cosmos-sdk/x/gov/types"
 	paramscutils "github.com/KiraCore/cosmos-sdk/x/params/client/utils"
 	paramproposal "github.com/KiraCore/cosmos-sdk/x/params/types/proposal"
-=======
-	"github.com/cosmos/cosmos-sdk/client"
-	"github.com/cosmos/cosmos-sdk/client/tx"
-	sdk "github.com/cosmos/cosmos-sdk/types"
-	"github.com/cosmos/cosmos-sdk/version"
-	govtypes "github.com/cosmos/cosmos-sdk/x/gov/types"
-	paramscutils "github.com/cosmos/cosmos-sdk/x/params/client/utils"
-	paramproposal "github.com/cosmos/cosmos-sdk/x/params/types/proposal"
->>>>>>> f59df68a
 )
 
 // NewSubmitParamChangeProposalTxCmd returns a CLI command handler for creating
@@ -91,86 +78,7 @@
 				return err
 			}
 
-<<<<<<< HEAD
-			msg := govtypes.NewMsgSubmitProposal(content, deposit, from)
-			if err := msg.ValidateBasic(); err != nil {
-				return err
-			}
-
-			return tx.GenerateOrBroadcastTx(cliCtx, txf, msg)
-		},
-	}
-
-	return cmd
-}
-
-// ---------------------------------------------------------------------------
-// Deprecated
-//
-// TODO: Remove once client-side Protobuf migration has been completed.
-// ---------------------------------------------------------------------------
-
-// GetCmdSubmitProposal implements a command handler for submitting a parameter
-// change proposal transaction.
-//
-// TODO: Remove once client-side Protobuf migration has been completed.
-// ref: https://github.com/KiraCore/cosmos-sdk/issues/5864
-func GetCmdSubmitProposal(cdc *codec.Codec) *cobra.Command {
-	cmd := &cobra.Command{
-		Use:   "param-change [proposal-file]",
-		Args:  cobra.ExactArgs(1),
-		Short: "Submit a parameter change proposal",
-		Long: strings.TrimSpace(
-			fmt.Sprintf(`Submit a parameter proposal along with an initial deposit.
-The proposal details must be supplied via a JSON file. For values that contains
-objects, only non-empty fields will be updated.
-
-IMPORTANT: Currently parameter changes are evaluated but not validated, so it is
-very important that any "value" change is valid (ie. correct type and within bounds)
-for its respective parameter, eg. "MaxValidators" should be an integer and not a decimal.
-
-Proper vetting of a parameter change proposal should prevent this from happening
-(no deposits should occur during the governance process), but it should be noted
-regardless.
-
-Example:
-$ %s tx gov submit-proposal param-change <path/to/proposal.json> --from=<key_or_address>
-
-Where proposal.json contains:
-
-{
-  "title": "Staking Param Change",
-  "description": "Update max validators",
-  "changes": [
-    {
-      "subspace": "staking",
-      "key": "MaxValidators",
-      "value": 105
-    }
-  ],
-  "deposit": "1000stake"
-}
-`,
-				version.ClientName,
-			),
-		),
-		RunE: func(cmd *cobra.Command, args []string) error {
-			inBuf := bufio.NewReader(cmd.InOrStdin())
-			txBldr := auth.NewTxBuilderFromCLI(inBuf).WithTxEncoder(authclient.GetTxEncoder(cdc))
-			cliCtx := context.NewCLIContextWithInput(inBuf).WithCodec(cdc)
-
-			proposal, err := paramscutils.ParseParamChangeProposalJSON(cdc, args[0])
-			if err != nil {
-				return err
-			}
-
-			from := cliCtx.GetFromAddress()
-			content := paramproposal.NewParameterChangeProposal(proposal.Title, proposal.Description, proposal.Changes.ToParamChanges())
-
-			deposit, err := sdk.ParseCoins(proposal.Deposit)
-=======
 			msg, err := govtypes.NewMsgSubmitProposal(content, deposit, from)
->>>>>>> f59df68a
 			if err != nil {
 				return err
 			}
