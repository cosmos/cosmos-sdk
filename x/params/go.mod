module cosmossdk.io/x/params

<<<<<<< HEAD
go 1.22.2
=======
go 1.22
>>>>>>> 43764cff

require (
	cosmossdk.io/api v0.7.4
	cosmossdk.io/core v0.12.1-0.20231114100755-569e3ff6a0d7
	cosmossdk.io/depinject v1.0.0-alpha.4
	cosmossdk.io/errors v1.0.1
	cosmossdk.io/log v1.3.1
	cosmossdk.io/math v1.3.0
	cosmossdk.io/store v1.1.1-0.20240418092142-896cdf1971bc
	cosmossdk.io/x/gov v0.0.0-20230925135524-a1bc045b3190
	github.com/cometbft/cometbft/api v1.0.0-alpha.2.0.20240429102542-490e9bc3de65
	github.com/cosmos/cosmos-db v1.0.2
	github.com/cosmos/cosmos-proto v1.0.0-beta.5
	github.com/cosmos/cosmos-sdk v0.51.0
	github.com/cosmos/gogoproto v1.4.12
	github.com/golang/mock v1.6.0
	github.com/golang/protobuf v1.5.4
	github.com/grpc-ecosystem/grpc-gateway v1.16.0
	github.com/spf13/cobra v1.8.0
	github.com/stretchr/testify v1.9.0
	google.golang.org/genproto/googleapis/api v0.0.0-20240227224415-6ceb2ff114de
	google.golang.org/grpc v1.63.2
)

require (
	buf.build/gen/go/cometbft/cometbft/protocolbuffers/go v1.33.0-20240312114316-c0d3497e35d6.1 // indirect
	buf.build/gen/go/cosmos/gogo-proto/protocolbuffers/go v1.33.0-20240130113600-88ef6483f90f.1 // indirect
	cosmossdk.io/collections v0.4.0 // indirect
	cosmossdk.io/x/accounts v0.0.0-20240226161501-23359a0b6d91 // indirect
	cosmossdk.io/x/auth v0.0.0-00010101000000-000000000000 // indirect
	cosmossdk.io/x/bank v0.0.0-20240226161501-23359a0b6d91 // indirect
	cosmossdk.io/x/consensus v0.0.0-00010101000000-000000000000 // indirect
	cosmossdk.io/x/staking v0.0.0-00010101000000-000000000000 // indirect
	cosmossdk.io/x/tx v0.13.3 // indirect
	filippo.io/edwards25519 v1.1.0 // indirect
	github.com/99designs/go-keychain v0.0.0-20191008050251-8e49817e8af4 // indirect
	github.com/99designs/keyring v1.2.2 // indirect
	github.com/DataDog/datadog-go v4.8.3+incompatible // indirect
	github.com/DataDog/zstd v1.5.5 // indirect
	github.com/Microsoft/go-winio v0.6.1 // indirect
	github.com/beorn7/perks v1.0.1 // indirect
	github.com/bgentry/speakeasy v0.1.1-0.20220910012023-760eaf8b6816 // indirect
	github.com/btcsuite/btcd/btcec/v2 v2.3.3 // indirect
	github.com/cespare/xxhash/v2 v2.3.0 // indirect
	github.com/cockroachdb/errors v1.11.1 // indirect
	github.com/cockroachdb/logtags v0.0.0-20230118201751-21c54148d20b // indirect
	github.com/cockroachdb/pebble v1.1.0 // indirect
	github.com/cockroachdb/redact v1.1.5 // indirect
	github.com/cockroachdb/tokenbucket v0.0.0-20230807174530-cc333fc44b06 // indirect
	github.com/cometbft/cometbft v1.0.0-alpha.2.0.20240429102542-490e9bc3de65 // indirect
	github.com/cometbft/cometbft-db v0.12.0 // indirect
	github.com/cosmos/btcutil v1.0.5 // indirect
	github.com/cosmos/crypto v0.0.0-20240309083813-82ed2537802e // indirect
	github.com/cosmos/go-bip39 v1.0.0 // indirect
	github.com/cosmos/gogogateway v1.2.0 // indirect
	github.com/cosmos/iavl v1.1.2 // indirect
	github.com/cosmos/ics23/go v0.10.0 // indirect
	github.com/cosmos/ledger-cosmos-go v0.13.3 // indirect
	github.com/danieljoos/wincred v1.2.1 // indirect
	github.com/davecgh/go-spew v1.1.2-0.20180830191138-d8f796af33cc // indirect
	github.com/decred/dcrd/dcrec/secp256k1/v4 v4.3.0 // indirect
	github.com/dgraph-io/badger/v4 v4.2.0 // indirect
	github.com/dgraph-io/ristretto v0.1.1 // indirect
	github.com/dustin/go-humanize v1.0.1 // indirect
	github.com/dvsekhvalnov/jose2go v1.6.0 // indirect
	github.com/emicklei/dot v1.6.2 // indirect
	github.com/fatih/color v1.16.0 // indirect
	github.com/felixge/httpsnoop v1.0.4 // indirect
	github.com/fsnotify/fsnotify v1.7.0 // indirect
	github.com/getsentry/sentry-go v0.27.0 // indirect
	github.com/go-kit/kit v0.13.0 // indirect
	github.com/go-kit/log v0.2.1 // indirect
	github.com/go-logfmt/logfmt v0.6.0 // indirect
	github.com/godbus/dbus v0.0.0-20190726142602-4481cbc300e2 // indirect
	github.com/gofrs/uuid v4.4.0+incompatible // indirect
	github.com/gogo/googleapis v1.4.1 // indirect
	github.com/gogo/protobuf v1.3.2 // indirect
	github.com/golang/glog v1.2.0 // indirect
	github.com/golang/groupcache v0.0.0-20210331224755-41bb18bfe9da // indirect
	github.com/golang/snappy v0.0.4 // indirect
	github.com/google/btree v1.1.2 // indirect
	github.com/google/flatbuffers v2.0.8+incompatible // indirect
	github.com/google/go-cmp v0.6.0 // indirect
	github.com/google/orderedcode v0.0.1 // indirect
	github.com/gorilla/handlers v1.5.2 // indirect
	github.com/gorilla/mux v1.8.1 // indirect
	github.com/gorilla/websocket v1.5.1 // indirect
	github.com/grpc-ecosystem/go-grpc-middleware v1.4.0 // indirect
	github.com/gsterjov/go-libsecret v0.0.0-20161001094733-a6f4afe4910c // indirect
	github.com/hashicorp/go-hclog v1.6.2 // indirect
	github.com/hashicorp/go-immutable-radix v1.3.1 // indirect
	github.com/hashicorp/go-metrics v0.5.3 // indirect
	github.com/hashicorp/go-plugin v1.6.0 // indirect
	github.com/hashicorp/golang-lru v1.0.2 // indirect
	github.com/hashicorp/hcl v1.0.0 // indirect
	github.com/hashicorp/yamux v0.1.1 // indirect
	github.com/hdevalence/ed25519consensus v0.2.0 // indirect
	github.com/huandu/skiplist v1.2.0 // indirect
	github.com/iancoleman/strcase v0.3.0 // indirect
	github.com/inconshreveable/mousetrap v1.1.0 // indirect
	github.com/jmhodges/levigo v1.0.0 // indirect
	github.com/klauspost/compress v1.17.8 // indirect
	github.com/klauspost/cpuid/v2 v2.2.4 // indirect
	github.com/kr/pretty v0.3.1 // indirect
	github.com/kr/text v0.2.0 // indirect
	github.com/lib/pq v1.10.9 // indirect
	github.com/libp2p/go-buffer-pool v0.1.0 // indirect
	github.com/linxGnu/grocksdb v1.8.14 // indirect
	github.com/magiconair/properties v1.8.7 // indirect
	github.com/mattn/go-colorable v0.1.13 // indirect
	github.com/mattn/go-isatty v0.0.20 // indirect
	github.com/minio/highwayhash v1.0.2 // indirect
	github.com/minio/sha256-simd v1.0.1 // indirect
	github.com/mitchellh/go-testing-interface v1.14.1 // indirect
	github.com/mitchellh/mapstructure v1.5.0 // indirect
	github.com/mtibben/percent v0.2.1 // indirect
	github.com/oasisprotocol/curve25519-voi v0.0.0-20230904125328-1f23a7beb09a // indirect
	github.com/oklog/run v1.1.0 // indirect
	github.com/pelletier/go-toml/v2 v2.2.1 // indirect
	github.com/petermattis/goid v0.0.0-20240327183114-c42a807a84ba // indirect
	github.com/pkg/errors v0.9.1 // indirect
	github.com/pmezard/go-difflib v1.0.1-0.20181226105442-5d4384ee4fb2 // indirect
	github.com/prometheus/client_golang v1.19.0 // indirect
	github.com/prometheus/client_model v0.6.1 // indirect
	github.com/prometheus/common v0.53.0 // indirect
	github.com/prometheus/procfs v0.14.0 // indirect
	github.com/rcrowley/go-metrics v0.0.0-20201227073835-cf1acfcdf475 // indirect
	github.com/rogpeppe/go-internal v1.12.0 // indirect
	github.com/rs/cors v1.11.0 // indirect
	github.com/rs/zerolog v1.32.0 // indirect
	github.com/sagikazarmark/locafero v0.4.0 // indirect
	github.com/sagikazarmark/slog-shim v0.1.0 // indirect
	github.com/sasha-s/go-deadlock v0.3.1 // indirect
	github.com/sourcegraph/conc v0.3.0 // indirect
	github.com/spf13/afero v1.11.0 // indirect
	github.com/spf13/cast v1.6.0 // indirect
	github.com/spf13/pflag v1.0.5 // indirect
	github.com/spf13/viper v1.18.2 // indirect
	github.com/subosito/gotenv v1.6.0 // indirect
	github.com/supranational/blst v0.3.11 // indirect
	github.com/syndtr/goleveldb v1.0.1-0.20220721030215-126854af5e6d // indirect
	github.com/tendermint/go-amino v0.16.0 // indirect
	github.com/tidwall/btree v1.7.0 // indirect
	github.com/zondax/hid v0.9.2 // indirect
	github.com/zondax/ledger-go v0.14.3 // indirect
	gitlab.com/yawning/secp256k1-voi v0.0.0-20230925100816-f2616030848b // indirect
	gitlab.com/yawning/tuplehash v0.0.0-20230713102510-df83abbf9a02 // indirect
	go.etcd.io/bbolt v1.4.0-alpha.0.0.20240404170359-43604f3112c5 // indirect
	go.opencensus.io v0.24.0 // indirect
	go.uber.org/multierr v1.11.0 // indirect
	golang.org/x/crypto v0.22.0 // indirect
	golang.org/x/exp v0.0.0-20240416160154-fe59bbe5cc7f // indirect
	golang.org/x/mod v0.17.0 // indirect
	golang.org/x/net v0.24.0 // indirect
	golang.org/x/sync v0.7.0 // indirect
	golang.org/x/sys v0.19.0 // indirect
	golang.org/x/term v0.19.0 // indirect
	golang.org/x/text v0.14.0 // indirect
	golang.org/x/tools v0.20.0 // indirect
	google.golang.org/genproto v0.0.0-20240227224415-6ceb2ff114de // indirect
	google.golang.org/genproto/googleapis/rpc v0.0.0-20240415180920-8c6c420018be // indirect
	google.golang.org/protobuf v1.34.0 // indirect
	gopkg.in/ini.v1 v1.67.0 // indirect
	gopkg.in/yaml.v3 v3.0.1 // indirect
	gotest.tools/v3 v3.5.1 // indirect
	pgregory.net/rapid v1.1.0 // indirect
	sigs.k8s.io/yaml v1.4.0 // indirect
)

replace github.com/cosmos/cosmos-sdk => ../..

replace (
	cosmossdk.io/api => ../../api
	cosmossdk.io/core => ../../core
	cosmossdk.io/depinject => ../../depinject
	cosmossdk.io/x/accounts => ../accounts
	cosmossdk.io/x/auth => ../auth
	cosmossdk.io/x/bank => ../bank
	cosmossdk.io/x/consensus => ../consensus
	cosmossdk.io/x/distribution => ../distribution
	cosmossdk.io/x/gov => ../gov
	cosmossdk.io/x/mint => ../mint
	cosmossdk.io/x/protocolpool => ../protocolpool
	cosmossdk.io/x/slashing => ../slashing
	cosmossdk.io/x/staking => ../staking
)<|MERGE_RESOLUTION|>--- conflicted
+++ resolved
@@ -1,10 +1,6 @@
 module cosmossdk.io/x/params
 
-<<<<<<< HEAD
 go 1.22.2
-=======
-go 1.22
->>>>>>> 43764cff
 
 require (
 	cosmossdk.io/api v0.7.4
