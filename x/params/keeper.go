package params

import (
	"github.com/cosmos/cosmos-sdk/codec"
	sdk "github.com/cosmos/cosmos-sdk/types"

	"github.com/cosmos/cosmos-sdk/x/params/subspace"
)

// Keeper of the global paramstore
type Keeper struct {
	cdc  *codec.Codec
	key  sdk.StoreKey
	tkey sdk.StoreKey

	spaces map[string]*Subspace
}

// NewKeeper constructs a params keeper
func NewKeeper(cdc *codec.Codec, key *sdk.KVStoreKey, tkey *sdk.TransientStoreKey) (k Keeper) {
	k = Keeper{
		cdc:  cdc,
		key:  key,
		tkey: tkey,

		spaces: make(map[string]*Subspace),
	}

	return k
}

<<<<<<< HEAD
// get automatically unmarshalls parameter to pointer
func (k Keeper) get(ctx sdk.Context, key string, ptr interface{}) error {
	store := ctx.KVStore(k.key)
	bz := store.Get([]byte(key))
	return k.cdc.UnmarshalBinaryLengthPrefixed(bz, ptr)
}

// getRaw returns raw byte slice
func (k Keeper) getRaw(ctx sdk.Context, key string) []byte {
	store := ctx.KVStore(k.key)
	return store.Get([]byte(key))
}

// set automatically marshalls and type check parameter
func (k Keeper) set(ctx sdk.Context, key string, param interface{}) error {
	store := ctx.KVStore(k.key)
	bz := store.Get([]byte(key))
	if bz != nil {
		ptrty := reflect.PtrTo(reflect.TypeOf(param))
		ptr := reflect.New(ptrty).Interface()

		if k.cdc.UnmarshalBinaryLengthPrefixed(bz, ptr) != nil {
			return fmt.Errorf("Type mismatch with stored param and provided param")
		}
	}

	bz, err := k.cdc.MarshalBinaryLengthPrefixed(param)
	if err != nil {
		return err
	}
	store.Set([]byte(key), bz)

	return nil
}

// setRaw sets raw byte slice
func (k Keeper) setRaw(ctx sdk.Context, key string, param []byte) {
	store := ctx.KVStore(k.key)
	store.Set([]byte(key), param)
}

// Getter returns readonly struct
func (k Keeper) Getter() Getter {
	return Getter{k}
}

// Setter returns read/write struct
func (k Keeper) Setter() Setter {
	return Setter{Getter{k}}
}

// Getter exposes methods related with only getting params
type Getter struct {
	k Keeper
}

// Get exposes get
func (k Getter) Get(ctx sdk.Context, key string, ptr interface{}) error {
	return k.k.get(ctx, key, ptr)
}

// GetRaw exposes getRaw
func (k Getter) GetRaw(ctx sdk.Context, key string) []byte {
	return k.k.getRaw(ctx, key)
}

// GetString is helper function for string params
func (k Getter) GetString(ctx sdk.Context, key string) (res string, err error) {
	store := ctx.KVStore(k.k.key)
	bz := store.Get([]byte(key))
	err = k.k.cdc.UnmarshalBinaryLengthPrefixed(bz, &res)
	return
}

// GetBool is helper function for bool params
func (k Getter) GetBool(ctx sdk.Context, key string) (res bool, err error) {
	store := ctx.KVStore(k.k.key)
	bz := store.Get([]byte(key))
	err = k.k.cdc.UnmarshalBinaryLengthPrefixed(bz, &res)
	return
}

// GetInt16 is helper function for int16 params
func (k Getter) GetInt16(ctx sdk.Context, key string) (res int16, err error) {
	store := ctx.KVStore(k.k.key)
	bz := store.Get([]byte(key))
	err = k.k.cdc.UnmarshalBinaryLengthPrefixed(bz, &res)
	return
}

// GetInt32 is helper function for int32 params
func (k Getter) GetInt32(ctx sdk.Context, key string) (res int32, err error) {
	store := ctx.KVStore(k.k.key)
	bz := store.Get([]byte(key))
	err = k.k.cdc.UnmarshalBinaryLengthPrefixed(bz, &res)
	return
}

// GetInt64 is helper function for int64 params
func (k Getter) GetInt64(ctx sdk.Context, key string) (res int64, err error) {
	store := ctx.KVStore(k.k.key)
	bz := store.Get([]byte(key))
	err = k.k.cdc.UnmarshalBinaryLengthPrefixed(bz, &res)
	return
}

// GetUint16 is helper function for uint16 params
func (k Getter) GetUint16(ctx sdk.Context, key string) (res uint16, err error) {
	store := ctx.KVStore(k.k.key)
	bz := store.Get([]byte(key))
	err = k.k.cdc.UnmarshalBinaryLengthPrefixed(bz, &res)
	return
}

// GetUint32 is helper function for uint32 params
func (k Getter) GetUint32(ctx sdk.Context, key string) (res uint32, err error) {
	store := ctx.KVStore(k.k.key)
	bz := store.Get([]byte(key))
	err = k.k.cdc.UnmarshalBinaryLengthPrefixed(bz, &res)
	return
}

// GetUint64 is helper function for uint64 params
func (k Getter) GetUint64(ctx sdk.Context, key string) (res uint64, err error) {
	store := ctx.KVStore(k.k.key)
	bz := store.Get([]byte(key))
	err = k.k.cdc.UnmarshalBinaryLengthPrefixed(bz, &res)
	return
}

// GetInt is helper function for sdk.Int params
func (k Getter) GetInt(ctx sdk.Context, key string) (res sdk.Int, err error) {
	store := ctx.KVStore(k.k.key)
	bz := store.Get([]byte(key))
	err = k.k.cdc.UnmarshalBinaryLengthPrefixed(bz, &res)
	return
}

// GetUint is helper function for sdk.Uint params
func (k Getter) GetUint(ctx sdk.Context, key string) (res sdk.Uint, err error) {
	store := ctx.KVStore(k.k.key)
	bz := store.Get([]byte(key))
	err = k.k.cdc.UnmarshalBinaryLengthPrefixed(bz, &res)
	return
}

// GetDec is helper function for decimal params
func (k Getter) GetDec(ctx sdk.Context, key string) (res sdk.Dec, err error) {
	store := ctx.KVStore(k.k.key)
	bz := store.Get([]byte(key))
	err = k.k.cdc.UnmarshalBinaryLengthPrefixed(bz, &res)
	return
}

// GetStringWithDefault is helper function for string params with default value
func (k Getter) GetStringWithDefault(ctx sdk.Context, key string, def string) (res string) {
	store := ctx.KVStore(k.k.key)
	bz := store.Get([]byte(key))
	if bz == nil {
		return def
	}
	k.k.cdc.MustUnmarshalBinaryLengthPrefixed(bz, &res)
	return
}

// GetBoolWithDefault is helper function for bool params with default value
func (k Getter) GetBoolWithDefault(ctx sdk.Context, key string, def bool) (res bool) {
	store := ctx.KVStore(k.k.key)
	bz := store.Get([]byte(key))
	if bz == nil {
		return def
	}
	k.k.cdc.MustUnmarshalBinaryLengthPrefixed(bz, &res)
	return
}

// GetInt16WithDefault is helper function for int16 params with default value
func (k Getter) GetInt16WithDefault(ctx sdk.Context, key string, def int16) (res int16) {
	store := ctx.KVStore(k.k.key)
	bz := store.Get([]byte(key))
	if bz == nil {
		return def
	}
	k.k.cdc.MustUnmarshalBinaryLengthPrefixed(bz, &res)
	return
}

// GetInt32WithDefault is helper function for int32 params with default value
func (k Getter) GetInt32WithDefault(ctx sdk.Context, key string, def int32) (res int32) {
	store := ctx.KVStore(k.k.key)
	bz := store.Get([]byte(key))
	if bz == nil {
		return def
	}
	k.k.cdc.MustUnmarshalBinaryLengthPrefixed(bz, &res)
	return
}

// GetInt64WithDefault is helper function for int64 params with default value
func (k Getter) GetInt64WithDefault(ctx sdk.Context, key string, def int64) (res int64) {
	store := ctx.KVStore(k.k.key)
	bz := store.Get([]byte(key))
	if bz == nil {
		return def
	}
	k.k.cdc.MustUnmarshalBinaryLengthPrefixed(bz, &res)
	return
}

// GetUint16WithDefault is helper function for uint16 params with default value
func (k Getter) GetUint16WithDefault(ctx sdk.Context, key string, def uint16) (res uint16) {
	store := ctx.KVStore(k.k.key)
	bz := store.Get([]byte(key))
	if bz == nil {
		return def
	}
	k.k.cdc.MustUnmarshalBinaryLengthPrefixed(bz, &res)
	return
}

// GetUint32WithDefault is helper function for uint32 params with default value
func (k Getter) GetUint32WithDefault(ctx sdk.Context, key string, def uint32) (res uint32) {
	store := ctx.KVStore(k.k.key)
	bz := store.Get([]byte(key))
	if bz == nil {
		return def
	}
	k.k.cdc.MustUnmarshalBinaryLengthPrefixed(bz, &res)
	return
}

// GetUint64WithDefault is helper function for uint64 params with default value
func (k Getter) GetUint64WithDefault(ctx sdk.Context, key string, def uint64) (res uint64) {
	store := ctx.KVStore(k.k.key)
	bz := store.Get([]byte(key))
	if bz == nil {
		return def
	}
	k.k.cdc.MustUnmarshalBinaryLengthPrefixed(bz, &res)
	return
}

// GetIntWithDefault is helper function for sdk.Int params with default value
func (k Getter) GetIntWithDefault(ctx sdk.Context, key string, def sdk.Int) (res sdk.Int) {
	store := ctx.KVStore(k.k.key)
	bz := store.Get([]byte(key))
	if bz == nil {
		return def
	}
	k.k.cdc.MustUnmarshalBinaryLengthPrefixed(bz, &res)
	return
}

// GetUintWithDefault is helper function for sdk.Uint params with default value
func (k Getter) GetUintWithDefault(ctx sdk.Context, key string, def sdk.Uint) (res sdk.Uint) {
	store := ctx.KVStore(k.k.key)
	bz := store.Get([]byte(key))
	if bz == nil {
		return def
	}
	k.k.cdc.MustUnmarshalBinaryLengthPrefixed(bz, &res)
	return
}

// GetDecWithDefault is helper function for sdk.Dec params with default value
func (k Getter) GetDecWithDefault(ctx sdk.Context, key string, def sdk.Dec) (res sdk.Dec) {
	store := ctx.KVStore(k.k.key)
	bz := store.Get([]byte(key))
	if bz == nil {
		return def
	}
	k.k.cdc.MustUnmarshalBinaryLengthPrefixed(bz, &res)
	return
}

// Setter exposes all methods including Set
type Setter struct {
	Getter
}

// Set exposes set
func (k Setter) Set(ctx sdk.Context, key string, param interface{}) error {
	return k.k.set(ctx, key, param)
}

// SetRaw exposes setRaw
func (k Setter) SetRaw(ctx sdk.Context, key string, param []byte) {
	k.k.setRaw(ctx, key, param)
}

// SetString is helper function for string params
func (k Setter) SetString(ctx sdk.Context, key string, param string) {
	if err := k.k.set(ctx, key, param); err != nil {
		panic(err)
	}
}

// SetBool is helper function for bool params
func (k Setter) SetBool(ctx sdk.Context, key string, param bool) {
	if err := k.k.set(ctx, key, param); err != nil {
		panic(err)
	}
}

// SetInt16 is helper function for int16 params
func (k Setter) SetInt16(ctx sdk.Context, key string, param int16) {
	if err := k.k.set(ctx, key, param); err != nil {
		panic(err)
	}
}

// SetInt32 is helper function for int32 params
func (k Setter) SetInt32(ctx sdk.Context, key string, param int32) {
	if err := k.k.set(ctx, key, param); err != nil {
		panic(err)
	}
}

// SetInt64 is helper function for int64 params
func (k Setter) SetInt64(ctx sdk.Context, key string, param int64) {
	if err := k.k.set(ctx, key, param); err != nil {
		panic(err)
	}
}

// SetUint16 is helper function for uint16 params
func (k Setter) SetUint16(ctx sdk.Context, key string, param uint16) {
	if err := k.k.set(ctx, key, param); err != nil {
		panic(err)
=======
// Allocate subspace used for keepers
func (k Keeper) Subspace(spacename string) Subspace {
	_, ok := k.spaces[spacename]
	if ok {
		panic("subspace already occupied")
>>>>>>> 5aae4740
	}

	if spacename == "" {
		panic("cannot use empty string for subspace")
	}

	space := subspace.NewSubspace(k.cdc, k.key, k.tkey, spacename)

	k.spaces[spacename] = &space

	return space
}

// Get existing substore from keeper
func (k Keeper) GetSubspace(storename string) (Subspace, bool) {
	space, ok := k.spaces[storename]
	if !ok {
		return Subspace{}, false
	}
	return *space, ok
}<|MERGE_RESOLUTION|>--- conflicted
+++ resolved
@@ -29,343 +29,11 @@
 	return k
 }
 
-<<<<<<< HEAD
-// get automatically unmarshalls parameter to pointer
-func (k Keeper) get(ctx sdk.Context, key string, ptr interface{}) error {
-	store := ctx.KVStore(k.key)
-	bz := store.Get([]byte(key))
-	return k.cdc.UnmarshalBinaryLengthPrefixed(bz, ptr)
-}
-
-// getRaw returns raw byte slice
-func (k Keeper) getRaw(ctx sdk.Context, key string) []byte {
-	store := ctx.KVStore(k.key)
-	return store.Get([]byte(key))
-}
-
-// set automatically marshalls and type check parameter
-func (k Keeper) set(ctx sdk.Context, key string, param interface{}) error {
-	store := ctx.KVStore(k.key)
-	bz := store.Get([]byte(key))
-	if bz != nil {
-		ptrty := reflect.PtrTo(reflect.TypeOf(param))
-		ptr := reflect.New(ptrty).Interface()
-
-		if k.cdc.UnmarshalBinaryLengthPrefixed(bz, ptr) != nil {
-			return fmt.Errorf("Type mismatch with stored param and provided param")
-		}
-	}
-
-	bz, err := k.cdc.MarshalBinaryLengthPrefixed(param)
-	if err != nil {
-		return err
-	}
-	store.Set([]byte(key), bz)
-
-	return nil
-}
-
-// setRaw sets raw byte slice
-func (k Keeper) setRaw(ctx sdk.Context, key string, param []byte) {
-	store := ctx.KVStore(k.key)
-	store.Set([]byte(key), param)
-}
-
-// Getter returns readonly struct
-func (k Keeper) Getter() Getter {
-	return Getter{k}
-}
-
-// Setter returns read/write struct
-func (k Keeper) Setter() Setter {
-	return Setter{Getter{k}}
-}
-
-// Getter exposes methods related with only getting params
-type Getter struct {
-	k Keeper
-}
-
-// Get exposes get
-func (k Getter) Get(ctx sdk.Context, key string, ptr interface{}) error {
-	return k.k.get(ctx, key, ptr)
-}
-
-// GetRaw exposes getRaw
-func (k Getter) GetRaw(ctx sdk.Context, key string) []byte {
-	return k.k.getRaw(ctx, key)
-}
-
-// GetString is helper function for string params
-func (k Getter) GetString(ctx sdk.Context, key string) (res string, err error) {
-	store := ctx.KVStore(k.k.key)
-	bz := store.Get([]byte(key))
-	err = k.k.cdc.UnmarshalBinaryLengthPrefixed(bz, &res)
-	return
-}
-
-// GetBool is helper function for bool params
-func (k Getter) GetBool(ctx sdk.Context, key string) (res bool, err error) {
-	store := ctx.KVStore(k.k.key)
-	bz := store.Get([]byte(key))
-	err = k.k.cdc.UnmarshalBinaryLengthPrefixed(bz, &res)
-	return
-}
-
-// GetInt16 is helper function for int16 params
-func (k Getter) GetInt16(ctx sdk.Context, key string) (res int16, err error) {
-	store := ctx.KVStore(k.k.key)
-	bz := store.Get([]byte(key))
-	err = k.k.cdc.UnmarshalBinaryLengthPrefixed(bz, &res)
-	return
-}
-
-// GetInt32 is helper function for int32 params
-func (k Getter) GetInt32(ctx sdk.Context, key string) (res int32, err error) {
-	store := ctx.KVStore(k.k.key)
-	bz := store.Get([]byte(key))
-	err = k.k.cdc.UnmarshalBinaryLengthPrefixed(bz, &res)
-	return
-}
-
-// GetInt64 is helper function for int64 params
-func (k Getter) GetInt64(ctx sdk.Context, key string) (res int64, err error) {
-	store := ctx.KVStore(k.k.key)
-	bz := store.Get([]byte(key))
-	err = k.k.cdc.UnmarshalBinaryLengthPrefixed(bz, &res)
-	return
-}
-
-// GetUint16 is helper function for uint16 params
-func (k Getter) GetUint16(ctx sdk.Context, key string) (res uint16, err error) {
-	store := ctx.KVStore(k.k.key)
-	bz := store.Get([]byte(key))
-	err = k.k.cdc.UnmarshalBinaryLengthPrefixed(bz, &res)
-	return
-}
-
-// GetUint32 is helper function for uint32 params
-func (k Getter) GetUint32(ctx sdk.Context, key string) (res uint32, err error) {
-	store := ctx.KVStore(k.k.key)
-	bz := store.Get([]byte(key))
-	err = k.k.cdc.UnmarshalBinaryLengthPrefixed(bz, &res)
-	return
-}
-
-// GetUint64 is helper function for uint64 params
-func (k Getter) GetUint64(ctx sdk.Context, key string) (res uint64, err error) {
-	store := ctx.KVStore(k.k.key)
-	bz := store.Get([]byte(key))
-	err = k.k.cdc.UnmarshalBinaryLengthPrefixed(bz, &res)
-	return
-}
-
-// GetInt is helper function for sdk.Int params
-func (k Getter) GetInt(ctx sdk.Context, key string) (res sdk.Int, err error) {
-	store := ctx.KVStore(k.k.key)
-	bz := store.Get([]byte(key))
-	err = k.k.cdc.UnmarshalBinaryLengthPrefixed(bz, &res)
-	return
-}
-
-// GetUint is helper function for sdk.Uint params
-func (k Getter) GetUint(ctx sdk.Context, key string) (res sdk.Uint, err error) {
-	store := ctx.KVStore(k.k.key)
-	bz := store.Get([]byte(key))
-	err = k.k.cdc.UnmarshalBinaryLengthPrefixed(bz, &res)
-	return
-}
-
-// GetDec is helper function for decimal params
-func (k Getter) GetDec(ctx sdk.Context, key string) (res sdk.Dec, err error) {
-	store := ctx.KVStore(k.k.key)
-	bz := store.Get([]byte(key))
-	err = k.k.cdc.UnmarshalBinaryLengthPrefixed(bz, &res)
-	return
-}
-
-// GetStringWithDefault is helper function for string params with default value
-func (k Getter) GetStringWithDefault(ctx sdk.Context, key string, def string) (res string) {
-	store := ctx.KVStore(k.k.key)
-	bz := store.Get([]byte(key))
-	if bz == nil {
-		return def
-	}
-	k.k.cdc.MustUnmarshalBinaryLengthPrefixed(bz, &res)
-	return
-}
-
-// GetBoolWithDefault is helper function for bool params with default value
-func (k Getter) GetBoolWithDefault(ctx sdk.Context, key string, def bool) (res bool) {
-	store := ctx.KVStore(k.k.key)
-	bz := store.Get([]byte(key))
-	if bz == nil {
-		return def
-	}
-	k.k.cdc.MustUnmarshalBinaryLengthPrefixed(bz, &res)
-	return
-}
-
-// GetInt16WithDefault is helper function for int16 params with default value
-func (k Getter) GetInt16WithDefault(ctx sdk.Context, key string, def int16) (res int16) {
-	store := ctx.KVStore(k.k.key)
-	bz := store.Get([]byte(key))
-	if bz == nil {
-		return def
-	}
-	k.k.cdc.MustUnmarshalBinaryLengthPrefixed(bz, &res)
-	return
-}
-
-// GetInt32WithDefault is helper function for int32 params with default value
-func (k Getter) GetInt32WithDefault(ctx sdk.Context, key string, def int32) (res int32) {
-	store := ctx.KVStore(k.k.key)
-	bz := store.Get([]byte(key))
-	if bz == nil {
-		return def
-	}
-	k.k.cdc.MustUnmarshalBinaryLengthPrefixed(bz, &res)
-	return
-}
-
-// GetInt64WithDefault is helper function for int64 params with default value
-func (k Getter) GetInt64WithDefault(ctx sdk.Context, key string, def int64) (res int64) {
-	store := ctx.KVStore(k.k.key)
-	bz := store.Get([]byte(key))
-	if bz == nil {
-		return def
-	}
-	k.k.cdc.MustUnmarshalBinaryLengthPrefixed(bz, &res)
-	return
-}
-
-// GetUint16WithDefault is helper function for uint16 params with default value
-func (k Getter) GetUint16WithDefault(ctx sdk.Context, key string, def uint16) (res uint16) {
-	store := ctx.KVStore(k.k.key)
-	bz := store.Get([]byte(key))
-	if bz == nil {
-		return def
-	}
-	k.k.cdc.MustUnmarshalBinaryLengthPrefixed(bz, &res)
-	return
-}
-
-// GetUint32WithDefault is helper function for uint32 params with default value
-func (k Getter) GetUint32WithDefault(ctx sdk.Context, key string, def uint32) (res uint32) {
-	store := ctx.KVStore(k.k.key)
-	bz := store.Get([]byte(key))
-	if bz == nil {
-		return def
-	}
-	k.k.cdc.MustUnmarshalBinaryLengthPrefixed(bz, &res)
-	return
-}
-
-// GetUint64WithDefault is helper function for uint64 params with default value
-func (k Getter) GetUint64WithDefault(ctx sdk.Context, key string, def uint64) (res uint64) {
-	store := ctx.KVStore(k.k.key)
-	bz := store.Get([]byte(key))
-	if bz == nil {
-		return def
-	}
-	k.k.cdc.MustUnmarshalBinaryLengthPrefixed(bz, &res)
-	return
-}
-
-// GetIntWithDefault is helper function for sdk.Int params with default value
-func (k Getter) GetIntWithDefault(ctx sdk.Context, key string, def sdk.Int) (res sdk.Int) {
-	store := ctx.KVStore(k.k.key)
-	bz := store.Get([]byte(key))
-	if bz == nil {
-		return def
-	}
-	k.k.cdc.MustUnmarshalBinaryLengthPrefixed(bz, &res)
-	return
-}
-
-// GetUintWithDefault is helper function for sdk.Uint params with default value
-func (k Getter) GetUintWithDefault(ctx sdk.Context, key string, def sdk.Uint) (res sdk.Uint) {
-	store := ctx.KVStore(k.k.key)
-	bz := store.Get([]byte(key))
-	if bz == nil {
-		return def
-	}
-	k.k.cdc.MustUnmarshalBinaryLengthPrefixed(bz, &res)
-	return
-}
-
-// GetDecWithDefault is helper function for sdk.Dec params with default value
-func (k Getter) GetDecWithDefault(ctx sdk.Context, key string, def sdk.Dec) (res sdk.Dec) {
-	store := ctx.KVStore(k.k.key)
-	bz := store.Get([]byte(key))
-	if bz == nil {
-		return def
-	}
-	k.k.cdc.MustUnmarshalBinaryLengthPrefixed(bz, &res)
-	return
-}
-
-// Setter exposes all methods including Set
-type Setter struct {
-	Getter
-}
-
-// Set exposes set
-func (k Setter) Set(ctx sdk.Context, key string, param interface{}) error {
-	return k.k.set(ctx, key, param)
-}
-
-// SetRaw exposes setRaw
-func (k Setter) SetRaw(ctx sdk.Context, key string, param []byte) {
-	k.k.setRaw(ctx, key, param)
-}
-
-// SetString is helper function for string params
-func (k Setter) SetString(ctx sdk.Context, key string, param string) {
-	if err := k.k.set(ctx, key, param); err != nil {
-		panic(err)
-	}
-}
-
-// SetBool is helper function for bool params
-func (k Setter) SetBool(ctx sdk.Context, key string, param bool) {
-	if err := k.k.set(ctx, key, param); err != nil {
-		panic(err)
-	}
-}
-
-// SetInt16 is helper function for int16 params
-func (k Setter) SetInt16(ctx sdk.Context, key string, param int16) {
-	if err := k.k.set(ctx, key, param); err != nil {
-		panic(err)
-	}
-}
-
-// SetInt32 is helper function for int32 params
-func (k Setter) SetInt32(ctx sdk.Context, key string, param int32) {
-	if err := k.k.set(ctx, key, param); err != nil {
-		panic(err)
-	}
-}
-
-// SetInt64 is helper function for int64 params
-func (k Setter) SetInt64(ctx sdk.Context, key string, param int64) {
-	if err := k.k.set(ctx, key, param); err != nil {
-		panic(err)
-	}
-}
-
-// SetUint16 is helper function for uint16 params
-func (k Setter) SetUint16(ctx sdk.Context, key string, param uint16) {
-	if err := k.k.set(ctx, key, param); err != nil {
-		panic(err)
-=======
 // Allocate subspace used for keepers
 func (k Keeper) Subspace(spacename string) Subspace {
 	_, ok := k.spaces[spacename]
 	if ok {
 		panic("subspace already occupied")
->>>>>>> 5aae4740
 	}
 
 	if spacename == "" {
