package params

import (
	"reflect"
	"testing"

	"github.com/stretchr/testify/require"

	abci "github.com/tendermint/tendermint/abci/types"
	dbm "github.com/tendermint/tendermint/libs/db"
	"github.com/tendermint/tendermint/libs/log"

	"github.com/cosmos/cosmos-sdk/codec"
	"github.com/cosmos/cosmos-sdk/store"
	"github.com/cosmos/cosmos-sdk/store/prefix"
	sdk "github.com/cosmos/cosmos-sdk/types"
)

func defaultContext(key sdk.StoreKey, tkey sdk.StoreKey) sdk.Context {
	db := dbm.NewMemDB()
	cms := store.NewCommitMultiStore(db)
	cms.MountStoreWithDB(key, sdk.StoreTypeIAVL, db)
	cms.MountStoreWithDB(tkey, sdk.StoreTypeTransient, db)
	cms.LoadLatestVersion()
	ctx := sdk.NewContext(cms, abci.Header{}, false, log.NewNopLogger())
	return ctx
}

type invalid struct{}

type s struct {
	I int
}

func createTestCodec() *codec.Codec {
	cdc := codec.New()
	sdk.RegisterCodec(cdc)
	cdc.RegisterConcrete(s{}, "test/s", nil)
	cdc.RegisterConcrete(invalid{}, "test/invalid", nil)
	return cdc
}

func TestKeeper(t *testing.T) {
	kvs := []struct {
		key   string
		param int64
	}{
		{"key1", 10},
		{"key2", 55},
		{"key3", 182},
		{"key4", 17582},
		{"key5", 2768554},
		{"key6", 1157279},
		{"key7", 9058701},
	}

	table := NewKeyTable(
		[]byte("key1"), int64(0),
		[]byte("key2"), int64(0),
		[]byte("key3"), int64(0),
		[]byte("key4"), int64(0),
		[]byte("key5"), int64(0),
		[]byte("key6"), int64(0),
		[]byte("key7"), int64(0),
		[]byte("extra1"), bool(false),
		[]byte("extra2"), string(""),
	)

	cdc := codec.New()
	skey := sdk.NewKVStoreKey("test")
	tkey := sdk.NewTransientStoreKey("transient_test")
	ctx := defaultContext(skey, tkey)
	keeper := NewKeeper(cdc, skey, tkey)
<<<<<<< HEAD
	space := keeper.Subspace("test").WithKeyTable(table)
	store := ctx.KVStore(skey).Prefix([]byte("test/"))
=======
	space := keeper.Subspace("test").WithTypeTable(table)
	store := prefix.NewStore(ctx.KVStore(skey), []byte("test/"))
>>>>>>> c766993c

	// Set params
	for i, kv := range kvs {
		require.NotPanics(t, func() { space.Set(ctx, []byte(kv.key), kv.param) }, "space.Set panics, tc #%d", i)
	}

	// Test space.Get
	for i, kv := range kvs {
		var param int64
		require.NotPanics(t, func() { space.Get(ctx, []byte(kv.key), &param) }, "space.Get panics, tc #%d", i)
		require.Equal(t, kv.param, param, "stored param not equal, tc #%d", i)
	}

	// Test space.GetRaw
	for i, kv := range kvs {
		var param int64
		bz := space.GetRaw(ctx, []byte(kv.key))
		err := cdc.UnmarshalJSON(bz, &param)
		require.Nil(t, err, "err is not nil, tc #%d", i)
		require.Equal(t, kv.param, param, "stored param not equal, tc #%d", i)
	}

	// Test store.Get equals space.Get
	for i, kv := range kvs {
		var param int64
		bz := store.Get([]byte(kv.key))
		require.NotNil(t, bz, "KVStore.Get returns nil, tc #%d", i)
		err := cdc.UnmarshalJSON(bz, &param)
		require.NoError(t, err, "UnmarshalJSON returns error, tc #%d", i)
		require.Equal(t, kv.param, param, "stored param not equal, tc #%d", i)
	}

	// Test invalid space.Get
	for i, kv := range kvs {
		var param bool
		require.Panics(t, func() { space.Get(ctx, []byte(kv.key), &param) }, "invalid space.Get not panics, tc #%d", i)
	}

	// Test invalid space.Set
	for i, kv := range kvs {
		require.Panics(t, func() { space.Set(ctx, []byte(kv.key), true) }, "invalid space.Set not panics, tc #%d", i)
	}

	// Test GetSubspace
	for i, kv := range kvs {
		var gparam, param int64
		gspace, ok := keeper.GetSubspace("test")
		require.True(t, ok, "cannot retrieve subspace, tc #%d", i)

		require.NotPanics(t, func() { gspace.Get(ctx, []byte(kv.key), &gparam) })
		require.NotPanics(t, func() { space.Get(ctx, []byte(kv.key), &param) })
		require.Equal(t, gparam, param, "GetSubspace().Get not equal with space.Get, tc #%d", i)

		require.NotPanics(t, func() { gspace.Set(ctx, []byte(kv.key), int64(i)) })
		require.NotPanics(t, func() { space.Get(ctx, []byte(kv.key), &param) })
		require.Equal(t, int64(i), param, "GetSubspace().Set not equal with space.Get, tc #%d", i)
	}
}

func indirect(ptr interface{}) interface{} {
	return reflect.ValueOf(ptr).Elem().Interface()
}

func TestSubspace(t *testing.T) {
	cdc := createTestCodec()
	key := sdk.NewKVStoreKey("test")
	tkey := sdk.NewTransientStoreKey("transient_test")
	ctx := defaultContext(key, tkey)
	keeper := NewKeeper(cdc, key, tkey)

	kvs := []struct {
		key   string
		param interface{}
		zero  interface{}
		ptr   interface{}
	}{
		{"string", "test", "", new(string)},
		{"bool", true, false, new(bool)},
		{"int16", int16(1), int16(0), new(int16)},
		{"int32", int32(1), int32(0), new(int32)},
		{"int64", int64(1), int64(0), new(int64)},
		{"uint16", uint16(1), uint16(0), new(uint16)},
		{"uint32", uint32(1), uint32(0), new(uint32)},
		{"uint64", uint64(1), uint64(0), new(uint64)},
		{"int", sdk.NewInt(1), *new(sdk.Int), new(sdk.Int)},
		{"uint", sdk.NewUint(1), *new(sdk.Uint), new(sdk.Uint)},
		{"dec", sdk.NewDec(1), *new(sdk.Dec), new(sdk.Dec)},
		{"struct", s{1}, s{0}, new(s)},
	}

	table := NewKeyTable(
		[]byte("string"), string(""),
		[]byte("bool"), bool(false),
		[]byte("int16"), int16(0),
		[]byte("int32"), int32(0),
		[]byte("int64"), int64(0),
		[]byte("uint16"), uint16(0),
		[]byte("uint32"), uint32(0),
		[]byte("uint64"), uint64(0),
		[]byte("int"), sdk.Int{},
		[]byte("uint"), sdk.Uint{},
		[]byte("dec"), sdk.Dec{},
		[]byte("struct"), s{},
	)

<<<<<<< HEAD
	store := ctx.KVStore(key).Prefix([]byte("test/"))
	space := keeper.Subspace("test").WithKeyTable(table)
=======
	store := prefix.NewStore(ctx.KVStore(key), []byte("test/"))
	space := keeper.Subspace("test").WithTypeTable(table)
>>>>>>> c766993c

	// Test space.Set, space.Modified
	for i, kv := range kvs {
		require.False(t, space.Modified(ctx, []byte(kv.key)), "space.Modified returns true before setting, tc #%d", i)
		require.NotPanics(t, func() { space.Set(ctx, []byte(kv.key), kv.param) }, "space.Set panics, tc #%d", i)
		require.True(t, space.Modified(ctx, []byte(kv.key)), "space.Modified returns false after setting, tc #%d", i)
	}

	// Test space.Get, space.GetIfExists
	for i, kv := range kvs {
		require.NotPanics(t, func() { space.GetIfExists(ctx, []byte("invalid"), kv.ptr) }, "space.GetIfExists panics when no value exists, tc #%d", i)
		require.Equal(t, kv.zero, indirect(kv.ptr), "space.GetIfExists unmarshalls when no value exists, tc #%d", i)
		require.Panics(t, func() { space.Get(ctx, []byte("invalid"), kv.ptr) }, "invalid space.Get not panics when no value exists, tc #%d", i)
		require.Equal(t, kv.zero, indirect(kv.ptr), "invalid space.Get unmarshalls when no value exists, tc #%d", i)

		require.NotPanics(t, func() { space.GetIfExists(ctx, []byte(kv.key), kv.ptr) }, "space.GetIfExists panics, tc #%d", i)
		require.Equal(t, kv.param, indirect(kv.ptr), "stored param not equal, tc #%d", i)
		require.NotPanics(t, func() { space.Get(ctx, []byte(kv.key), kv.ptr) }, "space.Get panics, tc #%d", i)
		require.Equal(t, kv.param, indirect(kv.ptr), "stored param not equal, tc #%d", i)

		require.Panics(t, func() { space.Get(ctx, []byte("invalid"), kv.ptr) }, "invalid space.Get not panics when no value exists, tc #%d", i)
		require.Equal(t, kv.param, indirect(kv.ptr), "invalid space.Get unmarshalls when no value existt, tc #%d", i)

		require.Panics(t, func() { space.Get(ctx, []byte(kv.key), nil) }, "invalid space.Get not panics when the pointer is nil, tc #%d", i)
		require.Panics(t, func() { space.Get(ctx, []byte(kv.key), new(invalid)) }, "invalid space.Get not panics when the pointer is different type, tc #%d", i)
	}

	// Test store.Get equals space.Get
	for i, kv := range kvs {
		bz := store.Get([]byte(kv.key))
		require.NotNil(t, bz, "store.Get() returns nil, tc #%d", i)
		err := cdc.UnmarshalJSON(bz, kv.ptr)
		require.NoError(t, err, "cdc.UnmarshalJSON() returns error, tc #%d", i)
		require.Equal(t, kv.param, indirect(kv.ptr), "stored param not equal, tc #%d", i)
	}
}<|MERGE_RESOLUTION|>--- conflicted
+++ resolved
@@ -71,13 +71,8 @@
 	tkey := sdk.NewTransientStoreKey("transient_test")
 	ctx := defaultContext(skey, tkey)
 	keeper := NewKeeper(cdc, skey, tkey)
-<<<<<<< HEAD
+	store := prefix.NewStore(ctx.KVStore(skey), []byte("test/"))
 	space := keeper.Subspace("test").WithKeyTable(table)
-	store := ctx.KVStore(skey).Prefix([]byte("test/"))
-=======
-	space := keeper.Subspace("test").WithTypeTable(table)
-	store := prefix.NewStore(ctx.KVStore(skey), []byte("test/"))
->>>>>>> c766993c
 
 	// Set params
 	for i, kv := range kvs {
@@ -183,13 +178,8 @@
 		[]byte("struct"), s{},
 	)
 
-<<<<<<< HEAD
-	store := ctx.KVStore(key).Prefix([]byte("test/"))
+	store := prefix.NewStore(ctx.KVStore(key), []byte("test/"))
 	space := keeper.Subspace("test").WithKeyTable(table)
-=======
-	store := prefix.NewStore(ctx.KVStore(key), []byte("test/"))
-	space := keeper.Subspace("test").WithTypeTable(table)
->>>>>>> c766993c
 
 	// Test space.Set, space.Modified
 	for i, kv := range kvs {
