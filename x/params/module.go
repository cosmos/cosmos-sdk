--- conflicted
+++ resolved
@@ -127,9 +127,6 @@
 }
 
 // ConsensusVersion implements AppModule/ConsensusVersion.
-<<<<<<< HEAD
-func (AppModule) ConsensusVersion() uint64 { return 1 }
-=======
 func (AppModule) ConsensusVersion() uint64 { return 1 }
 
 //
@@ -186,5 +183,4 @@
 	} else {
 		return in.Keeper.Subspace(moduleName).WithKeyTable(kt)
 	}
-}
->>>>>>> f008f84e
+}