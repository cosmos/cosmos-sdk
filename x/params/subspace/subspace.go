package subspace

import (
	"reflect"

	"github.com/cosmos/cosmos-sdk/codec"
	sdk "github.com/cosmos/cosmos-sdk/types"

	"github.com/cosmos/cosmos-sdk/store/prefix"
)

const (
	// StoreKey is the string store key for the param store
	StoreKey = "params"

	// TStoreKey is the string store key for the param transient store
	TStoreKey = "transient_params"
)

// Individual parameter store for each keeper
// Transient store persists for a block, so we use it for
// recording whether the parameter has been changed or not
type Subspace struct {
	cdc  *codec.Codec
	key  sdk.StoreKey // []byte -> []byte, stores parameter
	tkey sdk.StoreKey // []byte -> bool, stores parameter change

	name []byte

	table KeyTable
}

// NewSubspace constructs a store with namestore
func NewSubspace(cdc *codec.Codec, key sdk.StoreKey, tkey sdk.StoreKey, name string) (res Subspace) {
	res = Subspace{
		cdc:  cdc,
		key:  key,
		tkey: tkey,
		name: []byte(name),
		table: KeyTable{
			m: make(map[string]attribute),
		},
	}

	return
}

// WithKeyTable initializes KeyTable and returns modified Subspace
func (s Subspace) WithKeyTable(table KeyTable) Subspace {
	if table.m == nil {
		panic("SetKeyTable() called with nil KeyTable")
	}
	if len(s.table.m) != 0 {
		panic("SetKeyTable() called on already initialized Subspace")
	}

	for k, v := range table.m {
		s.table.m[k] = v
	}

	// Allocate additional capicity for Subspace.name
	// So we don't have to allocate extra space each time appending to the key
	name := s.name
	s.name = make([]byte, len(name), len(name)+table.maxKeyLength())
	copy(s.name, name)

	return s
}

// Returns a KVStore identical with ctx.KVStore(s.key).Prefix()
func (s Subspace) kvStore(ctx sdk.Context) sdk.KVStore {
	// append here is safe, appends within a function won't cause
	// weird side effects when its singlethreaded
	return prefix.NewStore(ctx.KVStore(s.key), append(s.name, '/'))
}

// Returns a transient store for modification
func (s Subspace) transientStore(ctx sdk.Context) sdk.KVStore {
	// append here is safe, appends within a function won't cause
	// weird side effects when its singlethreaded
<<<<<<< HEAD
	return ctx.TransientStore(s.tkey).Prefix(append(s.name, "/"...))
}

func concatKeys(key, subkey []byte) (res []byte) {
	res = make([]byte, len(key)+1+len(subkey))
	copy(res, key)
	res[len(key)] = '/'
	copy(res[len(key)+1:], subkey)
	return
=======
	return prefix.NewStore(ctx.TransientStore(s.tkey), append(s.name, '/'))
>>>>>>> c766993c
}

// Get parameter from store
func (s Subspace) Get(ctx sdk.Context, key []byte, ptr interface{}) {
	store := s.kvStore(ctx)
	bz := store.Get(key)
	err := s.cdc.UnmarshalJSON(bz, ptr)
	if err != nil {
		panic(err)
	}
}

// GetIfExists do not modify ptr if the stored parameter is nil
func (s Subspace) GetIfExists(ctx sdk.Context, key []byte, ptr interface{}) {
	store := s.kvStore(ctx)
	bz := store.Get(key)
	if bz == nil {
		return
	}
	err := s.cdc.UnmarshalJSON(bz, ptr)
	if err != nil {
		panic(err)
	}
}

// GetWithSubkey returns a parameter with a given key and a subkey.
func (s Subspace) GetWithSubkey(ctx sdk.Context, key, subkey []byte, ptr interface{}) {
	s.Get(ctx, concatKeys(key, subkey), ptr)
}

// GetWithSubkeyIfExists  returns a parameter with a given key and a subkey but does not
// modify ptr if the stored parameter is nil.
func (s Subspace) GetWithSubkeyIfExists(ctx sdk.Context, key, subkey []byte, ptr interface{}) {
	s.GetIfExists(ctx, concatKeys(key, subkey), ptr)
}

// Get raw bytes of parameter from store
func (s Subspace) GetRaw(ctx sdk.Context, key []byte) []byte {
	store := s.kvStore(ctx)
	return store.Get(key)
}

// Check if the parameter is set in the store
func (s Subspace) Has(ctx sdk.Context, key []byte) bool {
	store := s.kvStore(ctx)
	return store.Has(key)
}

// Returns true if the parameter is set in the block
func (s Subspace) Modified(ctx sdk.Context, key []byte) bool {
	tstore := s.transientStore(ctx)
	return tstore.Has(key)
}

func (s Subspace) checkType(store sdk.KVStore, key []byte, param interface{}) {
	attr, ok := s.table.m[string(key)]
	if !ok {
		panic("Parameter not registered")
	}

	ty := attr.ty
	pty := reflect.TypeOf(param)
	if pty.Kind() == reflect.Ptr {
		pty = pty.Elem()
	}

	if pty != ty {
		panic("Type mismatch with registered table")
	}
}

// Set stores the parameter. It returns error if stored parameter has different type from input.
// It also set to the transient store to record change.
func (s Subspace) Set(ctx sdk.Context, key []byte, param interface{}) {
	store := s.kvStore(ctx)

	s.checkType(store, key, param)

	bz, err := s.cdc.MarshalJSON(param)
	if err != nil {
		panic(err)
	}
	store.Set(key, bz)

	tstore := s.transientStore(ctx)
	tstore.Set(key, []byte{})

}

// SetWithSubkey set a parameter with a key and subkey
// Checks parameter type only over the key
func (s Subspace) SetWithSubkey(ctx sdk.Context, key []byte, subkey []byte, param interface{}) {
	store := s.kvStore(ctx)

	s.checkType(store, key, param)

	newkey := concatKeys(key, subkey)

	bz, err := s.cdc.MarshalJSON(param)
	if err != nil {
		panic(err)
	}
	store.Set(newkey, bz)

	tstore := s.transientStore(ctx)
	tstore.Set(newkey, []byte{})
}

// Get to ParamSet
func (s Subspace) GetParamSet(ctx sdk.Context, ps ParamSet) {
	for _, pair := range ps.ParamSetPairs() {
		s.Get(ctx, pair.Key, pair.Value)
	}
}

// Set from ParamSet
func (s Subspace) SetParamSet(ctx sdk.Context, ps ParamSet) {
	for _, pair := range ps.ParamSetPairs() {
		// pair.Field is a pointer to the field, so indirecting the ptr.
		// go-amino automatically handles it but just for sure,
		// since SetStruct is meant to be used in InitGenesis
		// so this method will not be called frequently
		v := reflect.Indirect(reflect.ValueOf(pair.Value)).Interface()
		s.Set(ctx, pair.Key, v)
	}
}

// Returns name of Subspace
func (s Subspace) Name() string {
	return string(s.name)
}

// Wrapper of Subspace, provides immutable functions only
type ReadOnlySubspace struct {
	s Subspace
}

// Exposes Get
func (ros ReadOnlySubspace) Get(ctx sdk.Context, key []byte, ptr interface{}) {
	ros.s.Get(ctx, key, ptr)
}

// Exposes GetRaw
func (ros ReadOnlySubspace) GetRaw(ctx sdk.Context, key []byte) []byte {
	return ros.s.GetRaw(ctx, key)
}

// Exposes Has
func (ros ReadOnlySubspace) Has(ctx sdk.Context, key []byte) bool {
	return ros.s.Has(ctx, key)
}

// Exposes Modified
func (ros ReadOnlySubspace) Modified(ctx sdk.Context, key []byte) bool {
	return ros.s.Modified(ctx, key)
}

// Exposes Space
func (ros ReadOnlySubspace) Name() string {
	return ros.s.Name()
}<|MERGE_RESOLUTION|>--- conflicted
+++ resolved
@@ -78,8 +78,7 @@
 func (s Subspace) transientStore(ctx sdk.Context) sdk.KVStore {
 	// append here is safe, appends within a function won't cause
 	// weird side effects when its singlethreaded
-<<<<<<< HEAD
-	return ctx.TransientStore(s.tkey).Prefix(append(s.name, "/"...))
+	return prefix.NewStore(ctx.TransientStore(s.tkey), append(s.name, '/'))
 }
 
 func concatKeys(key, subkey []byte) (res []byte) {
@@ -88,9 +87,6 @@
 	res[len(key)] = '/'
 	copy(res[len(key)+1:], subkey)
 	return
-=======
-	return prefix.NewStore(ctx.TransientStore(s.tkey), append(s.name, '/'))
->>>>>>> c766993c
 }
 
 // Get parameter from store
