--- conflicted
+++ resolved
@@ -37,14 +37,9 @@
 	encCfg := simapp.MakeEncodingConfig()
 	ss := types.NewSubspace(encCfg.Marshaler, encCfg.Amino, key, tkey, "testsubspace")
 
-<<<<<<< HEAD
-	suite.cdc = cdc
-	suite.ctx = sdk.NewContext(ms, tmproto.Header{}, false, log.NewNopLogger())
-=======
 	suite.cdc = encCfg.Marshaler
 	suite.amino = encCfg.Amino
-	suite.ctx = sdk.NewContext(ms, abci.Header{}, false, log.NewNopLogger())
->>>>>>> 816c5a37
+	suite.ctx = sdk.NewContext(ms, tmproto.Header{}, false, log.NewNopLogger())
 	suite.ss = ss.WithKeyTable(paramKeyTable())
 }
 
