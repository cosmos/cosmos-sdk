module cosmossdk.io/x/protocolpool

go 1.23

require (
	cosmossdk.io/api v0.7.5
	cosmossdk.io/collections v0.4.0
	cosmossdk.io/core v1.0.0
	cosmossdk.io/core/testing v0.0.0-00010101000000-000000000000
	cosmossdk.io/depinject v1.0.0
	cosmossdk.io/errors v1.0.1
	cosmossdk.io/math v1.3.0
	cosmossdk.io/store v1.1.1-0.20240418092142-896cdf1971bc
	cosmossdk.io/x/auth v0.0.0-00010101000000-000000000000
	github.com/cosmos/cosmos-proto v1.0.0-beta.5
	github.com/cosmos/cosmos-sdk v0.53.0
	github.com/cosmos/gogoproto v1.7.0
	github.com/golang/mock v1.6.0
	github.com/golang/protobuf v1.5.4
	github.com/grpc-ecosystem/grpc-gateway v1.16.0
	github.com/stretchr/testify v1.9.0
	google.golang.org/genproto/googleapis/api v0.0.0-20240604185151-ef581f913117
	google.golang.org/grpc v1.66.0
	google.golang.org/protobuf v1.34.2
	gotest.tools/v3 v3.5.1
)

require (
	buf.build/gen/go/cometbft/cometbft/protocolbuffers/go v1.34.2-20240701160653-fedbb9acfd2f.2 // indirect
	buf.build/gen/go/cosmos/gogo-proto/protocolbuffers/go v1.34.2-20240130113600-88ef6483f90f.2 // indirect
	cosmossdk.io/log v1.4.1 // indirect
	cosmossdk.io/schema v0.2.0 // indirect
	cosmossdk.io/x/bank v0.0.0-20240226161501-23359a0b6d91 // indirect
	cosmossdk.io/x/consensus v0.0.0-00010101000000-000000000000 // indirect
	cosmossdk.io/x/staking v0.0.0-00010101000000-000000000000 // indirect
	cosmossdk.io/x/tx v0.13.3 // indirect
	filippo.io/edwards25519 v1.1.0 // indirect
	github.com/99designs/go-keychain v0.0.0-20191008050251-8e49817e8af4 // indirect
	github.com/99designs/keyring v1.2.2 // indirect
	github.com/DataDog/datadog-go v4.8.3+incompatible // indirect
	github.com/DataDog/zstd v1.5.5 // indirect
	github.com/Microsoft/go-winio v0.6.1 // indirect
	github.com/beorn7/perks v1.0.1 // indirect
	github.com/bgentry/speakeasy v0.2.0 // indirect
	github.com/btcsuite/btcd/btcec/v2 v2.3.3 // indirect
	github.com/cespare/xxhash/v2 v2.3.0 // indirect
	github.com/cockroachdb/errors v1.11.1 // indirect
	github.com/cockroachdb/logtags v0.0.0-20230118201751-21c54148d20b // indirect
	github.com/cockroachdb/pebble v1.1.0 // indirect
	github.com/cockroachdb/redact v1.1.5 // indirect
	github.com/cockroachdb/tokenbucket v0.0.0-20230807174530-cc333fc44b06 // indirect
	github.com/cometbft/cometbft v1.0.0-rc1 // indirect
	github.com/cometbft/cometbft-db v0.12.0 // indirect
	github.com/cometbft/cometbft/api v1.0.0-rc.1 // indirect
	github.com/cosmos/btcutil v1.0.5 // indirect
	github.com/cosmos/cosmos-db v1.0.3-0.20240829004618-717cba019b33 // indirect
	github.com/cosmos/crypto v0.1.2 // indirect
	github.com/cosmos/go-bip39 v1.0.0 // indirect
	github.com/cosmos/gogogateway v1.2.0 // indirect
	github.com/cosmos/iavl v1.2.1-0.20240725141113-7adc688cf179 // indirect
	github.com/cosmos/ics23/go v0.11.0 // indirect
	github.com/cosmos/ledger-cosmos-go v0.13.3 // indirect
	github.com/danieljoos/wincred v1.2.1 // indirect
	github.com/davecgh/go-spew v1.1.2-0.20180830191138-d8f796af33cc // indirect
	github.com/decred/dcrd/dcrec/secp256k1/v4 v4.3.0 // indirect
	github.com/dgraph-io/badger/v4 v4.2.0 // indirect
	github.com/dgraph-io/ristretto v0.1.1 // indirect
	github.com/dustin/go-humanize v1.0.1 // indirect
	github.com/dvsekhvalnov/jose2go v1.6.0 // indirect
	github.com/emicklei/dot v1.6.2 // indirect
	github.com/fatih/color v1.17.0 // indirect
	github.com/felixge/httpsnoop v1.0.4 // indirect
	github.com/fsnotify/fsnotify v1.7.0 // indirect
	github.com/getsentry/sentry-go v0.27.0 // indirect
	github.com/go-kit/kit v0.13.0 // indirect
	github.com/go-kit/log v0.2.1 // indirect
	github.com/go-logfmt/logfmt v0.6.0 // indirect
	github.com/godbus/dbus v0.0.0-20190726142602-4481cbc300e2 // indirect
	github.com/gofrs/uuid v4.4.0+incompatible // indirect
	github.com/gogo/googleapis v1.4.1 // indirect
	github.com/gogo/protobuf v1.3.2 // indirect
	github.com/golang/glog v1.2.1 // indirect
	github.com/golang/groupcache v0.0.0-20210331224755-41bb18bfe9da // indirect
	github.com/golang/snappy v0.0.4 // indirect
	github.com/google/btree v1.1.2 // indirect
	github.com/google/flatbuffers v2.0.8+incompatible // indirect
	github.com/google/go-cmp v0.6.0 // indirect
	github.com/google/orderedcode v0.0.1 // indirect
	github.com/gorilla/handlers v1.5.2 // indirect
	github.com/gorilla/mux v1.8.1 // indirect
	github.com/gorilla/websocket v1.5.3 // indirect
	github.com/grpc-ecosystem/go-grpc-middleware v1.4.0 // indirect
	github.com/gsterjov/go-libsecret v0.0.0-20161001094733-a6f4afe4910c // indirect
	github.com/hashicorp/go-hclog v1.6.3 // indirect
	github.com/hashicorp/go-immutable-radix v1.3.1 // indirect
	github.com/hashicorp/go-metrics v0.5.3 // indirect
	github.com/hashicorp/go-plugin v1.6.1 // indirect
	github.com/hashicorp/golang-lru v1.0.2 // indirect
	github.com/hashicorp/golang-lru/v2 v2.0.7 // indirect
	github.com/hashicorp/hcl v1.0.0 // indirect
	github.com/hashicorp/yamux v0.1.1 // indirect
	github.com/hdevalence/ed25519consensus v0.2.0 // indirect
	github.com/huandu/skiplist v1.2.0 // indirect
	github.com/iancoleman/strcase v0.3.0 // indirect
	github.com/inconshreveable/mousetrap v1.1.0 // indirect
	github.com/jmhodges/levigo v1.0.0 // indirect
	github.com/klauspost/compress v1.17.9 // indirect
	github.com/kr/pretty v0.3.1 // indirect
	github.com/kr/text v0.2.0 // indirect
	github.com/lib/pq v1.10.9 // indirect
	github.com/libp2p/go-buffer-pool v0.1.0 // indirect
	github.com/linxGnu/grocksdb v1.8.14 // indirect
	github.com/magiconair/properties v1.8.7 // indirect
	github.com/mattn/go-colorable v0.1.13 // indirect
	github.com/mattn/go-isatty v0.0.20 // indirect
	github.com/minio/highwayhash v1.0.2 // indirect
	github.com/mitchellh/go-testing-interface v1.14.1 // indirect
	github.com/mitchellh/mapstructure v1.5.0 // indirect
	github.com/mtibben/percent v0.2.1 // indirect
	github.com/munnerz/goautoneg v0.0.0-20191010083416-a7dc8b61c822 // indirect
	github.com/oasisprotocol/curve25519-voi v0.0.0-20230904125328-1f23a7beb09a // indirect
	github.com/oklog/run v1.1.0 // indirect
	github.com/pelletier/go-toml/v2 v2.2.3 // indirect
	github.com/petermattis/goid v0.0.0-20240327183114-c42a807a84ba // indirect
	github.com/pkg/errors v0.9.1 // indirect
	github.com/pmezard/go-difflib v1.0.1-0.20181226105442-5d4384ee4fb2 // indirect
	github.com/prometheus/client_golang v1.20.2 // indirect
	github.com/prometheus/client_model v0.6.1 // indirect
	github.com/prometheus/common v0.57.0 // indirect
	github.com/prometheus/procfs v0.15.1 // indirect
	github.com/rcrowley/go-metrics v0.0.0-20201227073835-cf1acfcdf475 // indirect
	github.com/rogpeppe/go-internal v1.12.0 // indirect
	github.com/rs/cors v1.11.0 // indirect
	github.com/rs/zerolog v1.33.0 // indirect
	github.com/sagikazarmark/locafero v0.4.0 // indirect
	github.com/sagikazarmark/slog-shim v0.1.0 // indirect
	github.com/sasha-s/go-deadlock v0.3.1 // indirect
	github.com/sourcegraph/conc v0.3.0 // indirect
	github.com/spf13/afero v1.11.0 // indirect
	github.com/spf13/cast v1.7.0 // indirect
	github.com/spf13/cobra v1.8.1 // indirect
	github.com/spf13/pflag v1.0.5 // indirect
	github.com/spf13/viper v1.19.0 // indirect
	github.com/subosito/gotenv v1.6.0 // indirect
	github.com/supranational/blst v0.3.12 // indirect
	github.com/syndtr/goleveldb v1.0.1-0.20220721030215-126854af5e6d // indirect
	github.com/tendermint/go-amino v0.16.0 // indirect
	github.com/tidwall/btree v1.7.0 // indirect
	github.com/zondax/hid v0.9.2 // indirect
	github.com/zondax/ledger-go v0.14.3 // indirect
	gitlab.com/yawning/secp256k1-voi v0.0.0-20230925100816-f2616030848b // indirect
	gitlab.com/yawning/tuplehash v0.0.0-20230713102510-df83abbf9a02 // indirect
	go.etcd.io/bbolt v1.4.0-alpha.0.0.20240404170359-43604f3112c5 // indirect
	go.opencensus.io v0.24.0 // indirect
	go.uber.org/multierr v1.11.0 // indirect
	golang.org/x/crypto v0.26.0 // indirect
	golang.org/x/exp v0.0.0-20240531132922-fd00a4e0eefc // indirect
	golang.org/x/mod v0.17.0 // indirect
	golang.org/x/net v0.28.0 // indirect
	golang.org/x/sync v0.8.0 // indirect
	golang.org/x/sys v0.24.0 // indirect
	golang.org/x/term v0.23.0 // indirect
	golang.org/x/text v0.17.0 // indirect
	golang.org/x/tools v0.21.1-0.20240508182429-e35e4ccd0d2d // indirect
	google.golang.org/genproto v0.0.0-20240227224415-6ceb2ff114de // indirect
	google.golang.org/genproto/googleapis/rpc v0.0.0-20240827150818-7e3bb234dfed // indirect
	gopkg.in/ini.v1 v1.67.0 // indirect
	gopkg.in/yaml.v3 v3.0.1 // indirect
	pgregory.net/rapid v1.1.0 // indirect
	sigs.k8s.io/yaml v1.4.0 // indirect
)

replace github.com/cosmos/cosmos-sdk => ../../.

replace github.com/cosmos/iavl => github.com/cosmos/iavl v1.0.0-beta.1.0.20240813194616-eb5078efcf9e

// TODO remove post spinning out all modules
replace (
	cosmossdk.io/api => ../../api
	cosmossdk.io/core => ../../core
	cosmossdk.io/core/testing => ../../core/testing
<<<<<<< HEAD
=======
	cosmossdk.io/store => ../../store
	cosmossdk.io/x/accounts => ../accounts
>>>>>>> 496cd0de
	cosmossdk.io/x/auth => ../auth
	cosmossdk.io/x/bank => ../bank
	cosmossdk.io/x/consensus => ../consensus
	cosmossdk.io/x/staking => ../staking
	cosmossdk.io/x/tx => ../tx
)<|MERGE_RESOLUTION|>--- conflicted
+++ resolved
@@ -179,11 +179,7 @@
 	cosmossdk.io/api => ../../api
 	cosmossdk.io/core => ../../core
 	cosmossdk.io/core/testing => ../../core/testing
-<<<<<<< HEAD
-=======
 	cosmossdk.io/store => ../../store
-	cosmossdk.io/x/accounts => ../accounts
->>>>>>> 496cd0de
 	cosmossdk.io/x/auth => ../auth
 	cosmossdk.io/x/bank => ../bank
 	cosmossdk.io/x/consensus => ../consensus
