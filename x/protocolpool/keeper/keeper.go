--- conflicted
+++ resolved
@@ -1,6 +1,7 @@
 package keeper
 
 import (
+	"bytes"
 	"context"
 	"errors"
 	"fmt"
@@ -168,17 +169,9 @@
 	return withdrawnAmount, nil
 }
 
-<<<<<<< HEAD
 // SetToDistribute sets the amount to be distributed among recipients.
 func (k Keeper) SetToDistribute(ctx context.Context) error {
 	prevPoolBalance, err := k.PoolBalanceSnapshot.Get(ctx)
-=======
-// SetToDistribute sets the amount to be distributed among recipients, usually called by x/distribution while allocating
-// reward and fee distribution.
-// This could be only set by the authority address.
-func (k Keeper) SetToDistribute(ctx context.Context, amount sdk.Coins, addr string) error {
-	authAddr, err := k.authKeeper.AddressCodec().StringToBytes(addr)
->>>>>>> c60a84eb
 	if err != nil {
 		if errors.Is(err, collections.ErrNotFound) {
 			prevPoolBalance = math.ZeroInt()
@@ -197,7 +190,6 @@
 		return err
 	}
 
-<<<<<<< HEAD
 	currentBalance := k.bankKeeper.GetAllBalances(ctx, moduleAccount.GetAddress())
 	toDistribute := currentBalance.AmountOf(denom).Sub(prevPoolBalance)
 
@@ -209,10 +201,6 @@
 		return nil
 	}
 
-	totalStreamFundsPercentage := math.ZeroInt()
-	err = k.RecipientFundPercentage.Walk(ctx, nil, func(key sdk.AccAddress, value math.Int) (stop bool, err error) {
-		totalStreamFundsPercentage = totalStreamFundsPercentage.Add(value)
-=======
 	totalStreamFundsPercentage := math.LegacyZeroDec()
 	err = k.ContinuousFund.Walk(ctx, nil, func(key sdk.AccAddress, cf types.ContinuousFund) (stop bool, err error) {
 		// Check if the continuous fund has expired
@@ -225,7 +213,6 @@
 			return true, fmt.Errorf("total funds percentage cannot exceed 100")
 		}
 
->>>>>>> c60a84eb
 		return false, nil
 	})
 	if err != nil {
@@ -238,20 +225,18 @@
 	}
 
 	// send streaming funds to the stream module account
-	toDistributeDec := sdk.NewDecCoin(denom, amount.AmountOf(denom))
+	toDistributeDec := sdk.NewDecCoin(denom, toDistribute)
 	if totalStreamFundsPercentage.LT(math.LegacyOneDec()) {
 		toDistributeDec.Amount = toDistributeDec.Amount.Mul(totalStreamFundsPercentage).TruncateDec()
 	}
+
+	// Send streaming funds to the StreamModuleAccount
 	streamAmt := sdk.NewCoins(sdk.NewCoin(denom, toDistributeDec.Amount.TruncateInt()))
 	if err := k.bankKeeper.SendCoinsFromModuleToModule(ctx, types.ModuleName, types.StreamAccount, streamAmt); err != nil {
 		return err
 	}
 
-<<<<<<< HEAD
-	err = k.ToDistribute.Set(ctx, toDistribute)
-=======
 	amountToDistribute, err := k.ToDistribute.Get(ctx)
->>>>>>> c60a84eb
 	if err != nil {
 		if errors.Is(err, collections.ErrNotFound) {
 			amountToDistribute = math.ZeroInt()
@@ -260,49 +245,13 @@
 		}
 	}
 
-	err = k.ToDistribute.Set(ctx, amountToDistribute.Add(amount.AmountOf(denom)))
+	err = k.ToDistribute.Set(ctx, amountToDistribute.Add(toDistribute))
 	if err != nil {
 		return fmt.Errorf("error while setting ToDistribute: %w", err)
 	}
 	return nil
 }
 
-<<<<<<< HEAD
-type recipientFund struct {
-	RecipientAddr string
-	Percentage    math.Int
-}
-
-func (k Keeper) iterateAndUpdateFundsDistribution(ctx context.Context, toDistributeAmount math.Int) error {
-	totalPercentageToBeDistributed := math.ZeroInt()
-
-	recipientFundList := []recipientFund{}
-
-	// Calculate totalPercentageToBeDistributed and store values
-	err := k.RecipientFundPercentage.Walk(ctx, nil, func(key sdk.AccAddress, value math.Int) (stop bool, err error) {
-		addr, err := k.authKeeper.AddressCodec().BytesToString(key)
-		if err != nil {
-			return true, err
-		}
-
-		cf, err := k.ContinuousFund.Get(ctx, key)
-		if err != nil {
-			return true, err
-		}
-
-		// Check if the continuous fund has expired
-		if cf.Expiry != nil && cf.Expiry.Before(k.HeaderService.HeaderInfo(ctx).Time) {
-			return false, nil
-		}
-
-		totalPercentageToBeDistributed = totalPercentageToBeDistributed.Add(value)
-		recipientFundList = append(recipientFundList, recipientFund{
-			RecipientAddr: addr,
-			Percentage:    value,
-		})
-		return false, nil
-	})
-=======
 func (k Keeper) hasPermission(addr []byte) (bool, error) {
 	authority := k.GetAuthority()
 	authAcc, err := k.authKeeper.AddressCodec().StringToBytes(authority)
@@ -315,7 +264,6 @@
 
 func (k Keeper) IterateAndUpdateFundsDistribution(ctx context.Context) error {
 	toDistributeAmount, err := k.ToDistribute.Get(ctx)
->>>>>>> c60a84eb
 	if err != nil {
 		return err
 	}
