package keeper

import (
	"bytes"
	"context"
	"errors"
	"fmt"
	"time"

	"cosmossdk.io/collections"
	"cosmossdk.io/core/appmodule"
	errorsmod "cosmossdk.io/errors"
	"cosmossdk.io/math"
	"cosmossdk.io/x/protocolpool/types"

	"github.com/cosmos/cosmos-sdk/codec"
	sdk "github.com/cosmos/cosmos-sdk/types"
	sdkerrors "github.com/cosmos/cosmos-sdk/types/errors"
)

type Keeper struct {
	appmodule.Environment

	authKeeper    types.AccountKeeper
	bankKeeper    types.BankKeeper
	stakingKeeper types.StakingKeeper

	cdc codec.BinaryCodec

	authority string

	// State
	Schema         collections.Schema
	BudgetProposal collections.Map[sdk.AccAddress, types.Budget]
	ContinuousFund collections.Map[sdk.AccAddress, types.ContinuousFund]
	// RecipientFundPercentage key: RecipientAddr | value: Percentage in math.Int
	RecipientFundPercentage collections.Map[sdk.AccAddress, math.Int]
	// RecipientFundDistribution key: RecipientAddr | value: Claimable amount
	RecipientFundDistribution collections.Map[sdk.AccAddress, math.Int]
	// ToDistribute is to keep track of funds distributed
	ToDistribute collections.Item[math.Int]
	// TotalFundPercentage is to keep track total recipient fund percentage
	// Helps eliminate unnecessary loops
	TotalFundPercentage collections.Item[math.Int]
}

func NewKeeper(cdc codec.BinaryCodec, env appmodule.Environment, ak types.AccountKeeper, bk types.BankKeeper, sk types.StakingKeeper, authority string,
) Keeper {
	// ensure pool module account is set
	if addr := ak.GetModuleAddress(types.ModuleName); addr == nil {
		panic(fmt.Sprintf("%s module account has not been set", types.ModuleName))
	}
	// ensure stream account is set
	if addr := ak.GetModuleAddress(types.StreamAccount); addr == nil {
		panic(fmt.Sprintf("%s module account has not been set", types.StreamAccount))
	}

	sb := collections.NewSchemaBuilder(env.KVStoreService)

	keeper := Keeper{
		Environment:               env,
		authKeeper:                ak,
		bankKeeper:                bk,
		stakingKeeper:             sk,
		cdc:                       cdc,
		authority:                 authority,
		BudgetProposal:            collections.NewMap(sb, types.BudgetKey, "budget", sdk.AccAddressKey, codec.CollValue[types.Budget](cdc)),
		ContinuousFund:            collections.NewMap(sb, types.ContinuousFundKey, "continuous_fund", sdk.AccAddressKey, codec.CollValue[types.ContinuousFund](cdc)),
		RecipientFundPercentage:   collections.NewMap(sb, types.RecipientFundPercentageKey, "recipient_fund_percentage", sdk.AccAddressKey, sdk.IntValue),
		RecipientFundDistribution: collections.NewMap(sb, types.RecipientFundDistributionKey, "recipient_fund_distribution", sdk.AccAddressKey, sdk.IntValue),
		ToDistribute:              collections.NewItem(sb, types.ToDistributeKey, "to_distribute", sdk.IntValue),
		TotalFundPercentage:       collections.NewItem(sb, types.TotalFundPercentageKey, "total_fund_percentage", sdk.IntValue),
	}

	schema, err := sb.Build()
	if err != nil {
		panic(err)
	}
	keeper.Schema = schema

	return keeper
}

// GetAuthority returns the x/protocolpool module's authority.
func (k Keeper) GetAuthority() string {
	return k.authority
}

// FundCommunityPool allows an account to directly fund the community fund pool.
func (k Keeper) FundCommunityPool(ctx context.Context, amount sdk.Coins, sender sdk.AccAddress) error {
	return k.bankKeeper.SendCoinsFromAccountToModule(ctx, sender, types.ModuleName, amount)
}

// DistributeFromCommunityPool distributes funds from the protocolpool module account to
// a receiver address.
func (k Keeper) DistributeFromCommunityPool(ctx context.Context, amount sdk.Coins, receiveAddr sdk.AccAddress) error {
	return k.bankKeeper.SendCoinsFromModuleToAccount(ctx, types.ModuleName, receiveAddr, amount)
}

// DistributeFromStreamFunds distributes funds from the protocolpool's stream module account to
// a receiver address.
func (k Keeper) DistributeFromStreamFunds(ctx context.Context, amount sdk.Coins, receiveAddr sdk.AccAddress) error {
	return k.bankKeeper.SendCoinsFromModuleToAccount(ctx, types.StreamAccount, receiveAddr, amount)
}

// GetCommunityPool gets the community pool balance.
func (k Keeper) GetCommunityPool(ctx context.Context) (sdk.Coins, error) {
	moduleAccount := k.authKeeper.GetModuleAccount(ctx, types.ModuleName)
	if moduleAccount == nil {
		return nil, errorsmod.Wrapf(sdkerrors.ErrUnknownAddress, "module account %s does not exist", moduleAccount)
	}
	return k.bankKeeper.GetAllBalances(ctx, moduleAccount.GetAddress()), nil
}

func (k Keeper) withdrawContinuousFund(ctx context.Context, recipientAddr string) (sdk.Coin, error) {
	recipient, err := k.authKeeper.AddressCodec().StringToBytes(recipientAddr)
	if err != nil {
		return sdk.Coin{}, sdkerrors.ErrInvalidAddress.Wrapf("invalid recipient address: %s", err)
	}

	cf, err := k.ContinuousFund.Get(ctx, recipient)
	if err != nil {
		if errors.Is(err, collections.ErrNotFound) {
			return sdk.Coin{}, fmt.Errorf("no continuous fund found for recipient: %s", recipientAddr)
		}
		return sdk.Coin{}, fmt.Errorf("get continuous fund failed for recipient: %s", recipientAddr)
	}
	if cf.Expiry != nil && cf.Expiry.Before(k.HeaderService.HeaderInfo(ctx).Time) {
		return sdk.Coin{}, fmt.Errorf("cannot withdraw continuous funds: continuous fund expired for recipient: %s", recipientAddr)
	}

	toDistributeAmount, err := k.ToDistribute.Get(ctx)
	if err != nil {
		return sdk.Coin{}, err
	}

	if !toDistributeAmount.Equal(math.ZeroInt()) {
		err = k.iterateAndUpdateFundsDistribution(ctx, toDistributeAmount)
		if err != nil {
			return sdk.Coin{}, fmt.Errorf("error while iterating all the continuous funds: %w", err)
		}
	}

	// withdraw continuous fund
	withdrawnAmount, err := k.withdrawRecipientFunds(ctx, recipientAddr)
	if err != nil {
		return sdk.Coin{}, fmt.Errorf("error while withdrawing recipient funds for recipient: %s", recipientAddr)
	}

	return withdrawnAmount, nil
}

func (k Keeper) withdrawRecipientFunds(ctx context.Context, recipientAddr string) (sdk.Coin, error) {
	recipient, err := k.authKeeper.AddressCodec().StringToBytes(recipientAddr)
	if err != nil {
		return sdk.Coin{}, sdkerrors.ErrInvalidAddress.Wrapf("invalid recipient address: %s", err)
	}

	// get allocated continuous fund
	fundsAllocated, err := k.RecipientFundDistribution.Get(ctx, recipient)
	if err != nil {
		if errors.Is(err, collections.ErrNotFound) {
			return sdk.Coin{}, types.ErrNoRecipientFund
		}
		return sdk.Coin{}, err
	}

	denom, err := k.stakingKeeper.BondDenom(ctx)
	if err != nil {
		return sdk.Coin{}, err
	}

	// Distribute funds to the recipient from pool module account
	withdrawnAmount := sdk.NewCoin(denom, fundsAllocated)
	err = k.DistributeFromStreamFunds(ctx, sdk.NewCoins(withdrawnAmount), recipient)
	if err != nil {
		return sdk.Coin{}, fmt.Errorf("error while distributing funds to the recipient %s: %w", recipientAddr, err)
	}

	// reset fund distribution
	err = k.RecipientFundDistribution.Set(ctx, recipient, math.ZeroInt())
	if err != nil {
		return sdk.Coin{}, err
	}
	return withdrawnAmount, nil
}

// SetToDistribute sets the amount to be distributed among recipients.
// This could be only set by the authority address.
func (k Keeper) SetToDistribute(ctx context.Context, amount sdk.Coins, addr string) error {
	authAddr, err := k.authKeeper.AddressCodec().StringToBytes(addr)
	if err != nil {
		return err
	}
	hasPermission, err := k.hasPermission(authAddr)
	if err != nil {
		return err
	}
	if !hasPermission {
		return sdkerrors.ErrUnauthorized
	}

	denom, err := k.stakingKeeper.BondDenom(ctx)
	if err != nil {
		return err
	}

	totalStreamFundsPercentage, err := k.TotalFundPercentage.Get(ctx)
	if err != nil {
		// If TotalFundPercentage not set, set it to zero
		totalStreamFundsPercentage = math.ZeroInt()
	}
	if totalStreamFundsPercentage.GT(math.NewInt(100)) {
		return fmt.Errorf("total funds percentage cannot exceed 100")
	}

	// send streaming funds to the stream module account
	if err := k.sendFundsToStreamModule(ctx, denom, totalStreamFundsPercentage); err != nil {
		return err
	}

	err = k.ToDistribute.Set(ctx, amount.AmountOf(denom))
	if err != nil {
		return fmt.Errorf("error while setting ToDistribute: %w", err)
	}
	return nil
}

func (k Keeper) sendFundsToStreamModule(ctx context.Context, denom string, percentage math.Int) error {
	totalPoolAmt, err := k.GetCommunityPool(ctx)
	if err != nil {
		return err
	}

	poolAmt := totalPoolAmt.AmountOf(denom)
	poolAmtDec := sdk.NewDecCoins(sdk.NewDecCoin(denom, poolAmt))
	amt := poolAmtDec.MulDec(math.LegacyNewDecFromIntWithPrec(percentage, 2))
	streamAmt := sdk.NewCoins(sdk.NewCoin(denom, amt.AmountOf(denom).TruncateInt()))

	// Send streaming funds to the StreamModuleAccount
	if err := k.bankKeeper.SendCoinsFromModuleToModule(ctx, types.ModuleName, types.StreamAccount, streamAmt); err != nil {
		return err
	}

	return nil
}

func (k Keeper) hasPermission(addr []byte) (bool, error) {
	authority := k.GetAuthority()
	authAcc, err := k.authKeeper.AddressCodec().StringToBytes(authority)
	if err != nil {
		return false, err
	}

	return bytes.Equal(authAcc, addr), nil
}

type recipientFund struct {
	RecipientAddr string
	Percentage    math.Int
}

func (k Keeper) iterateAndUpdateFundsDistribution(ctx context.Context, toDistributeAmount math.Int) error {
	totalPercentageToBeDistributed, err := k.TotalFundPercentage.Get(ctx)
	fmt.Println("iterateAndUpdateFundsDistribution", totalPercentageToBeDistributed, err)
	if err != nil {
		return err
	}

	recipientFundList := []recipientFund{}

	// Calculate totalPercentageToBeDistributed and store values
	err = k.RecipientFundPercentage.Walk(ctx, nil, func(key sdk.AccAddress, value math.Int) (stop bool, err error) {
		addr, err := k.authKeeper.AddressCodec().BytesToString(key)
		if err != nil {
			return true, err
		}
<<<<<<< HEAD
		recipientFundMap[addr] = value
=======
		totalPercentageToBeDistributed = totalPercentageToBeDistributed.Add(value)
		recipientFundList = append(recipientFundList, recipientFund{
			RecipientAddr: addr,
			Percentage:    value,
		})
>>>>>>> a6844f5e
		return false, nil
	})
	if err != nil {
		return err
	}
	if totalPercentageToBeDistributed.GT(math.NewInt(100)) {
		return fmt.Errorf("total funds percentage cannot exceed 100")
	}

	denom, err := k.stakingKeeper.BondDenom(ctx)
	if err != nil {
		return err
	}
	toDistributeDec := sdk.NewDecCoins(sdk.NewDecCoin(denom, toDistributeAmount))

	// Calculate the funds to be distributed based on the total percentage to be distributed
	totalAmountToBeDistributed := toDistributeDec.MulDec(math.LegacyNewDecFromIntWithPrec(totalPercentageToBeDistributed, 2))
	totalDistrAmount := totalAmountToBeDistributed.AmountOf(denom)

	for _, value := range recipientFundList {
		// Calculate the funds to be distributed based on the percentage
		decValue := math.LegacyNewDecFromIntWithPrec(value.Percentage, 2)
		percentage := math.LegacyNewDecFromIntWithPrec(totalPercentageToBeDistributed, 2)
		recipientAmount := totalDistrAmount.Mul(decValue).Quo(percentage)
		recipientCoins := recipientAmount.TruncateInt()

		key, err := k.authKeeper.AddressCodec().StringToBytes(value.RecipientAddr)
		if err != nil {
			return err
		}

		// Set funds to be claimed
		toClaim, err := k.RecipientFundDistribution.Get(ctx, key)
		if err != nil {
			return err
		}
		amount := toClaim.Add(recipientCoins)
		err = k.RecipientFundDistribution.Set(ctx, key, amount)
		if err != nil {
			return err
		}
	}

	// Set the coins to be distributed from toDistribute to 0
	return k.ToDistribute.Set(ctx, math.ZeroInt())
}

func (k Keeper) claimFunds(ctx context.Context, recipientAddr string) (amount sdk.Coin, err error) {
	recipient, err := k.authKeeper.AddressCodec().StringToBytes(recipientAddr)
	if err != nil {
		return sdk.Coin{}, sdkerrors.ErrInvalidAddress.Wrapf("invalid recipient address: %s", err)
	}

	// get claimable funds from distribution info
	amount, err = k.getClaimableFunds(ctx, recipientAddr)
	if err != nil {
		return sdk.Coin{}, fmt.Errorf("error getting claimable funds: %w", err)
	}

	// distribute amount from community pool
	err = k.DistributeFromCommunityPool(ctx, sdk.NewCoins(amount), recipient)
	if err != nil {
		return sdk.Coin{}, fmt.Errorf("error distributing from community pool: %w", err)
	}

	return amount, nil
}

func (k Keeper) getClaimableFunds(ctx context.Context, recipientAddr string) (amount sdk.Coin, err error) {
	recipient, err := k.authKeeper.AddressCodec().StringToBytes(recipientAddr)
	if err != nil {
		return sdk.Coin{}, sdkerrors.ErrInvalidAddress.Wrapf("invalid recipient address: %s", err)
	}

	budget, err := k.BudgetProposal.Get(ctx, recipient)
	if err != nil {
		if errors.Is(err, collections.ErrNotFound) {
			return sdk.Coin{}, fmt.Errorf("no budget found for recipient: %s", recipientAddr)
		}
		return sdk.Coin{}, err
	}

	totalBudgetAmountLeftToDistribute := budget.BudgetPerTranche.Amount.Mul(math.NewIntFromUint64(budget.TranchesLeft))
	totalBudgetAmountLeft := sdk.NewCoin(budget.BudgetPerTranche.Denom, totalBudgetAmountLeftToDistribute)
	zeroAmount := sdk.NewCoin(totalBudgetAmountLeft.Denom, math.ZeroInt())

	// check if the distribution is completed
	if budget.TranchesLeft == 0 && budget.ClaimedAmount != nil {
		// check that total budget amount left to distribute equals zero
		if totalBudgetAmountLeft.Equal(zeroAmount) {
			// remove the entry of budget ended recipient
			if err := k.BudgetProposal.Remove(ctx, recipient); err != nil {
				return sdk.Coin{}, err
			}
			// Return the end of the budget
			return sdk.Coin{}, fmt.Errorf("budget ended for recipient: %s", recipientAddr)
		}
	}

	currentTime := k.HeaderService.HeaderInfo(ctx).Time

	// Check if the distribution time has not reached
	if budget.LastClaimedAt != nil {
		if currentTime.Before(*budget.LastClaimedAt) {
			return sdk.Coin{}, fmt.Errorf("distribution has not started yet")
		}
	}

	if budget.TranchesLeft != 0 && budget.ClaimedAmount == nil {
		zeroCoin := sdk.NewCoin(budget.BudgetPerTranche.Denom, math.ZeroInt())
		budget.ClaimedAmount = &zeroCoin
	}

	return k.calculateClaimableFunds(ctx, recipient, budget, currentTime)
}

func (k Keeper) calculateClaimableFunds(ctx context.Context, recipient sdk.AccAddress, budget types.Budget, currentTime time.Time) (amount sdk.Coin, err error) {
	// Calculate the time elapsed since the last claim time
	timeElapsed := currentTime.Sub(*budget.LastClaimedAt)

	// Check the time elapsed has passed period length
	if timeElapsed < *budget.Period {
		return sdk.Coin{}, fmt.Errorf("budget period has not passed yet")
	}

	// Calculate how many periods have passed
	periodsPassed := int64(timeElapsed) / int64(*budget.Period)

	if periodsPassed > int64(budget.TranchesLeft) {
		periodsPassed = int64(budget.TranchesLeft)
	}

	// Calculate the amount to distribute for all passed periods
	coinsToDistribute := math.NewInt(periodsPassed).Mul(budget.BudgetPerTranche.Amount)
	amount = sdk.NewCoin(budget.BudgetPerTranche.Denom, coinsToDistribute)

	// update the budget's remaining tranches
	if budget.TranchesLeft > uint64(periodsPassed) {
		budget.TranchesLeft -= uint64(periodsPassed)
	} else {
		budget.TranchesLeft = 0
	}

	// update the ClaimedAmount
	claimedAmount := budget.ClaimedAmount.Add(amount)
	budget.ClaimedAmount = &claimedAmount

	// Update the last claim time for the budget
	nextClaimFrom := budget.LastClaimedAt.Add(*budget.Period * time.Duration(periodsPassed))
	budget.LastClaimedAt = &nextClaimFrom

	k.Logger.Debug(fmt.Sprintf("Processing budget for recipient: %s. Amount: %s", budget.RecipientAddress, coinsToDistribute.String()))

	// Save the updated budget in the state
	if err := k.BudgetProposal.Set(ctx, recipient, budget); err != nil {
		return sdk.Coin{}, fmt.Errorf("error while updating the budget for recipient %s", budget.RecipientAddress)
	}

	return amount, nil
}

func (k Keeper) validateAndUpdateBudgetProposal(ctx context.Context, bp types.MsgSubmitBudgetProposal) (*types.Budget, error) {
	if bp.BudgetPerTranche.IsZero() {
		return nil, fmt.Errorf("invalid budget proposal: budget per tranche cannot be zero")
	}

	if err := validateAmount(sdk.NewCoins(*bp.BudgetPerTranche)); err != nil {
		return nil, fmt.Errorf("invalid budget proposal: %w", err)
	}

	currentTime := k.HeaderService.HeaderInfo(ctx).Time
	if bp.StartTime.IsZero() || bp.StartTime == nil {
		bp.StartTime = &currentTime
	}

	if currentTime.After(*bp.StartTime) {
		return nil, fmt.Errorf("invalid budget proposal: start time cannot be less than the current block time")
	}

	if bp.Tranches == 0 {
		return nil, fmt.Errorf("invalid budget proposal: tranches must be greater than zero")
	}

	if bp.Period == nil || *bp.Period == 0 {
		return nil, fmt.Errorf("invalid budget proposal: period length should be greater than zero")
	}

	// Create and return an updated budget proposal
	updatedBudget := types.Budget{
		RecipientAddress: bp.RecipientAddress,
		BudgetPerTranche: bp.BudgetPerTranche,
		LastClaimedAt:    bp.StartTime,
		TranchesLeft:     bp.Tranches,
		Period:           bp.Period,
	}

	return &updatedBudget, nil
}

// validateContinuousFund validates the fields of the CreateContinuousFund message.
func (k Keeper) validateContinuousFund(ctx context.Context, msg types.MsgCreateContinuousFund) error {
	// Validate percentage
	if msg.Percentage.IsZero() || msg.Percentage.IsNil() {
		return fmt.Errorf("percentage cannot be zero or empty")
	}
	if msg.Percentage.IsNegative() {
		return fmt.Errorf("percentage cannot be negative")
	}
	if msg.Percentage.GTE(math.LegacyOneDec()) {
		return fmt.Errorf("percentage cannot be greater than or equal to one")
	}

	// Validate expiry
	currentTime := k.HeaderService.HeaderInfo(ctx).Time
	if msg.Expiry != nil && msg.Expiry.Compare(currentTime) == -1 {
		return fmt.Errorf("expiry time cannot be less than the current block time")
	}

	return nil
}<|MERGE_RESOLUTION|>--- conflicted
+++ resolved
@@ -262,7 +262,6 @@
 
 func (k Keeper) iterateAndUpdateFundsDistribution(ctx context.Context, toDistributeAmount math.Int) error {
 	totalPercentageToBeDistributed, err := k.TotalFundPercentage.Get(ctx)
-	fmt.Println("iterateAndUpdateFundsDistribution", totalPercentageToBeDistributed, err)
 	if err != nil {
 		return err
 	}
@@ -275,15 +274,10 @@
 		if err != nil {
 			return true, err
 		}
-<<<<<<< HEAD
-		recipientFundMap[addr] = value
-=======
-		totalPercentageToBeDistributed = totalPercentageToBeDistributed.Add(value)
 		recipientFundList = append(recipientFundList, recipientFund{
 			RecipientAddr: addr,
 			Percentage:    value,
 		})
->>>>>>> a6844f5e
 		return false, nil
 	})
 	if err != nil {
