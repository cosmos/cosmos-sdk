--- conflicted
+++ resolved
@@ -153,28 +153,8 @@
 		return err
 	}
 
-<<<<<<< HEAD
 	currentBalance := k.bankKeeper.GetAllBalances(ctx, moduleAccount.GetAddress())
 	distributionBalance := currentBalance.AmountOf(denom)
-=======
-	totalStreamFundsPercentage := math.LegacyZeroDec()
-	err = k.ContinuousFund.Walk(ctx, nil, func(key sdk.AccAddress, cf types.ContinuousFund) (stop bool, err error) {
-		// Check if the continuous fund has expired
-		if cf.Expiry != nil && cf.Expiry.Before(k.HeaderService.HeaderInfo(ctx).Time) {
-			return false, nil
-		}
-
-		totalStreamFundsPercentage = totalStreamFundsPercentage.Add(cf.Percentage)
-		if totalStreamFundsPercentage.GT(math.LegacyOneDec()) {
-			return true, errors.New("total funds percentage cannot exceed 100")
-		}
-
-		return false, nil
-	})
-	if err != nil {
-		return err
-	}
->>>>>>> 24977a92
 
 	// if the balance is zero, return early
 	if distributionBalance.IsZero() {
@@ -244,7 +224,7 @@
 
 		// sanity check for max percentage
 		if percentageToDistribute.GT(math.LegacyOneDec()) {
-			return true, fmt.Errorf("total funds percentage cannot exceed 100")
+			return true, errors.New("total funds percentage cannot exceed 100")
 		}
 
 		remaining := math.LegacyOneDec().Sub(percentageToDistribute).MulInt(amount).RoundInt()
@@ -277,17 +257,10 @@
 		}
 	}
 
-<<<<<<< HEAD
 	if !poolFunds.IsZero() {
 		poolCoins := sdk.NewCoins(sdk.NewCoin(bondDenom, poolFunds))
 		if err := k.bankKeeper.SendCoinsFromModuleToModule(ctx, types.ProtocolPoolDistrAccount, types.ModuleName, poolCoins); err != nil {
 			return err
-=======
-		// sanity check for max percentage
-		totalPercentageToBeDistributed = totalPercentageToBeDistributed.Add(cf.Percentage)
-		if totalPercentageToBeDistributed.GT(math.LegacyOneDec()) {
-			return true, errors.New("total funds percentage cannot exceed 100")
->>>>>>> 24977a92
 		}
 	}
 
