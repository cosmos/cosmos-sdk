package keeper

import (
	"context"
	"errors"
	"fmt"
	"time"

	"cosmossdk.io/collections"
	"cosmossdk.io/core/appmodule"
	errorsmod "cosmossdk.io/errors"
	"cosmossdk.io/math"
	"cosmossdk.io/x/protocolpool/types"

	"github.com/cosmos/cosmos-sdk/codec"
	sdk "github.com/cosmos/cosmos-sdk/types"
	sdkerrors "github.com/cosmos/cosmos-sdk/types/errors"
)

type Keeper struct {
	appmodule.Environment

	authKeeper    types.AccountKeeper
	bankKeeper    types.BankKeeper
	stakingKeeper types.StakingKeeper

	cdc codec.BinaryCodec

	authority string

	// State
	Schema         collections.Schema
	BudgetProposal collections.Map[sdk.AccAddress, types.Budget]
	ContinuousFund collections.Map[sdk.AccAddress, types.ContinuousFund]
	// RecipientFundDistribution key: RecipientAddr | value: Claimable amount
	RecipientFundDistribution collections.Map[sdk.AccAddress, math.Int]
	// ToDistribute is to keep track of funds to be distributed. It gets zeroed out in iterateAndUpdateFundsDistribution.
	ToDistribute collections.Item[math.Int]
}

func NewKeeper(cdc codec.BinaryCodec, env appmodule.Environment, ak types.AccountKeeper, bk types.BankKeeper, sk types.StakingKeeper, authority string,
) Keeper {
	// ensure pool module account is set
	if addr := ak.GetModuleAddress(types.ModuleName); addr == nil {
		panic(fmt.Sprintf("%s module account has not been set", types.ModuleName))
	}
	// ensure stream account is set
	if addr := ak.GetModuleAddress(types.StreamAccount); addr == nil {
		panic(fmt.Sprintf("%s module account has not been set", types.StreamAccount))
	}
	// ensure protocol pool distribution account is set
	if addr := ak.GetModuleAddress(types.ProtocolPoolDistrAccount); addr == nil {
		panic(fmt.Sprintf("%s module account has not been set", types.ProtocolPoolDistrAccount))
	}

	sb := collections.NewSchemaBuilder(env.KVStoreService)

	keeper := Keeper{
		Environment:               env,
		authKeeper:                ak,
		bankKeeper:                bk,
		stakingKeeper:             sk,
		cdc:                       cdc,
		authority:                 authority,
		BudgetProposal:            collections.NewMap(sb, types.BudgetKey, "budget", sdk.AccAddressKey, codec.CollValue[types.Budget](cdc)),
		ContinuousFund:            collections.NewMap(sb, types.ContinuousFundKey, "continuous_fund", sdk.AccAddressKey, codec.CollValue[types.ContinuousFund](cdc)),
		RecipientFundDistribution: collections.NewMap(sb, types.RecipientFundDistributionKey, "recipient_fund_distribution", sdk.AccAddressKey, sdk.IntValue),
		ToDistribute:              collections.NewItem(sb, types.ToDistributeKey, "to_distribute", sdk.IntValue),
	}

	schema, err := sb.Build()
	if err != nil {
		panic(err)
	}
	keeper.Schema = schema

	return keeper
}

// GetAuthority returns the x/protocolpool module's authority.
func (k Keeper) GetAuthority() string {
	return k.authority
}

// FundCommunityPool allows an account to directly fund the community fund pool.
func (k Keeper) FundCommunityPool(ctx context.Context, amount sdk.Coins, sender sdk.AccAddress) error {
	return k.bankKeeper.SendCoinsFromAccountToModule(ctx, sender, types.ModuleName, amount)
}

// DistributeFromCommunityPool distributes funds from the protocolpool module account to
// a receiver address.
func (k Keeper) DistributeFromCommunityPool(ctx context.Context, amount sdk.Coins, receiveAddr sdk.AccAddress) error {
	return k.bankKeeper.SendCoinsFromModuleToAccount(ctx, types.ModuleName, receiveAddr, amount)
}

// DistributeFromStreamFunds distributes funds from the protocolpool's stream module account to
// a receiver address.
func (k Keeper) DistributeFromStreamFunds(ctx context.Context, amount sdk.Coins, receiveAddr sdk.AccAddress) error {
	return k.bankKeeper.SendCoinsFromModuleToAccount(ctx, types.StreamAccount, receiveAddr, amount)
}

// GetCommunityPool gets the community pool balance.
func (k Keeper) GetCommunityPool(ctx context.Context) (sdk.Coins, error) {
	moduleAccount := k.authKeeper.GetModuleAccount(ctx, types.ModuleName)
	if moduleAccount == nil {
		return nil, errorsmod.Wrapf(sdkerrors.ErrUnknownAddress, "module account %s does not exist", types.ModuleName)
	}
	return k.bankKeeper.GetAllBalances(ctx, moduleAccount.GetAddress()), nil
}

func (k Keeper) withdrawContinuousFund(ctx context.Context, recipientAddr string) (sdk.Coin, error) {
	recipient, err := k.authKeeper.AddressCodec().StringToBytes(recipientAddr)
	if err != nil {
		return sdk.Coin{}, sdkerrors.ErrInvalidAddress.Wrapf("invalid recipient address: %s", err)
	}

	cf, err := k.ContinuousFund.Get(ctx, recipient)
	if err != nil {
		if errors.Is(err, collections.ErrNotFound) {
			return sdk.Coin{}, fmt.Errorf("no continuous fund found for recipient: %s", recipientAddr)
		}
		return sdk.Coin{}, fmt.Errorf("get continuous fund failed for recipient: %s", recipientAddr)
	}
	if cf.Expiry != nil && cf.Expiry.Before(k.HeaderService.HeaderInfo(ctx).Time) {
		return sdk.Coin{}, fmt.Errorf("cannot withdraw continuous funds: continuous fund expired for recipient: %s", recipientAddr)
	}

	err = k.IterateAndUpdateFundsDistribution(ctx)
	if err != nil {
		return sdk.Coin{}, fmt.Errorf("error while iterating all the continuous funds: %w", err)
	}

	// withdraw continuous fund
	withdrawnAmount, err := k.withdrawRecipientFunds(ctx, recipient)
	if err != nil {
		return sdk.Coin{}, fmt.Errorf("error while withdrawing recipient funds for recipient: %s", recipientAddr)
	}

	return withdrawnAmount, nil
}

func (k Keeper) withdrawRecipientFunds(ctx context.Context, recipient []byte) (sdk.Coin, error) {
	// get allocated continuous fund
	fundsAllocated, err := k.RecipientFundDistribution.Get(ctx, recipient)
	if err != nil {
		if errors.Is(err, collections.ErrNotFound) {
			return sdk.Coin{}, types.ErrNoRecipientFund
		}
		return sdk.Coin{}, err
	}

	denom, err := k.stakingKeeper.BondDenom(ctx)
	if err != nil {
		return sdk.Coin{}, err
	}

	// Distribute funds to the recipient from pool module account
	withdrawnAmount := sdk.NewCoin(denom, fundsAllocated)
	err = k.DistributeFromStreamFunds(ctx, sdk.NewCoins(withdrawnAmount), recipient)
	if err != nil {
		return sdk.Coin{}, fmt.Errorf("error while distributing funds: %w", err)
	}

	// reset fund distribution
	err = k.RecipientFundDistribution.Set(ctx, recipient, math.ZeroInt())
	if err != nil {
		return sdk.Coin{}, err
	}
	return withdrawnAmount, nil
}

<<<<<<< HEAD
// SetToDistribute sets the amount to be distributed among recipients.
func (k Keeper) SetToDistribute(ctx context.Context) error {
	// Get current balance of the intermediary module account
	moduleAccount := k.authKeeper.GetModuleAccount(ctx, types.ProtocolPoolDistrAccount)
	if moduleAccount == nil {
		return errorsmod.Wrapf(sdkerrors.ErrUnknownAddress, "module account %s does not exist", types.ProtocolPoolDistrAccount)
=======
// SetToDistribute sets the amount to be distributed among recipients, usually called by x/distribution while allocating
// reward and fee distribution.
// This could be only set by the authority address.
func (k Keeper) SetToDistribute(ctx context.Context, amount sdk.Coins, addr string) error {
	authAddr, err := k.authKeeper.AddressCodec().StringToBytes(addr)
	if err != nil {
		return err
	}
	hasPermission, err := k.hasPermission(authAddr)
	if err != nil {
		return err
	}
	if !hasPermission {
		return sdkerrors.ErrUnauthorized
>>>>>>> d426a5db
	}

	denom, err := k.stakingKeeper.BondDenom(ctx)
	if err != nil {
		return err
	}

<<<<<<< HEAD
	currentBalance := k.bankKeeper.GetAllBalances(ctx, moduleAccount.GetAddress())

	// if the balance is zero, return early
	if currentBalance.AmountOf(denom).IsZero() {
		return nil
	}

=======
>>>>>>> d426a5db
	totalStreamFundsPercentage := math.LegacyZeroDec()
	err = k.ContinuousFund.Walk(ctx, nil, func(key sdk.AccAddress, cf types.ContinuousFund) (stop bool, err error) {
		// Check if the continuous fund has expired
		if cf.Expiry != nil && cf.Expiry.Before(k.HeaderService.HeaderInfo(ctx).Time) {
			return false, nil
		}

		totalStreamFundsPercentage = totalStreamFundsPercentage.Add(cf.Percentage)
		if totalStreamFundsPercentage.GT(math.LegacyOneDec()) {
			return true, fmt.Errorf("total funds percentage cannot exceed 100")
		}

		return false, nil
	})
	if err != nil {
		return err
	}

<<<<<<< HEAD
	remainingAmt := currentBalance
	if !totalStreamFundsPercentage.IsZero() {
		// send streaming funds to the stream module account
		toDistributeDec := sdk.NewDecCoin(denom, currentBalance.AmountOf(denom))
		if totalStreamFundsPercentage.LT(math.LegacyOneDec()) {
			toDistributeDec.Amount = toDistributeDec.Amount.Mul(totalStreamFundsPercentage).TruncateDec()
		}

		streamAmt := sdk.NewCoins(sdk.NewCoin(denom, toDistributeDec.Amount.TruncateInt()))
		if err := k.bankKeeper.SendCoinsFromModuleToModule(ctx, types.ProtocolPoolDistrAccount, types.StreamAccount, streamAmt); err != nil {
			return err
		}
		remainingAmt = remainingAmt.Sub(streamAmt...)
	}

	// send remaining funds to the community pool
	if !remainingAmt.IsZero() {
		if err := k.bankKeeper.SendCoinsFromModuleToModule(ctx, types.ProtocolPoolDistrAccount, types.ModuleName, remainingAmt); err != nil {
			return err
		}
	}

	// update toDistribute
	amountToDistribute, err := k.ToDistribute.Get(ctx)
	if err != nil {
		if errors.Is(err, collections.ErrNotFound) {
			amountToDistribute = math.ZeroInt()
		} else {
			return err
		}
	}

	err = k.ToDistribute.Set(ctx, amountToDistribute.Add(currentBalance.AmountOf(denom)))
=======
	// if percentage is 0 then return early
	if totalStreamFundsPercentage.IsZero() {
		return nil
	}

	// send streaming funds to the stream module account
	toDistributeAmt := math.LegacyNewDecFromInt(amount.AmountOf(denom)).Mul(totalStreamFundsPercentage).TruncateInt()
	streamAmt := sdk.NewCoins(sdk.NewCoin(denom, toDistributeAmt))
	if err := k.bankKeeper.SendCoinsFromModuleToModule(ctx, types.ModuleName, types.StreamAccount, streamAmt); err != nil {
		return err
	}

	amountToDistribute, err := k.ToDistribute.Get(ctx)
>>>>>>> d426a5db
	if err != nil {
		if errors.Is(err, collections.ErrNotFound) {
			amountToDistribute = math.ZeroInt()
		} else {
			return err
		}
	}

<<<<<<< HEAD
func (k Keeper) IterateAndUpdateFundsDistribution(ctx context.Context) error {
	toDistributeAmount, err := k.ToDistribute.Get(ctx)
	if err != nil {
		return err
	}

	// if there are no funds to distribute, return
	if toDistributeAmount.IsZero() {
		return nil
	}

	totalPercentageToBeDistributed := math.LegacyZeroDec()
=======
	err = k.ToDistribute.Set(ctx, amountToDistribute.Add(amount.AmountOf(denom)))
	if err != nil {
		return fmt.Errorf("error while setting ToDistribute: %w", err)
	}
	return nil
}
>>>>>>> d426a5db

	denom, err := k.stakingKeeper.BondDenom(ctx)
	if err != nil {
		return err
	}
<<<<<<< HEAD
	toDistributeDec := sdk.NewDecCoin(denom, toDistributeAmount)

	// Calculate totalPercentageToBeDistributed and store values
	err = k.ContinuousFund.Walk(ctx, nil, func(key sdk.AccAddress, cf types.ContinuousFund) (stop bool, err error) {
		// Check if the continuous fund has expired
		if cf.Expiry != nil && cf.Expiry.Before(k.HeaderService.HeaderInfo(ctx).Time) {
			return false, nil
		}

		// sanity check for max percentage
		totalPercentageToBeDistributed = totalPercentageToBeDistributed.Add(cf.Percentage)
		if totalPercentageToBeDistributed.GT(math.LegacyOneDec()) {
			return true, fmt.Errorf("total funds percentage cannot exceed 100")
		}

		// Calculate the funds to be distributed based on the percentage
		recipientAmount := toDistributeDec.Amount.Mul(cf.Percentage).TruncateInt()
=======

	return bytes.Equal(authAcc, addr), nil
}

func (k Keeper) IterateAndUpdateFundsDistribution(ctx context.Context) error {
	toDistributeAmount, err := k.ToDistribute.Get(ctx)
	if err != nil {
		return err
	}

	// if there are no funds to distribute, return
	if toDistributeAmount.IsZero() {
		return nil
	}

	totalPercentageToBeDistributed := math.LegacyZeroDec()

	denom, err := k.stakingKeeper.BondDenom(ctx)
	if err != nil {
		return err
	}
	toDistributeDec := sdk.NewDecCoin(denom, toDistributeAmount)

	// Calculate totalPercentageToBeDistributed and store values
	err = k.ContinuousFund.Walk(ctx, nil, func(key sdk.AccAddress, cf types.ContinuousFund) (stop bool, err error) {
		// Check if the continuous fund has expired
		if cf.Expiry != nil && cf.Expiry.Before(k.HeaderService.HeaderInfo(ctx).Time) {
			return false, nil
		}

		// sanity check for max percentage
		totalPercentageToBeDistributed = totalPercentageToBeDistributed.Add(cf.Percentage)
		if totalPercentageToBeDistributed.GT(math.LegacyOneDec()) {
			return true, fmt.Errorf("total funds percentage cannot exceed 100")
		}
>>>>>>> d426a5db

		// Calculate the funds to be distributed based on the percentage
		recipientAmount := toDistributeDec.Amount.Mul(cf.Percentage).TruncateInt()

		// Set funds to be claimed
		toClaim, err := k.RecipientFundDistribution.Get(ctx, key)
		if err != nil {
			return true, err
		}
		amount := toClaim.Add(recipientAmount)
		err = k.RecipientFundDistribution.Set(ctx, key, amount)
		if err != nil {
			return true, err
		}

		return false, nil
	})
	if err != nil {
		return err
	}

	// Set the coins to be distributed from toDistribute to 0
	return k.ToDistribute.Set(ctx, math.ZeroInt())
}

func (k Keeper) claimFunds(ctx context.Context, recipientAddr string) (amount sdk.Coin, err error) {
	recipient, err := k.authKeeper.AddressCodec().StringToBytes(recipientAddr)
	if err != nil {
		return sdk.Coin{}, sdkerrors.ErrInvalidAddress.Wrapf("invalid recipient address: %s", err)
	}

	// get claimable funds from distribution info
	amount, err = k.getClaimableFunds(ctx, recipientAddr)
	if err != nil {
		return sdk.Coin{}, fmt.Errorf("error getting claimable funds: %w", err)
	}

	// distribute amount from community pool
	err = k.DistributeFromCommunityPool(ctx, sdk.NewCoins(amount), recipient)
	if err != nil {
		return sdk.Coin{}, fmt.Errorf("error distributing from community pool: %w", err)
	}

	return amount, nil
}

func (k Keeper) getClaimableFunds(ctx context.Context, recipientAddr string) (amount sdk.Coin, err error) {
	recipient, err := k.authKeeper.AddressCodec().StringToBytes(recipientAddr)
	if err != nil {
		return sdk.Coin{}, sdkerrors.ErrInvalidAddress.Wrapf("invalid recipient address: %s", err)
	}

	budget, err := k.BudgetProposal.Get(ctx, recipient)
	if err != nil {
		if errors.Is(err, collections.ErrNotFound) {
			return sdk.Coin{}, fmt.Errorf("no budget found for recipient: %s", recipientAddr)
		}
		return sdk.Coin{}, err
	}

	totalBudgetAmountLeftToDistribute := budget.BudgetPerTranche.Amount.Mul(math.NewIntFromUint64(budget.TranchesLeft))
	totalBudgetAmountLeft := sdk.NewCoin(budget.BudgetPerTranche.Denom, totalBudgetAmountLeftToDistribute)
	zeroAmount := sdk.NewCoin(totalBudgetAmountLeft.Denom, math.ZeroInt())

	// check if the distribution is completed
	if budget.TranchesLeft == 0 && budget.ClaimedAmount != nil {
		// check that total budget amount left to distribute equals zero
		if totalBudgetAmountLeft.Equal(zeroAmount) {
			// remove the entry of budget ended recipient
			if err := k.BudgetProposal.Remove(ctx, recipient); err != nil {
				return sdk.Coin{}, err
			}
			// Return the end of the budget
			return sdk.Coin{}, fmt.Errorf("budget ended for recipient: %s", recipientAddr)
		}
	}

	currentTime := k.HeaderService.HeaderInfo(ctx).Time

	// Check if the distribution time has not reached
	if budget.LastClaimedAt != nil {
		if currentTime.Before(*budget.LastClaimedAt) {
			return sdk.Coin{}, fmt.Errorf("distribution has not started yet")
		}
	}

	if budget.TranchesLeft != 0 && budget.ClaimedAmount == nil {
		zeroCoin := sdk.NewCoin(budget.BudgetPerTranche.Denom, math.ZeroInt())
		budget.ClaimedAmount = &zeroCoin
	}

	return k.calculateClaimableFunds(ctx, recipient, budget, currentTime)
}

func (k Keeper) calculateClaimableFunds(ctx context.Context, recipient sdk.AccAddress, budget types.Budget, currentTime time.Time) (amount sdk.Coin, err error) {
	// Calculate the time elapsed since the last claim time
	timeElapsed := currentTime.Sub(*budget.LastClaimedAt)

	// Check the time elapsed has passed period length
	if timeElapsed < *budget.Period {
		return sdk.Coin{}, fmt.Errorf("budget period has not passed yet")
	}

	// Calculate how many periods have passed
	periodsPassed := int64(timeElapsed) / int64(*budget.Period)

	if periodsPassed > int64(budget.TranchesLeft) {
		periodsPassed = int64(budget.TranchesLeft)
	}

	// Calculate the amount to distribute for all passed periods
	coinsToDistribute := math.NewInt(periodsPassed).Mul(budget.BudgetPerTranche.Amount)
	amount = sdk.NewCoin(budget.BudgetPerTranche.Denom, coinsToDistribute)

	// update the budget's remaining tranches
	if budget.TranchesLeft > uint64(periodsPassed) {
		budget.TranchesLeft -= uint64(periodsPassed)
	} else {
		budget.TranchesLeft = 0
	}

	// update the ClaimedAmount
	claimedAmount := budget.ClaimedAmount.Add(amount)
	budget.ClaimedAmount = &claimedAmount

	// Update the last claim time for the budget
	nextClaimFrom := budget.LastClaimedAt.Add(*budget.Period * time.Duration(periodsPassed))
	budget.LastClaimedAt = &nextClaimFrom

	k.Logger.Debug(fmt.Sprintf("Processing budget for recipient: %s. Amount: %s", budget.RecipientAddress, coinsToDistribute.String()))

	// Save the updated budget in the state
	if err := k.BudgetProposal.Set(ctx, recipient, budget); err != nil {
		return sdk.Coin{}, fmt.Errorf("error while updating the budget for recipient %s", budget.RecipientAddress)
	}

	return amount, nil
}

func (k Keeper) validateAndUpdateBudgetProposal(ctx context.Context, bp types.MsgSubmitBudgetProposal) (*types.Budget, error) {
	if bp.BudgetPerTranche.IsZero() {
		return nil, fmt.Errorf("invalid budget proposal: budget per tranche cannot be zero")
	}

	if err := validateAmount(sdk.NewCoins(*bp.BudgetPerTranche)); err != nil {
		return nil, fmt.Errorf("invalid budget proposal: %w", err)
	}

	currentTime := k.HeaderService.HeaderInfo(ctx).Time
	if bp.StartTime.IsZero() || bp.StartTime == nil {
		bp.StartTime = &currentTime
	}

	if currentTime.After(*bp.StartTime) {
		return nil, fmt.Errorf("invalid budget proposal: start time cannot be less than the current block time")
	}

	if bp.Tranches == 0 {
		return nil, fmt.Errorf("invalid budget proposal: tranches must be greater than zero")
	}

	if bp.Period == nil || *bp.Period == 0 {
		return nil, fmt.Errorf("invalid budget proposal: period length should be greater than zero")
	}

	// Create and return an updated budget proposal
	updatedBudget := types.Budget{
		RecipientAddress: bp.RecipientAddress,
		BudgetPerTranche: bp.BudgetPerTranche,
		LastClaimedAt:    bp.StartTime,
		TranchesLeft:     bp.Tranches,
		Period:           bp.Period,
	}

	return &updatedBudget, nil
}

// validateContinuousFund validates the fields of the CreateContinuousFund message.
func (k Keeper) validateContinuousFund(ctx context.Context, msg types.MsgCreateContinuousFund) error {
	// Validate percentage
	if msg.Percentage.IsZero() || msg.Percentage.IsNil() {
		return fmt.Errorf("percentage cannot be zero or empty")
	}
	if msg.Percentage.IsNegative() {
		return fmt.Errorf("percentage cannot be negative")
	}
	if msg.Percentage.GTE(math.LegacyOneDec()) {
		return fmt.Errorf("percentage cannot be greater than or equal to one")
	}

	// Validate expiry
	currentTime := k.HeaderService.HeaderInfo(ctx).Time
	if msg.Expiry != nil && msg.Expiry.Compare(currentTime) == -1 {
		return fmt.Errorf("expiry time cannot be less than the current block time")
	}

	return nil
}

func (k Keeper) BeginBlocker(ctx context.Context) error {
	return k.SetToDistribute(ctx)
}<|MERGE_RESOLUTION|>--- conflicted
+++ resolved
@@ -169,37 +169,19 @@
 	return withdrawnAmount, nil
 }
 
-<<<<<<< HEAD
 // SetToDistribute sets the amount to be distributed among recipients.
 func (k Keeper) SetToDistribute(ctx context.Context) error {
 	// Get current balance of the intermediary module account
 	moduleAccount := k.authKeeper.GetModuleAccount(ctx, types.ProtocolPoolDistrAccount)
 	if moduleAccount == nil {
 		return errorsmod.Wrapf(sdkerrors.ErrUnknownAddress, "module account %s does not exist", types.ProtocolPoolDistrAccount)
-=======
-// SetToDistribute sets the amount to be distributed among recipients, usually called by x/distribution while allocating
-// reward and fee distribution.
-// This could be only set by the authority address.
-func (k Keeper) SetToDistribute(ctx context.Context, amount sdk.Coins, addr string) error {
-	authAddr, err := k.authKeeper.AddressCodec().StringToBytes(addr)
+	}
+
+	denom, err := k.stakingKeeper.BondDenom(ctx)
 	if err != nil {
 		return err
 	}
-	hasPermission, err := k.hasPermission(authAddr)
-	if err != nil {
-		return err
-	}
-	if !hasPermission {
-		return sdkerrors.ErrUnauthorized
->>>>>>> d426a5db
-	}
-
-	denom, err := k.stakingKeeper.BondDenom(ctx)
-	if err != nil {
-		return err
-	}
-
-<<<<<<< HEAD
+
 	currentBalance := k.bankKeeper.GetAllBalances(ctx, moduleAccount.GetAddress())
 
 	// if the balance is zero, return early
@@ -207,8 +189,6 @@
 		return nil
 	}
 
-=======
->>>>>>> d426a5db
 	totalStreamFundsPercentage := math.LegacyZeroDec()
 	err = k.ContinuousFund.Walk(ctx, nil, func(key sdk.AccAddress, cf types.ContinuousFund) (stop bool, err error) {
 		// Check if the continuous fund has expired
@@ -227,7 +207,6 @@
 		return err
 	}
 
-<<<<<<< HEAD
 	remainingAmt := currentBalance
 	if !totalStreamFundsPercentage.IsZero() {
 		// send streaming funds to the stream module account
@@ -261,30 +240,12 @@
 	}
 
 	err = k.ToDistribute.Set(ctx, amountToDistribute.Add(currentBalance.AmountOf(denom)))
-=======
-	// if percentage is 0 then return early
-	if totalStreamFundsPercentage.IsZero() {
-		return nil
-	}
-
-	// send streaming funds to the stream module account
-	toDistributeAmt := math.LegacyNewDecFromInt(amount.AmountOf(denom)).Mul(totalStreamFundsPercentage).TruncateInt()
-	streamAmt := sdk.NewCoins(sdk.NewCoin(denom, toDistributeAmt))
-	if err := k.bankKeeper.SendCoinsFromModuleToModule(ctx, types.ModuleName, types.StreamAccount, streamAmt); err != nil {
-		return err
-	}
-
-	amountToDistribute, err := k.ToDistribute.Get(ctx)
->>>>>>> d426a5db
-	if err != nil {
-		if errors.Is(err, collections.ErrNotFound) {
-			amountToDistribute = math.ZeroInt()
-		} else {
-			return err
-		}
-	}
-
-<<<<<<< HEAD
+	if err != nil {
+		return fmt.Errorf("error while setting ToDistribute: %w", err)
+	}
+	return nil
+}
+
 func (k Keeper) IterateAndUpdateFundsDistribution(ctx context.Context) error {
 	toDistributeAmount, err := k.ToDistribute.Get(ctx)
 	if err != nil {
@@ -296,24 +257,14 @@
 		return nil
 	}
 
+	denom, err := k.stakingKeeper.BondDenom(ctx)
+	if err != nil {
+		return err
+	}
+	toDistributeDec := sdk.NewDecCoin(denom, toDistributeAmount)
+
+	// Calculate totalPercentageToBeDistributed and store values
 	totalPercentageToBeDistributed := math.LegacyZeroDec()
-=======
-	err = k.ToDistribute.Set(ctx, amountToDistribute.Add(amount.AmountOf(denom)))
-	if err != nil {
-		return fmt.Errorf("error while setting ToDistribute: %w", err)
-	}
-	return nil
-}
->>>>>>> d426a5db
-
-	denom, err := k.stakingKeeper.BondDenom(ctx)
-	if err != nil {
-		return err
-	}
-<<<<<<< HEAD
-	toDistributeDec := sdk.NewDecCoin(denom, toDistributeAmount)
-
-	// Calculate totalPercentageToBeDistributed and store values
 	err = k.ContinuousFund.Walk(ctx, nil, func(key sdk.AccAddress, cf types.ContinuousFund) (stop bool, err error) {
 		// Check if the continuous fund has expired
 		if cf.Expiry != nil && cf.Expiry.Before(k.HeaderService.HeaderInfo(ctx).Time) {
@@ -325,46 +276,6 @@
 		if totalPercentageToBeDistributed.GT(math.LegacyOneDec()) {
 			return true, fmt.Errorf("total funds percentage cannot exceed 100")
 		}
-
-		// Calculate the funds to be distributed based on the percentage
-		recipientAmount := toDistributeDec.Amount.Mul(cf.Percentage).TruncateInt()
-=======
-
-	return bytes.Equal(authAcc, addr), nil
-}
-
-func (k Keeper) IterateAndUpdateFundsDistribution(ctx context.Context) error {
-	toDistributeAmount, err := k.ToDistribute.Get(ctx)
-	if err != nil {
-		return err
-	}
-
-	// if there are no funds to distribute, return
-	if toDistributeAmount.IsZero() {
-		return nil
-	}
-
-	totalPercentageToBeDistributed := math.LegacyZeroDec()
-
-	denom, err := k.stakingKeeper.BondDenom(ctx)
-	if err != nil {
-		return err
-	}
-	toDistributeDec := sdk.NewDecCoin(denom, toDistributeAmount)
-
-	// Calculate totalPercentageToBeDistributed and store values
-	err = k.ContinuousFund.Walk(ctx, nil, func(key sdk.AccAddress, cf types.ContinuousFund) (stop bool, err error) {
-		// Check if the continuous fund has expired
-		if cf.Expiry != nil && cf.Expiry.Before(k.HeaderService.HeaderInfo(ctx).Time) {
-			return false, nil
-		}
-
-		// sanity check for max percentage
-		totalPercentageToBeDistributed = totalPercentageToBeDistributed.Add(cf.Percentage)
-		if totalPercentageToBeDistributed.GT(math.LegacyOneDec()) {
-			return true, fmt.Errorf("total funds percentage cannot exceed 100")
-		}
->>>>>>> d426a5db
 
 		// Calculate the funds to be distributed based on the percentage
 		recipientAmount := toDistributeDec.Amount.Mul(cf.Percentage).TruncateInt()
