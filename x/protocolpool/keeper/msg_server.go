package keeper

import (
	"context"
	"errors"
	"fmt"

	"cosmossdk.io/math"

	sdk "github.com/cosmos/cosmos-sdk/types"
	sdkerrors "github.com/cosmos/cosmos-sdk/types/errors"
	"github.com/cosmos/cosmos-sdk/x/protocolpool/types"
)

type MsgServer struct {
	Keeper
}

var _ types.MsgServer = MsgServer{}

// NewMsgServerImpl returns an implementation of the protocolpool MsgServer interface
// for the provided Keeper.
func NewMsgServerImpl(keeper Keeper) types.MsgServer {
	return &MsgServer{Keeper: keeper}
}

func (k MsgServer) ClaimBudget(ctx context.Context, msg *types.MsgClaimBudget) (*types.MsgClaimBudgetResponse, error) {
	sdkCtx := sdk.UnwrapSDKContext(ctx)

	amount, err := k.claimFunds(sdkCtx, msg.RecipientAddress)
	if err != nil {
		return nil, err
	}

	return &types.MsgClaimBudgetResponse{Amount: amount}, nil
}

func (k MsgServer) CreateBudget(ctx context.Context, msg *types.MsgCreateBudget) (*types.MsgCreateBudgetResponse, error) {
	sdkCtx := sdk.UnwrapSDKContext(ctx)

	if err := k.validateAuthority(msg.GetAuthority()); err != nil {
		return nil, err
	}

	recipient, err := k.Keeper.authKeeper.AddressCodec().StringToBytes(msg.RecipientAddress)
	if err != nil {
		return nil, err
	}

<<<<<<< HEAD
	budgetProposal, err := validateAndUpdateBudgetProposal(sdkCtx, *msg)
=======
	budget, err := k.validateAndUpdateBudget(sdkCtx, *msg)
>>>>>>> 7d1bf6b3
	if err != nil {
		return nil, err
	}

	// set budget proposal in state
	// Note: If two budgets to the same address are created, the budget would be updated with the new budget.
	err = k.BudgetProposal.Set(sdkCtx, recipient, budget)
	if err != nil {
		return nil, err
	}
	return &types.MsgCreateBudgetResponse{}, nil
}

func (k MsgServer) FundCommunityPool(ctx context.Context, msg *types.MsgFundCommunityPool) (*types.MsgFundCommunityPoolResponse, error) {
	sdkCtx := sdk.UnwrapSDKContext(ctx)

	depositor, err := k.authKeeper.AddressCodec().StringToBytes(msg.Depositor)
	if err != nil {
		return nil, sdkerrors.ErrInvalidAddress.Wrapf("invalid depositor address: %s", err)
	}

	if err := validateAmount(msg.Amount); err != nil {
		return nil, err
	}

	// send funds to community pool module account
	if err := k.Keeper.FundCommunityPool(sdkCtx, msg.Amount, depositor); err != nil {
		return nil, err
	}

	return &types.MsgFundCommunityPoolResponse{}, nil
}

func (k MsgServer) CommunityPoolSpend(ctx context.Context, msg *types.MsgCommunityPoolSpend) (*types.MsgCommunityPoolSpendResponse, error) {
	sdkCtx := sdk.UnwrapSDKContext(ctx)

	if err := k.validateAuthority(msg.Authority); err != nil {
		return nil, err
	}

	if err := validateAmount(msg.Amount); err != nil {
		return nil, err
	}

	recipient, err := k.authKeeper.AddressCodec().StringToBytes(msg.Recipient)
	if err != nil {
		return nil, err
	}

	// distribute funds from community pool module account
	if err := k.Keeper.DistributeFromCommunityPool(sdkCtx, msg.Amount, recipient); err != nil {
		return nil, err
	}

	sdkCtx.Logger().Info("transferred from the community pool to recipient", "amount", msg.Amount.String(), "recipient", msg.Recipient)

	return &types.MsgCommunityPoolSpendResponse{}, nil
}

func (k MsgServer) CreateContinuousFund(ctx context.Context, msg *types.MsgCreateContinuousFund) (*types.MsgCreateContinuousFundResponse, error) {
	sdkCtx := sdk.UnwrapSDKContext(ctx)

	if err := k.validateAuthority(msg.Authority); err != nil {
		return nil, err
	}

	recipient, err := k.Keeper.authKeeper.AddressCodec().StringToBytes(msg.Recipient)
	if err != nil {
		return nil, err
	}

	has, err := k.ContinuousFund.Has(sdkCtx, recipient)
	if err != nil {
		return nil, err
	}
	if has {
		return nil, fmt.Errorf("continuous fund already exists for recipient %s", msg.Recipient)
	}

	// Validate the message fields
	err = validateContinuousFund(sdkCtx, *msg)
	if err != nil {
		return nil, err
	}

	// Check if total funds percentage exceeds 100%
	// If exceeds, we should not setup continuous fund proposal.
	totalStreamFundsPercentage := math.LegacyZeroDec()
	err = k.Keeper.ContinuousFund.Walk(sdkCtx, nil, func(key sdk.AccAddress, value types.ContinuousFund) (stop bool, err error) {
		totalStreamFundsPercentage = totalStreamFundsPercentage.Add(value.Percentage)
		return false, nil
	})
	if err != nil {
		return nil, err
	}
	totalStreamFundsPercentage = totalStreamFundsPercentage.Add(msg.Percentage)
	if totalStreamFundsPercentage.GT(math.LegacyOneDec()) {
		return nil, fmt.Errorf("cannot set continuous fund proposal\ntotal funds percentage exceeds 100\ncurrent total percentage: %s", totalStreamFundsPercentage.Sub(msg.Percentage).MulInt64(100).TruncateInt().String())
	}

	// Distribute funds to avoid giving this new fund more than it should get
	if err := k.IterateAndUpdateFundsDistribution(sdkCtx); err != nil {
		return nil, err
	}

	// Create continuous fund proposal
	cf := types.ContinuousFund{
		Recipient:  msg.Recipient,
		Percentage: msg.Percentage,
		Expiry:     msg.Expiry,
	}

	// Set continuous fund to the state
	err = k.ContinuousFund.Set(sdkCtx, recipient, cf)
	if err != nil {
		return nil, err
	}

	err = k.RecipientFundDistribution.Set(sdkCtx, recipient, types.DistributionAmount{Amount: sdk.NewCoins()})
	if err != nil {
		return nil, err
	}

	return &types.MsgCreateContinuousFundResponse{}, nil
}

func (k MsgServer) WithdrawContinuousFund(ctx context.Context, msg *types.MsgWithdrawContinuousFund) (*types.MsgWithdrawContinuousFundResponse, error) {
	sdkCtx := sdk.UnwrapSDKContext(ctx)

	recipient, err := k.authKeeper.AddressCodec().StringToBytes(msg.RecipientAddress)
	if err != nil {
		return nil, sdkerrors.ErrInvalidAddress.Wrapf("invalid recipient address: %s", err)
	}

	err = k.IterateAndUpdateFundsDistribution(sdkCtx)
	if err != nil {
		return nil, fmt.Errorf("error while iterating all the continuous funds: %w", err)
	}

	// withdraw continuous fund
	withdrawnAmount, err := k.withdrawRecipientFunds(sdkCtx, recipient)
	if err != nil {
		return nil, fmt.Errorf("error while withdrawing recipient funds for recipient: %w", err)
	}

	return &types.MsgWithdrawContinuousFundResponse{Amount: withdrawnAmount}, nil
}

func (k MsgServer) CancelContinuousFund(ctx context.Context, msg *types.MsgCancelContinuousFund) (*types.MsgCancelContinuousFundResponse, error) {
	sdkCtx := sdk.UnwrapSDKContext(ctx)

	if err := k.validateAuthority(msg.Authority); err != nil {
		return nil, err
	}

	recipient, err := k.Keeper.authKeeper.AddressCodec().StringToBytes(msg.RecipientAddress)
	if err != nil {
		return nil, err
	}

	canceledHeight := sdkCtx.BlockHeight()
	canceledTime := sdkCtx.BlockTime()

	// distribute funds before withdrawing
	if err = k.IterateAndUpdateFundsDistribution(sdkCtx); err != nil {
		return nil, err
	}

	// withdraw funds if any are allocated
	withdrawnFunds, err := k.withdrawRecipientFunds(sdkCtx, recipient)
	if err != nil && !errors.Is(err, types.ErrNoRecipientFound) {
		return nil, fmt.Errorf("error while withdrawing already allocated funds for recipient %s: %w", msg.RecipientAddress, err)
	}

	if err := k.ContinuousFund.Remove(sdkCtx, recipient); err != nil {
		return nil, fmt.Errorf("failed to remove continuous fund for recipient %s: %w", msg.RecipientAddress, err)
	}

	if err := k.RecipientFundDistribution.Remove(sdkCtx, recipient); err != nil {
		return nil, fmt.Errorf("failed to remove recipient fund distribution for recipient %s: %w", msg.RecipientAddress, err)
	}

	return &types.MsgCancelContinuousFundResponse{
		CanceledTime:           canceledTime,
		CanceledHeight:         uint64(canceledHeight),
		RecipientAddress:       msg.RecipientAddress,
		WithdrawnAllocatedFund: withdrawnFunds,
	}, nil
}

func (k MsgServer) UpdateParams(ctx context.Context, msg *types.MsgUpdateParams) (*types.MsgUpdateParamsResponse, error) {
	sdkCtx := sdk.UnwrapSDKContext(ctx)

	if err := k.validateAuthority(msg.GetAuthority()); err != nil {
		return nil, err
	}

	if err := k.Params.Set(sdkCtx, msg.Params); err != nil {
		return nil, err
	}

	return &types.MsgUpdateParamsResponse{}, nil
}<|MERGE_RESOLUTION|>--- conflicted
+++ resolved
@@ -47,11 +47,7 @@
 		return nil, err
 	}
 
-<<<<<<< HEAD
-	budgetProposal, err := validateAndUpdateBudgetProposal(sdkCtx, *msg)
-=======
-	budget, err := k.validateAndUpdateBudget(sdkCtx, *msg)
->>>>>>> 7d1bf6b3
+	budget, err := validateAndUpdateBudget(sdkCtx, *msg)
 	if err != nil {
 		return nil, err
 	}
