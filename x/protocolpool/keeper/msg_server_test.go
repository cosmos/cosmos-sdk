--- conflicted
+++ resolved
@@ -169,13 +169,8 @@
 		},
 		"claiming before last claimed at": {
 			preRun: func() {
-<<<<<<< HEAD
 				startTime := startTime.Add(3600 * time.Second)
 				// Prepare the budget proposal with a future last claimed at time
-=======
-				startTime := suite.environment.HeaderService.HeaderInfo(suite.ctx).Time.Add(3600 * time.Second)
-				// Prepare the budget proposal with a future start time
->>>>>>> 8e60f3b7
 				budget := types.Budget{
 					RecipientAddress: recipientStrAddr,
 					TotalBudget:      &fooCoin,
