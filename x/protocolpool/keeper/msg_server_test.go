--- conflicted
+++ resolved
@@ -22,7 +22,6 @@
 		msg       *types.MsgFundCommunityPool
 		expErr    bool
 		expErrMsg string
-		expBudget types.Budget
 	}{
 		{
 			name: "invalid depositor address",
@@ -62,14 +61,6 @@
 				suite.bankKeeper.EXPECT().SendCoinsFromAccountToModule(gomock.Any(), validDepositor, types.ModuleName, validAmount).Return(nil).Times(1)
 			},
 			expErr: false,
-			expBudget: types.Budget{
-				RecipientAddress: recipientStrAddr,
-				ClaimedAmount:    nil,
-				LastClaimedAt:    startTime,
-				TranchesLeft:     2,
-				BudgetPerTranche: fooCoin2,
-				Period:           period,
-			},
 		},
 	}
 
@@ -84,15 +75,7 @@
 				suite.Require().Contains(err.Error(), tc.expErrMsg)
 			} else {
 				suite.Require().NoError(err)
-<<<<<<< HEAD
-				accAddr, err := sdk.AccAddressFromBech32(tc.input.RecipientAddress)
-				suite.Require().NoError(err)
-				budget, err := suite.poolKeeper.Budgets.Get(suite.ctx, accAddr)
-				suite.Require().NoError(err)
-				suite.Require().Equal(tc.expBudget, budget)
-=======
 				suite.Require().NotNil(resp)
->>>>>>> 80d917a1
 			}
 		})
 	}
@@ -128,14 +111,6 @@
 				Recipient: validRecipient.String(),
 				Amount:    sdk.Coins{sdk.Coin{Denom: "stake", Amount: math.NewInt(-1)}},
 			},
-<<<<<<< HEAD
-			recipientAddress: recipientAddr,
-			expErr:           true,
-			expErrMsg:        "budget period of 0.016667 hours has not passed yet",
-		},
-		"valid claim": {
-=======
->>>>>>> 80d917a1
 			preRun: func() {
 				suite.authKeeper.EXPECT().AddressCodec().
 					Return(address.NewBech32Codec("cosmos")).AnyTimes()
@@ -154,14 +129,8 @@
 				suite.authKeeper.EXPECT().AddressCodec().
 					Return(address.NewBech32Codec("cosmos")).AnyTimes()
 			},
-<<<<<<< HEAD
-			recipientAddress: recipientAddr,
-			expErr:           true,
-			expErrMsg:        "budget period of 0.016667 hours has not passed yet",
-=======
 			expErr:    true,
 			expErrMsg: "decoding bech32 failed",
->>>>>>> 80d917a1
 		},
 		{
 			name: "valid community pool spend",
@@ -210,17 +179,6 @@
 		expErrMsg string
 		verify    func(msg *types.MsgCreateContinuousFund)
 	}{
-<<<<<<< HEAD
-		"empty recipient": {
-			recipientAddress: []sdk.AccAddress{sdk.AccAddress("")},
-			expErr:           true,
-			expErrMsg:        "invalid recipient address",
-		},
-		"recipient with no continuous fund": {
-			recipientAddress: []sdk.AccAddress{recipient},
-			expErr:           true,
-			expErrMsg:        "error while withdrawing recipient funds for recipient: no recipient found",
-=======
 		{
 			name: "invalid authority",
 			msg: &types.MsgCreateContinuousFund{
@@ -232,7 +190,6 @@
 			preRun:    func() {},
 			expErr:    true,
 			expErrMsg: "invalid authority address",
->>>>>>> 80d917a1
 		},
 		{
 			name: "invalid recipient address",
