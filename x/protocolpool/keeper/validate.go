--- conflicted
+++ resolved
@@ -12,22 +12,14 @@
 	"github.com/cosmos/cosmos-sdk/x/protocolpool/types"
 )
 
-<<<<<<< HEAD
-// validateAndUpdateBudgetProposal validates the Budget included in a MsgCreateBudget as follows:
-=======
 // validateAndUpdateBudget validates the Budget included in a MsgCreateBudget as follows:
->>>>>>> 2ad9f341
 // - BudgetPerTranche must be nonzero
 // - the budget amount must be a valid sdk.Coin
 // - the startTime must be valid (after current blocktime)
 // - - if the startTime was nil, set it to the current blocktime
 // - number of tranches must be nonzero
 // - period duration must be nonzero
-<<<<<<< HEAD
-func validateAndUpdateBudgetProposal(ctx sdk.Context, bp types.MsgCreateBudget) (types.Budget, error) {
-=======
 func validateAndUpdateBudget(ctx sdk.Context, bp types.MsgCreateBudget) (types.Budget, error) {
->>>>>>> 2ad9f341
 	if bp.BudgetPerTranche.IsZero() {
 		return types.Budget{}, errors.New("invalid budget proposal: budget per tranche cannot be zero")
 	}
