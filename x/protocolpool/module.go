package protocolpool

import (
	"context"
	"encoding/json"
	"fmt"

	gwruntime "github.com/grpc-ecosystem/grpc-gateway/runtime"

	"cosmossdk.io/core/appmodule"
	"cosmossdk.io/x/protocolpool/keeper"
	"cosmossdk.io/x/protocolpool/types"

	"github.com/cosmos/cosmos-sdk/client"
	"github.com/cosmos/cosmos-sdk/codec"
	codectypes "github.com/cosmos/cosmos-sdk/codec/types"
	"github.com/cosmos/cosmos-sdk/types/module"
)

// ConsensusVersion defines the current x/protocolpool module consensus version.
const ConsensusVersion = 1

var (
	_ module.AppModuleBasic = AppModule{}

	_ module.AppModule           = AppModule{}
	_ module.AppModuleSimulation = AppModule{}
	_ module.HasGenesis          = AppModule{}
)

// AppModuleBasic defines the basic application module used by the pool module.
type AppModuleBasic struct {
	cdc codec.Codec
}

// Name returns the pool module's name.
func (AppModuleBasic) Name() string { return types.ModuleName }

// RegisterLegacyAminoCodec registers the pool module's types on the LegacyAmino codec.
func (AppModuleBasic) RegisterLegacyAminoCodec(cdc *codec.LegacyAmino) {}

// RegisterGRPCGatewayRoutes registers the gRPC Gateway routes
func (AppModuleBasic) RegisterGRPCGatewayRoutes(clientCtx client.Context, mux *gwruntime.ServeMux) {
	if err := types.RegisterQueryHandlerClient(context.Background(), mux, types.NewQueryClient(clientCtx)); err != nil {
		panic(err)
	}
}

// RegisterInterfaces registers interfaces and implementations of the bank module.
func (AppModuleBasic) RegisterInterfaces(registry codectypes.InterfaceRegistry) {
	types.RegisterInterfaces(registry)
}

// DefaultGenesis returns default genesis state as raw bytes for the protocolpool
// module.
func (AppModuleBasic) DefaultGenesis(cdc codec.JSONCodec) json.RawMessage {
	return cdc.MustMarshalJSON(types.DefaultGenesisState())
}

// ValidateGenesis performs genesis state validation for the protocolpool module.
func (AppModuleBasic) ValidateGenesis(cdc codec.JSONCodec, config client.TxEncodingConfig, bz json.RawMessage) error {
	var data types.GenesisState
	if err := cdc.UnmarshalJSON(bz, &data); err != nil {
		return fmt.Errorf("failed to unmarshal %s genesis state: %w", types.ModuleName, err)
	}

	return types.ValidateGenesis(&data)
}

// AppModule implements an application module for the pool module
type AppModule struct {
	AppModuleBasic

	keeper        keeper.Keeper
	accountKeeper types.AccountKeeper
	bankKeeper    types.BankKeeper
}

var _ appmodule.AppModule = AppModule{}

// IsAppModule implements the appmodule.AppModule interface.
func (am AppModule) IsAppModule() {}

// RegisterServices registers module services.
func (am AppModule) RegisterServices(cfg module.Configurator) {
	types.RegisterMsgServer(cfg.MsgServer(), keeper.NewMsgServerImpl(am.keeper))
	types.RegisterQueryServer(cfg.QueryServer(), keeper.NewQuerier(am.keeper))
}

// NewAppModule creates a new AppModule object
func NewAppModule(cdc codec.Codec, keeper keeper.Keeper,
	accountKeeper types.AccountKeeper, bankKeeper types.BankKeeper,
) AppModule {
	return AppModule{
		AppModuleBasic: AppModuleBasic{cdc: cdc},
		keeper:         keeper,
		accountKeeper:  accountKeeper,
		bankKeeper:     bankKeeper,
	}
}

// InitGenesis performs genesis initialization for the protocolpool module.
func (am AppModule) InitGenesis(ctx context.Context, cdc codec.JSONCodec, data json.RawMessage) {
	var genesisState types.GenesisState
	cdc.MustUnmarshalJSON(data, &genesisState)
	if err := am.keeper.InitGenesis(ctx, &genesisState); err != nil {
		panic(err)
	}
}

// ExportGenesis returns the exported genesis state as raw bytes for the protocolpool
// module.
func (am AppModule) ExportGenesis(ctx context.Context, cdc codec.JSONCodec) json.RawMessage {
	gs, err := am.keeper.ExportGenesis(ctx)
	if err != nil {
		panic(err)
	}
	return cdc.MustMarshalJSON(gs)
}

// ConsensusVersion implements AppModule/ConsensusVersion.
<<<<<<< HEAD
func (AppModule) ConsensusVersion() uint64 { return ConsensusVersion }

//
// App Wiring Setup
//

func init() {
	am.Register(
		&modulev1.Module{},
		am.Provide(ProvideModule),
	)
}

type ModuleInputs struct {
	depinject.In

	Config       *modulev1.Module
	Codec        codec.Codec
	StoreService storetypes.KVStoreService

	AccountKeeper types.AccountKeeper
	BankKeeper    types.BankKeeper
	StakingKeeper types.StakingKeeper
}

type ModuleOutputs struct {
	depinject.Out

	Keeper keeper.Keeper
	Module appmodule.AppModule
}

func ProvideModule(in ModuleInputs) ModuleOutputs {
	// default to governance authority if not provided
	authority := authtypes.NewModuleAddress("gov")
	if in.Config.Authority != "" {
		authority = authtypes.NewModuleAddressOrBech32Address(in.Config.Authority)
	}

	streamMAcc := authtypes.NewModuleAddress(types.StreamAccount)
	ba := authtypes.NewBaseAccountWithAddress(streamMAcc)
	maccPerms := []string{}
	macc := authtypes.NewModuleAccount(ba, types.StreamAccount, maccPerms...)

	k := keeper.NewKeeper(in.Codec, in.StoreService, in.AccountKeeper, in.BankKeeper, in.StakingKeeper, authority.String(), macc.GetName())
	m := NewAppModule(in.Codec, k, in.AccountKeeper, in.BankKeeper)

	return ModuleOutputs{
		Keeper: k,
		Module: m,
	}
}

// ____________________________________________________________________________

// AppModuleSimulation functions

// GenerateGenesisState creates a randomized GenState of the protocolpool module.
func (AppModule) GenerateGenesisState(simState *module.SimulationState) {
}

// RegisterStoreDecoder registers a decoder for protocolpool module's types
func (am AppModule) RegisterStoreDecoder(sdr simtypes.StoreDecoderRegistry) {
}

// ProposalMsgs returns all the protocolpool msgs used to simulate governance proposals.
func (AppModule) ProposalMsgs(simState module.SimulationState) []simtypes.WeightedProposalMsg {
	return simulation.ProposalMsgs()
}

// WeightedOperations returns the all the protocolpool module operations with their respective weights.
func (am AppModule) WeightedOperations(simState module.SimulationState) []simtypes.WeightedOperation {
	return simulation.WeightedOperations(
		simState.AppParams, simState.Cdc, simState.TxConfig,
		am.accountKeeper, am.bankKeeper, am.keeper,
	)
}
=======
func (AppModule) ConsensusVersion() uint64 { return ConsensusVersion }
>>>>>>> 26085ab7
<|MERGE_RESOLUTION|>--- conflicted
+++ resolved
@@ -119,84 +119,4 @@
 }
 
 // ConsensusVersion implements AppModule/ConsensusVersion.
-<<<<<<< HEAD
-func (AppModule) ConsensusVersion() uint64 { return ConsensusVersion }
-
-//
-// App Wiring Setup
-//
-
-func init() {
-	am.Register(
-		&modulev1.Module{},
-		am.Provide(ProvideModule),
-	)
-}
-
-type ModuleInputs struct {
-	depinject.In
-
-	Config       *modulev1.Module
-	Codec        codec.Codec
-	StoreService storetypes.KVStoreService
-
-	AccountKeeper types.AccountKeeper
-	BankKeeper    types.BankKeeper
-	StakingKeeper types.StakingKeeper
-}
-
-type ModuleOutputs struct {
-	depinject.Out
-
-	Keeper keeper.Keeper
-	Module appmodule.AppModule
-}
-
-func ProvideModule(in ModuleInputs) ModuleOutputs {
-	// default to governance authority if not provided
-	authority := authtypes.NewModuleAddress("gov")
-	if in.Config.Authority != "" {
-		authority = authtypes.NewModuleAddressOrBech32Address(in.Config.Authority)
-	}
-
-	streamMAcc := authtypes.NewModuleAddress(types.StreamAccount)
-	ba := authtypes.NewBaseAccountWithAddress(streamMAcc)
-	maccPerms := []string{}
-	macc := authtypes.NewModuleAccount(ba, types.StreamAccount, maccPerms...)
-
-	k := keeper.NewKeeper(in.Codec, in.StoreService, in.AccountKeeper, in.BankKeeper, in.StakingKeeper, authority.String(), macc.GetName())
-	m := NewAppModule(in.Codec, k, in.AccountKeeper, in.BankKeeper)
-
-	return ModuleOutputs{
-		Keeper: k,
-		Module: m,
-	}
-}
-
-// ____________________________________________________________________________
-
-// AppModuleSimulation functions
-
-// GenerateGenesisState creates a randomized GenState of the protocolpool module.
-func (AppModule) GenerateGenesisState(simState *module.SimulationState) {
-}
-
-// RegisterStoreDecoder registers a decoder for protocolpool module's types
-func (am AppModule) RegisterStoreDecoder(sdr simtypes.StoreDecoderRegistry) {
-}
-
-// ProposalMsgs returns all the protocolpool msgs used to simulate governance proposals.
-func (AppModule) ProposalMsgs(simState module.SimulationState) []simtypes.WeightedProposalMsg {
-	return simulation.ProposalMsgs()
-}
-
-// WeightedOperations returns the all the protocolpool module operations with their respective weights.
-func (am AppModule) WeightedOperations(simState module.SimulationState) []simtypes.WeightedOperation {
-	return simulation.WeightedOperations(
-		simState.AppParams, simState.Cdc, simState.TxConfig,
-		am.accountKeeper, am.bankKeeper, am.keeper,
-	)
-}
-=======
-func (AppModule) ConsensusVersion() uint64 { return ConsensusVersion }
->>>>>>> 26085ab7
+func (AppModule) ConsensusVersion() uint64 { return ConsensusVersion }