--- conflicted
+++ resolved
@@ -9,11 +9,8 @@
 	"google.golang.org/grpc"
 
 	"cosmossdk.io/core/appmodule"
-<<<<<<< HEAD
 	appmodulev2 "cosmossdk.io/core/appmodule/v2"
-=======
 	"cosmossdk.io/core/registry"
->>>>>>> 0a98bfb0
 	"cosmossdk.io/x/protocolpool/keeper"
 	"cosmossdk.io/x/protocolpool/types"
 
@@ -26,7 +23,6 @@
 const ConsensusVersion = 1
 
 var (
-<<<<<<< HEAD
 	_ module.HasName               = AppModule{}
 	_ module.HasAminoCodec         = AppModule{}
 	_ module.HasGRPCGateway        = AppModule{}
@@ -34,15 +30,6 @@
 	_ module.AppModule             = AppModule{}
 	_ module.AppModuleSimulation   = AppModule{}
 	_ appmodulev2.HasGenesis       = AppModule{}
-=======
-	_ module.HasName                  = AppModule{}
-	_ module.HasAminoCodec            = AppModule{}
-	_ module.HasGRPCGateway           = AppModule{}
-	_ appmodule.HasRegisterInterfaces = AppModule{}
-	_ module.AppModule                = AppModule{}
-	_ module.AppModuleSimulation      = AppModule{}
-	_ module.HasGenesis               = AppModule{}
->>>>>>> 0a98bfb0
 
 	_ appmodule.AppModule   = AppModule{}
 	_ appmodule.HasServices = AppModule{}
