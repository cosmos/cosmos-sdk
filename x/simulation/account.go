package simulation

import (
	"errors"
	"math/rand"

	"github.com/tendermint/tendermint/crypto"
	"github.com/tendermint/tendermint/crypto/secp256k1"

	sdk "github.com/cosmos/cosmos-sdk/types"
)

// Account contains a privkey, pubkey, address tuple
// eventually more useful data can be placed in here.
// (e.g. number of coins)
type Account struct {
	PrivKey crypto.PrivKey
	PubKey  crypto.PubKey
	Address sdk.AccAddress
}

// Equals returns true if two accounts are equal
func (acc Account) Equals(acc2 Account) bool {
	return acc.Address.Equals(acc2.Address)
}

// RandomAcc picks and returns a random account from an array and returs its
// position on the array
func RandomAcc(r *rand.Rand, accs []Account) (Account, int) {
	idx := r.Intn(len(accs))
	return accs[idx], idx
}

// RandomAccounts generates a given number of random accounts
func RandomAccounts(r *rand.Rand, nAccounts int) []Account {
	accs := make([]Account, nAccounts)
	for i := 0; i < nAccounts; i++ {
		// don't need that much entropy for simulation
		privkeySeed := make([]byte, 15)
		r.Read(privkeySeed)
<<<<<<< HEAD
=======

>>>>>>> 2d18f1e7
		accs[i].PrivKey = secp256k1.GenPrivKeySecp256k1(privkeySeed)
		accs[i].PubKey = accs[i].PrivKey.PubKey()
		accs[i].Address = sdk.AccAddress(accs[i].PubKey.Address())
	}

	return accs
}

// FindAccount iterates over all the simulation accounts to find the one that matches
// the given address
func FindAccount(accs []Account, address sdk.AccAddress) (Account, bool) {
	for _, acc := range accs {
		if acc.Address.Equals(address) {
			return acc, true
		}
	}

	return Account{}, false
}

// RandomFees returns a random fee by selecting a random coin denomination and
// amount from the account's available balance. If the user doesn't have enough
// funds for paying fees, it returns empty coins.
func RandomFees(r *rand.Rand, ctx sdk.Context, spendableCoins sdk.Coins) (sdk.Coins, error) {
	if spendableCoins.Empty() {
		return nil, nil
	}

	denomIndex := r.Intn(len(spendableCoins))
	randCoin := spendableCoins[denomIndex]

	if randCoin.Amount.IsZero() {
		return nil, nil
	}

	amt, err := RandPositiveInt(r, randCoin.Amount)
	if err != nil {
		return nil, err
	}

	// Create a random fee and verify the fees are within the account's spendable
	// balance.
	fees := sdk.NewCoins(sdk.NewCoin(randCoin.Denom, amt))
	if _, hasNeg := spendableCoins.SafeSub(fees); hasNeg {
		return nil, errors.New("not enough funds for fees")
	}

	return fees, nil
}<|MERGE_RESOLUTION|>--- conflicted
+++ resolved
@@ -38,10 +38,7 @@
 		// don't need that much entropy for simulation
 		privkeySeed := make([]byte, 15)
 		r.Read(privkeySeed)
-<<<<<<< HEAD
-=======
 
->>>>>>> 2d18f1e7
 		accs[i].PrivKey = secp256k1.GenPrivKeySecp256k1(privkeySeed)
 		accs[i].PubKey = accs[i].PrivKey.PubKey()
 		accs[i].Address = sdk.AccAddress(accs[i].PubKey.Address())
