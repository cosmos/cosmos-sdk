package simulation

import (
	"fmt"
	"math/rand"
	"sort"
	"testing"
	"time"

	abci "github.com/tendermint/tendermint/abci/types"
	cryptoenc "github.com/tendermint/tendermint/crypto/encoding"
	tmbytes "github.com/tendermint/tendermint/libs/bytes"
	tmproto "github.com/tendermint/tendermint/proto/tendermint/types"
)

type mockValidator struct {
	val           abci.ValidatorUpdate
	livenessState int
}

func (mv mockValidator) String() string {
	return fmt.Sprintf("mockValidator{%s power:%v state:%v}",
		mv.val.PubKey.String(),
		mv.val.Power,
		mv.livenessState)
}

type mockValidators map[string]mockValidator

// get mockValidators from abci validators
func newMockValidators(r *rand.Rand, abciVals []abci.ValidatorUpdate, params Params) mockValidators {
	validators := make(mockValidators)

	for _, validator := range abciVals {
		str := fmt.Sprintf("%X", validator.PubKey.GetEd25519())
		liveliness := GetMemberOfInitialState(r, params.InitialLivenessWeightings())

		validators[str] = mockValidator{
			val:           validator,
			livenessState: liveliness,
		}
	}

	return validators
}

// TODO describe usage
func (vals mockValidators) getKeys() []string {
	keys := make([]string, len(vals))
	i := 0

	for key := range vals {
		keys[i] = key
		i++
	}

	sort.Strings(keys)

	return keys
}

<<<<<<< HEAD
// _________________________________________________________________________________

=======
>>>>>>> 33dbf6a7
// randomProposer picks a random proposer from the current validator set
func (vals mockValidators) randomProposer(r *rand.Rand) tmbytes.HexBytes {
	keys := vals.getKeys()
	if len(keys) == 0 {
		return nil
	}

	key := keys[r.Intn(len(keys))]

	proposer := vals[key].val
	pk, err := cryptoenc.PubKeyFromProto(proposer.PubKey)
	if err != nil { //nolint:wsl
		panic(err)
	}

	return pk.Address()
}

// updateValidators mimics Tendermint's update logic.
func updateValidators(
	tb testing.TB,
	r *rand.Rand,
	params Params,
	current map[string]mockValidator,
	updates []abci.ValidatorUpdate,
	event func(route, op, evResult string),
) map[string]mockValidator {

	for _, update := range updates {
		str := fmt.Sprintf("%X", update.PubKey.GetEd25519())

		if update.Power == 0 {
			if _, ok := current[str]; !ok {
				tb.Fatalf("tried to delete a nonexistent validator: %s", str)
			}

			event("end_block", "validator_updates", "kicked")
			delete(current, str)
		} else if _, ok := current[str]; ok {
			// validator already exists
			event("end_block", "validator_updates", "updated")

		} else {
			// Set this new validator
			current[str] = mockValidator{
				update,
				GetMemberOfInitialState(r, params.InitialLivenessWeightings()),
			}
			event("end_block", "validator_updates", "added")
		}
	}

	return current
}

// RandomRequestBeginBlock generates a list of signing validators according to
// the provided list of validators, signing fraction, and evidence fraction
func RandomRequestBeginBlock(r *rand.Rand, params Params,
	validators mockValidators, pastTimes []time.Time,
	pastVoteInfos [][]abci.VoteInfo,
	event func(route, op, evResult string), header tmproto.Header) abci.RequestBeginBlock {
	if len(validators) == 0 {
		return abci.RequestBeginBlock{
			Header: header,
		}
	}

	voteInfos := make([]abci.VoteInfo, len(validators))

	for i, key := range validators.getKeys() {
		mVal := validators[key]
		mVal.livenessState = params.LivenessTransitionMatrix().NextState(r, mVal.livenessState)
		signed := true

		if mVal.livenessState == 1 {
			// spotty connection, 50% probability of success
			// See https://github.com/golang/go/issues/23804#issuecomment-365370418
			// for reasoning behind computing like this
			signed = r.Int63()%2 == 0
		} else if mVal.livenessState == 2 {
			// offline
			signed = false
		}

		if signed {
			event("begin_block", "signing", "signed")
		} else {
			event("begin_block", "signing", "missed")
		}

		pubkey, err := cryptoenc.PubKeyFromProto(mVal.val.PubKey)
		if err != nil {
			panic(err)
		}

		voteInfos[i] = abci.VoteInfo{
			Validator: abci.Validator{
				Address: pubkey.Address(),
				Power:   mVal.val.Power,
			},
			SignedLastBlock: signed,
		}
	}

	// return if no past times
	if len(pastTimes) == 0 {
		return abci.RequestBeginBlock{
			Header: header,
			LastCommitInfo: abci.LastCommitInfo{
				Votes: voteInfos,
			},
		}
	}

	// TODO: Determine capacity before allocation
	evidence := make([]abci.Evidence, 0)

	for r.Float64() < params.EvidenceFraction() {
		height := header.Height
		time := header.Time
		vals := voteInfos

		if r.Float64() < params.PastEvidenceFraction() && header.Height > 1 {
			height = int64(r.Intn(int(header.Height)-1)) + 1 // Tendermint starts at height 1
			// array indices offset by one
			time = pastTimes[height-1]
			vals = pastVoteInfos[height-1]
		}

		validator := vals[r.Intn(len(vals))].Validator

		var totalVotingPower int64
		for _, val := range vals {
			totalVotingPower += val.Validator.Power
		}

		evidence = append(evidence,
			abci.Evidence{
				Type:             abci.EvidenceType_DUPLICATE_VOTE,
				Validator:        validator,
				Height:           height,
				Time:             time,
				TotalVotingPower: totalVotingPower,
			},
		)

		event("begin_block", "evidence", "ok")
	}

	return abci.RequestBeginBlock{
		Header: header,
		LastCommitInfo: abci.LastCommitInfo{
			Votes: voteInfos,
		},
		ByzantineValidators: evidence,
	}
}<|MERGE_RESOLUTION|>--- conflicted
+++ resolved
@@ -59,11 +59,6 @@
 	return keys
 }
 
-<<<<<<< HEAD
-// _________________________________________________________________________________
-
-=======
->>>>>>> 33dbf6a7
 // randomProposer picks a random proposer from the current validator set
 func (vals mockValidators) randomProposer(r *rand.Rand) tmbytes.HexBytes {
 	keys := vals.getKeys()
