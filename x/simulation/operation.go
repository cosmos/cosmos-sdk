package simulation

import (
	"encoding/json"
	"math/rand"
	"sort"

	"github.com/cosmos/cosmos-sdk/types/simulation"
)

// entry kinds for use within OperationEntry
const (
	BeginBlockEntryKind = "begin_block"
	EndBlockEntryKind   = "end_block"
	MsgEntryKind        = "msg"
	QueuedMsgEntryKind  = "queued_msg"
)

// OperationEntry - an operation entry for logging (ex. BeginBlock, EndBlock, XxxMsg, etc)
type OperationEntry struct {
	EntryKind string          `json:"entry_kind" yaml:"entry_kind"`
	Height    int64           `json:"height" yaml:"height"`
	Order     int64           `json:"order" yaml:"order"`
	Operation json.RawMessage `json:"operation" yaml:"operation"`
}

// NewOperationEntry creates a new OperationEntry instance
func NewOperationEntry(entry string, height, order int64, op json.RawMessage) OperationEntry {
	return OperationEntry{
		EntryKind: entry,
		Height:    height,
		Order:     order,
		Operation: op,
	}
}

// BeginBlockEntry - operation entry for begin block
func BeginBlockEntry(height int64) OperationEntry {
	return NewOperationEntry(BeginBlockEntryKind, height, -1, nil)
}

// EndBlockEntry - operation entry for end block
func EndBlockEntry(height int64) OperationEntry {
	return NewOperationEntry(EndBlockEntryKind, height, -1, nil)
}

// MsgEntry - operation entry for standard msg
func MsgEntry(height, order int64, opMsg simulation.OperationMsg) OperationEntry {
	return NewOperationEntry(MsgEntryKind, height, order, opMsg.MustMarshal())
}

// QueuedMsgEntry creates an operation entry for a given queued message.
func QueuedMsgEntry(height int64, opMsg simulation.OperationMsg) OperationEntry {
	return NewOperationEntry(QueuedMsgEntryKind, height, -1, opMsg.MustMarshal())
}

// MustMarshal marshals the operation entry, panic on error.
func (oe OperationEntry) MustMarshal() json.RawMessage {
	out, err := json.Marshal(oe)
	if err != nil {
		panic(err)
	}

	return out
}

<<<<<<< HEAD
// _____________________________________________________________________

=======
>>>>>>> 33dbf6a7
// OperationQueue defines an object for a queue of operations
type OperationQueue map[int][]simulation.Operation

// NewOperationQueue creates a new OperationQueue instance.
func NewOperationQueue() OperationQueue {
	return make(OperationQueue)
}

// queueOperations adds all future operations into the operation queue.
func queueOperations(queuedOps OperationQueue, queuedTimeOps []simulation.FutureOperation, futureOps []simulation.FutureOperation) {
	if futureOps == nil {
		return
	}

	for _, futureOp := range futureOps {
		futureOp := futureOp
		if futureOp.BlockHeight != 0 {
			if val, ok := queuedOps[futureOp.BlockHeight]; ok {
				queuedOps[futureOp.BlockHeight] = append(val, futureOp.Op)
			} else {
				queuedOps[futureOp.BlockHeight] = []simulation.Operation{futureOp.Op}
			}

			continue
		}

		// TODO: Replace with proper sorted data structure, so don't have the
		// copy entire slice
		index := sort.Search(
			len(queuedTimeOps),
			func(i int) bool {
				return queuedTimeOps[i].BlockTime.After(futureOp.BlockTime)
			},
		)

		queuedTimeOps = append(queuedTimeOps, simulation.FutureOperation{})
		copy(queuedTimeOps[index+1:], queuedTimeOps[index:])
		queuedTimeOps[index] = futureOp
	}
}

<<<<<<< HEAD
// ________________________________________________________________________

=======
>>>>>>> 33dbf6a7
// WeightedOperation is an operation with associated weight.
// This is used to bias the selection operation within the simulator.
type WeightedOperation struct {
	weight int
	op     simulation.Operation
}

func (w WeightedOperation) Weight() int {
	return w.weight
}

func (w WeightedOperation) Op() simulation.Operation {
	return w.op
}

// NewWeightedOperation creates a new WeightedOperation instance
func NewWeightedOperation(weight int, op simulation.Operation) WeightedOperation {
	return WeightedOperation{
		weight: weight,
		op:     op,
	}
}

// WeightedOperations is the group of all weighted operations to simulate.
type WeightedOperations []simulation.WeightedOperation

func (ops WeightedOperations) totalWeight() int {
	totalOpWeight := 0
	for _, op := range ops {
		totalOpWeight += op.Weight()
	}

	return totalOpWeight
}

func (ops WeightedOperations) getSelectOpFn() simulation.SelectOpFn {
	totalOpWeight := ops.totalWeight()

	return func(r *rand.Rand) simulation.Operation {
		x := r.Intn(totalOpWeight)
		for i := 0; i < len(ops); i++ {
			if x <= ops[i].Weight() {
				return ops[i].Op()
			}

			x -= ops[i].Weight()
		}
		// shouldn't happen
		return ops[0].Op()
	}
}<|MERGE_RESOLUTION|>--- conflicted
+++ resolved
@@ -64,11 +64,6 @@
 	return out
 }
 
-<<<<<<< HEAD
-// _____________________________________________________________________
-
-=======
->>>>>>> 33dbf6a7
 // OperationQueue defines an object for a queue of operations
 type OperationQueue map[int][]simulation.Operation
 
@@ -110,11 +105,6 @@
 	}
 }
 
-<<<<<<< HEAD
-// ________________________________________________________________________
-
-=======
->>>>>>> 33dbf6a7
 // WeightedOperation is an operation with associated weight.
 // This is used to bias the selection operation within the simulator.
 type WeightedOperation struct {
