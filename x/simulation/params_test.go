package simulation

import (
	"context"
	"fmt"
	"math/rand"
	"testing"

	"github.com/stretchr/testify/require"

	sdk "github.com/cosmos/cosmos-sdk/types"
	simtypes "github.com/cosmos/cosmos-sdk/types/simulation"
)

func TestLegacyParamChange(t *testing.T) {
	subspace, key := "theSubspace", "key"
	f := func(r *rand.Rand) string {
		return "theResult"
	}

	pChange := NewSimLegacyParamChange(subspace, key, f)

	require.Equal(t, subspace, pChange.Subspace())
	require.Equal(t, key, pChange.Key())
	require.Equal(t, f(nil), pChange.SimValue()(nil))
	require.Equal(t, fmt.Sprintf("%s/%s", subspace, key), pChange.ComposedKey())
}

func TestNewWeightedProposalContent(t *testing.T) {
	key := "theKey"
	weight := 1
	content := &testContent{}
<<<<<<< HEAD
	f := func(r *rand.Rand, ctx sdk.Context, accs []simtypes.Account) simtypes.Content { 
=======
	f := func(r *rand.Rand, ctx context.Context, accs []simtypes.Account) simtypes.Content { //nolint:staticcheck // used for legacy testing
>>>>>>> 7856d226
		return content
	}

	pContent := NewWeightedProposalContent(key, weight, f)

	require.Equal(t, key, pContent.AppParamsKey())
	require.Equal(t, weight, pContent.DefaultWeight())

	ctx := sdk.NewContext(nil, true, nil)
	require.Equal(t, content, pContent.ContentSimulatorFn()(nil, ctx, nil))
}

type testContent struct{}

func (t testContent) GetTitle() string       { return "" }
func (t testContent) GetDescription() string { return "" }
func (t testContent) ProposalRoute() string  { return "" }
func (t testContent) ProposalType() string   { return "" }
func (t testContent) ValidateBasic() error   { return nil }
func (t testContent) String() string         { return "" }<|MERGE_RESOLUTION|>--- conflicted
+++ resolved
@@ -30,11 +30,7 @@
 	key := "theKey"
 	weight := 1
 	content := &testContent{}
-<<<<<<< HEAD
-	f := func(r *rand.Rand, ctx sdk.Context, accs []simtypes.Account) simtypes.Content { 
-=======
 	f := func(r *rand.Rand, ctx context.Context, accs []simtypes.Account) simtypes.Content { //nolint:staticcheck // used for legacy testing
->>>>>>> 7856d226
 		return content
 	}
 
