package simulation

import (
	"encoding/json"
	"fmt"
	"io"
	"math/rand"
	"os"
	"os/signal"
	"syscall"
	"testing"
	"time"

	abci "github.com/tendermint/tendermint/abci/types"

	"github.com/cosmos/cosmos-sdk/baseapp"
	sdk "github.com/cosmos/cosmos-sdk/types"
)

// AppStateFn returns the app state json bytes and the genesis accounts
<<<<<<< HEAD
type AppStateFn func(r *rand.Rand, accs []Account, config *Config) (
	appState json.RawMessage, accounts []Account, genesisTimestamp time.Time,
=======
type AppStateFn func(r *rand.Rand, accs []Account, config Config) (
	appState json.RawMessage, accounts []Account, chainId string, genesisTimestamp time.Time,
>>>>>>> 496fa153
)

// initialize the chain for the simulation
func initChain(
	r *rand.Rand, params Params, accounts []Account, app *baseapp.BaseApp,
	appStateFn AppStateFn, config Config,
) (mockValidators, time.Time, []Account, string) {

	appState, accounts, genesisTimestamp := appStateFn(r, accounts, &config)

	req := abci.RequestInitChain{
		AppStateBytes: appState,
		ChainId:       config.ChainID,
	}
	res := app.InitChain(req)
	validators := newMockValidators(r, res.Validators, params)

	return validators, genesisTimestamp, accounts, chainID
}

// SimulateFromSeed tests an application by running the provided
// operations, testing the provided invariants, but using the provided config.Seed.
// TODO: split this monster function up
func SimulateFromSeed(
	tb testing.TB, w io.Writer, app *baseapp.BaseApp,
	appStateFn AppStateFn, ops WeightedOperations,
	blackListedAccs map[string]bool, config Config,
) (stopEarly bool, exportedParams Params, err error) {

	// in case we have to end early, don't os.Exit so that we can run cleanup code.
	testingMode, t, b := getTestingMode(tb)
	fmt.Fprintf(w, "Starting SimulateFromSeed with randomness created with seed %d\n", int(config.Seed))

	r := rand.New(rand.NewSource(config.Seed))
	params := RandomParams(r)
	fmt.Fprintf(w, "Randomized simulation params: \n%s\n", mustMarshalJSONIndent(params))

	timeDiff := maxTimePerBlock - minTimePerBlock
	accs := RandomAccounts(r, params.NumKeys)
	eventStats := NewEventStats()

	// Second variable to keep pending validator set (delayed one block since
	// TM 0.24) Initially this is the same as the initial validator set
	validators, genesisTimestamp, accs, chainID := initChain(r, params, accs, app, appStateFn, config)
	if len(accs) == 0 {
		return true, params, fmt.Errorf("must have greater than zero genesis accounts")
	}

	config.ChainID = chainID

	fmt.Printf(
		"Starting the simulation from time %v (unixtime %v)\n",
		genesisTimestamp.UTC().Format(time.UnixDate), genesisTimestamp.Unix(),
	)

	// remove module account address if they exist in accs
	var tmpAccs []Account
	for _, acc := range accs {
		if !blackListedAccs[acc.Address.String()] {
			tmpAccs = append(tmpAccs, acc)
		}
	}

	accs = tmpAccs

	nextValidators := validators

	header := abci.Header{
		ChainID:         config.ChainID,
		Height:          1,
		Time:            genesisTimestamp,
		ProposerAddress: validators.randomProposer(r),
	}
	opCount := 0

	// Setup code to catch SIGTERM's
	c := make(chan os.Signal)
	signal.Notify(c, os.Interrupt, syscall.SIGTERM, syscall.SIGINT)
	go func() {
		receivedSignal := <-c
		fmt.Fprintf(w, "\nExiting early due to %s, on block %d, operation %d\n", receivedSignal, header.Height, opCount)
		err = fmt.Errorf("exited due to %s", receivedSignal)
		stopEarly = true
	}()

	var pastTimes []time.Time
	var pastVoteInfos [][]abci.VoteInfo

	request := RandomRequestBeginBlock(r, params,
		validators, pastTimes, pastVoteInfos, eventStats.Tally, header)

	// These are operations which have been queued by previous operations
	operationQueue := NewOperationQueue()
	timeOperationQueue := []FutureOperation{}

	logWriter := NewLogWriter(testingMode)

	blockSimulator := createBlockSimulator(
		testingMode, tb, t, w, params, eventStats.Tally,
		ops, operationQueue, timeOperationQueue, logWriter, config)

	if !testingMode {
		b.ResetTimer()
	} else {
		// recover logs in case of panic
		defer func() {
			if r := recover(); r != nil {
				_, _ = fmt.Fprintf(w, "simulation halted due to panic on block %d\n", header.Height)
				logWriter.PrintLogs()
				panic(r)
			}
		}()
	}

	// set exported params to the initial state
	if config.ExportParamsPath != "" && config.ExportParamsHeight == 0 {
		exportedParams = params
	}

	// TODO: split up the contents of this for loop into new functions
	for height := config.InitialBlockHeight; height < config.NumBlocks+config.InitialBlockHeight && !stopEarly; height++ {

		// Log the header time for future lookup
		pastTimes = append(pastTimes, header.Time)
		pastVoteInfos = append(pastVoteInfos, request.LastCommitInfo.Votes)

		// Run the BeginBlock handler
		logWriter.AddEntry(BeginBlockEntry(int64(height)))
		app.BeginBlock(request)

		ctx := app.NewContext(false, header)

		// Run queued operations. Ignores blocksize if blocksize is too small
		numQueuedOpsRan := runQueuedOperations(
			operationQueue, int(header.Height), tb, r, app, ctx, accs, logWriter,
			eventStats.Tally, config.Lean, config.ChainID,
		)

		numQueuedTimeOpsRan := runQueuedTimeOperations(
			timeOperationQueue, int(header.Height), header.Time,
			tb, r, app, ctx, accs, logWriter, eventStats.Tally,
			config.Lean, config.ChainID,
		)
<<<<<<< HEAD
=======

		if testingMode && config.OnOperation {
			assertAllInvariants(t, app, invariants, "QueuedOperations", logWriter, config.AllInvariants)
		}
>>>>>>> 496fa153

		// run standard operations
		operations := blockSimulator(r, app, ctx, accs, header)
		opCount += operations + numQueuedOpsRan + numQueuedTimeOpsRan

		res := app.EndBlock(abci.RequestEndBlock{})
		header.Height++
		header.Time = header.Time.Add(
			time.Duration(minTimePerBlock) * time.Second)
		header.Time = header.Time.Add(
			time.Duration(int64(r.Intn(int(timeDiff)))) * time.Second)
		header.ProposerAddress = validators.randomProposer(r)
		logWriter.AddEntry(EndBlockEntry(int64(height)))

		if config.Commit {
			app.Commit()
		}

		if header.ProposerAddress == nil {
			fmt.Fprintf(w, "\nSimulation stopped early as all validators have been unbonded; nobody left to propose a block!\n")
			stopEarly = true
			break
		}

		// Generate a random RequestBeginBlock with the current validator set
		// for the next block
		request = RandomRequestBeginBlock(r, params, validators,
			pastTimes, pastVoteInfos, eventStats.Tally, header)

		// Update the validator set, which will be reflected in the application
		// on the next block
		validators = nextValidators
		nextValidators = updateValidators(tb, r, params,
			validators, res.ValidatorUpdates, eventStats.Tally)

		// update the exported params
		if config.ExportParamsPath != "" && config.ExportParamsHeight == height {
			exportedParams = params
		}
	}

	if stopEarly {
		if config.ExportStatsPath != "" {
			fmt.Println("Exporting simulation statistics...")
			eventStats.ExportJSON(config.ExportStatsPath)
		} else {
			eventStats.Print(w)
		}

		return true, exportedParams, err
	}

	fmt.Fprintf(
		w,
		"\nSimulation complete; Final height (blocks): %d, final time (seconds): %v, operations ran: %d\n",
		header.Height, header.Time, opCount,
	)

	if config.ExportStatsPath != "" {
		fmt.Println("Exporting simulation statistics...")
		eventStats.ExportJSON(config.ExportStatsPath)
	} else {
		eventStats.Print(w)
	}

	return false, exportedParams, nil
}

//______________________________________________________________________________

type blockSimFn func(r *rand.Rand, app *baseapp.BaseApp, ctx sdk.Context,
	accounts []Account, header abci.Header) (opCount int)

// Returns a function to simulate blocks. Written like this to avoid constant
// parameters being passed everytime, to minimize memory overhead.
func createBlockSimulator(testingMode bool, tb testing.TB, t *testing.T, w io.Writer, params Params,
	event func(route, op, evResult string), ops WeightedOperations,
	operationQueue OperationQueue, timeOperationQueue []FutureOperation,
	logWriter LogWriter, config Config) blockSimFn {

	lastBlockSizeState := 0 // state for [4 * uniform distribution]
	blocksize := 0
	selectOp := ops.getSelectOpFn()

	return func(
		r *rand.Rand, app *baseapp.BaseApp, ctx sdk.Context, accounts []Account, header abci.Header,
	) (opCount int) {

		_, _ = fmt.Fprintf(
			w, "\rSimulating... block %d/%d, operation %d/%d.",
			header.Height, config.NumBlocks, opCount, blocksize,
		)
		lastBlockSizeState, blocksize = getBlockSize(r, params, lastBlockSizeState, config.BlockSize)

		type opAndR struct {
			op   Operation
			rand *rand.Rand
		}

		opAndRz := make([]opAndR, 0, blocksize)

		// Predetermine the blocksize slice so that we can do things like block
		// out certain operations without changing the ops that follow.
		for i := 0; i < blocksize; i++ {
			opAndRz = append(opAndRz, opAndR{
				op:   selectOp(r),
				rand: DeriveRand(r),
			})
		}

		for i := 0; i < blocksize; i++ {
			// NOTE: the Rand 'r' should not be used here.
			opAndR := opAndRz[i]
			op, r2 := opAndR.op, opAndR.rand
			opMsg, futureOps, err := op(r2, app, ctx, accounts, config.ChainID)
			opMsg.LogEvent(event)

			if !config.Lean || opMsg.OK {
				logWriter.AddEntry(MsgEntry(header.Height, int64(i), opMsg))
			}

			if err != nil {
				logWriter.PrintLogs()
				tb.Fatalf(`error on block  %d/%d, operation (%d/%d) from x/%s:
%v
Comment: %s`,
					header.Height, config.NumBlocks, opCount, blocksize, opMsg.Route, err, opMsg.Comment)
			}

			queueOperations(operationQueue, timeOperationQueue, futureOps)

			if testingMode && opCount%50 == 0 {
				fmt.Fprintf(w, "\rSimulating... block %d/%d, operation %d/%d. ",
					header.Height, config.NumBlocks, opCount, blocksize)
			}

			opCount++
		}
		return opCount
	}
}

// nolint: errcheck
func runQueuedOperations(queueOps map[int][]Operation,
	height int, tb testing.TB, r *rand.Rand, app *baseapp.BaseApp,
	ctx sdk.Context, accounts []Account, logWriter LogWriter,
	event func(route, op, evResult string), lean bool, chainID string) (numOpsRan int) {

	queuedOp, ok := queueOps[height]
	if !ok {
		return 0
	}

	numOpsRan = len(queuedOp)
	for i := 0; i < numOpsRan; i++ {

		// For now, queued operations cannot queue more operations.
		// If a need arises for us to support queued messages to queue more messages, this can
		// be changed.
		opMsg, _, err := queuedOp[i](r, app, ctx, accounts, chainID)
		opMsg.LogEvent(event)
		if !lean || opMsg.OK {
			logWriter.AddEntry((QueuedMsgEntry(int64(height), opMsg)))
		}
		if err != nil {
			logWriter.PrintLogs()
			tb.FailNow()
		}
	}
	delete(queueOps, height)
	return numOpsRan
}

func runQueuedTimeOperations(queueOps []FutureOperation,
	height int, currentTime time.Time, tb testing.TB, r *rand.Rand,
	app *baseapp.BaseApp, ctx sdk.Context, accounts []Account,
	logWriter LogWriter, event func(route, op, evResult string),
	lean bool, chainID string) (numOpsRan int) {

	numOpsRan = 0
	for len(queueOps) > 0 && currentTime.After(queueOps[0].BlockTime) {

		// For now, queued operations cannot queue more operations.
		// If a need arises for us to support queued messages to queue more messages, this can
		// be changed.
		opMsg, _, err := queueOps[0].Op(r, app, ctx, accounts, chainID)
		opMsg.LogEvent(event)
		if !lean || opMsg.OK {
			logWriter.AddEntry(QueuedMsgEntry(int64(height), opMsg))
		}
		if err != nil {
			logWriter.PrintLogs()
			tb.FailNow()
		}

		queueOps = queueOps[1:]
		numOpsRan++
	}
	return numOpsRan
}<|MERGE_RESOLUTION|>--- conflicted
+++ resolved
@@ -18,13 +18,8 @@
 )
 
 // AppStateFn returns the app state json bytes and the genesis accounts
-<<<<<<< HEAD
-type AppStateFn func(r *rand.Rand, accs []Account, config *Config) (
-	appState json.RawMessage, accounts []Account, genesisTimestamp time.Time,
-=======
 type AppStateFn func(r *rand.Rand, accs []Account, config Config) (
 	appState json.RawMessage, accounts []Account, chainId string, genesisTimestamp time.Time,
->>>>>>> 496fa153
 )
 
 // initialize the chain for the simulation
@@ -33,11 +28,11 @@
 	appStateFn AppStateFn, config Config,
 ) (mockValidators, time.Time, []Account, string) {
 
-	appState, accounts, genesisTimestamp := appStateFn(r, accounts, &config)
+	appState, accounts, chainID, genesisTimestamp := appStateFn(r, accounts, config)
 
 	req := abci.RequestInitChain{
 		AppStateBytes: appState,
-		ChainId:       config.ChainID,
+		ChainId:       chainID,
 	}
 	res := app.InitChain(req)
 	validators := newMockValidators(r, res.Validators, params)
@@ -168,13 +163,6 @@
 			tb, r, app, ctx, accs, logWriter, eventStats.Tally,
 			config.Lean, config.ChainID,
 		)
-<<<<<<< HEAD
-=======
-
-		if testingMode && config.OnOperation {
-			assertAllInvariants(t, app, invariants, "QueuedOperations", logWriter, config.AllInvariants)
-		}
->>>>>>> 496fa153
 
 		// run standard operations
 		operations := blockSimulator(r, app, ctx, accs, header)
