--- conflicted
+++ resolved
@@ -100,11 +100,7 @@
 // GenAndDeliverTx generates a transactions and delivers it.
 func GenAndDeliverTx(txCtx OperationInput, fees sdk.Coins) (simtypes.OperationMsg, []simtypes.FutureOperation, error) {
 	account := txCtx.AccountKeeper.GetAccount(txCtx.Context, txCtx.SimAccount.Address)
-<<<<<<< HEAD
-	tx, err := helpers.GenSignedMockTx(
-=======
 	tx, err := simtestutil.GenSignedMockTx(
->>>>>>> f008f84e
 		txCtx.R,
 		txCtx.TxGen,
 		[]sdk.Msg{txCtx.Msg},
