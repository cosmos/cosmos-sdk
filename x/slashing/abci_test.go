--- conflicted
+++ resolved
@@ -50,15 +50,12 @@
 	// bond the validator
 	power := int64(100)
 	amt := tstaking.CreateValidatorWithValPower(addr, pk, power, true)
-<<<<<<< HEAD
 	_, err = stakingKeeper.EndBlocker(ctx)
 	require.NoError(t, err)
 
-=======
 	stakingKeeper.EndBlocker(ctx)
 	bondDenom, err := stakingKeeper.BondDenom(ctx)
 	require.NoError(t, err)
->>>>>>> aeccbc91
 	require.Equal(
 		t, bankKeeper.GetAllBalances(ctx, sdk.AccAddress(addr)),
 		sdk.NewCoins(sdk.NewCoin(bondDenom, testutil.InitTokens.Sub(amt))),
