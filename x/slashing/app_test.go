--- conflicted
+++ resolved
@@ -73,13 +73,7 @@
 
 		mapp.InitChainer(ctx, req)
 		stakingGenesis := staking.DefaultGenesisState()
-<<<<<<< HEAD
 		validators := staking.InitGenesis(ctx, keeper, accountKeeper, supplyKeeper, stakingGenesis)
-=======
-		tokens := sdk.TokensFromConsensusPower(100000)
-		stakingGenesis.Pool.NotBondedTokens = tokens
-		validators := staking.InitGenesis(ctx, keeper, accountKeeper, stakingGenesis)
->>>>>>> 84a25828
 		return abci.ResponseInitChain{
 			Validators: validators,
 		}
