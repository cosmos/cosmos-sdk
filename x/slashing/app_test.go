package slashing_test

import (
	"errors"
	"testing"

	"github.com/stretchr/testify/require"
	abci "github.com/tendermint/tendermint/abci/types"
	"github.com/tendermint/tendermint/crypto/secp256k1"

	"github.com/cosmos/cosmos-sdk/simapp"
	sdk "github.com/cosmos/cosmos-sdk/types"
	"github.com/cosmos/cosmos-sdk/x/auth"
	authexported "github.com/cosmos/cosmos-sdk/x/auth/exported"
	"github.com/cosmos/cosmos-sdk/x/bank"
	"github.com/cosmos/cosmos-sdk/x/slashing"
	"github.com/cosmos/cosmos-sdk/x/staking"
)

var (
	priv1 = secp256k1.GenPrivKey()
	addr1 = sdk.AccAddress(priv1.PubKey().Address())
	coins = sdk.Coins{sdk.NewInt64Coin("foocoin", 10)}
)

<<<<<<< HEAD
// initialize the mock application for this module
func getMockApp(t *testing.T) (*mock.App, staking.Keeper, Keeper) {
	mapp := mock.NewApp()

	RegisterCodec(mapp.Cdc)
	staking.RegisterCodec(mapp.Cdc)
	supply.RegisterCodec(mapp.Cdc)

	keyStaking := sdk.NewKVStoreKey(staking.StoreKey)
	keySlashing := sdk.NewKVStoreKey(StoreKey)
	keySupply := sdk.NewKVStoreKey(supply.StoreKey)

	feeCollector := supply.NewEmptyModuleAccount(auth.FeeCollectorName)
	notBondedPool := supply.NewEmptyModuleAccount(types.NotBondedPoolName, supply.Burner, supply.Staking)
	bondPool := supply.NewEmptyModuleAccount(types.BondedPoolName, supply.Burner, supply.Staking)

	blacklistedAddrs := make(map[string]bool)
	blacklistedAddrs[feeCollector.GetAddress().String()] = true
	blacklistedAddrs[notBondedPool.GetAddress().String()] = true
	blacklistedAddrs[bondPool.GetAddress().String()] = true

	maccPerms := map[string][]string{
		auth.FeeCollectorName:     nil,
		staking.NotBondedPoolName: {supply.Burner, supply.Staking},
		staking.BondedPoolName:    {supply.Burner, supply.Staking},
	}
	supplyKeeper := supply.NewKeeper(mapp.Cdc, keySupply, mapp.AccountKeeper, mapp.BankKeeper, maccPerms)
	stakingKeeper := staking.NewKeeper(staking.ModuleCdc, keyStaking, mapp.BankKeeper, supplyKeeper, mapp.ParamsKeeper.Subspace(staking.DefaultParamspace))
	keeper := NewKeeper(staking.ModuleCdc, keySlashing, stakingKeeper, mapp.ParamsKeeper.Subspace(DefaultParamspace))
	mapp.Router().AddRoute(staking.RouterKey, staking.NewHandler(stakingKeeper))
	mapp.Router().AddRoute(RouterKey, NewHandler(keeper))

	mapp.SetEndBlocker(getEndBlocker(stakingKeeper))
	mapp.SetInitChainer(
		getInitChainer(
			mapp, stakingKeeper, mapp.AccountKeeper, mapp.BankKeeper, supplyKeeper,
			[]supplyexported.ModuleAccountI{feeCollector, notBondedPool, bondPool},
		),
	)

	require.NoError(t, mapp.CompleteSetup(keyStaking, keySupply, keySlashing))

	return mapp, stakingKeeper, keeper
}

// staking endblocker
func getEndBlocker(keeper staking.Keeper) sdk.EndBlocker {
	return func(ctx sdk.Context, req abci.RequestEndBlock) abci.ResponseEndBlock {
		validatorUpdates := staking.EndBlocker(ctx, keeper)
		return abci.ResponseEndBlock{
			ValidatorUpdates: validatorUpdates,
		}
	}
}

// overwrite the mock init chainer
func getInitChainer(
	mapp *mock.App, keeper staking.Keeper, accountKeeper types.AccountKeeper, bk types.BankKeeper,
	supplyKeeper types.SupplyKeeper, blacklistedAddrs []supplyexported.ModuleAccountI,
) sdk.InitChainer {

	return func(ctx sdk.Context, req abci.RequestInitChain) abci.ResponseInitChain {
		// set module accounts
		for _, macc := range blacklistedAddrs {
			supplyKeeper.SetModuleAccount(ctx, macc)
		}

		mapp.InitChainer(ctx, req)
		stakingGenesis := staking.DefaultGenesisState()
		validators := staking.InitGenesis(ctx, keeper, accountKeeper, bk, supplyKeeper, stakingGenesis)
		return abci.ResponseInitChain{
			Validators: validators,
		}
	}
}

func checkValidator(t *testing.T, mapp *mock.App, keeper staking.Keeper,
	addr sdk.AccAddress, expFound bool) staking.Validator {
	ctxCheck := mapp.BaseApp.NewContext(true, abci.Header{})
	validator, found := keeper.GetValidator(ctxCheck, sdk.ValAddress(addr1))
=======
func checkValidator(t *testing.T, app *simapp.SimApp, addr sdk.AccAddress, expFound bool) staking.Validator {
	ctxCheck := app.BaseApp.NewContext(true, abci.Header{})
	validator, found := app.StakingKeeper.GetValidator(ctxCheck, sdk.ValAddress(addr1))
>>>>>>> 05c21a53
	require.Equal(t, expFound, found)
	return validator
}

func checkValidatorSigningInfo(t *testing.T, app *simapp.SimApp, addr sdk.ConsAddress, expFound bool) slashing.ValidatorSigningInfo {
	ctxCheck := app.BaseApp.NewContext(true, abci.Header{})
	signingInfo, found := app.SlashingKeeper.GetValidatorSigningInfo(ctxCheck, addr)
	require.Equal(t, expFound, found)
	return signingInfo
}

func TestSlashingMsgs(t *testing.T) {
	genTokens := sdk.TokensFromConsensusPower(42)
	bondTokens := sdk.TokensFromConsensusPower(10)
	genCoin := sdk.NewCoin(sdk.DefaultBondDenom, genTokens)
	bondCoin := sdk.NewCoin(sdk.DefaultBondDenom, bondTokens)

	acc1 := &auth.BaseAccount{
		Address: addr1,
	}
	accs := authexported.GenesisAccounts{acc1}
	balances := []bank.Balance{
		{
			Address: addr1,
			Coins:   sdk.Coins{genCoin},
		},
	}

	app := simapp.SetupWithGenesisAccounts(accs, balances...)
	simapp.CheckBalance(t, app, addr1, sdk.Coins{genCoin})

	description := staking.NewDescription("foo_moniker", "", "", "", "")
	commission := staking.NewCommissionRates(sdk.ZeroDec(), sdk.ZeroDec(), sdk.ZeroDec())

	createValidatorMsg := staking.NewMsgCreateValidator(
		sdk.ValAddress(addr1), priv1.PubKey(), bondCoin, description, commission, sdk.OneInt(),
	)

	header := abci.Header{Height: app.LastBlockHeight() + 1}
	simapp.SignCheckDeliver(t, app.Codec(), app.BaseApp, header, []sdk.Msg{createValidatorMsg}, []uint64{0}, []uint64{0}, true, true, priv1)
	simapp.CheckBalance(t, app, addr1, sdk.Coins{genCoin.Sub(bondCoin)})

	header = abci.Header{Height: app.LastBlockHeight() + 1}
	app.BeginBlock(abci.RequestBeginBlock{Header: header})

	validator := checkValidator(t, app, addr1, true)
	require.Equal(t, sdk.ValAddress(addr1), validator.OperatorAddress)
	require.Equal(t, sdk.Bonded, validator.Status)
	require.True(sdk.IntEq(t, bondTokens, validator.BondedTokens()))
	unjailMsg := slashing.MsgUnjail{ValidatorAddr: sdk.ValAddress(validator.GetConsPubKey().Address())}

	checkValidatorSigningInfo(t, app, sdk.ConsAddress(addr1), true)

	// unjail should fail with unknown validator
	header = abci.Header{Height: app.LastBlockHeight() + 1}
	_, res, err := simapp.SignCheckDeliver(t, app.Codec(), app.BaseApp, header, []sdk.Msg{unjailMsg}, []uint64{0}, []uint64{1}, false, false, priv1)
	require.Error(t, err)
	require.Nil(t, res)
	require.True(t, errors.Is(slashing.ErrValidatorNotJailed, err))
}<|MERGE_RESOLUTION|>--- conflicted
+++ resolved
@@ -23,92 +23,9 @@
 	coins = sdk.Coins{sdk.NewInt64Coin("foocoin", 10)}
 )
 
-<<<<<<< HEAD
-// initialize the mock application for this module
-func getMockApp(t *testing.T) (*mock.App, staking.Keeper, Keeper) {
-	mapp := mock.NewApp()
-
-	RegisterCodec(mapp.Cdc)
-	staking.RegisterCodec(mapp.Cdc)
-	supply.RegisterCodec(mapp.Cdc)
-
-	keyStaking := sdk.NewKVStoreKey(staking.StoreKey)
-	keySlashing := sdk.NewKVStoreKey(StoreKey)
-	keySupply := sdk.NewKVStoreKey(supply.StoreKey)
-
-	feeCollector := supply.NewEmptyModuleAccount(auth.FeeCollectorName)
-	notBondedPool := supply.NewEmptyModuleAccount(types.NotBondedPoolName, supply.Burner, supply.Staking)
-	bondPool := supply.NewEmptyModuleAccount(types.BondedPoolName, supply.Burner, supply.Staking)
-
-	blacklistedAddrs := make(map[string]bool)
-	blacklistedAddrs[feeCollector.GetAddress().String()] = true
-	blacklistedAddrs[notBondedPool.GetAddress().String()] = true
-	blacklistedAddrs[bondPool.GetAddress().String()] = true
-
-	maccPerms := map[string][]string{
-		auth.FeeCollectorName:     nil,
-		staking.NotBondedPoolName: {supply.Burner, supply.Staking},
-		staking.BondedPoolName:    {supply.Burner, supply.Staking},
-	}
-	supplyKeeper := supply.NewKeeper(mapp.Cdc, keySupply, mapp.AccountKeeper, mapp.BankKeeper, maccPerms)
-	stakingKeeper := staking.NewKeeper(staking.ModuleCdc, keyStaking, mapp.BankKeeper, supplyKeeper, mapp.ParamsKeeper.Subspace(staking.DefaultParamspace))
-	keeper := NewKeeper(staking.ModuleCdc, keySlashing, stakingKeeper, mapp.ParamsKeeper.Subspace(DefaultParamspace))
-	mapp.Router().AddRoute(staking.RouterKey, staking.NewHandler(stakingKeeper))
-	mapp.Router().AddRoute(RouterKey, NewHandler(keeper))
-
-	mapp.SetEndBlocker(getEndBlocker(stakingKeeper))
-	mapp.SetInitChainer(
-		getInitChainer(
-			mapp, stakingKeeper, mapp.AccountKeeper, mapp.BankKeeper, supplyKeeper,
-			[]supplyexported.ModuleAccountI{feeCollector, notBondedPool, bondPool},
-		),
-	)
-
-	require.NoError(t, mapp.CompleteSetup(keyStaking, keySupply, keySlashing))
-
-	return mapp, stakingKeeper, keeper
-}
-
-// staking endblocker
-func getEndBlocker(keeper staking.Keeper) sdk.EndBlocker {
-	return func(ctx sdk.Context, req abci.RequestEndBlock) abci.ResponseEndBlock {
-		validatorUpdates := staking.EndBlocker(ctx, keeper)
-		return abci.ResponseEndBlock{
-			ValidatorUpdates: validatorUpdates,
-		}
-	}
-}
-
-// overwrite the mock init chainer
-func getInitChainer(
-	mapp *mock.App, keeper staking.Keeper, accountKeeper types.AccountKeeper, bk types.BankKeeper,
-	supplyKeeper types.SupplyKeeper, blacklistedAddrs []supplyexported.ModuleAccountI,
-) sdk.InitChainer {
-
-	return func(ctx sdk.Context, req abci.RequestInitChain) abci.ResponseInitChain {
-		// set module accounts
-		for _, macc := range blacklistedAddrs {
-			supplyKeeper.SetModuleAccount(ctx, macc)
-		}
-
-		mapp.InitChainer(ctx, req)
-		stakingGenesis := staking.DefaultGenesisState()
-		validators := staking.InitGenesis(ctx, keeper, accountKeeper, bk, supplyKeeper, stakingGenesis)
-		return abci.ResponseInitChain{
-			Validators: validators,
-		}
-	}
-}
-
-func checkValidator(t *testing.T, mapp *mock.App, keeper staking.Keeper,
-	addr sdk.AccAddress, expFound bool) staking.Validator {
-	ctxCheck := mapp.BaseApp.NewContext(true, abci.Header{})
-	validator, found := keeper.GetValidator(ctxCheck, sdk.ValAddress(addr1))
-=======
 func checkValidator(t *testing.T, app *simapp.SimApp, addr sdk.AccAddress, expFound bool) staking.Validator {
 	ctxCheck := app.BaseApp.NewContext(true, abci.Header{})
 	validator, found := app.StakingKeeper.GetValidator(ctxCheck, sdk.ValAddress(addr1))
->>>>>>> 05c21a53
 	require.Equal(t, expFound, found)
 	return validator
 }
