package cli

import (
	"context"
	"strings"

	"github.com/spf13/cobra"

	"github.com/cosmos/cosmos-sdk/client"
	"github.com/cosmos/cosmos-sdk/client/flags"
	sdk "github.com/cosmos/cosmos-sdk/types"

	"github.com/cosmos/cosmos-sdk/x/slashing/types"
)

// GetQueryCmd returns the cli query commands for this module
func GetQueryCmd() *cobra.Command {
	// Group slashing queries under a subcommand
	slashingQueryCmd := &cobra.Command{
		Use:                        types.ModuleName,
		Short:                      "Querying commands for the slashing module",
		DisableFlagParsing:         true,
		SuggestionsMinimumDistance: 2,
		RunE:                       client.ValidateCmd,
	}

	slashingQueryCmd.AddCommand(
		GetCmdQuerySigningInfo(),
		GetCmdQueryParams(),
		GetCmdQuerySigningInfos(),
	)

	return slashingQueryCmd

}

// GetCmdQuerySigningInfo implements the command to query signing info.
func GetCmdQuerySigningInfo() *cobra.Command {
	cmd := &cobra.Command{
		Use:   "signing-info [validator-conspub]",
		Short: "Query a validator's signing information",
		Long: strings.TrimSpace(`Use a validators' consensus public key to find the signing-info for that validator:

$ <appcli> query slashing signing-info cosmosvalconspub1zcjduepqfhvwcmt7p06fvdgexxhmz0l8c7sgswl7ulv7aulk364x4g5xsw7sr0k2g5
`),
		Args: cobra.ExactArgs(1),
		RunE: func(cmd *cobra.Command, args []string) error {
			clientCtx := client.GetClientContextFromCmd(cmd)
			clientCtx, err := client.ReadQueryCommandFlags(clientCtx, cmd.Flags())
			if err != nil {
				return err
			}

			queryClient := types.NewQueryClient(clientCtx)

			pk, err := sdk.GetPubKeyFromBech32(sdk.Bech32PubKeyTypeConsPub, args[0])
			if err != nil {
				return err
			}

			consAddr := sdk.ConsAddress(pk.Address())
			params := &types.QuerySigningInfoRequest{ConsAddress: consAddr}
			res, err := queryClient.SigningInfo(context.Background(), params)
			if err != nil {
				return err
			}

<<<<<<< HEAD
			return clientCtx.PrintOutput(res)
=======
			return clientCtx.PrintOutput(&res.ValSigningInfo)
>>>>>>> 20c5ee36
		},
	}

	flags.AddQueryFlagsToCmd(cmd)

	return cmd
}

// GetCmdQuerySigningInfos implements the command to query signing infos.
func GetCmdQuerySigningInfos() *cobra.Command {
	cmd := &cobra.Command{
		Use:   "signing-infos",
		Short: "Query signing information of all validators",
		Long: strings.TrimSpace(`signing infos of validators:

$ <appcli> query slashing signing-infos
`),
		Args: cobra.ExactArgs(1),
		RunE: func(cmd *cobra.Command, args []string) error {
			clientCtx := client.GetClientContextFromCmd(cmd)
			clientCtx, err := client.ReadQueryCommandFlags(clientCtx, cmd.Flags())
			if err != nil {
				return err
			}

			queryClient := types.NewQueryClient(clientCtx)

			pageReq, err := client.ReadPageRequest(cmd.Flags())
			if err != nil {
				return err
			}

			params := &types.QuerySigningInfosRequest{Pagination: pageReq}
			res, err := queryClient.SigningInfos(context.Background(), params)
			if err != nil {
				return err
			}

			return clientCtx.PrintOutput(res)
		},
	}

	flags.AddQueryFlagsToCmd(cmd)
	flags.AddPaginationFlagsToCmd(cmd, "signing infos")

	return cmd
}

// GetCmdQueryParams implements a command to fetch slashing parameters.
func GetCmdQueryParams() *cobra.Command {
	cmd := &cobra.Command{
		Use:   "params",
		Short: "Query the current slashing parameters",
		Args:  cobra.NoArgs,
		Long: strings.TrimSpace(`Query genesis parameters for the slashing module:

$ <appcli> query slashing params
`),
		RunE: func(cmd *cobra.Command, args []string) error {
			clientCtx := client.GetClientContextFromCmd(cmd)
			clientCtx, err := client.ReadQueryCommandFlags(clientCtx, cmd.Flags())
			if err != nil {
				return err
			}

			queryClient := types.NewQueryClient(clientCtx)

			params := &types.QueryParamsRequest{}
			res, err := queryClient.Params(context.Background(), params)
			if err != nil {
				return err
			}

<<<<<<< HEAD
			return clientCtx.PrintOutput(res)
=======
			return clientCtx.PrintOutput(&res.Params)
>>>>>>> 20c5ee36
		},
	}

	flags.AddQueryFlagsToCmd(cmd)

	return cmd
}<|MERGE_RESOLUTION|>--- conflicted
+++ resolved
@@ -65,11 +65,7 @@
 				return err
 			}
 
-<<<<<<< HEAD
-			return clientCtx.PrintOutput(res)
-=======
 			return clientCtx.PrintOutput(&res.ValSigningInfo)
->>>>>>> 20c5ee36
 		},
 	}
 
@@ -143,11 +139,7 @@
 				return err
 			}
 
-<<<<<<< HEAD
-			return clientCtx.PrintOutput(res)
-=======
-			return clientCtx.PrintOutput(&res.Params)
->>>>>>> 20c5ee36
+			return clientCtx.PrintOutput(&res)
 		},
 	}
 
