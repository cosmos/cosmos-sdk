package cli

import (
	"strings"

	"github.com/spf13/cobra"

	"github.com/cosmos/cosmos-sdk/client"
	"github.com/cosmos/cosmos-sdk/client/flags"
	cryptotypes "github.com/cosmos/cosmos-sdk/crypto/types"
	sdk "github.com/cosmos/cosmos-sdk/types"
	"github.com/cosmos/cosmos-sdk/x/slashing/types"
)

// GetQueryCmd returns the cli query commands for this module
func GetQueryCmd() *cobra.Command {
	// Group slashing queries under a subcommand
	slashingQueryCmd := &cobra.Command{
		Use:                        types.ModuleName,
		Short:                      "Querying commands for the slashing module",
		DisableFlagParsing:         true,
		SuggestionsMinimumDistance: 2,
		RunE:                       client.ValidateCmd,
	}

	slashingQueryCmd.AddCommand(
		GetCmdQuerySigningInfo(),
		GetCmdQueryParams(),
		GetCmdQuerySigningInfos(),
	)

	return slashingQueryCmd

}

// GetCmdQuerySigningInfo implements the command to query signing info.
func GetCmdQuerySigningInfo() *cobra.Command {
	cmd := &cobra.Command{
		Use:   "signing-info [validator-conspub]",
		Short: "Query a validator's signing information",
		Long: strings.TrimSpace(`Use a validators' consensus public key to find the signing-info for that validator:

$ <appd> query slashing signing-info '{"@type":"/cosmos.crypto.ed25519.PubKey","key":"OauFcTKbN5Lx3fJL689cikXBqe+hcp6Y+x0rYUdR9Jk="}'
`),
		Args: cobra.ExactArgs(1),
		RunE: func(cmd *cobra.Command, args []string) error {
			clientCtx, err := client.GetClientQueryContext(cmd)
			if err != nil {
				return err
			}

			var pk cryptotypes.PubKey
			if err := clientCtx.JSONMarshaler.UnmarshalInterfaceJSON([]byte(args[0]), &pk); err != nil {
				return err
			}

			consAddr := sdk.ConsAddress(pk.Address())
			params := &types.QuerySigningInfoRequest{ConsAddress: consAddr.String()}
<<<<<<< HEAD
			queryClient := types.NewQueryClient(clientCtx)
=======
>>>>>>> be23295b
			res, err := queryClient.SigningInfo(cmd.Context(), params)
			if err != nil {
				return err
			}

			return clientCtx.PrintProto(&res.ValSigningInfo)
		},
	}

	flags.AddQueryFlagsToCmd(cmd)

	return cmd
}

// GetCmdQuerySigningInfos implements the command to query signing infos.
func GetCmdQuerySigningInfos() *cobra.Command {
	cmd := &cobra.Command{
		Use:   "signing-infos",
		Short: "Query signing information of all validators",
		Long: strings.TrimSpace(`signing infos of validators:

$ <appd> query slashing signing-infos
`),
		Args: cobra.NoArgs,
		RunE: func(cmd *cobra.Command, args []string) error {
			clientCtx, err := client.GetClientQueryContext(cmd)
			if err != nil {
				return err
			}
			queryClient := types.NewQueryClient(clientCtx)

			pageReq, err := client.ReadPageRequest(cmd.Flags())
			if err != nil {
				return err
			}

			params := &types.QuerySigningInfosRequest{Pagination: pageReq}
			res, err := queryClient.SigningInfos(cmd.Context(), params)
			if err != nil {
				return err
			}

			return clientCtx.PrintProto(res)
		},
	}

	flags.AddQueryFlagsToCmd(cmd)
	flags.AddPaginationFlagsToCmd(cmd, "signing infos")

	return cmd
}

// GetCmdQueryParams implements a command to fetch slashing parameters.
func GetCmdQueryParams() *cobra.Command {
	cmd := &cobra.Command{
		Use:   "params",
		Short: "Query the current slashing parameters",
		Args:  cobra.NoArgs,
		Long: strings.TrimSpace(`Query genesis parameters for the slashing module:

$ <appd> query slashing params
`),
		RunE: func(cmd *cobra.Command, args []string) error {
			clientCtx, err := client.GetClientQueryContext(cmd)
			if err != nil {
				return err
			}
			queryClient := types.NewQueryClient(clientCtx)

			params := &types.QueryParamsRequest{}
			res, err := queryClient.Params(cmd.Context(), params)
			if err != nil {
				return err
			}

			return clientCtx.PrintProto(&res.Params)
		},
	}

	flags.AddQueryFlagsToCmd(cmd)

	return cmd
}<|MERGE_RESOLUTION|>--- conflicted
+++ resolved
@@ -54,12 +54,9 @@
 				return err
 			}
 
+			queryClient := types.NewQueryClient(clientCtx)
 			consAddr := sdk.ConsAddress(pk.Address())
 			params := &types.QuerySigningInfoRequest{ConsAddress: consAddr.String()}
-<<<<<<< HEAD
-			queryClient := types.NewQueryClient(clientCtx)
-=======
->>>>>>> be23295b
 			res, err := queryClient.SigningInfo(cmd.Context(), params)
 			if err != nil {
 				return err
