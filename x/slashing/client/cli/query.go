package cli

import (
	"context"
	"strings"

	"github.com/spf13/cobra"

	"github.com/cosmos/cosmos-sdk/client"
	"github.com/cosmos/cosmos-sdk/client/flags"
	"github.com/cosmos/cosmos-sdk/codec"
	cryptotypes "github.com/cosmos/cosmos-sdk/crypto/types"
	sdk "github.com/cosmos/cosmos-sdk/types"
	"github.com/cosmos/cosmos-sdk/x/slashing/types"
)

// GetQueryCmd returns the cli query commands for this module
func GetQueryCmd() *cobra.Command {
	// Group slashing queries under a subcommand
	slashingQueryCmd := &cobra.Command{
		Use:                        types.ModuleName,
		Short:                      "Querying commands for the slashing module",
		DisableFlagParsing:         true,
		SuggestionsMinimumDistance: 2,
		RunE:                       client.ValidateCmd,
	}

	slashingQueryCmd.AddCommand(
		GetCmdQuerySigningInfo(),
		GetCmdQueryParams(),
		GetCmdQuerySigningInfos(),
	)

	return slashingQueryCmd

}

// GetCmdQuerySigningInfo implements the command to query signing info.
func GetCmdQuerySigningInfo() *cobra.Command {
	cmd := &cobra.Command{
		Use:   "signing-info [validator-conspub]",
		Short: "Query a validator's signing information",
		Long: strings.TrimSpace(`Use a validators' consensus public key to find the signing-info for that validator:

$ <appd> query slashing signing-info cosmosvalconspub1zcjduepqfhvwcmt7p06fvdgexxhmz0l8c7sgswl7ulv7aulk364x4g5xsw7sr0k2g5
`),
		Args: cobra.ExactArgs(1),
		RunE: func(cmd *cobra.Command, args []string) error {
			clientCtx, err := client.GetClientQueryContext(cmd)
			if err != nil {
				return err
			}
<<<<<<< HEAD

			var pk cryptotypes.PubKey
			am := codec.NewJSONAnyMarshaler(clientCtx.JSONMarshaler, clientCtx.InterfaceRegistry)
			if err := codec.UnmarshalIfcJSON(am, &pk, []byte(args[0])); err != nil {
=======
			queryClient := types.NewQueryClient(clientCtx)

			pk, err := sdk.GetPubKeyFromBech32(sdk.Bech32PubKeyTypeConsPub, args[0])
			if err != nil {
>>>>>>> a64bd8cd
				return err
			}

			consAddr := sdk.ConsAddress(pk.Address())
			params := &types.QuerySigningInfoRequest{ConsAddress: consAddr.String()}
			queryClient := types.NewQueryClient(clientCtx)
			res, err := queryClient.SigningInfo(cmd.Context(), params)
			if err != nil {
				return err
			}

			return clientCtx.PrintProto(&res.ValSigningInfo)
		},
	}

	flags.AddQueryFlagsToCmd(cmd)

	return cmd
}

// GetCmdQuerySigningInfos implements the command to query signing infos.
func GetCmdQuerySigningInfos() *cobra.Command {
	cmd := &cobra.Command{
		Use:   "signing-infos",
		Short: "Query signing information of all validators",
		Long: strings.TrimSpace(`signing infos of validators:

$ <appd> query slashing signing-infos
`),
		Args: cobra.ExactArgs(1),
		RunE: func(cmd *cobra.Command, args []string) error {
			clientCtx, err := client.GetClientQueryContext(cmd)
			if err != nil {
				return err
			}
			queryClient := types.NewQueryClient(clientCtx)

			pageReq, err := client.ReadPageRequest(cmd.Flags())
			if err != nil {
				return err
			}

			params := &types.QuerySigningInfosRequest{Pagination: pageReq}
			res, err := queryClient.SigningInfos(context.Background(), params)
			if err != nil {
				return err
			}

			return clientCtx.PrintProto(res)
		},
	}

	flags.AddQueryFlagsToCmd(cmd)
	flags.AddPaginationFlagsToCmd(cmd, "signing infos")

	return cmd
}

// GetCmdQueryParams implements a command to fetch slashing parameters.
func GetCmdQueryParams() *cobra.Command {
	cmd := &cobra.Command{
		Use:   "params",
		Short: "Query the current slashing parameters",
		Args:  cobra.NoArgs,
		Long: strings.TrimSpace(`Query genesis parameters for the slashing module:

$ <appd> query slashing params
`),
		RunE: func(cmd *cobra.Command, args []string) error {
			clientCtx, err := client.GetClientQueryContext(cmd)
			if err != nil {
				return err
			}
			queryClient := types.NewQueryClient(clientCtx)

			params := &types.QueryParamsRequest{}
			res, err := queryClient.Params(context.Background(), params)
			if err != nil {
				return err
			}

			return clientCtx.PrintProto(&res.Params)
		},
	}

	flags.AddQueryFlagsToCmd(cmd)

	return cmd
}<|MERGE_RESOLUTION|>--- conflicted
+++ resolved
@@ -8,7 +8,6 @@
 
 	"github.com/cosmos/cosmos-sdk/client"
 	"github.com/cosmos/cosmos-sdk/client/flags"
-	"github.com/cosmos/cosmos-sdk/codec"
 	cryptotypes "github.com/cosmos/cosmos-sdk/crypto/types"
 	sdk "github.com/cosmos/cosmos-sdk/types"
 	"github.com/cosmos/cosmos-sdk/x/slashing/types"
@@ -50,17 +49,9 @@
 			if err != nil {
 				return err
 			}
-<<<<<<< HEAD
 
 			var pk cryptotypes.PubKey
-			am := codec.NewJSONAnyMarshaler(clientCtx.JSONMarshaler, clientCtx.InterfaceRegistry)
-			if err := codec.UnmarshalIfcJSON(am, &pk, []byte(args[0])); err != nil {
-=======
-			queryClient := types.NewQueryClient(clientCtx)
-
-			pk, err := sdk.GetPubKeyFromBech32(sdk.Bech32PubKeyTypeConsPub, args[0])
-			if err != nil {
->>>>>>> a64bd8cd
+			if err := clientCtx.JSONMarshaler.UnmarshalInterfaceJSON([]byte(args[0]), &pk); err != nil {
 				return err
 			}
 
