--- conflicted
+++ resolved
@@ -26,15 +26,8 @@
 	}
 
 	slashingQueryCmd.AddCommand(
-<<<<<<< HEAD
-		flags.GetCommands(
-			GetCmdQuerySigningInfo(),
-			GetCmdQueryParams(),
-		)...,
-=======
-		GetCmdQuerySigningInfo(queryRoute, cdc),
-		GetCmdQueryParams(cdc),
->>>>>>> 5d50e134
+		GetCmdQuerySigningInfo(),
+		GetCmdQueryParams(),
 	)
 
 	return slashingQueryCmd
@@ -42,13 +35,8 @@
 }
 
 // GetCmdQuerySigningInfo implements the command to query signing info.
-<<<<<<< HEAD
 func GetCmdQuerySigningInfo() *cobra.Command {
-	return &cobra.Command{
-=======
-func GetCmdQuerySigningInfo(storeName string, cdc *codec.Codec) *cobra.Command {
 	cmd := &cobra.Command{
->>>>>>> 5d50e134
 		Use:   "signing-info [validator-conspub]",
 		Short: "Query a validator's signing information",
 		Long: strings.TrimSpace(`Use a validators' consensus public key to find the signing-info for that validator:
@@ -87,13 +75,8 @@
 }
 
 // GetCmdQueryParams implements a command to fetch slashing parameters.
-<<<<<<< HEAD
 func GetCmdQueryParams() *cobra.Command {
-	return &cobra.Command{
-=======
-func GetCmdQueryParams(cdc *codec.Codec) *cobra.Command {
 	cmd := &cobra.Command{
->>>>>>> 5d50e134
 		Use:   "params",
 		Short: "Query the current slashing parameters",
 		Args:  cobra.NoArgs,
