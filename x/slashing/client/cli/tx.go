--- conflicted
+++ resolved
@@ -3,23 +3,11 @@
 import (
 	"github.com/spf13/cobra"
 
-<<<<<<< HEAD
 	"github.com/KiraCore/cosmos-sdk/client"
-	"github.com/KiraCore/cosmos-sdk/client/context"
 	"github.com/KiraCore/cosmos-sdk/client/flags"
 	"github.com/KiraCore/cosmos-sdk/client/tx"
-	"github.com/KiraCore/cosmos-sdk/codec"
 	sdk "github.com/KiraCore/cosmos-sdk/types"
-	"github.com/KiraCore/cosmos-sdk/x/auth"
-	authclient "github.com/KiraCore/cosmos-sdk/x/auth/client"
 	"github.com/KiraCore/cosmos-sdk/x/slashing/types"
-=======
-	"github.com/cosmos/cosmos-sdk/client"
-	"github.com/cosmos/cosmos-sdk/client/flags"
-	"github.com/cosmos/cosmos-sdk/client/tx"
-	sdk "github.com/cosmos/cosmos-sdk/types"
-	"github.com/cosmos/cosmos-sdk/x/slashing/types"
->>>>>>> f59df68a
 )
 
 // NewTxCmd returns a root CLI command handler for all x/slashing transaction commands.
@@ -62,48 +50,6 @@
 			return tx.GenerateOrBroadcastTxCLI(clientCtx, cmd.Flags(), msg)
 		},
 	}
-<<<<<<< HEAD
-	return flags.PostCommands(cmd)[0]
-}
-
-// ---------------------------------------------------------------------------
-// Deprecated
-//
-// TODO: Remove once client-side Protobuf migration has been completed.
-// ---------------------------------------------------------------------------
-
-// GetTxCmd returns the transaction commands for this module
-//
-// TODO: Remove once client-side Protobuf migration has been completed.
-// ref: https://github.com/KiraCore/cosmos-sdk/issues/5864
-func GetTxCmd(cdc *codec.Codec) *cobra.Command {
-	slashingTxCmd := &cobra.Command{
-		Use:                        types.ModuleName,
-		Short:                      "Slashing transactions subcommands",
-		DisableFlagParsing:         true,
-		SuggestionsMinimumDistance: 2,
-		RunE:                       client.ValidateCmd,
-	}
-
-	slashingTxCmd.AddCommand(flags.PostCommands(
-		GetCmdUnjail(cdc),
-	)...)
-
-	return slashingTxCmd
-}
-
-// GetCmdUnjail implements the create unjail validator command.
-//
-// TODO: Remove once client-side Protobuf migration has been completed.
-// ref: https://github.com/KiraCore/cosmos-sdk/issues/5864
-func GetCmdUnjail(cdc *codec.Codec) *cobra.Command {
-	return &cobra.Command{
-		Use:   "unjail",
-		Args:  cobra.NoArgs,
-		Short: "unjail validator previously jailed for downtime",
-		Long: `unjail a jailed validator:
-=======
->>>>>>> f59df68a
 
 	flags.AddTxFlagsToCmd(cmd)
 
