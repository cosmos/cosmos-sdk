--- conflicted
+++ resolved
@@ -66,11 +66,7 @@
 			&types.QuerySigningInfosResponse{
 				Info: []types.ValidatorSigningInfo{
 					{
-<<<<<<< HEAD
-						Address:     sdk.ConsAddress(val.PubKey.Address()),
-=======
 						Address:     sdk.ConsAddress(val.PubKey.Address()).String(),
->>>>>>> 056f416d
 						JailedUntil: time.Unix(0, 0),
 					},
 				},
