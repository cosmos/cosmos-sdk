--- conflicted
+++ resolved
@@ -65,13 +65,8 @@
 			&types.QuerySigningInfosResponse{},
 			&types.QuerySigningInfosResponse{
 				Info: []types.ValidatorSigningInfo{
-<<<<<<< HEAD
 					types.ValidatorSigningInfo{
 						Address:     sdk.ConsAddress(val.PubKey.Address()).String(),
-=======
-					{
-						Address:     sdk.ConsAddress(val.PubKey.Address()),
->>>>>>> 5e16c215
 						JailedUntil: time.Unix(0, 0),
 					},
 				},
