package rest

import (
	"fmt"
	"net/http"

	"github.com/gorilla/mux"

	"github.com/cosmos/cosmos-sdk/client/context"
	"github.com/cosmos/cosmos-sdk/codec"
	sdk "github.com/cosmos/cosmos-sdk/types"
	"github.com/cosmos/cosmos-sdk/types/rest"
	"github.com/cosmos/cosmos-sdk/x/slashing"
)

func registerQueryRoutes(cliCtx context.CLIContext, r *mux.Router, cdc *codec.Codec) {
	r.HandleFunc(
		"/slashing/validators/{validatorPubKey}/signing_info",
		signingInfoHandlerFn(cliCtx, cdc),
	).Methods("GET")

	r.HandleFunc(
		"/slashing/signing_infos",
		signingInfoHandlerListFn(cliCtx, cdc),
	).Methods("GET")

	r.HandleFunc(
		"/slashing/parameters",
		queryParamsHandlerFn(cdc, cliCtx),
	).Methods("GET")
}

// http request handler to query signing info
func signingInfoHandlerFn(cliCtx context.CLIContext, cdc *codec.Codec) http.HandlerFunc {
	return func(w http.ResponseWriter, r *http.Request) {
		vars := mux.Vars(r)
		pk, err := sdk.GetConsPubKeyBech32(vars["validatorPubKey"])
		if err != nil {
			rest.WriteErrorResponse(w, http.StatusBadRequest, err.Error())
			return
		}

		params := slashing.NewQuerySigningInfoParams(sdk.ConsAddress(pk.Address()))

		bz, err := cdc.MarshalJSON(params)
		if err != nil {
			rest.WriteErrorResponse(w, http.StatusBadRequest, err.Error())
			return
		}

		route := fmt.Sprintf("custom/%s/%s", slashing.QuerierRoute, slashing.QuerySigningInfo)
		res, err := cliCtx.QueryWithData(route, bz)
		if err != nil {
			rest.WriteErrorResponse(w, http.StatusInternalServerError, err.Error())
			return
		}

		rest.PostProcessResponse(w, cdc, res, cliCtx.Indent)
	}
}

// http request handler to query signing info
func signingInfoHandlerListFn(cliCtx context.CLIContext, cdc *codec.Codec) http.HandlerFunc {
	return func(w http.ResponseWriter, r *http.Request) {
		_, page, limit, err := rest.ParseHTTPArgsWithLimit(r, 0)
		if err != nil {
			rest.WriteErrorResponse(w, http.StatusBadRequest, err.Error())
			return
		}

<<<<<<< HEAD
		validators, err := rpc.GetValidators(cliCtx, nil)
=======
		params := slashing.NewQuerySigningInfosParams(page, limit)
		bz, err := cdc.MarshalJSON(params)
		if err != nil {
			rest.WriteErrorResponse(w, http.StatusInternalServerError, err.Error())
			return
		}

		route := fmt.Sprintf("custom/%s/%s", slashing.QuerierRoute, slashing.QuerySigningInfos)
		res, err := cliCtx.QueryWithData(route, bz)
>>>>>>> 925070ae
		if err != nil {
			rest.WriteErrorResponse(w, http.StatusInternalServerError, err.Error())
			return
		}

		rest.PostProcessResponse(w, cdc, res, cliCtx.Indent)
	}
}

func queryParamsHandlerFn(cdc *codec.Codec, cliCtx context.CLIContext) http.HandlerFunc {
	return func(w http.ResponseWriter, r *http.Request) {
		route := fmt.Sprintf("custom/%s/parameters", slashing.QuerierRoute)

		res, err := cliCtx.QueryWithData(route, nil)
		if err != nil {
			rest.WriteErrorResponse(w, http.StatusInternalServerError, err.Error())
			return
		}

		rest.PostProcessResponse(w, cdc, res, cliCtx.Indent)
	}
}<|MERGE_RESOLUTION|>--- conflicted
+++ resolved
@@ -68,9 +68,6 @@
 			return
 		}
 
-<<<<<<< HEAD
-		validators, err := rpc.GetValidators(cliCtx, nil)
-=======
 		params := slashing.NewQuerySigningInfosParams(page, limit)
 		bz, err := cdc.MarshalJSON(params)
 		if err != nil {
@@ -80,7 +77,6 @@
 
 		route := fmt.Sprintf("custom/%s/%s", slashing.QuerierRoute, slashing.QuerySigningInfos)
 		res, err := cliCtx.QueryWithData(route, bz)
->>>>>>> 925070ae
 		if err != nil {
 			rest.WriteErrorResponse(w, http.StatusInternalServerError, err.Error())
 			return
