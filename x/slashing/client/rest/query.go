--- conflicted
+++ resolved
@@ -40,12 +40,8 @@
 		}
 
 		var signingInfo slashing.ValidatorSigningInfo
-<<<<<<< HEAD
+
 		err = cdc.UnmarshalBinaryLengthPrefixed(res, &signingInfo)
-=======
-
-		err = cdc.UnmarshalBinary(res, &signingInfo)
->>>>>>> e783b90e
 		if err != nil {
 			w.WriteHeader(http.StatusInternalServerError)
 			w.Write([]byte(fmt.Sprintf("couldn't decode signing info. Error: %s", err.Error())))
