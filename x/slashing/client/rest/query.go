package rest

import (
	"net/http"

	"github.com/cosmos/cosmos-sdk/client/context"
	"github.com/cosmos/cosmos-sdk/client/utils"
	"github.com/cosmos/cosmos-sdk/codec"
	sdk "github.com/cosmos/cosmos-sdk/types"
	"github.com/cosmos/cosmos-sdk/x/slashing"
	"github.com/gorilla/mux"
	"github.com/cosmos/cosmos-sdk/client/utils"
)

func registerQueryRoutes(cliCtx context.CLIContext, r *mux.Router, cdc *codec.Codec) {
	r.HandleFunc(
		"/slashing/validators/{validatorPubKey}/signing_info",
		signingInfoHandlerFn(cliCtx, "slashing", cdc),
	).Methods("GET")
}

// http request handler to query signing info
// nolint: unparam
func signingInfoHandlerFn(cliCtx context.CLIContext, storeName string, cdc *codec.Codec) http.HandlerFunc {
	return func(w http.ResponseWriter, r *http.Request) {
		vars := mux.Vars(r)

		pk, err := sdk.GetConsPubKeyBech32(vars["validatorPubKey"])
		if err != nil {
			utils.WriteErrorResponse(w, http.StatusBadRequest, err.Error())
			return
		}

		key := slashing.GetValidatorSigningInfoKey(sdk.ConsAddress(pk.Address()))

		res, err := cliCtx.QueryStore(key, storeName)
		if err != nil {
			utils.WriteErrorResponse(w, http.StatusInternalServerError, err.Error())
			return
		}

		if len(res) == 0 {
			w.WriteHeader(http.StatusNoContent)
			return
		}

		var signingInfo slashing.ValidatorSigningInfo

		err = cdc.UnmarshalBinary(res, &signingInfo)
		if err != nil {
			utils.WriteErrorResponse(w, http.StatusInternalServerError, err.Error())
			return
		}

<<<<<<< HEAD
		utils.PostProcessResponse(w, cdc, signingInfo, cliCtx.Indent)
=======
		output, err := cdc.MarshalJSON(signingInfo)
		if err != nil {
			utils.WriteErrorResponse(w, http.StatusInternalServerError, err.Error())
			return
		}

		w.Header().Set("Content-Type", "application/json")
		w.Write(output)
>>>>>>> 57277d11
	}
}<|MERGE_RESOLUTION|>--- conflicted
+++ resolved
@@ -52,17 +52,6 @@
 			return
 		}
 
-<<<<<<< HEAD
 		utils.PostProcessResponse(w, cdc, signingInfo, cliCtx.Indent)
-=======
-		output, err := cdc.MarshalJSON(signingInfo)
-		if err != nil {
-			utils.WriteErrorResponse(w, http.StatusInternalServerError, err.Error())
-			return
-		}
-
-		w.Header().Set("Content-Type", "application/json")
-		w.Write(output)
->>>>>>> 57277d11
 	}
 }