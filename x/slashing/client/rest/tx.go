package rest

import (
	"bytes"
	"fmt"
	"net/http"

	"github.com/cosmos/cosmos-sdk/client/context"
	"github.com/cosmos/cosmos-sdk/client/utils"
	"github.com/cosmos/cosmos-sdk/codec"
	"github.com/cosmos/cosmos-sdk/crypto/keys"
	sdk "github.com/cosmos/cosmos-sdk/types"
<<<<<<< HEAD
	"github.com/cosmos/cosmos-sdk/wire"
=======
	authtxb "github.com/cosmos/cosmos-sdk/x/auth/client/txbuilder"
>>>>>>> 8774adc7
	"github.com/cosmos/cosmos-sdk/x/slashing"

	"github.com/gorilla/mux"
)

func registerTxRoutes(cliCtx context.CLIContext, r *mux.Router, cdc *codec.Codec, kb keys.Keybase) {
	r.HandleFunc(
		"/slashing/unjail",
		unjailRequestHandlerFn(cdc, kb, cliCtx),
	).Methods("POST")
}

// Unjail TX body
type UnjailReq struct {
	BaseReq       utils.BaseReq `json:"base_req"`
	ValidatorAddr string        `json:"validator_addr"`
}

// nolint: gocyclo
func unjailRequestHandlerFn(cdc *codec.Codec, kb keys.Keybase, cliCtx context.CLIContext) http.HandlerFunc {
	return func(w http.ResponseWriter, r *http.Request) {
		var req UnjailReq
		err := utils.ReadRESTReq(w, r, cdc, &req)
		if err != nil {
			return
		}
		if !req.BaseReq.BaseReqValidate(w) {
			return
		}

		info, err := kb.Get(req.BaseReq.Name)
		if err != nil {
			utils.WriteErrorResponse(w, http.StatusUnauthorized, err.Error())
			return
		}

		valAddr, err := sdk.ValAddressFromBech32(req.ValidatorAddr)
		if err != nil {
			utils.WriteErrorResponse(w, http.StatusInternalServerError, fmt.Sprintf("Couldn't decode validator. Error: %s", err.Error()))
			return
		}

		if !bytes.Equal(info.GetPubKey().Address(), valAddr) {
			utils.WriteErrorResponse(w, http.StatusUnauthorized, "Must use own validator address")
			return
		}

<<<<<<< HEAD
		// create the message
		msg := slashing.NewMsgUnjail(valAddr)

		utils.CompleteAndBroadcastTxREST(w, r, cliCtx, req.BaseReq, []sdk.Msg{msg}, cdc)
=======
		adjustment, ok := utils.ParseFloat64OrReturnBadRequest(w, m.GasAdjustment, client.DefaultGasAdjustment)
		if !ok {
			return
		}
		txBldr := authtxb.TxBuilder{
			Codec:         cdc,
			ChainID:       m.ChainID,
			AccountNumber: m.AccountNumber,
			Sequence:      m.Sequence,
			Gas:           m.Gas,
			GasAdjustment: adjustment,
		}

		msg := slashing.NewMsgUnjail(valAddr)
		if utils.HasDryRunArg(r) || m.Gas == 0 {
			newCtx, err := utils.EnrichCtxWithGas(txBldr, cliCtx, m.LocalAccountName, []sdk.Msg{msg})
			if err != nil {
				utils.WriteErrorResponse(w, http.StatusInternalServerError, err.Error())
				return
			}
			if utils.HasDryRunArg(r) {
				utils.WriteSimulationResponse(w, txBldr.Gas)
				return
			}
			txBldr = newCtx
		}

		if utils.HasGenerateOnlyArg(r) {
			utils.WriteGenerateStdTxResponse(w, txBldr, []sdk.Msg{msg})
			return
		}

		txBytes, err := txBldr.BuildAndSign(m.LocalAccountName, m.Password, []sdk.Msg{msg})
		if err != nil {
			utils.WriteErrorResponse(w, http.StatusUnauthorized, "Must use own validator address")
			return
		}

		res, err := cliCtx.BroadcastTx(txBytes)
		if err != nil {
			utils.WriteErrorResponse(w, http.StatusInternalServerError, err.Error())
			return
		}

		output, err := json.MarshalIndent(res, "", "  ")
		if err != nil {
			utils.WriteErrorResponse(w, http.StatusInternalServerError, err.Error())
			return
		}

		w.Write(output)
>>>>>>> 8774adc7
	}
}<|MERGE_RESOLUTION|>--- conflicted
+++ resolved
@@ -10,11 +10,6 @@
 	"github.com/cosmos/cosmos-sdk/codec"
 	"github.com/cosmos/cosmos-sdk/crypto/keys"
 	sdk "github.com/cosmos/cosmos-sdk/types"
-<<<<<<< HEAD
-	"github.com/cosmos/cosmos-sdk/wire"
-=======
-	authtxb "github.com/cosmos/cosmos-sdk/x/auth/client/txbuilder"
->>>>>>> 8774adc7
 	"github.com/cosmos/cosmos-sdk/x/slashing"
 
 	"github.com/gorilla/mux"
@@ -62,63 +57,7 @@
 			return
 		}
 
-<<<<<<< HEAD
-		// create the message
 		msg := slashing.NewMsgUnjail(valAddr)
-
 		utils.CompleteAndBroadcastTxREST(w, r, cliCtx, req.BaseReq, []sdk.Msg{msg}, cdc)
-=======
-		adjustment, ok := utils.ParseFloat64OrReturnBadRequest(w, m.GasAdjustment, client.DefaultGasAdjustment)
-		if !ok {
-			return
-		}
-		txBldr := authtxb.TxBuilder{
-			Codec:         cdc,
-			ChainID:       m.ChainID,
-			AccountNumber: m.AccountNumber,
-			Sequence:      m.Sequence,
-			Gas:           m.Gas,
-			GasAdjustment: adjustment,
-		}
-
-		msg := slashing.NewMsgUnjail(valAddr)
-		if utils.HasDryRunArg(r) || m.Gas == 0 {
-			newCtx, err := utils.EnrichCtxWithGas(txBldr, cliCtx, m.LocalAccountName, []sdk.Msg{msg})
-			if err != nil {
-				utils.WriteErrorResponse(w, http.StatusInternalServerError, err.Error())
-				return
-			}
-			if utils.HasDryRunArg(r) {
-				utils.WriteSimulationResponse(w, txBldr.Gas)
-				return
-			}
-			txBldr = newCtx
-		}
-
-		if utils.HasGenerateOnlyArg(r) {
-			utils.WriteGenerateStdTxResponse(w, txBldr, []sdk.Msg{msg})
-			return
-		}
-
-		txBytes, err := txBldr.BuildAndSign(m.LocalAccountName, m.Password, []sdk.Msg{msg})
-		if err != nil {
-			utils.WriteErrorResponse(w, http.StatusUnauthorized, "Must use own validator address")
-			return
-		}
-
-		res, err := cliCtx.BroadcastTx(txBytes)
-		if err != nil {
-			utils.WriteErrorResponse(w, http.StatusInternalServerError, err.Error())
-			return
-		}
-
-		output, err := json.MarshalIndent(res, "", "  ")
-		if err != nil {
-			utils.WriteErrorResponse(w, http.StatusInternalServerError, err.Error())
-			return
-		}
-
-		w.Write(output)
->>>>>>> 8774adc7
 	}
 }