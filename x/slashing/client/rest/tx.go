package rest

import (
	"bytes"
	"encoding/json"
	"fmt"
	"io/ioutil"
	"net/http"

	"github.com/cosmos/cosmos-sdk/client/context"
	"github.com/cosmos/cosmos-sdk/crypto/keys"
	sdk "github.com/cosmos/cosmos-sdk/types"
	"github.com/cosmos/cosmos-sdk/wire"
	authctx "github.com/cosmos/cosmos-sdk/x/auth/client/context"
	"github.com/cosmos/cosmos-sdk/x/slashing"

	"github.com/gorilla/mux"
)

func registerTxRoutes(cliCtx context.CLIContext, r *mux.Router, cdc *wire.Codec, kb keys.Keybase) {
	r.HandleFunc(
		"/slashing/unjail",
		unjailRequestHandlerFn(cdc, kb, cliCtx),
	).Methods("POST")
}

// Unjail TX body
type UnjailBody struct {
	LocalAccountName string `json:"name"`
	Password         string `json:"password"`
	ChainID          string `json:"chain_id"`
	AccountNumber    int64  `json:"account_number"`
	Sequence         int64  `json:"sequence"`
	Gas              int64  `json:"gas"`
	ValidatorAddr    string `json:"validator_addr"`
}

func unjailRequestHandlerFn(cdc *wire.Codec, kb keys.Keybase, cliCtx context.CLIContext) http.HandlerFunc {
	return func(w http.ResponseWriter, r *http.Request) {
		var m UnjailBody
		body, err := ioutil.ReadAll(r.Body)
		if err != nil {
			w.WriteHeader(http.StatusBadRequest)
			w.Write([]byte(err.Error()))
			return
		}
		err = json.Unmarshal(body, &m)
		if err != nil {
			w.WriteHeader(http.StatusBadRequest)
			w.Write([]byte(err.Error()))
			return
		}

		info, err := kb.Get(m.LocalAccountName)
		if err != nil {
			w.WriteHeader(http.StatusUnauthorized)
			w.Write([]byte(err.Error()))
			return
		}

		valAddr, err := sdk.ValAddressFromBech32(m.ValidatorAddr)
		if err != nil {
			w.WriteHeader(http.StatusInternalServerError)
			w.Write([]byte(fmt.Sprintf("Couldn't decode validator. Error: %s", err.Error())))
			return
		}

		if !bytes.Equal(info.GetPubKey().Address(), valAddr.Bytes()) {
			w.WriteHeader(http.StatusUnauthorized)
			w.Write([]byte("Must use own validator address"))
			return
		}

		txCtx := authctx.TxContext{
			Codec:         cdc,
			ChainID:       m.ChainID,
			AccountNumber: m.AccountNumber,
			Sequence:      m.Sequence,
			Gas:           m.Gas,
		}

<<<<<<< HEAD
		msg := slashing.NewMsgUnrevoke(valAddr)
=======
		msg := slashing.NewMsgUnjail(validatorAddr)
>>>>>>> 17f234bf

		txBytes, err := txCtx.BuildAndSign(m.LocalAccountName, m.Password, []sdk.Msg{msg})
		if err != nil {
			w.WriteHeader(http.StatusUnauthorized)
			w.Write([]byte(err.Error()))
			return
		}

		res, err := cliCtx.BroadcastTx(txBytes)
		if err != nil {
			w.WriteHeader(http.StatusInternalServerError)
			w.Write([]byte(err.Error()))
			return
		}

		output, err := json.MarshalIndent(res, "", "  ")
		if err != nil {
			w.WriteHeader(http.StatusInternalServerError)
			w.Write([]byte(err.Error()))
			return
		}

		w.Write(output)
	}
}<|MERGE_RESOLUTION|>--- conflicted
+++ resolved
@@ -79,11 +79,7 @@
 			Gas:           m.Gas,
 		}
 
-<<<<<<< HEAD
-		msg := slashing.NewMsgUnrevoke(valAddr)
-=======
-		msg := slashing.NewMsgUnjail(validatorAddr)
->>>>>>> 17f234bf
+		msg := slashing.NewMsgUnjail(valAddr)
 
 		txBytes, err := txCtx.BuildAndSign(m.LocalAccountName, m.Password, []sdk.Msg{msg})
 		if err != nil {
