--- conflicted
+++ resolved
@@ -38,20 +38,15 @@
 			return
 		}
 
-<<<<<<< HEAD
-		baseReq := 
-		if !baseReq.ValidateBasic(w) {
-=======
 		cliCtx = cliCtx.WithGenerateOnly(req.BaseReq.GenerateOnly)
 		cliCtx = cliCtx.WithSimulation(req.BaseReq.Simulate)
 
-		baseReq := req.BaseReq.Sanitize()
-		if !baseReq.ValidateBasic(w, cliCtx) {
->>>>>>> a90fca52
+		req.BaseReq = req.BaseReq.Sanitize()
+		if !req.BaseReq.ValidateBasic(w, cliCtx) {
 			return
 		}
 
-		info, err := kb.Get(baseReq.Name)
+		info, err := kb.Get(req.BaseReq.Name)
 		if err != nil {
 			utils.WriteErrorResponse(w, http.StatusUnauthorized, err.Error())
 			return
@@ -69,6 +64,6 @@
 		}
 
 		msg := slashing.NewMsgUnjail(valAddr)
-		utils.CompleteAndBroadcastTxREST(w, r, cliCtx, baseReq, []sdk.Msg{msg}, cdc)
+		utils.CompleteAndBroadcastTxREST(w, r, cliCtx, req.BaseReq, []sdk.Msg{msg}, cdc)
 	}
 }