--- conflicted
+++ resolved
@@ -61,11 +61,7 @@
 	k.validatorSet.Unjail(ctx, consAddr)
 
 	tags := sdk.NewTags(
-<<<<<<< HEAD
-		tags.Action, tags.ActionValidatorUnjailed,
 		tags.Category, tags.TxCategory,
-=======
->>>>>>> c0a607ce
 		tags.Validator, msg.ValidatorAddr.String(),
 	)
 
