// nolint
package slashing

import (
	"time"

	"github.com/tendermint/tendermint/crypto"

	sdk "github.com/cosmos/cosmos-sdk/types"
)

func (k Keeper) AfterValidatorBonded(ctx sdk.Context, address sdk.ConsAddress, _ sdk.ValAddress) {
	// Update the signing info start height or create a new signing info
	_, found := k.getValidatorSigningInfo(ctx, address)
	if !found {
		signingInfo := ValidatorSigningInfo{
			StartHeight:         ctx.BlockHeight(),
			IndexOffset:         0,
			JailedUntil:         time.Unix(0, 0),
			Tombstoned:          false,
			MissedBlocksCounter: 0,
		}
		k.SetValidatorSigningInfo(ctx, address, signingInfo)
	}
<<<<<<< HEAD
=======

	// Create a new slashing period when a validator is bonded
	slashingPeriod := ValidatorSlashingPeriod{
		ValidatorAddr: address,
		StartHeight:   ctx.BlockHeight(),
		EndHeight:     0,
		SlashedSoFar:  sdk.ZeroDec(),
	}
	k.SetValidatorSlashingPeriod(ctx, slashingPeriod)
}

// Mark the slashing period as having ended when a validator begins unbonding
func (k Keeper) AfterValidatorBeginUnbonding(ctx sdk.Context, address sdk.ConsAddress, _ sdk.ValAddress) {
	slashingPeriod := k.getValidatorSlashingPeriodForHeight(ctx, address, ctx.BlockHeight())
	slashingPeriod.EndHeight = ctx.BlockHeight()
	k.SetValidatorSlashingPeriod(ctx, slashingPeriod)
>>>>>>> 03bdd3f8
}

// When a validator is created, add the address-pubkey relation.
func (k Keeper) AfterValidatorCreated(ctx sdk.Context, valAddr sdk.ValAddress) {
	validator := k.validatorSet.Validator(ctx, valAddr)
	k.addPubkey(ctx, validator.GetConsPubKey())
}

// When a validator is removed, delete the address-pubkey relation.
func (k Keeper) AfterValidatorRemoved(ctx sdk.Context, address sdk.ConsAddress) {
	k.deleteAddrPubkeyRelation(ctx, crypto.Address(address))
}

//_________________________________________________________________________________________

// Wrapper struct
type Hooks struct {
	k Keeper
}

var _ sdk.StakingHooks = Hooks{}

// Return the wrapper struct
func (k Keeper) Hooks() Hooks {
	return Hooks{k}
}

// Implements sdk.ValidatorHooks
func (h Hooks) AfterValidatorBonded(ctx sdk.Context, consAddr sdk.ConsAddress, valAddr sdk.ValAddress) {
	h.k.AfterValidatorBonded(ctx, consAddr, valAddr)
}

// Implements sdk.ValidatorHooks
<<<<<<< HEAD
func (h Hooks) OnValidatorRemoved(ctx sdk.Context, consAddr sdk.ConsAddress, _ sdk.ValAddress) {
	h.k.onValidatorRemoved(ctx, consAddr)
=======
func (h Hooks) AfterValidatorBeginUnbonding(ctx sdk.Context, consAddr sdk.ConsAddress, valAddr sdk.ValAddress) {
	h.k.AfterValidatorBeginUnbonding(ctx, consAddr, valAddr)
}

// Implements sdk.ValidatorHooks
func (h Hooks) AfterValidatorRemoved(ctx sdk.Context, consAddr sdk.ConsAddress, _ sdk.ValAddress) {
	h.k.AfterValidatorRemoved(ctx, consAddr)
>>>>>>> 03bdd3f8
}

// Implements sdk.ValidatorHooks
func (h Hooks) AfterValidatorCreated(ctx sdk.Context, valAddr sdk.ValAddress) {
	h.k.AfterValidatorCreated(ctx, valAddr)
}

// nolint - unused hooks
<<<<<<< HEAD
func (h Hooks) OnValidatorBeginUnbonding(ctx sdk.Context, consAddr sdk.ConsAddress, valAddr sdk.ValAddress) {
}
func (h Hooks) OnValidatorPowerDidChange(ctx sdk.Context, consAddr sdk.ConsAddress, valAddr sdk.ValAddress) {
=======
func (h Hooks) AfterValidatorPowerDidChange(_ sdk.Context, _ sdk.ConsAddress, _ sdk.ValAddress) {
>>>>>>> 03bdd3f8
}
func (h Hooks) BeforeValidatorModified(_ sdk.Context, _ sdk.ValAddress)                          {}
func (h Hooks) BeforeDelegationCreated(_ sdk.Context, _ sdk.AccAddress, _ sdk.ValAddress)        {}
func (h Hooks) BeforeDelegationSharesModified(_ sdk.Context, _ sdk.AccAddress, _ sdk.ValAddress) {}
func (h Hooks) BeforeDelegationRemoved(_ sdk.Context, _ sdk.AccAddress, _ sdk.ValAddress)        {}<|MERGE_RESOLUTION|>--- conflicted
+++ resolved
@@ -22,25 +22,6 @@
 		}
 		k.SetValidatorSigningInfo(ctx, address, signingInfo)
 	}
-<<<<<<< HEAD
-=======
-
-	// Create a new slashing period when a validator is bonded
-	slashingPeriod := ValidatorSlashingPeriod{
-		ValidatorAddr: address,
-		StartHeight:   ctx.BlockHeight(),
-		EndHeight:     0,
-		SlashedSoFar:  sdk.ZeroDec(),
-	}
-	k.SetValidatorSlashingPeriod(ctx, slashingPeriod)
-}
-
-// Mark the slashing period as having ended when a validator begins unbonding
-func (k Keeper) AfterValidatorBeginUnbonding(ctx sdk.Context, address sdk.ConsAddress, _ sdk.ValAddress) {
-	slashingPeriod := k.getValidatorSlashingPeriodForHeight(ctx, address, ctx.BlockHeight())
-	slashingPeriod.EndHeight = ctx.BlockHeight()
-	k.SetValidatorSlashingPeriod(ctx, slashingPeriod)
->>>>>>> 03bdd3f8
 }
 
 // When a validator is created, add the address-pubkey relation.
@@ -74,18 +55,8 @@
 }
 
 // Implements sdk.ValidatorHooks
-<<<<<<< HEAD
-func (h Hooks) OnValidatorRemoved(ctx sdk.Context, consAddr sdk.ConsAddress, _ sdk.ValAddress) {
-	h.k.onValidatorRemoved(ctx, consAddr)
-=======
-func (h Hooks) AfterValidatorBeginUnbonding(ctx sdk.Context, consAddr sdk.ConsAddress, valAddr sdk.ValAddress) {
-	h.k.AfterValidatorBeginUnbonding(ctx, consAddr, valAddr)
-}
-
-// Implements sdk.ValidatorHooks
 func (h Hooks) AfterValidatorRemoved(ctx sdk.Context, consAddr sdk.ConsAddress, _ sdk.ValAddress) {
 	h.k.AfterValidatorRemoved(ctx, consAddr)
->>>>>>> 03bdd3f8
 }
 
 // Implements sdk.ValidatorHooks
@@ -94,14 +65,8 @@
 }
 
 // nolint - unused hooks
-<<<<<<< HEAD
-func (h Hooks) OnValidatorBeginUnbonding(ctx sdk.Context, consAddr sdk.ConsAddress, valAddr sdk.ValAddress) {
-}
-func (h Hooks) OnValidatorPowerDidChange(ctx sdk.Context, consAddr sdk.ConsAddress, valAddr sdk.ValAddress) {
-=======
-func (h Hooks) AfterValidatorPowerDidChange(_ sdk.Context, _ sdk.ConsAddress, _ sdk.ValAddress) {
->>>>>>> 03bdd3f8
-}
+func (h Hooks) AfterValidatorBeginUnbonding(_ sdk.Context, _ sdk.ConsAddress, _ sdk.ValAddress)  {}
+func (h Hooks) AfterValidatorPowerDidChange(_ sdk.Context, _ sdk.ConsAddress, _ sdk.ValAddress)  {}
 func (h Hooks) BeforeValidatorModified(_ sdk.Context, _ sdk.ValAddress)                          {}
 func (h Hooks) BeforeDelegationCreated(_ sdk.Context, _ sdk.AccAddress, _ sdk.ValAddress)        {}
 func (h Hooks) BeforeDelegationSharesModified(_ sdk.Context, _ sdk.AccAddress, _ sdk.ValAddress) {}
