package slashing

import (
	"fmt"
	"time"

	tmtypes "github.com/tendermint/tendermint/types"

	"github.com/cosmos/cosmos-sdk/codec"
	sdk "github.com/cosmos/cosmos-sdk/types"
	"github.com/cosmos/cosmos-sdk/x/params"
	abci "github.com/tendermint/tendermint/abci/types"
	"github.com/tendermint/tendermint/crypto"
)

// Keeper of the slashing store
type Keeper struct {
	storeKey     sdk.StoreKey
	cdc          *codec.Codec
	validatorSet sdk.ValidatorSet
	params       params.Getter
	// codespace
	codespace sdk.CodespaceType
}

// NewKeeper creates a slashing keeper
func NewKeeper(cdc *codec.Codec, key sdk.StoreKey, vs sdk.ValidatorSet, params params.Getter, codespace sdk.CodespaceType) Keeper {
	keeper := Keeper{
		storeKey:     key,
		cdc:          cdc,
		validatorSet: vs,
		params:       params,
		codespace:    codespace,
	}
	return keeper
}

// handle a validator signing two blocks at the same height
func (k Keeper) handleDoubleSign(ctx sdk.Context, addr crypto.Address, infractionHeight int64, timestamp time.Time, power int64) {
	logger := ctx.Logger().With("module", "x/slashing")
	time := ctx.BlockHeader().Time
	age := time.Sub(timestamp)
	consAddr := sdk.ConsAddress(addr)
	pubkey, err := k.getPubkey(ctx, addr)
	if err != nil {
		panic(fmt.Sprintf("Validator consensus-address %v not found", consAddr))
	}

	// Double sign too old
	maxEvidenceAge := k.MaxEvidenceAge(ctx)
	if age > maxEvidenceAge {
		logger.Info(fmt.Sprintf("Ignored double sign from %s at height %d, age of %d past max age of %d", pubkey.Address(), infractionHeight, age, maxEvidenceAge))
		return
	}

	// Double sign confirmed
	logger.Info(fmt.Sprintf("Confirmed double sign from %s at height %d, age of %d less than max age of %d", pubkey.Address(), infractionHeight, age, maxEvidenceAge))

	// We need to retrieve the stake distribution which signed the block, so we subtract ValidatorUpdateDelay from the evidence height.
	// Note that this *can* result in a "distributionHeight" of -1,
	// i.e. at the end of the pre-genesis block (none) = at the beginning of the genesis block.
	// That's fine since this is just used to filter unbonding delegations & redelegations.
	distributionHeight := infractionHeight - ValidatorUpdateDelay

	// Cap the amount slashed to the penalty for the worst infraction
	// within the slashing period when this infraction was committed
	fraction := k.SlashFractionDoubleSign(ctx)
	revisedFraction := k.capBySlashingPeriod(ctx, consAddr, fraction, distributionHeight)
	logger.Info(fmt.Sprintf("Fraction slashed capped by slashing period from %v to %v", fraction, revisedFraction))

	// Slash validator
	k.validatorSet.Slash(ctx, consAddr, distributionHeight, power, revisedFraction)

<<<<<<< HEAD
	// Jail validator if not already in jail
=======
	// Jail validator if not already jailed
>>>>>>> 10468312
	validator := k.validatorSet.ValidatorByConsAddr(ctx, consAddr)
	if !validator.GetJailed() {
		k.validatorSet.Jail(ctx, consAddr)
	}

	// Set or updated validator jail duration
	signInfo, found := k.getValidatorSigningInfo(ctx, consAddr)
	if !found {
		panic(fmt.Sprintf("Expected signing info for validator %s but not found", consAddr))
	}
	signInfo.JailedUntil = time.Add(k.DoubleSignUnbondDuration(ctx))
	k.setValidatorSigningInfo(ctx, consAddr, signInfo)
}

// handle a validator signature, must be called once per validator per block
// TODO refactor to take in a consensus address, additionally should maybe just take in the pubkey too
func (k Keeper) handleValidatorSignature(ctx sdk.Context, addr crypto.Address, power int64, signed bool) {
	logger := ctx.Logger().With("module", "x/slashing")
	height := ctx.BlockHeight()
	consAddr := sdk.ConsAddress(addr)
	pubkey, err := k.getPubkey(ctx, addr)
	if err != nil {
		panic(fmt.Sprintf("Validator consensus-address %v not found", consAddr))
	}
	// Local index, so counts blocks validator *should* have signed
	// Will use the 0-value default signing info if not present, except for start height
	signInfo, found := k.getValidatorSigningInfo(ctx, consAddr)
	if !found {
		// If this validator has never been seen before, construct a new SigningInfo with the correct start height
		signInfo = NewValidatorSigningInfo(height, 0, time.Unix(0, 0), 0)
	}
	index := signInfo.IndexOffset % k.SignedBlocksWindow(ctx)
	signInfo.IndexOffset++

	// Update signed block bit array & counter
	// This counter just tracks the sum of the bit array
	// That way we avoid needing to read/write the whole array each time
	previous := k.getValidatorSigningBitArray(ctx, consAddr, index)
	if previous == signed {
		// Array value at this index has not changed, no need to update counter
	} else if previous && !signed {
		// Array value has changed from signed to unsigned, decrement counter
		k.setValidatorSigningBitArray(ctx, consAddr, index, false)
		signInfo.SignedBlocksCounter--
	} else if !previous && signed {
		// Array value has changed from unsigned to signed, increment counter
		k.setValidatorSigningBitArray(ctx, consAddr, index, true)
		signInfo.SignedBlocksCounter++
	}

	if !signed {
		logger.Info(fmt.Sprintf("Absent validator %s at height %d, %d signed, threshold %d", addr, height, signInfo.SignedBlocksCounter, k.MinSignedPerWindow(ctx)))
	}
	minHeight := signInfo.StartHeight + k.SignedBlocksWindow(ctx)
	if height > minHeight && signInfo.SignedBlocksCounter < k.MinSignedPerWindow(ctx) {
		validator := k.validatorSet.ValidatorByConsAddr(ctx, consAddr)
		if validator != nil && !validator.GetJailed() {
			// Downtime confirmed: slash and jail the validator
			logger.Info(fmt.Sprintf("Validator %s past min height of %d and below signed blocks threshold of %d",
				pubkey.Address(), minHeight, k.MinSignedPerWindow(ctx)))
			// We need to retrieve the stake distribution which signed the block, so we subtract ValidatorUpdateDelay from the evidence height,
			// and subtract an additional 1 since this is the LastCommit.
			// Note that this *can* result in a "distributionHeight" of -1 or -2,
			// i.e. at the end of the pre-genesis block (none) = at the beginning of the genesis block.
			// That's fine since this is just used to filter unbonding delegations & redelegations.
			distributionHeight := height - ValidatorUpdateDelay - 1
			k.validatorSet.Slash(ctx, consAddr, distributionHeight, power, k.SlashFractionDowntime(ctx))
			k.validatorSet.Jail(ctx, consAddr)
			signInfo.JailedUntil = ctx.BlockHeader().Time.Add(k.DowntimeUnbondDuration(ctx))
		} else {
			// Validator was (a) not found or (b) already jailed, don't slash
			logger.Info(fmt.Sprintf("Validator %s would have been slashed for downtime, but was either not found in store or already jailed",
				pubkey.Address()))
		}
	}

	// Set the updated signing info
	k.setValidatorSigningInfo(ctx, consAddr, signInfo)
}

// AddValidators adds the validators to the keepers validator addr to pubkey mapping.
func (k Keeper) AddValidators(ctx sdk.Context, vals []abci.ValidatorUpdate) {
	for i := 0; i < len(vals); i++ {
		val := vals[i]
		pubkey, err := tmtypes.PB2TM.PubKey(val.PubKey)
		if err != nil {
			panic(err)
		}
		k.addPubkey(ctx, pubkey)
	}
}

// TODO: Make a method to remove the pubkey from the map when a validator is unbonded.
func (k Keeper) addPubkey(ctx sdk.Context, pubkey crypto.PubKey) {
	addr := pubkey.Address()
	k.setAddrPubkeyRelation(ctx, addr, pubkey)
}

func (k Keeper) getPubkey(ctx sdk.Context, address crypto.Address) (crypto.PubKey, error) {
	store := ctx.KVStore(k.storeKey)
	var pubkey crypto.PubKey
	err := k.cdc.UnmarshalBinary(store.Get(getAddrPubkeyRelationKey(address)), &pubkey)
	if err != nil {
		return nil, fmt.Errorf("address %v not found", address)
	}
	return pubkey, nil
}

func (k Keeper) setAddrPubkeyRelation(ctx sdk.Context, addr crypto.Address, pubkey crypto.PubKey) {
	store := ctx.KVStore(k.storeKey)
	bz := k.cdc.MustMarshalBinary(pubkey)
	store.Set(getAddrPubkeyRelationKey(addr), bz)
}

func (k Keeper) deleteAddrPubkeyRelation(ctx sdk.Context, addr crypto.Address) {
	store := ctx.KVStore(k.storeKey)
	store.Delete(getAddrPubkeyRelationKey(addr))
}<|MERGE_RESOLUTION|>--- conflicted
+++ resolved
@@ -71,11 +71,6 @@
 	// Slash validator
 	k.validatorSet.Slash(ctx, consAddr, distributionHeight, power, revisedFraction)
 
-<<<<<<< HEAD
-	// Jail validator if not already in jail
-=======
-	// Jail validator if not already jailed
->>>>>>> 10468312
 	validator := k.validatorSet.ValidatorByConsAddr(ctx, consAddr)
 	if !validator.GetJailed() {
 		k.validatorSet.Jail(ctx, consAddr)
