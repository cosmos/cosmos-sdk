package slashing

import (
	"fmt"
	"time"

	"github.com/tendermint/tendermint/crypto"
	"github.com/tendermint/tendermint/libs/log"

	"github.com/cosmos/cosmos-sdk/codec"
	sdk "github.com/cosmos/cosmos-sdk/types"
	"github.com/cosmos/cosmos-sdk/x/params"
	"github.com/cosmos/cosmos-sdk/x/slashing/types"
)

// Keeper of the slashing store
type Keeper struct {
	storeKey   sdk.StoreKey
	cdc        *codec.Codec
	sk         types.StakingKeeper
	paramspace params.Subspace

	// codespace
	codespace sdk.CodespaceType
}

// NewKeeper creates a slashing keeper
func NewKeeper(cdc *codec.Codec, key sdk.StoreKey, sk types.StakingKeeper, paramspace params.Subspace, codespace sdk.CodespaceType) Keeper {
	keeper := Keeper{
		storeKey:   key,
		cdc:        cdc,
		sk:         sk,
		paramspace: paramspace.WithKeyTable(ParamKeyTable()),
		codespace:  codespace,
	}
	return keeper
}

// Logger returns a module-specific logger.
func (k Keeper) Logger(ctx sdk.Context) log.Logger {
	return ctx.Logger().With("module", fmt.Sprintf("x/%s", types.ModuleName))
}

// handle a validator signing two blocks at the same height
// power: power of the double-signing validator at the height of infraction
func (k Keeper) HandleDoubleSign(ctx sdk.Context, addr crypto.Address, infractionHeight int64, timestamp time.Time, power int64) {
	logger := k.Logger(ctx)

	// calculate the age of the evidence
	time := ctx.BlockHeader().Time
	age := time.Sub(timestamp)

	// fetch the validator public key
	consAddr := sdk.ConsAddress(addr)
	pubkey, err := k.getPubkey(ctx, addr)
	if err != nil {
		// Ignore evidence that cannot be handled.
		// NOTE:
		// We used to panic with:
		// `panic(fmt.Sprintf("Validator consensus-address %v not found", consAddr))`,
		// but this couples the expectations of the app to both Tendermint and
		// the simulator.  Both are expected to provide the full range of
		// allowable but none of the disallowed evidence types.  Instead of
		// getting this coordination right, it is easier to relax the
		// constraints and ignore evidence that cannot be handled.
		return
	}

	// Reject evidence if the double-sign is too old
	if age > k.MaxEvidenceAge(ctx) {
		logger.Info(fmt.Sprintf("Ignored double sign from %s at height %d, age of %d past max age of %d",
			sdk.ConsAddress(pubkey.Address()), infractionHeight, age, k.MaxEvidenceAge(ctx)))
		return
	}

	// Get validator and signing info
	validator := k.sk.ValidatorByConsAddr(ctx, consAddr)
	if validator == nil || validator.IsUnbonded() {
		// Defensive.
		// Simulation doesn't take unbonding periods into account, and
		// Tendermint might break this assumption at some point.
		return
	}

	// fetch the validator signing info
	signInfo, found := k.getValidatorSigningInfo(ctx, consAddr)
	if !found {
		panic(fmt.Sprintf("Expected signing info for validator %s but not found", consAddr))
	}

	// validator is already tombstoned
	if signInfo.Tombstoned {
		logger.Info(fmt.Sprintf("Ignored double sign from %s at height %d, validator already tombstoned", sdk.ConsAddress(pubkey.Address()), infractionHeight))
		return
	}

	// double sign confirmed
	logger.Info(fmt.Sprintf("Confirmed double sign from %s at height %d, age of %d", sdk.ConsAddress(pubkey.Address()), infractionHeight, age))

	// We need to retrieve the stake distribution which signed the block, so we subtract ValidatorUpdateDelay from the evidence height.
	// Note that this *can* result in a negative "distributionHeight", up to -ValidatorUpdateDelay,
	// i.e. at the end of the pre-genesis block (none) = at the beginning of the genesis block.
	// That's fine since this is just used to filter unbonding delegations & redelegations.
	distributionHeight := infractionHeight - sdk.ValidatorUpdateDelay

	// get the percentage slash penalty fraction
	fraction := k.SlashFractionDoubleSign(ctx)

	// Slash validator
	// `power` is the int64 power of the validator as provided to/by
	// Tendermint. This value is validator.Tokens as sent to Tendermint via
	// ABCI, and now received as evidence.
	// The fraction is passed in to separately to slash unbonding and rebonding delegations.
	ctx.EventManager().EmitEvent(
		sdk.NewEvent(
			types.EventTypeSlash,
			sdk.NewAttribute(types.AttributeKeyAddress, consAddr.String()),
			sdk.NewAttribute(types.AttributeKeyPower, fmt.Sprintf("%d", power)),
			sdk.NewAttribute(types.AttributeKeyReason, types.AttributeValueDoubleSign),
		),
	)
	k.sk.Slash(ctx, consAddr, distributionHeight, power, fraction)

	// Jail validator if not already jailed
	// begin unbonding validator if not already unbonding (tombstone)
	if !validator.IsJailed() {
		ctx.EventManager().EmitEvent(
			sdk.NewEvent(
				types.EventTypeSlash,
				sdk.NewAttribute(types.AttributeKeyJailed, consAddr.String()),
			),
		)
		k.sk.Jail(ctx, consAddr)
	}

	// Set tombstoned to be true
	signInfo.Tombstoned = true

	// Set jailed until to be forever (max time)
	signInfo.JailedUntil = types.DoubleSignJailEndTime

	// Set validator signing info
	k.SetValidatorSigningInfo(ctx, consAddr, signInfo)
}

// handle a validator signature, must be called once per validator per block
// TODO refactor to take in a consensus address, additionally should maybe just take in the pubkey too
func (k Keeper) HandleValidatorSignature(ctx sdk.Context, addr crypto.Address, power int64, signed bool) {
	logger := k.Logger(ctx)
	height := ctx.BlockHeight()
	consAddr := sdk.ConsAddress(addr)
	pubkey, err := k.getPubkey(ctx, addr)
	if err != nil {
		panic(fmt.Sprintf("Validator consensus-address %v not found", consAddr.String()))
	}

	// fetch signing info
	signInfo, found := k.getValidatorSigningInfo(ctx, consAddr)
	if !found {
		panic(fmt.Sprintf("Expected signing info for validator %s but not found", consAddr))
	}

	// this is a relative index, so it counts blocks the validator *should* have signed
	// will use the 0-value default signing info if not present, except for start height
	index := signInfo.IndexOffset % k.SignedBlocksWindow(ctx)
	signInfo.IndexOffset++

	// Update signed block bit array & counter
	// This counter just tracks the sum of the bit array
	// That way we avoid needing to read/write the whole array each time
	previous := k.getValidatorMissedBlockBitArray(ctx, consAddr, index)
	missed := !signed
	switch {
	case !previous && missed:
		// Array value has changed from not missed to missed, increment counter
		k.setValidatorMissedBlockBitArray(ctx, consAddr, index, true)
		signInfo.MissedBlocksCounter++
	case previous && !missed:
		// Array value has changed from missed to not missed, decrement counter
		k.setValidatorMissedBlockBitArray(ctx, consAddr, index, false)
		signInfo.MissedBlocksCounter--
	default:
		// Array value at this index has not changed, no need to update counter
	}

	if missed {
<<<<<<< HEAD
		logger.Info(fmt.Sprintf("Absent validator %s (%s) at height %d, %d missed, threshold %d", sdk.ConsAddress(addr), pubkey, height, signInfo.MissedBlocksCounter, k.MinSignedPerWindow(ctx)))
=======
		ctx.EventManager().EmitEvent(
			sdk.NewEvent(
				types.EventTypeLiveness,
				sdk.NewAttribute(types.AttributeKeyAddress, consAddr.String()),
				sdk.NewAttribute(types.AttributeKeyMissedBlocks, fmt.Sprintf("%d", signInfo.MissedBlocksCounter)),
				sdk.NewAttribute(types.AttributeKeyHeight, fmt.Sprintf("%d", height)),
			),
		)

		logger.Info(fmt.Sprintf("Absent validator %s (%v) at height %d, %d missed, threshold %d", addr, pubkey, height, signInfo.MissedBlocksCounter, k.MinSignedPerWindow(ctx)))
>>>>>>> 4a0fbb3d
	}

	minHeight := signInfo.StartHeight + k.SignedBlocksWindow(ctx)
	maxMissed := k.SignedBlocksWindow(ctx) - k.MinSignedPerWindow(ctx)

	// if we are past the minimum height and the validator has missed too many blocks, punish them
	if height > minHeight && signInfo.MissedBlocksCounter > maxMissed {
		validator := k.sk.ValidatorByConsAddr(ctx, consAddr)
		if validator != nil && !validator.IsJailed() {

			// Downtime confirmed: slash and jail the validator
			logger.Info(fmt.Sprintf("Validator %s past min height of %d and below signed blocks threshold of %d",
				sdk.ConsAddress(pubkey.Address()), minHeight, k.MinSignedPerWindow(ctx)))

			// We need to retrieve the stake distribution which signed the block, so we subtract ValidatorUpdateDelay from the evidence height,
			// and subtract an additional 1 since this is the LastCommit.
			// Note that this *can* result in a negative "distributionHeight" up to -ValidatorUpdateDelay-1,
			// i.e. at the end of the pre-genesis block (none) = at the beginning of the genesis block.
			// That's fine since this is just used to filter unbonding delegations & redelegations.
			distributionHeight := height - sdk.ValidatorUpdateDelay - 1

			ctx.EventManager().EmitEvent(
				sdk.NewEvent(
					types.EventTypeSlash,
					sdk.NewAttribute(types.AttributeKeyAddress, consAddr.String()),
					sdk.NewAttribute(types.AttributeKeyPower, fmt.Sprintf("%d", power)),
					sdk.NewAttribute(types.AttributeKeyReason, types.AttributeValueMissingSignature),
					sdk.NewAttribute(types.AttributeKeyJailed, consAddr.String()),
				),
			)
			k.sk.Slash(ctx, consAddr, distributionHeight, power, k.SlashFractionDowntime(ctx))
			k.sk.Jail(ctx, consAddr)

			signInfo.JailedUntil = ctx.BlockHeader().Time.Add(k.DowntimeJailDuration(ctx))

			// We need to reset the counter & array so that the validator won't be immediately slashed for downtime upon rebonding.
			signInfo.MissedBlocksCounter = 0
			signInfo.IndexOffset = 0
			k.clearValidatorMissedBlockBitArray(ctx, consAddr)
		} else {
			// Validator was (a) not found or (b) already jailed, don't slash
			logger.Info(fmt.Sprintf("Validator %s would have been slashed for downtime, but was either not found in store or already jailed",
				sdk.ConsAddress(pubkey.Address())))
		}
	}

	// Set the updated signing info
	k.SetValidatorSigningInfo(ctx, consAddr, signInfo)
}

func (k Keeper) addPubkey(ctx sdk.Context, pubkey crypto.PubKey) {
	addr := pubkey.Address()
	k.setAddrPubkeyRelation(ctx, addr, pubkey)
}

func (k Keeper) getPubkey(ctx sdk.Context, address crypto.Address) (crypto.PubKey, error) {
	store := ctx.KVStore(k.storeKey)
	var pubkey crypto.PubKey
	err := k.cdc.UnmarshalBinaryLengthPrefixed(store.Get(types.GetAddrPubkeyRelationKey(address)), &pubkey)
	if err != nil {
		return nil, fmt.Errorf("address %s not found", sdk.ConsAddress(address))
	}
	return pubkey, nil
}

func (k Keeper) setAddrPubkeyRelation(ctx sdk.Context, addr crypto.Address, pubkey crypto.PubKey) {
	store := ctx.KVStore(k.storeKey)
	bz := k.cdc.MustMarshalBinaryLengthPrefixed(pubkey)
	store.Set(types.GetAddrPubkeyRelationKey(addr), bz)
}

func (k Keeper) deleteAddrPubkeyRelation(ctx sdk.Context, addr crypto.Address) {
	store := ctx.KVStore(k.storeKey)
	store.Delete(types.GetAddrPubkeyRelationKey(addr))
}<|MERGE_RESOLUTION|>--- conflicted
+++ resolved
@@ -184,9 +184,6 @@
 	}
 
 	if missed {
-<<<<<<< HEAD
-		logger.Info(fmt.Sprintf("Absent validator %s (%s) at height %d, %d missed, threshold %d", sdk.ConsAddress(addr), pubkey, height, signInfo.MissedBlocksCounter, k.MinSignedPerWindow(ctx)))
-=======
 		ctx.EventManager().EmitEvent(
 			sdk.NewEvent(
 				types.EventTypeLiveness,
@@ -196,8 +193,7 @@
 			),
 		)
 
-		logger.Info(fmt.Sprintf("Absent validator %s (%v) at height %d, %d missed, threshold %d", addr, pubkey, height, signInfo.MissedBlocksCounter, k.MinSignedPerWindow(ctx)))
->>>>>>> 4a0fbb3d
+		logger.Info(fmt.Sprintf("Absent validator %s (%s) at height %d, %d missed, threshold %d", addr, pubkey, height, signInfo.MissedBlocksCounter, k.MinSignedPerWindow(ctx)))
 	}
 
 	minHeight := signInfo.StartHeight + k.SignedBlocksWindow(ctx)
