--- conflicted
+++ resolved
@@ -4,13 +4,8 @@
 	"context"
 
 	"cosmossdk.io/x/slashing/types"
-	stakingtypes "cosmossdk.io/x/staking/types"
 
 	sdk "github.com/cosmos/cosmos-sdk/types"
-<<<<<<< HEAD
-	"github.com/cosmos/cosmos-sdk/x/slashing/types"
-=======
->>>>>>> 079e122b
 )
 
 // InitGenesis initializes default parameters and the keeper's address to
