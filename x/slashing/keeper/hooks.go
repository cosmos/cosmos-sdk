package keeper

import (
	"context"
	"time"

	sdkmath "cosmossdk.io/math"
	"github.com/cometbft/cometbft/crypto"

	sdk "github.com/cosmos/cosmos-sdk/types"
	"github.com/cosmos/cosmos-sdk/x/slashing/types"
)

var _ types.StakingHooks = Hooks{}

// Hooks wrapper struct for slashing keeper
type Hooks struct {
	k Keeper
}

// Return the slashing hooks
func (k Keeper) Hooks() Hooks {
	return Hooks{k}
}

// AfterValidatorBonded updates the signing info start height or create a new signing info
<<<<<<< HEAD
func (h Hooks) AfterValidatorBonded(ctx context.Context, consAddr sdk.ConsAddress, valAddr sdk.ValAddress) error {
	sdkCtx := sdk.UnwrapSDKContext(ctx)
	signingInfo, found := h.k.GetValidatorSigningInfo(sdkCtx, consAddr)
	if found {
		signingInfo.StartHeight = sdkCtx.BlockHeight()
=======
func (h Hooks) AfterValidatorBonded(ctx sdk.Context, consAddr sdk.ConsAddress, valAddr sdk.ValAddress) error {
	signingInfo, err := h.k.GetValidatorSigningInfo(ctx, consAddr)
	if err == nil {
		signingInfo.StartHeight = ctx.BlockHeight()
>>>>>>> 903d99e7
	} else {
		signingInfo = types.NewValidatorSigningInfo(
			consAddr,
			sdkCtx.BlockHeight(),
			0,
			time.Unix(0, 0),
			false,
			0,
		)
	}

<<<<<<< HEAD
	h.k.SetValidatorSigningInfo(sdkCtx, consAddr, signingInfo)

	return nil
}

// AfterValidatorRemoved deletes the address-pubkey relation when a validator is removed,
func (h Hooks) AfterValidatorRemoved(ctx context.Context, consAddr sdk.ConsAddress, _ sdk.ValAddress) error {
	sdkCtx := sdk.UnwrapSDKContext(ctx)
	h.k.deleteAddrPubkeyRelation(sdkCtx, crypto.Address(consAddr))
	return nil
=======
	return h.k.SetValidatorSigningInfo(ctx, consAddr, signingInfo)
}

// AfterValidatorRemoved deletes the address-pubkey relation when a validator is removed,
func (h Hooks) AfterValidatorRemoved(ctx sdk.Context, consAddr sdk.ConsAddress, _ sdk.ValAddress) error {
	return h.k.deleteAddrPubkeyRelation(ctx, crypto.Address(consAddr))
>>>>>>> 903d99e7
}

// AfterValidatorCreated adds the address-pubkey relation when a validator is created.
func (h Hooks) AfterValidatorCreated(ctx context.Context, valAddr sdk.ValAddress) error {
	sdkCtx := sdk.UnwrapSDKContext(ctx)
	validator, err := h.k.sk.Validator(ctx, valAddr)
	if err != nil {
		return err
	}

	consPk, err := validator.ConsPubKey()
	if err != nil {
		return err
	}

	return h.k.AddPubkey(sdkCtx, consPk)
}

func (h Hooks) AfterValidatorBeginUnbonding(_ context.Context, _ sdk.ConsAddress, _ sdk.ValAddress) error {
	return nil
}

func (h Hooks) BeforeValidatorModified(_ context.Context, _ sdk.ValAddress) error {
	return nil
}

func (h Hooks) BeforeDelegationCreated(_ context.Context, _ sdk.AccAddress, _ sdk.ValAddress) error {
	return nil
}

func (h Hooks) BeforeDelegationSharesModified(_ context.Context, _ sdk.AccAddress, _ sdk.ValAddress) error {
	return nil
}

func (h Hooks) BeforeDelegationRemoved(_ context.Context, _ sdk.AccAddress, _ sdk.ValAddress) error {
	return nil
}

func (h Hooks) AfterDelegationModified(_ context.Context, _ sdk.AccAddress, _ sdk.ValAddress) error {
	return nil
}

func (h Hooks) BeforeValidatorSlashed(_ context.Context, _ sdk.ValAddress, _ sdkmath.LegacyDec) error {
	return nil
}

func (h Hooks) AfterUnbondingInitiated(_ context.Context, _ uint64) error {
	return nil
}<|MERGE_RESOLUTION|>--- conflicted
+++ resolved
@@ -24,18 +24,11 @@
 }
 
 // AfterValidatorBonded updates the signing info start height or create a new signing info
-<<<<<<< HEAD
 func (h Hooks) AfterValidatorBonded(ctx context.Context, consAddr sdk.ConsAddress, valAddr sdk.ValAddress) error {
 	sdkCtx := sdk.UnwrapSDKContext(ctx)
-	signingInfo, found := h.k.GetValidatorSigningInfo(sdkCtx, consAddr)
-	if found {
-		signingInfo.StartHeight = sdkCtx.BlockHeight()
-=======
-func (h Hooks) AfterValidatorBonded(ctx sdk.Context, consAddr sdk.ConsAddress, valAddr sdk.ValAddress) error {
 	signingInfo, err := h.k.GetValidatorSigningInfo(ctx, consAddr)
 	if err == nil {
-		signingInfo.StartHeight = ctx.BlockHeight()
->>>>>>> 903d99e7
+		signingInfo.StartHeight = sdkCtx.BlockHeight()
 	} else {
 		signingInfo = types.NewValidatorSigningInfo(
 			consAddr,
@@ -47,25 +40,12 @@
 		)
 	}
 
-<<<<<<< HEAD
-	h.k.SetValidatorSigningInfo(sdkCtx, consAddr, signingInfo)
-
-	return nil
+	return h.k.SetValidatorSigningInfo(ctx, consAddr, signingInfo)
 }
 
 // AfterValidatorRemoved deletes the address-pubkey relation when a validator is removed,
 func (h Hooks) AfterValidatorRemoved(ctx context.Context, consAddr sdk.ConsAddress, _ sdk.ValAddress) error {
-	sdkCtx := sdk.UnwrapSDKContext(ctx)
-	h.k.deleteAddrPubkeyRelation(sdkCtx, crypto.Address(consAddr))
-	return nil
-=======
-	return h.k.SetValidatorSigningInfo(ctx, consAddr, signingInfo)
-}
-
-// AfterValidatorRemoved deletes the address-pubkey relation when a validator is removed,
-func (h Hooks) AfterValidatorRemoved(ctx sdk.Context, consAddr sdk.ConsAddress, _ sdk.ValAddress) error {
 	return h.k.deleteAddrPubkeyRelation(ctx, crypto.Address(consAddr))
->>>>>>> 903d99e7
 }
 
 // AfterValidatorCreated adds the address-pubkey relation when a validator is created.
