--- conflicted
+++ resolved
@@ -28,11 +28,7 @@
 // AfterValidatorBonded updates the signing info start height or create a new signing info
 func (h Hooks) AfterValidatorBonded(ctx context.Context, consAddr sdk.ConsAddress, valAddr sdk.ValAddress) error {
 	signingInfo, err := h.k.ValidatorSigningInfo.Get(ctx, consAddr)
-<<<<<<< HEAD
-	blockHeight := h.k.HeaderService.GetHeaderInfo(ctx).Height
-=======
 	blockHeight := h.k.HeaderService.HeaderInfo(ctx).Height
->>>>>>> 16c171a1
 	if err == nil {
 		signingInfo.StartHeight = blockHeight
 	} else {
