--- conflicted
+++ resolved
@@ -84,11 +84,7 @@
 			// That's fine since this is just used to filter unbonding delegations & redelegations.
 			distributionHeight := height - sdk.ValidatorUpdateDelay - 1
 
-<<<<<<< HEAD
 			// TODO: we might need to trigger event on epoch execution
-=======
-			coinsBurned := k.sk.Slash(ctx, consAddr, distributionHeight, power, k.SlashFractionDowntime(ctx))
->>>>>>> 6a0eb507
 			ctx.EventManager().EmitEvent(
 				sdk.NewEvent(
 					types.EventTypeSlash,
@@ -99,13 +95,10 @@
 					sdk.NewAttribute(types.AttributeKeyBurnedCoins, coinsBurned.String()),
 				),
 			)
-<<<<<<< HEAD
 			// queue slashing action for next epoch
 			// TODO: it's not percent but power, should make a fix
 			k.ek.QueueMsgForEpoch(ctx, k.sk.GetEpochNumber(ctx), types.NewSlashEvent(validator.GetOperator(), sdk.NewDec(power), k.SlashFractionDowntime(ctx), distributionHeight, power))
 			// This initiates jail based on down time
-=======
->>>>>>> 6a0eb507
 			k.sk.Jail(ctx, consAddr)
 
 			signInfo.JailedUntil = ctx.BlockHeader().Time.Add(k.DowntimeJailDuration(ctx))
