package keeper

import (
	"context"
	"fmt"

	"github.com/cockroachdb/errors"

	st "cosmossdk.io/api/cosmos/staking/v1beta1"
	"cosmossdk.io/core/comet"
	"cosmossdk.io/core/event"
	"cosmossdk.io/x/slashing/types"

	cryptotypes "github.com/cosmos/cosmos-sdk/crypto/types"
	sdk "github.com/cosmos/cosmos-sdk/types"
)

// HandleValidatorSignature handles a validator signature, must be called once per validator per block.
func (k Keeper) HandleValidatorSignature(ctx context.Context, addr cryptotypes.Address, power int64, signed comet.BlockIDFlag) error {
	params, err := k.Params.Get(ctx)
	if err != nil {
		return err
	}
	return k.HandleValidatorSignatureWithParams(ctx, params, addr, power, signed)
}

func (k Keeper) HandleValidatorSignatureWithParams(ctx context.Context, params types.Params, addr cryptotypes.Address, power int64, signed comet.BlockIDFlag) error {
<<<<<<< HEAD
	logger := k.Logger(ctx)
	height := k.HeaderService.GetHeaderInfo(ctx).Height
=======
	height := k.HeaderService.HeaderInfo(ctx).Height
>>>>>>> 16c171a1

	// fetch the validator public key
	consAddr := sdk.ConsAddress(addr)

	// don't update missed blocks when validator's jailed
	val, err := k.sk.ValidatorByConsAddr(ctx, consAddr)
	if err != nil {
		return err
	}

	if val.IsJailed() {
		return nil
	}

	// read the cons address again because validator may've rotated it's key
	valConsAddr, err := val.GetConsAddr()
	if err != nil {
		return err
	}

	consAddr = sdk.ConsAddress(valConsAddr)

	// fetch signing info
	signInfo, err := k.ValidatorSigningInfo.Get(ctx, consAddr)
	if err != nil {
		return err
	}

	signedBlocksWindow := params.SignedBlocksWindow

	// Compute the relative index, so we count the blocks the validator *should*
	// have signed. We will also use the 0-value default signing info if not present.
	// The index is in the range [0, SignedBlocksWindow)
	// and is used to see if a validator signed a block at the given height, which
	// is represented by a bit in the bitmap.
	// The validator start height should get mapped to index 0, so we computed index as:
	// (height - startHeight) % signedBlocksWindow
	//
	// NOTE: There is subtle different behavior between genesis validators and non-genesis validators.
	// A genesis validator will start at index 0, whereas a non-genesis validator's startHeight will be the block
	// they bonded on, but the first block they vote on will be one later. (And thus their first vote is at index 1)
	index := (height - signInfo.StartHeight) % signedBlocksWindow
	if signInfo.StartHeight > height {
		return fmt.Errorf("invalid state, the validator %v has start height %d , which is greater than the current height %d (as parsed from the header)",
			signInfo.Address, signInfo.StartHeight, height)
	}

	// determine if the validator signed the previous block
	previous, err := k.GetMissedBlockBitmapValue(ctx, consAddr, index)
	if err != nil {
		return errors.Wrap(err, "failed to get the validator's bitmap value")
	}

	modifiedSignInfo := false
	missed := signed == comet.BlockIDFlagAbsent
	switch {
	case !previous && missed:
		// Bitmap value has changed from not missed to missed, so we flip the bit
		// and increment the counter.
		if err := k.SetMissedBlockBitmapValue(ctx, consAddr, index, true); err != nil {
			return err
		}

		signInfo.MissedBlocksCounter++
		modifiedSignInfo = true

	case previous && !missed:
		// Bitmap value has changed from missed to not missed, so we flip the bit
		// and decrement the counter.
		if err := k.SetMissedBlockBitmapValue(ctx, consAddr, index, false); err != nil {
			return err
		}

		signInfo.MissedBlocksCounter--
		modifiedSignInfo = true

	default:
		// bitmap value at this index has not changed, no need to update counter
	}

	minSignedPerWindow := params.MinSignedPerWindowInt()

	consStr, err := k.sk.ConsensusAddressCodec().BytesToString(consAddr)
	if err != nil {
		return err
	}

	if missed {
		if err := k.EventService.EventManager(ctx).EmitKV(
			types.EventTypeLiveness,
			event.NewAttribute(types.AttributeKeyAddress, consStr),
			event.NewAttribute(types.AttributeKeyMissedBlocks, fmt.Sprintf("%d", signInfo.MissedBlocksCounter)),
			event.NewAttribute(types.AttributeKeyHeight, fmt.Sprintf("%d", height)),
		); err != nil {
			return err
		}

		k.Logger.Debug(
			"absent validator",
			"height", height,
			"validator", consStr,
			"missed", signInfo.MissedBlocksCounter,
			"threshold", minSignedPerWindow,
		)
	}

	minHeight := signInfo.StartHeight + signedBlocksWindow
	maxMissed := signedBlocksWindow - minSignedPerWindow

	// if we are past the minimum height and the validator has missed too many blocks, punish them
	if height > minHeight && signInfo.MissedBlocksCounter > maxMissed {
		modifiedSignInfo = true
		validator, err := k.sk.ValidatorByConsAddr(ctx, consAddr)
		if err != nil {
			return err
		}
		if validator != nil && !validator.IsJailed() {
			// Downtime confirmed: slash and jail the validator
			// We need to retrieve the stake distribution which signed the block, so we subtract ValidatorUpdateDelay from the evidence height,
			// and subtract an additional 1 since this is the LastCommit.
			// Note that this *can* result in a negative "distributionHeight" up to -ValidatorUpdateDelay-1,
			// i.e. at the end of the pre-genesis block (none) = at the beginning of the genesis block.
			// That's fine since this is just used to filter unbonding delegations & redelegations.
			distributionHeight := height - sdk.ValidatorUpdateDelay - 1

			slashFractionDowntime, err := k.SlashFractionDowntime(ctx)
			if err != nil {
				return err
			}

			coinsBurned, err := k.sk.SlashWithInfractionReason(ctx, consAddr, distributionHeight, power, slashFractionDowntime, st.Infraction_INFRACTION_DOWNTIME)
			if err != nil {
				return err
			}

			if err := k.EventService.EventManager(ctx).EmitKV(
				types.EventTypeSlash,
				event.NewAttribute(types.AttributeKeyAddress, consStr),
				event.NewAttribute(types.AttributeKeyPower, fmt.Sprintf("%d", power)),
				event.NewAttribute(types.AttributeKeyReason, types.AttributeValueMissingSignature),
				event.NewAttribute(types.AttributeKeyJailed, consStr),
				event.NewAttribute(types.AttributeKeyBurnedCoins, coinsBurned.String()),
			); err != nil {
				return err
			}

			err = k.sk.Jail(ctx, consAddr)
			if err != nil {
				return err
			}
			downtimeJailDur, err := k.DowntimeJailDuration(ctx)
			if err != nil {
				return err
			}
<<<<<<< HEAD
			signInfo.JailedUntil = k.HeaderService.GetHeaderInfo(ctx).Time.Add(downtimeJailDur)
=======
			signInfo.JailedUntil = k.HeaderService.HeaderInfo(ctx).Time.Add(downtimeJailDur)
>>>>>>> 16c171a1

			// We need to reset the counter & bitmap so that the validator won't be
			// immediately slashed for downtime upon re-bonding.
			// We don't set the start height as this will get correctly set
			// once they bond again in the AfterValidatorBonded hook!
			signInfo.MissedBlocksCounter = 0
			err = k.DeleteMissedBlockBitmap(ctx, consAddr)
			if err != nil {
				return err
			}

			k.Logger.Info(
				"slashing and jailing validator due to liveness fault",
				"height", height,
				"validator", consStr,
				"min_height", minHeight,
				"threshold", minSignedPerWindow,
				"slashed", slashFractionDowntime.String(),
				"jailed_until", signInfo.JailedUntil,
			)
		} else {
			// validator was (a) not found or (b) already jailed so we do not slash
			k.Logger.Info(
				"validator would have been slashed for downtime, but was either not found in store or already jailed",
				"validator", consStr,
			)
		}
	}

	// Set the updated signing info
	if modifiedSignInfo {
		return k.ValidatorSigningInfo.Set(ctx, consAddr, signInfo)
	}
	return nil
}<|MERGE_RESOLUTION|>--- conflicted
+++ resolved
@@ -25,12 +25,7 @@
 }
 
 func (k Keeper) HandleValidatorSignatureWithParams(ctx context.Context, params types.Params, addr cryptotypes.Address, power int64, signed comet.BlockIDFlag) error {
-<<<<<<< HEAD
-	logger := k.Logger(ctx)
-	height := k.HeaderService.GetHeaderInfo(ctx).Height
-=======
 	height := k.HeaderService.HeaderInfo(ctx).Height
->>>>>>> 16c171a1
 
 	// fetch the validator public key
 	consAddr := sdk.ConsAddress(addr)
@@ -185,11 +180,7 @@
 			if err != nil {
 				return err
 			}
-<<<<<<< HEAD
-			signInfo.JailedUntil = k.HeaderService.GetHeaderInfo(ctx).Time.Add(downtimeJailDur)
-=======
 			signInfo.JailedUntil = k.HeaderService.HeaderInfo(ctx).Time.Add(downtimeJailDur)
->>>>>>> 16c171a1
 
 			// We need to reset the counter & bitmap so that the validator won't be
 			// immediately slashed for downtime upon re-bonding.
