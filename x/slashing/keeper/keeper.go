package keeper

import (
	"context"
	"fmt"

	st "cosmossdk.io/api/cosmos/staking/v1beta1"
	"cosmossdk.io/collections"
	"cosmossdk.io/core/appmodule"
	"cosmossdk.io/core/event"
	sdkmath "cosmossdk.io/math"
	"cosmossdk.io/x/slashing/types"

	"github.com/cosmos/cosmos-sdk/codec"
	cryptotypes "github.com/cosmos/cosmos-sdk/crypto/types"
	sdk "github.com/cosmos/cosmos-sdk/types"
)

// Keeper of the slashing store
type Keeper struct {
	appmodule.Environment
<<<<<<< HEAD
=======

>>>>>>> 16c171a1
	cdc         codec.BinaryCodec
	legacyAmino *codec.LegacyAmino
	sk          types.StakingKeeper

	// the address capable of executing a MsgUpdateParams message. Typically, this
	// should be the x/gov module account.
	authority string
	Schema    collections.Schema
	Params    collections.Item[types.Params]
	// ValidatorSigningInfo key: ConsAddr | value: ValidatorSigningInfo
	ValidatorSigningInfo collections.Map[sdk.ConsAddress, types.ValidatorSigningInfo]
	// AddrPubkeyRelation key: address | value: PubKey
	AddrPubkeyRelation collections.Map[[]byte, cryptotypes.PubKey]
	// ValidatorMissedBlockBitmap key: ConsAddr | value: byte key for a validator's missed block bitmap chunk
	ValidatorMissedBlockBitmap collections.Map[collections.Pair[[]byte, uint64], []byte]
}

// NewKeeper creates a slashing keeper
func NewKeeper(environment appmodule.Environment, cdc codec.BinaryCodec, legacyAmino *codec.LegacyAmino, sk types.StakingKeeper, authority string) Keeper {
	sb := collections.NewSchemaBuilder(environment.KVStoreService)
	k := Keeper{
		Environment: environment,
		cdc:         cdc,
		legacyAmino: legacyAmino,
		sk:          sk,
		authority:   authority,
		Params:      collections.NewItem(sb, types.ParamsKey, "params", codec.CollValue[types.Params](cdc)),
		ValidatorSigningInfo: collections.NewMap(
			sb,
			types.ValidatorSigningInfoKeyPrefix,
			"validator_signing_info",
			sdk.LengthPrefixedAddressKey(sdk.ConsAddressKey), //nolint: staticcheck // sdk.LengthPrefixedAddressKey is needed to retain state compatibility
			codec.CollValue[types.ValidatorSigningInfo](cdc),
		),
		AddrPubkeyRelation: collections.NewMap(
			sb,
			types.AddrPubkeyRelationKeyPrefix,
			"addr_pubkey_relation",
			sdk.LengthPrefixedBytesKey, // sdk.LengthPrefixedBytesKey is needed to retain state compatibility
			codec.CollInterfaceValue[cryptotypes.PubKey](cdc),
		),
		ValidatorMissedBlockBitmap: collections.NewMap(
			sb,
			types.ValidatorMissedBlockBitmapKeyPrefix,
			"validator_missed_block_bitmap",
			collections.PairKeyCodec(sdk.LengthPrefixedBytesKey, collections.Uint64Key),
			collections.BytesValue,
		),
	}

	schema, err := sb.Build()
	if err != nil {
		panic(err)
	}
	k.Schema = schema
	return k
}

// GetAuthority returns the x/slashing module's authority.
func (k Keeper) GetAuthority() string {
	return k.authority
}

<<<<<<< HEAD
// Logger returns a module-specific logger.
func (k Keeper) Logger(ctx context.Context) log.Logger {
	return k.Environment.Logger.With("module", "x/"+types.ModuleName)
}

=======
>>>>>>> 16c171a1
// GetPubkey returns the pubkey from the adddress-pubkey relation
func (k Keeper) GetPubkey(ctx context.Context, a cryptotypes.Address) (cryptotypes.PubKey, error) {
	return k.AddrPubkeyRelation.Get(ctx, a)
}

// Slash attempts to slash a validator. The slash is delegated to the staking
// module to make the necessary validator changes. It specifies no intraction reason.
func (k Keeper) Slash(ctx context.Context, consAddr sdk.ConsAddress, fraction sdkmath.LegacyDec, power, distributionHeight int64) error {
	return k.SlashWithInfractionReason(ctx, consAddr, fraction, power, distributionHeight, st.Infraction_INFRACTION_UNSPECIFIED)
}

// SlashWithInfractionReason attempts to slash a validator. The slash is delegated to the staking
// module to make the necessary validator changes. It specifies an intraction reason.
func (k Keeper) SlashWithInfractionReason(ctx context.Context, consAddr sdk.ConsAddress, fraction sdkmath.LegacyDec, power, distributionHeight int64, infraction st.Infraction) error {
	coinsBurned, err := k.sk.SlashWithInfractionReason(ctx, consAddr, distributionHeight, power, fraction, infraction)
	if err != nil {
		return err
	}

	reasonAttr := event.NewAttribute(types.AttributeKeyReason, types.AttributeValueUnspecified)
	switch infraction {
	case st.Infraction_INFRACTION_DOUBLE_SIGN:
		reasonAttr = event.NewAttribute(types.AttributeKeyReason, types.AttributeValueDoubleSign)
	case st.Infraction_INFRACTION_DOWNTIME:
		reasonAttr = event.NewAttribute(types.AttributeKeyReason, types.AttributeValueMissingSignature)
	}

	consStr, err := k.sk.ConsensusAddressCodec().BytesToString(consAddr)
	if err != nil {
		return err
	}

	return k.EventService.EventManager(ctx).EmitKV(
		types.EventTypeSlash,
		event.NewAttribute(types.AttributeKeyAddress, consStr),
		event.NewAttribute(types.AttributeKeyPower, fmt.Sprintf("%d", power)),
		reasonAttr,
		event.NewAttribute(types.AttributeKeyBurnedCoins, coinsBurned.String()),
	)
}

// Jail attempts to jail a validator. The slash is delegated to the staking module
// to make the necessary validator changes.
func (k Keeper) Jail(ctx context.Context, consAddr sdk.ConsAddress) error {
	err := k.sk.Jail(ctx, consAddr)
	if err != nil {
		return err
	}
	consStr, err := k.sk.ConsensusAddressCodec().BytesToString(consAddr)
	if err != nil {
		return err
	}

	if err := k.EventService.EventManager(ctx).EmitKV(
		types.EventTypeSlash,
		event.NewAttribute(types.AttributeKeyJailed, consStr),
	); err != nil {
		return err
	}
	return nil
}<|MERGE_RESOLUTION|>--- conflicted
+++ resolved
@@ -19,10 +19,7 @@
 // Keeper of the slashing store
 type Keeper struct {
 	appmodule.Environment
-<<<<<<< HEAD
-=======
 
->>>>>>> 16c171a1
 	cdc         codec.BinaryCodec
 	legacyAmino *codec.LegacyAmino
 	sk          types.StakingKeeper
@@ -86,14 +83,6 @@
 	return k.authority
 }
 
-<<<<<<< HEAD
-// Logger returns a module-specific logger.
-func (k Keeper) Logger(ctx context.Context) log.Logger {
-	return k.Environment.Logger.With("module", "x/"+types.ModuleName)
-}
-
-=======
->>>>>>> 16c171a1
 // GetPubkey returns the pubkey from the adddress-pubkey relation
 func (k Keeper) GetPubkey(ctx context.Context, a cryptotypes.Address) (cryptotypes.PubKey, error) {
 	return k.AddrPubkeyRelation.Get(ctx, a)
