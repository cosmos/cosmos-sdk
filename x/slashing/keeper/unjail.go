--- conflicted
+++ resolved
@@ -11,31 +11,21 @@
 
 // Unjail calls the staking Unjail function to unjail a validator if the
 // jailed period has concluded
-<<<<<<< HEAD
-func (k Keeper) Unjail(ctx sdk.Context, validatorAddr sdk.ValAddress) error {
+func (k Keeper) Unjail(ctx context.Context, validatorAddr sdk.ValAddress) error {
 	validator, err := k.sk.Validator(ctx, validatorAddr)
 	if err != nil {
 		return err
 	}
-=======
-func (k Keeper) Unjail(ctx context.Context, validatorAddr sdk.ValAddress) error {
-	sdkCtx := sdk.UnwrapSDKContext(ctx)
-	validator := k.sk.Validator(sdkCtx, validatorAddr)
->>>>>>> 903d99e7
 	if validator == nil {
 		return types.ErrNoValidatorForAddress
 	}
 
 	// cannot be unjailed if no self-delegation exists
-<<<<<<< HEAD
 	selfDel, err := k.sk.Delegation(ctx, sdk.AccAddress(validatorAddr), validatorAddr)
 	if err != nil {
 		return err
 	}
 
-=======
-	selfDel := k.sk.Delegation(sdkCtx, sdk.AccAddress(validatorAddr), validatorAddr)
->>>>>>> 903d99e7
 	if selfDel == nil {
 		return types.ErrMissingSelfDelegation
 	}
@@ -73,11 +63,11 @@
 		}
 
 		// cannot be unjailed until out of jail
+		sdkCtx := sdk.UnwrapSDKContext(ctx)
 		if sdkCtx.BlockHeader().Time.Before(info.JailedUntil) {
 			return types.ErrValidatorJailed
 		}
 	}
 
-	k.sk.Unjail(sdkCtx, consAddr)
-	return nil
+	return k.sk.Unjail(ctx, consAddr)
 }