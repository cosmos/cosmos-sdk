--- conflicted
+++ resolved
@@ -62,11 +62,7 @@
 			return types.ErrValidatorJailed
 		}
 
-<<<<<<< HEAD
-		if k.HeaderService.GetHeaderInfo(ctx).Time.Before(info.JailedUntil) {
-=======
 		if k.HeaderService.HeaderInfo(ctx).Time.Before(info.JailedUntil) {
->>>>>>> 16c171a1
 			return types.ErrValidatorJailed
 		}
 	}
