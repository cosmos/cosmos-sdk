--- conflicted
+++ resolved
@@ -81,14 +81,6 @@
 	}
 }
 
-<<<<<<< HEAD
-// GetTxCmd returns the root tx command for the slashing module.
-func (amb AppModuleBasic) GetTxCmd() *cobra.Command {
-	return cli.NewTxCmd()
-}
-
-=======
->>>>>>> cf194ac6
 // AppModule implements an application module for the slashing module.
 type AppModule struct {
 	AppModuleBasic
