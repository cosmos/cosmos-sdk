package slashing

import (
	"context"
	"encoding/json"
	"fmt"
	"math/rand"

	"github.com/grpc-ecosystem/grpc-gateway/runtime"

	"github.com/gorilla/mux"
	"github.com/spf13/cobra"

	abci "github.com/tendermint/tendermint/abci/types"

	"github.com/cosmos/cosmos-sdk/client"
	"github.com/cosmos/cosmos-sdk/codec"
	cdctypes "github.com/cosmos/cosmos-sdk/codec/types"
	sdk "github.com/cosmos/cosmos-sdk/types"
	"github.com/cosmos/cosmos-sdk/types/module"
	simtypes "github.com/cosmos/cosmos-sdk/types/simulation"
	"github.com/cosmos/cosmos-sdk/x/slashing/client/cli"
	"github.com/cosmos/cosmos-sdk/x/slashing/client/rest"
	"github.com/cosmos/cosmos-sdk/x/slashing/keeper"
	"github.com/cosmos/cosmos-sdk/x/slashing/simulation"
	"github.com/cosmos/cosmos-sdk/x/slashing/types"
	stakingkeeper "github.com/cosmos/cosmos-sdk/x/staking/keeper"
)

var (
	_ module.AppModule           = AppModule{}
	_ module.AppModuleBasic      = AppModuleBasic{}
	_ module.AppModuleSimulation = AppModule{}
)

// AppModuleBasic defines the basic application module used by the slashing module.
type AppModuleBasic struct {
	cdc codec.Codec
}

var _ module.AppModuleBasic = AppModuleBasic{}

// Name returns the slashing module's name.
func (AppModuleBasic) Name() string {
	return types.ModuleName
}

// RegisterLegacyAminoCodec registers the slashing module's types for the given codec.
func (AppModuleBasic) RegisterLegacyAminoCodec(cdc *codec.LegacyAmino) {
	types.RegisterLegacyAminoCodec(cdc)
}

// RegisterInterfaces registers the module's interface types
func (b AppModuleBasic) RegisterInterfaces(registry cdctypes.InterfaceRegistry) {
	types.RegisterInterfaces(registry)
}

// DefaultGenesis returns default genesis state as raw bytes for the slashing
// module.
func (AppModuleBasic) DefaultGenesis(cdc codec.JSONCodec) json.RawMessage {
	return cdc.MustMarshalJSON(types.DefaultGenesisState())
}

// ValidateGenesis performs genesis state validation for the slashing module.
func (AppModuleBasic) ValidateGenesis(cdc codec.JSONCodec, config client.TxEncodingConfig, bz json.RawMessage) error {
	var data types.GenesisState
	if err := cdc.UnmarshalJSON(bz, &data); err != nil {
		return fmt.Errorf("failed to unmarshal %s genesis state: %w", types.ModuleName, err)
	}

	return types.ValidateGenesis(data)
}

// RegisterRESTRoutes registers the REST routes for the slashing module.
func (AppModuleBasic) RegisterRESTRoutes(clientCtx client.Context, rtr *mux.Router) {
	rest.RegisterHandlers(clientCtx, rtr)
}

// RegisterGRPCGatewayRoutes registers the gRPC Gateway routes for the slashig module.
func (AppModuleBasic) RegisterGRPCGatewayRoutes(clientCtx client.Context, mux *runtime.ServeMux) {
	types.RegisterQueryHandlerClient(context.Background(), mux, types.NewQueryClient(clientCtx))
}

// GetTxCmd returns the root tx command for the slashing module.
func (AppModuleBasic) GetTxCmd() *cobra.Command {
	return cli.NewTxCmd()
}

// GetQueryCmd returns no root query command for the slashing module.
func (AppModuleBasic) GetQueryCmd() *cobra.Command {
	return cli.GetQueryCmd()
}

<<<<<<< HEAD
// ____________________________________________________________________________

=======
>>>>>>> 33dbf6a7
// AppModule implements an application module for the slashing module.
type AppModule struct {
	AppModuleBasic

	keeper        keeper.Keeper
	accountKeeper types.AccountKeeper
	bankKeeper    types.BankKeeper
	stakingKeeper stakingkeeper.Keeper
}

// NewAppModule creates a new AppModule object
func NewAppModule(cdc codec.Codec, keeper keeper.Keeper, ak types.AccountKeeper, bk types.BankKeeper, sk stakingkeeper.Keeper) AppModule {
	return AppModule{
		AppModuleBasic: AppModuleBasic{cdc: cdc},
		keeper:         keeper,
		accountKeeper:  ak,
		bankKeeper:     bk,
		stakingKeeper:  sk,
	}
}

// Name returns the slashing module's name.
func (AppModule) Name() string {
	return types.ModuleName
}

// RegisterInvariants registers the slashing module invariants.
func (am AppModule) RegisterInvariants(_ sdk.InvariantRegistry) {}

// Route returns the message routing key for the slashing module.
func (am AppModule) Route() sdk.Route {
	return sdk.NewRoute(types.RouterKey, NewHandler(am.keeper))
}

// QuerierRoute returns the slashing module's querier route name.
func (AppModule) QuerierRoute() string {
	return types.QuerierRoute
}

// LegacyQuerierHandler returns the slashing module sdk.Querier.
func (am AppModule) LegacyQuerierHandler(legacyQuerierCdc *codec.LegacyAmino) sdk.Querier {
	return keeper.NewQuerier(am.keeper, legacyQuerierCdc)
}

// RegisterServices registers module services.
func (am AppModule) RegisterServices(cfg module.Configurator) {
	types.RegisterMsgServer(cfg.MsgServer(), keeper.NewMsgServerImpl(am.keeper))
	types.RegisterQueryServer(cfg.QueryServer(), am.keeper)

	m := keeper.NewMigrator(am.keeper)
	cfg.RegisterMigration(types.ModuleName, 1, m.Migrate1to2)
}

// InitGenesis performs genesis initialization for the slashing module. It returns
// no validator updates.
func (am AppModule) InitGenesis(ctx sdk.Context, cdc codec.JSONCodec, data json.RawMessage) []abci.ValidatorUpdate {
	var genesisState types.GenesisState
	cdc.MustUnmarshalJSON(data, &genesisState)
	InitGenesis(ctx, am.keeper, am.stakingKeeper, &genesisState)
	return []abci.ValidatorUpdate{}
}

// ExportGenesis returns the exported genesis state as raw bytes for the slashing
// module.
func (am AppModule) ExportGenesis(ctx sdk.Context, cdc codec.JSONCodec) json.RawMessage {
	gs := ExportGenesis(ctx, am.keeper)
	return cdc.MustMarshalJSON(gs)
}

// ConsensusVersion implements AppModule/ConsensusVersion.
func (AppModule) ConsensusVersion() uint64 { return 2 }

// BeginBlock returns the begin blocker for the slashing module.
func (am AppModule) BeginBlock(ctx sdk.Context, req abci.RequestBeginBlock) {
	BeginBlocker(ctx, req, am.keeper)
}

// EndBlock returns the end blocker for the slashing module. It returns no validator
// updates.
func (AppModule) EndBlock(_ sdk.Context, _ abci.RequestEndBlock) []abci.ValidatorUpdate {
	return []abci.ValidatorUpdate{}
}

<<<<<<< HEAD
// ____________________________________________________________________________

=======
>>>>>>> 33dbf6a7
// AppModuleSimulation functions

// GenerateGenesisState creates a randomized GenState of the slashing module.
func (AppModule) GenerateGenesisState(simState *module.SimulationState) {
	simulation.RandomizedGenState(simState)
}

// ProposalContents doesn't return any content functions for governance proposals.
func (AppModule) ProposalContents(simState module.SimulationState) []simtypes.WeightedProposalContent {
	return nil
}

// RandomizedParams creates randomized slashing param changes for the simulator.
func (AppModule) RandomizedParams(r *rand.Rand) []simtypes.ParamChange {
	return simulation.ParamChanges(r)
}

// RegisterStoreDecoder registers a decoder for slashing module's types
func (am AppModule) RegisterStoreDecoder(sdr sdk.StoreDecoderRegistry) {
	sdr[types.StoreKey] = simulation.NewDecodeStore(am.cdc)
}

// WeightedOperations returns the all the slashing module operations with their respective weights.
func (am AppModule) WeightedOperations(simState module.SimulationState) []simtypes.WeightedOperation {
	return simulation.WeightedOperations(
		simState.AppParams, simState.Cdc,
		am.accountKeeper, am.bankKeeper, am.keeper, am.stakingKeeper,
	)
}<|MERGE_RESOLUTION|>--- conflicted
+++ resolved
@@ -91,11 +91,6 @@
 	return cli.GetQueryCmd()
 }
 
-<<<<<<< HEAD
-// ____________________________________________________________________________
-
-=======
->>>>>>> 33dbf6a7
 // AppModule implements an application module for the slashing module.
 type AppModule struct {
 	AppModuleBasic
@@ -179,11 +174,6 @@
 	return []abci.ValidatorUpdate{}
 }
 
-<<<<<<< HEAD
-// ____________________________________________________________________________
-
-=======
->>>>>>> 33dbf6a7
 // AppModuleSimulation functions
 
 // GenerateGenesisState creates a randomized GenState of the slashing module.
