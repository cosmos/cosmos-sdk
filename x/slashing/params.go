package slashing

import (
	"fmt"
	"time"

	sdk "github.com/cosmos/cosmos-sdk/types"
	"github.com/cosmos/cosmos-sdk/x/params"
)

// Default parameter namespace
const (
	DefaultParamspace = "slashing"
)

// The Double Sign Jail period ends at Max Time supported by Amino (Dec 31, 9999 - 23:59:59 GMT)
var (
	DoubleSignJailEndTime = time.Unix(253402300799, 0)
)

// Parameter store key
var (
	KeyMaxEvidenceAge          = []byte("MaxEvidenceAge")
	KeySignedBlocksWindow      = []byte("SignedBlocksWindow")
	KeyMinSignedPerWindow      = []byte("MinSignedPerWindow")
	KeyDowntimeJailDuration    = []byte("DowntimeJailDuration")
	KeySlashFractionDoubleSign = []byte("SlashFractionDoubleSign")
)

// ParamKeyTable for slashing module
func ParamKeyTable() params.KeyTable {
	return params.NewKeyTable().RegisterParamSet(&Params{})
}

// Params - used for initializing default parameter for slashing at genesis
type Params struct {
	MaxEvidenceAge          time.Duration `json:"max_evidence_age"`
	SignedBlocksWindow      int64         `json:"signed_blocks_window"`
	MinSignedPerWindow      sdk.Dec       `json:"min_signed_per_window"`
	DowntimeJailDuration    time.Duration `json:"downtime_jail_duration"`
	SlashFractionDoubleSign sdk.Dec       `json:"slash_fraction_double_sign"`
}

func (p Params) String() string {
	return fmt.Sprintf(`Slashing Params:
  MaxEvidenceAge:          %s
  SignedBlocksWindow:      %d
  MinSignedPerWindow:      %s
  DowntimeJailDuration:    %s
  SlashFractionDoubleSign: %d`, p.MaxEvidenceAge,
		p.SignedBlocksWindow, p.MinSignedPerWindow,
		p.DowntimeJailDuration, p.SlashFractionDoubleSign)
}

// Implements params.ParamStruct
func (p *Params) ParamSetPairs() params.ParamSetPairs {
	return params.ParamSetPairs{
		{KeyMaxEvidenceAge, &p.MaxEvidenceAge},
		{KeySignedBlocksWindow, &p.SignedBlocksWindow},
		{KeyMinSignedPerWindow, &p.MinSignedPerWindow},
		{KeyDowntimeJailDuration, &p.DowntimeJailDuration},
		{KeySlashFractionDoubleSign, &p.SlashFractionDoubleSign},
	}
}

// Default parameters used by Cosmos Hub
func DefaultParams() Params {
	return Params{
		// defaultMaxEvidenceAge = 60 * 60 * 24 * 7 * 3
		// Set to 2 minutes for testnets.
		MaxEvidenceAge: 60 * 2 * time.Second,

		// Set to 100 blocks for testnets
		SignedBlocksWindow: 100,

		// Set to 10 minutes for testnets
		DowntimeJailDuration: 60 * 10 * time.Second,

<<<<<<< HEAD
		// Set to 10%, viable for both testnets & mainnets
		MinSignedPerWindow: sdk.NewDecWithPrec(1, 1),

		// Set to 5% for testnets
		SlashFractionDoubleSign: sdk.NewDec(1).Quo(sdk.NewDec(20)),
=======
		// CONTRACT must be less than 1
		// TODO enforce this contract https://github.com/cosmos/cosmos-sdk/issues/3474
		MinSignedPerWindow: sdk.NewDecWithPrec(5, 1),

		SlashFractionDoubleSign: sdk.NewDec(1).QuoInt64(20),

		SlashFractionDowntime: sdk.NewDec(1).QuoInt64(100),
>>>>>>> 17c84ab3
	}
}

// MaxEvidenceAge - Max age for evidence - 21 days (3 weeks)
// MaxEvidenceAge = 60 * 60 * 24 * 7 * 3
func (k Keeper) MaxEvidenceAge(ctx sdk.Context) (res time.Duration) {
	k.paramspace.Get(ctx, KeyMaxEvidenceAge, &res)
	return
}

// SignedBlocksWindow - sliding window for downtime slashing
func (k Keeper) SignedBlocksWindow(ctx sdk.Context) (res int64) {
	k.paramspace.Get(ctx, KeySignedBlocksWindow, &res)
	return
}

// Downtime slashing threshold - default 50% of the SignedBlocksWindow
func (k Keeper) MinSignedPerWindow(ctx sdk.Context) int64 {
	var minSignedPerWindow sdk.Dec
	k.paramspace.Get(ctx, KeyMinSignedPerWindow, &minSignedPerWindow)
	signedBlocksWindow := k.SignedBlocksWindow(ctx)

	// NOTE: RoundInt64 will never panic as minSignedPerWindow is
	//       less than 1.
	return minSignedPerWindow.MulInt64(signedBlocksWindow).RoundInt64()
}

// Downtime unbond duration
func (k Keeper) DowntimeJailDuration(ctx sdk.Context) (res time.Duration) {
	k.paramspace.Get(ctx, KeyDowntimeJailDuration, &res)
	return
}

// SlashFractionDoubleSign - currently default 5%
func (k Keeper) SlashFractionDoubleSign(ctx sdk.Context) (res sdk.Dec) {
	k.paramspace.Get(ctx, KeySlashFractionDoubleSign, &res)
	return
}

// GetParams returns the total set of slashing parameters.
func (k Keeper) GetParams(ctx sdk.Context) (params Params) {
	k.paramspace.GetParamSet(ctx, &params)
	return params
}<|MERGE_RESOLUTION|>--- conflicted
+++ resolved
@@ -76,21 +76,13 @@
 		// Set to 10 minutes for testnets
 		DowntimeJailDuration: 60 * 10 * time.Second,
 
-<<<<<<< HEAD
+		// CONTRACT must be less than 1
+		// TODO enforce this contract https://github.com/cosmos/cosmos-sdk/issues/3474
 		// Set to 10%, viable for both testnets & mainnets
 		MinSignedPerWindow: sdk.NewDecWithPrec(1, 1),
 
 		// Set to 5% for testnets
 		SlashFractionDoubleSign: sdk.NewDec(1).Quo(sdk.NewDec(20)),
-=======
-		// CONTRACT must be less than 1
-		// TODO enforce this contract https://github.com/cosmos/cosmos-sdk/issues/3474
-		MinSignedPerWindow: sdk.NewDecWithPrec(5, 1),
-
-		SlashFractionDoubleSign: sdk.NewDec(1).QuoInt64(20),
-
-		SlashFractionDowntime: sdk.NewDec(1).QuoInt64(100),
->>>>>>> 17c84ab3
 	}
 }
 
