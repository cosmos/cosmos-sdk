--- conflicted
+++ resolved
@@ -34,20 +34,11 @@
 
 // Params - used for initializing default parameter for slashing at genesis
 type Params struct {
-<<<<<<< HEAD
-	MaxEvidenceAge          time.Duration `json:"max-evidence-age"`
-	SignedBlocksWindow      int64         `json:"signed-blocks-window"`
-	MinSignedPerWindow      sdk.Dec       `json:"min-signed-per-window"`
-	DowntimeJailDuration    time.Duration `json:"downtime-jail-duration"`
-	SlashFractionDoubleSign sdk.Dec       `json:"slash-fraction-double-sign"`
-=======
 	MaxEvidenceAge          time.Duration `json:"max_evidence_age"`
 	SignedBlocksWindow      int64         `json:"signed_blocks_window"`
 	MinSignedPerWindow      sdk.Dec       `json:"min_signed_per_window"`
 	DowntimeJailDuration    time.Duration `json:"downtime_jail_duration"`
 	SlashFractionDoubleSign sdk.Dec       `json:"slash_fraction_double_sign"`
-	SlashFractionDowntime   sdk.Dec       `json:"slash_fraction_downtime"`
->>>>>>> 9f30bfdb
 }
 
 func (p Params) String() string {
