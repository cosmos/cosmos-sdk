package simulation

import (
	"errors"
	"math/rand"

	"github.com/cosmos/cosmos-sdk/baseapp"
	"github.com/cosmos/cosmos-sdk/codec"
	codectypes "github.com/cosmos/cosmos-sdk/codec/types"
	"github.com/cosmos/cosmos-sdk/testutil"
	simtestutil "github.com/cosmos/cosmos-sdk/testutil/sims"
	sdk "github.com/cosmos/cosmos-sdk/types"
	simtypes "github.com/cosmos/cosmos-sdk/types/simulation"
	"github.com/cosmos/cosmos-sdk/x/auth/tx"
	"github.com/cosmos/cosmos-sdk/x/simulation"
	"github.com/cosmos/cosmos-sdk/x/slashing/keeper"
	"github.com/cosmos/cosmos-sdk/x/slashing/types"
)

// Simulation operation weights constants
const (
	OpWeightMsgUnjail = "op_weight_msg_unjail" //nolint:gosec
<<<<<<< HEAD
=======

	DefaultWeightMsgUnjail = 100
>>>>>>> f008f84e
)

// WeightedOperations returns all the operations from the module with their respective weights
func WeightedOperations(
	appParams simtypes.AppParams, cdc codec.JSONCodec, ak types.AccountKeeper,
	bk types.BankKeeper, k keeper.Keeper, sk types.StakingKeeper,
) simulation.WeightedOperations {
	interfaceRegistry := codectypes.NewInterfaceRegistry()

	var weightMsgUnjail int
	appParams.GetOrGenerate(cdc, OpWeightMsgUnjail, &weightMsgUnjail, nil,
		func(_ *rand.Rand) {
			weightMsgUnjail = DefaultWeightMsgUnjail
		},
	)

	return simulation.WeightedOperations{
		simulation.NewWeightedOperation(
			weightMsgUnjail,
<<<<<<< HEAD
			SimulateMsgUnjail(ak, bk, k, sk.(stakingkeeper.Keeper)),
=======
			SimulateMsgUnjail(codec.NewProtoCodec(interfaceRegistry), ak, bk, k, sk),
>>>>>>> f008f84e
		),
	}
}

// SimulateMsgUnjail generates a MsgUnjail with random values
func SimulateMsgUnjail(cdc *codec.ProtoCodec, ak types.AccountKeeper, bk types.BankKeeper, k keeper.Keeper, sk types.StakingKeeper) simtypes.Operation {
	return func(
		r *rand.Rand, app *baseapp.BaseApp, ctx sdk.Context,
		accs []simtypes.Account, chainID string,
	) (simtypes.OperationMsg, []simtypes.FutureOperation, error) {
		validator, ok := testutil.RandSliceElem(r, sk.GetAllValidators(ctx))
		if !ok {
			return simtypes.NoOpMsg(types.ModuleName, types.TypeMsgUnjail, "validator is not ok"), nil, nil // skip
		}

		simAccount, found := simtypes.FindAccount(accs, sdk.AccAddress(validator.GetOperator()))
		if !found {
			return simtypes.NoOpMsg(types.ModuleName, types.TypeMsgUnjail, "unable to find account"), nil, nil // skip
		}

		if !validator.IsJailed() {
			// TODO: due to this condition this message is almost, if not always, skipped !
			return simtypes.NoOpMsg(types.ModuleName, types.TypeMsgUnjail, "validator is not jailed"), nil, nil
		}

		consAddr, err := validator.GetConsAddr()
		if err != nil {
			return simtypes.NoOpMsg(types.ModuleName, types.TypeMsgUnjail, "unable to get validator consensus key"), nil, err
		}
		info, found := k.GetValidatorSigningInfo(ctx, consAddr)
		if !found {
			return simtypes.NoOpMsg(types.ModuleName, types.TypeMsgUnjail, "unable to find validator signing info"), nil, nil // skip
		}

		selfDel := sk.Delegation(ctx, simAccount.Address, validator.GetOperator())
		if selfDel == nil {
			return simtypes.NoOpMsg(types.ModuleName, types.TypeMsgUnjail, "self delegation is nil"), nil, nil // skip
		}

		account := ak.GetAccount(ctx, sdk.AccAddress(validator.GetOperator()))
		spendable := bk.SpendableCoins(ctx, account.GetAddress())

		fees, err := simtypes.RandomFees(r, ctx, spendable)
		if err != nil {
			return simtypes.NoOpMsg(types.ModuleName, types.TypeMsgUnjail, "unable to generate fees"), nil, err
		}

		msg := types.NewMsgUnjail(validator.GetOperator())

<<<<<<< HEAD
		txCfg := simappparams.MakeTestEncodingConfig().TxConfig
		tx, err := helpers.GenSignedMockTx(
			r,
			txCfg,
=======
		txGen := tx.NewTxConfig(cdc, tx.DefaultSignModes)
		tx, err := simtestutil.GenSignedMockTx(
			r,
			txGen,
>>>>>>> f008f84e
			[]sdk.Msg{msg},
			fees,
			simtestutil.DefaultGenTxGas,
			chainID,
			[]uint64{account.GetAccountNumber()},
			[]uint64{account.GetSequence()},
			simAccount.PrivKey,
		)
		if err != nil {
			return simtypes.NoOpMsg(types.ModuleName, msg.Type(), "unable to generate mock tx"), nil, err
		}

		_, res, err := app.SimDeliver(txCfg.TxEncoder(), tx)

		// result should fail if:
		// - validator cannot be unjailed due to tombstone
		// - validator is still in jailed period
		// - self delegation too low
		if info.Tombstoned ||
			ctx.BlockHeader().Time.Before(info.JailedUntil) ||
			validator.TokensFromShares(selfDel.GetShares()).TruncateInt().LT(validator.GetMinSelfDelegation()) {
			if res != nil && err == nil {
				if info.Tombstoned {
					return simtypes.NewOperationMsg(msg, true, "", nil), nil, errors.New("validator should not have been unjailed if validator tombstoned")
				}
				if ctx.BlockHeader().Time.Before(info.JailedUntil) {
					return simtypes.NewOperationMsg(msg, true, "", nil), nil, errors.New("validator unjailed while validator still in jail period")
				}
				if validator.TokensFromShares(selfDel.GetShares()).TruncateInt().LT(validator.GetMinSelfDelegation()) {
					return simtypes.NewOperationMsg(msg, true, "", nil), nil, errors.New("validator unjailed even though self-delegation too low")
				}
			}
			// msg failed as expected
			return simtypes.NewOperationMsg(msg, false, "", nil), nil, nil
		}

		if err != nil {
			return simtypes.NoOpMsg(types.ModuleName, msg.Type(), "unable to deliver tx"), nil, errors.New(res.Log)
		}

		return simtypes.NewOperationMsg(msg, true, "", nil), nil, nil
	}
}<|MERGE_RESOLUTION|>--- conflicted
+++ resolved
@@ -20,11 +20,8 @@
 // Simulation operation weights constants
 const (
 	OpWeightMsgUnjail = "op_weight_msg_unjail" //nolint:gosec
-<<<<<<< HEAD
-=======
 
 	DefaultWeightMsgUnjail = 100
->>>>>>> f008f84e
 )
 
 // WeightedOperations returns all the operations from the module with their respective weights
@@ -44,11 +41,7 @@
 	return simulation.WeightedOperations{
 		simulation.NewWeightedOperation(
 			weightMsgUnjail,
-<<<<<<< HEAD
-			SimulateMsgUnjail(ak, bk, k, sk.(stakingkeeper.Keeper)),
-=======
 			SimulateMsgUnjail(codec.NewProtoCodec(interfaceRegistry), ak, bk, k, sk),
->>>>>>> f008f84e
 		),
 	}
 }
@@ -98,17 +91,10 @@
 
 		msg := types.NewMsgUnjail(validator.GetOperator())
 
-<<<<<<< HEAD
-		txCfg := simappparams.MakeTestEncodingConfig().TxConfig
-		tx, err := helpers.GenSignedMockTx(
-			r,
-			txCfg,
-=======
 		txGen := tx.NewTxConfig(cdc, tx.DefaultSignModes)
 		tx, err := simtestutil.GenSignedMockTx(
 			r,
 			txGen,
->>>>>>> f008f84e
 			[]sdk.Msg{msg},
 			fees,
 			simtestutil.DefaultGenTxGas,
@@ -121,7 +107,7 @@
 			return simtypes.NoOpMsg(types.ModuleName, msg.Type(), "unable to generate mock tx"), nil, err
 		}
 
-		_, res, err := app.SimDeliver(txCfg.TxEncoder(), tx)
+		_, res, err := app.SimDeliver(txGen.TxEncoder(), tx)
 
 		// result should fail if:
 		// - validator cannot be unjailed due to tombstone
