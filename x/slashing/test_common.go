--- conflicted
+++ resolved
@@ -20,11 +20,7 @@
 	"github.com/cosmos/cosmos-sdk/x/stake"
 )
 
-<<<<<<< HEAD
-// TODO remove dependancies on staking (should only refer to validator set type from sdk)
-=======
 // TODO remove dependencies on staking (should only refer to validator set type from sdk)
->>>>>>> 9cddb061
 
 var (
 	addrs = []sdk.Address{
