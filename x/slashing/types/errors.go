--- conflicted
+++ resolved
@@ -12,9 +12,6 @@
 	ErrSelfDelegationTooLowToUnjail = errors.Register(ModuleName, 7, "validator's self delegation less than minimum; cannot be unjailed")
 	ErrNoSigningInfoFound           = errors.Register(ModuleName, 8, "no validator signing info found")
 	ErrValidatorTombstoned          = errors.Register(ModuleName, 9, "validator already tombstoned")
-<<<<<<< HEAD
 	ErrInvalidConsPubKey            = errors.Register(ModuleName, 10, "invalid consensus pubkey")
-=======
-	ErrInvalidSigner                = errors.Register(ModuleName, 10, "expected authority account as only signer for proposal message")
->>>>>>> 4ee4046d
+	ErrInvalidSigner                = errors.Register(ModuleName, 11, "expected authority account as only signer for proposal message")
 )