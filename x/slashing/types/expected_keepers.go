package types

import (
	context "context"

	"cosmossdk.io/math"

	sdk "github.com/cosmos/cosmos-sdk/types"
	paramtypes "github.com/cosmos/cosmos-sdk/x/params/types"
	stakingtypes "github.com/cosmos/cosmos-sdk/x/staking/types"
)

// AccountKeeper expected account keeper
type AccountKeeper interface {
	GetAccount(ctx context.Context, addr sdk.AccAddress) sdk.AccountI
	IterateAccounts(ctx context.Context, process func(sdk.AccountI) (stop bool))
}

// BankKeeper defines the expected interface needed to retrieve account balances.
type BankKeeper interface {
	GetAllBalances(ctx sdk.Context, addr sdk.AccAddress) sdk.Coins
	GetBalance(ctx sdk.Context, addr sdk.AccAddress, denom string) sdk.Coin
	LockedCoins(ctx sdk.Context, addr sdk.AccAddress) sdk.Coins
	SpendableCoins(ctx sdk.Context, addr sdk.AccAddress) sdk.Coins
}

// ParamSubspace defines the expected Subspace interfacace
type ParamSubspace interface {
	HasKeyTable() bool
	WithKeyTable(table paramtypes.KeyTable) paramtypes.Subspace
	Get(ctx sdk.Context, key []byte, ptr interface{})
	GetParamSet(ctx sdk.Context, ps paramtypes.ParamSet)
	SetParamSet(ctx sdk.Context, ps paramtypes.ParamSet)
}

// StakingKeeper expected staking keeper
type StakingKeeper interface {
	// iterate through validators by operator address, execute func for each validator
	IterateValidators(sdk.Context,
		func(index int64, validator stakingtypes.ValidatorI) (stop bool))

	Validator(sdk.Context, sdk.ValAddress) stakingtypes.ValidatorI            // get a particular validator by operator address
	ValidatorByConsAddr(sdk.Context, sdk.ConsAddress) stakingtypes.ValidatorI // get a particular validator by consensus address

<<<<<<< HEAD
	// slash the validator and delegators of the validator, specifying offense height, offense power, and slash fraction
=======
	// slash the validator and delegators of the validator, specifying offense height, offence power, and slash fraction
>>>>>>> c1ea84d5
	Slash(sdk.Context, sdk.ConsAddress, int64, int64, sdk.Dec) math.Int
	SlashWithInfractionReason(sdk.Context, sdk.ConsAddress, int64, int64, sdk.Dec, stakingtypes.Infraction) math.Int
	Jail(sdk.Context, sdk.ConsAddress)   // jail a validator
	Unjail(sdk.Context, sdk.ConsAddress) // unjail a validator

	// Delegation allows for getting a particular delegation for a given validator
	// and delegator outside the scope of the staking module.
	Delegation(sdk.Context, sdk.AccAddress, sdk.ValAddress) stakingtypes.DelegationI
	GetAllValidators(ctx sdk.Context) (validators []stakingtypes.Validator)

	// MaxValidators returns the maximum amount of bonded validators
	MaxValidators(sdk.Context) uint32

	// IsValidatorJailed returns if the validator is jailed.
	IsValidatorJailed(ctx sdk.Context, addr sdk.ConsAddress) bool
}

// StakingHooks event hooks for staking validator object (noalias)
type StakingHooks interface {
	AfterValidatorCreated(ctx sdk.Context, valAddr sdk.ValAddress) error                           // Must be called when a validator is created
	BeforeValidatorModified(ctx sdk.Context, valAddr sdk.ValAddress) error                         // Must be called when a validator's state changes
	AfterValidatorRemoved(ctx sdk.Context, consAddr sdk.ConsAddress, valAddr sdk.ValAddress) error // Must be called when a validator is deleted

	AfterValidatorBonded(ctx sdk.Context, consAddr sdk.ConsAddress, valAddr sdk.ValAddress) error         // Must be called when a validator is bonded
	AfterValidatorBeginUnbonding(ctx sdk.Context, consAddr sdk.ConsAddress, valAddr sdk.ValAddress) error // Must be called when a validator begins unbonding

	BeforeDelegationCreated(ctx sdk.Context, delAddr sdk.AccAddress, valAddr sdk.ValAddress) error        // Must be called when a delegation is created
	BeforeDelegationSharesModified(ctx sdk.Context, delAddr sdk.AccAddress, valAddr sdk.ValAddress) error // Must be called when a delegation's shares are modified
	BeforeDelegationRemoved(ctx sdk.Context, delAddr sdk.AccAddress, valAddr sdk.ValAddress) error        // Must be called when a delegation is removed
	AfterDelegationModified(ctx sdk.Context, delAddr sdk.AccAddress, valAddr sdk.ValAddress) error
	BeforeValidatorSlashed(ctx sdk.Context, valAddr sdk.ValAddress, fraction sdk.Dec) error
}<|MERGE_RESOLUTION|>--- conflicted
+++ resolved
@@ -42,11 +42,8 @@
 	Validator(sdk.Context, sdk.ValAddress) stakingtypes.ValidatorI            // get a particular validator by operator address
 	ValidatorByConsAddr(sdk.Context, sdk.ConsAddress) stakingtypes.ValidatorI // get a particular validator by consensus address
 
-<<<<<<< HEAD
 	// slash the validator and delegators of the validator, specifying offense height, offense power, and slash fraction
-=======
-	// slash the validator and delegators of the validator, specifying offense height, offence power, and slash fraction
->>>>>>> c1ea84d5
+
 	Slash(sdk.Context, sdk.ConsAddress, int64, int64, sdk.Dec) math.Int
 	SlashWithInfractionReason(sdk.Context, sdk.ConsAddress, int64, int64, sdk.Dec, stakingtypes.Infraction) math.Int
 	Jail(sdk.Context, sdk.ConsAddress)   // jail a validator
