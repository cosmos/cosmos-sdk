--- conflicted
+++ resolved
@@ -42,10 +42,7 @@
 
 	// slash the validator and delegators of the validator, specifying offence height, offence power, and slash fraction
 	Slash(sdk.Context, sdk.ConsAddress, int64, int64, sdk.Dec) math.Int
-<<<<<<< HEAD
-=======
 	SlashWithInfractionReason(sdk.Context, sdk.ConsAddress, int64, int64, sdk.Dec, stakingtypes.Infraction) math.Int
->>>>>>> f008f84e
 	Jail(sdk.Context, sdk.ConsAddress)   // jail a validator
 	Unjail(sdk.Context, sdk.ConsAddress) // unjail a validator
 
