// Code generated by protoc-gen-gogo. DO NOT EDIT.
// source: cosmos/slashing/v1beta1/slashing.proto

package types

import (
	bytes "bytes"
	fmt "fmt"
	github_com_cosmos_cosmos_sdk_types "github.com/cosmos/cosmos-sdk/types"
	_ "github.com/gogo/protobuf/gogoproto"
	proto "github.com/gogo/protobuf/proto"
	github_com_gogo_protobuf_types "github.com/gogo/protobuf/types"
	_ "github.com/golang/protobuf/ptypes/timestamp"
	io "io"
	math "math"
	math_bits "math/bits"
	time "time"
)

// Reference imports to suppress errors if they are not otherwise used.
var _ = proto.Marshal
var _ = fmt.Errorf
var _ = math.Inf
var _ = time.Kitchen

// This is a compile-time assertion to ensure that this generated file
// is compatible with the proto package it is being compiled against.
// A compilation error at this line likely means your copy of the
// proto package needs to be updated.
const _ = proto.GoGoProtoPackageIsVersion3 // please upgrade the proto package

// ValidatorSigningInfo defines a validator's signing info for monitoring their liveness activity.
type ValidatorSigningInfo struct {
	Address github_com_cosmos_cosmos_sdk_types.ConsAddress `protobuf:"bytes,1,opt,name=address,proto3,casttype=github.com/cosmos/cosmos-sdk/types.ConsAddress" json:"address,omitempty"`
	// height at which validator was first a candidate OR was unjailed
	StartHeight int64 `protobuf:"varint,2,opt,name=start_height,json=startHeight,proto3" json:"start_height,omitempty" yaml:"start_height"`
	// index offset into signed block bit array
	IndexOffset int64 `protobuf:"varint,3,opt,name=index_offset,json=indexOffset,proto3" json:"index_offset,omitempty" yaml:"index_offset"`
	// timestamp validator cannot be unjailed until
	JailedUntil time.Time `protobuf:"bytes,4,opt,name=jailed_until,json=jailedUntil,proto3,stdtime" json:"jailed_until" yaml:"jailed_until"`
	// whether or not a validator has been tombstoned (killed out of validator set)
	Tombstoned bool `protobuf:"varint,5,opt,name=tombstoned,proto3" json:"tombstoned,omitempty"`
	// missed blocks counter (to avoid scanning the array every time)
	MissedBlocksCounter int64 `protobuf:"varint,6,opt,name=missed_blocks_counter,json=missedBlocksCounter,proto3" json:"missed_blocks_counter,omitempty" yaml:"missed_blocks_counter"`
}

func (m *ValidatorSigningInfo) Reset()      { *m = ValidatorSigningInfo{} }
func (*ValidatorSigningInfo) ProtoMessage() {}
func (*ValidatorSigningInfo) Descriptor() ([]byte, []int) {
	return fileDescriptor_1078e5d96a74cc52, []int{0}
}
func (m *ValidatorSigningInfo) XXX_Unmarshal(b []byte) error {
	return m.Unmarshal(b)
}
func (m *ValidatorSigningInfo) XXX_Marshal(b []byte, deterministic bool) ([]byte, error) {
	if deterministic {
		return xxx_messageInfo_ValidatorSigningInfo.Marshal(b, m, deterministic)
	} else {
		b = b[:cap(b)]
		n, err := m.MarshalToSizedBuffer(b)
		if err != nil {
			return nil, err
		}
		return b[:n], nil
	}
}
func (m *ValidatorSigningInfo) XXX_Merge(src proto.Message) {
	xxx_messageInfo_ValidatorSigningInfo.Merge(m, src)
}
func (m *ValidatorSigningInfo) XXX_Size() int {
	return m.Size()
}
func (m *ValidatorSigningInfo) XXX_DiscardUnknown() {
	xxx_messageInfo_ValidatorSigningInfo.DiscardUnknown(m)
}

var xxx_messageInfo_ValidatorSigningInfo proto.InternalMessageInfo

func (m *ValidatorSigningInfo) GetAddress() github_com_cosmos_cosmos_sdk_types.ConsAddress {
	if m != nil {
		return m.Address
	}
	return nil
}

func (m *ValidatorSigningInfo) GetStartHeight() int64 {
	if m != nil {
		return m.StartHeight
	}
	return 0
}

func (m *ValidatorSigningInfo) GetIndexOffset() int64 {
	if m != nil {
		return m.IndexOffset
	}
	return 0
}

func (m *ValidatorSigningInfo) GetJailedUntil() time.Time {
	if m != nil {
		return m.JailedUntil
	}
	return time.Time{}
}

func (m *ValidatorSigningInfo) GetTombstoned() bool {
	if m != nil {
		return m.Tombstoned
	}
	return false
}

func (m *ValidatorSigningInfo) GetMissedBlocksCounter() int64 {
	if m != nil {
		return m.MissedBlocksCounter
	}
	return 0
}

<<<<<<< HEAD
=======
// Params represents the parameters used for by the slashing module.
type Params struct {
	SignedBlocksWindow      int64                                  `protobuf:"varint,1,opt,name=signed_blocks_window,json=signedBlocksWindow,proto3" json:"signed_blocks_window,omitempty" yaml:"signed_blocks_window"`
	MinSignedPerWindow      github_com_cosmos_cosmos_sdk_types.Dec `protobuf:"bytes,2,opt,name=min_signed_per_window,json=minSignedPerWindow,proto3,customtype=github.com/cosmos/cosmos-sdk/types.Dec" json:"min_signed_per_window" yaml:"min_signed_per_window"`
	DowntimeJailDuration    time.Duration                          `protobuf:"bytes,3,opt,name=downtime_jail_duration,json=downtimeJailDuration,proto3,stdduration" json:"downtime_jail_duration" yaml:"downtime_jail_duration"`
	SlashFractionDoubleSign github_com_cosmos_cosmos_sdk_types.Dec `protobuf:"bytes,4,opt,name=slash_fraction_double_sign,json=slashFractionDoubleSign,proto3,customtype=github.com/cosmos/cosmos-sdk/types.Dec" json:"slash_fraction_double_sign" yaml:"slash_fraction_double_sign"`
	SlashFractionDowntime   github_com_cosmos_cosmos_sdk_types.Dec `protobuf:"bytes,5,opt,name=slash_fraction_downtime,json=slashFractionDowntime,proto3,customtype=github.com/cosmos/cosmos-sdk/types.Dec" json:"slash_fraction_downtime" yaml:"slash_fraction_downtime"`
}

func (m *Params) Reset()         { *m = Params{} }
func (m *Params) String() string { return proto.CompactTextString(m) }
func (*Params) ProtoMessage()    {}
func (*Params) Descriptor() ([]byte, []int) {
	return fileDescriptor_1078e5d96a74cc52, []int{1}
}
func (m *Params) XXX_Unmarshal(b []byte) error {
	return m.Unmarshal(b)
}
func (m *Params) XXX_Marshal(b []byte, deterministic bool) ([]byte, error) {
	if deterministic {
		return xxx_messageInfo_Params.Marshal(b, m, deterministic)
	} else {
		b = b[:cap(b)]
		n, err := m.MarshalToSizedBuffer(b)
		if err != nil {
			return nil, err
		}
		return b[:n], nil
	}
}
func (m *Params) XXX_Merge(src proto.Message) {
	xxx_messageInfo_Params.Merge(m, src)
}
func (m *Params) XXX_Size() int {
	return m.Size()
}
func (m *Params) XXX_DiscardUnknown() {
	xxx_messageInfo_Params.DiscardUnknown(m)
}

var xxx_messageInfo_Params proto.InternalMessageInfo

func (m *Params) GetSignedBlocksWindow() int64 {
	if m != nil {
		return m.SignedBlocksWindow
	}
	return 0
}

func (m *Params) GetDowntimeJailDuration() time.Duration {
	if m != nil {
		return m.DowntimeJailDuration
	}
	return 0
}

>>>>>>> 2e1fbaed
func init() {
	proto.RegisterType((*ValidatorSigningInfo)(nil), "cosmos.slashing.v1beta1.ValidatorSigningInfo")
}

func init() {
	proto.RegisterFile("cosmos/slashing/v1beta1/slashing.proto", fileDescriptor_1078e5d96a74cc52)
}

var fileDescriptor_1078e5d96a74cc52 = []byte{
	// 433 bytes of a gzipped FileDescriptorProto
	0x1f, 0x8b, 0x08, 0x00, 0x00, 0x00, 0x00, 0x00, 0x02, 0xff, 0x7c, 0x92, 0xb1, 0x6f, 0xd3, 0x40,
	0x14, 0xc6, 0x7d, 0x04, 0x4a, 0xe5, 0x64, 0x72, 0x8b, 0x6a, 0x45, 0xc8, 0x67, 0x79, 0x40, 0x59,
	0x6a, 0xab, 0x65, 0xcb, 0x86, 0xbb, 0x80, 0x40, 0x42, 0x32, 0x85, 0x81, 0x01, 0xeb, 0x9c, 0xbb,
	0x5c, 0x8e, 0xda, 0xf7, 0x22, 0xbf, 0x0b, 0x6a, 0xff, 0x8b, 0x8e, 0x8c, 0x1d, 0xf9, 0x23, 0xf8,
	0x03, 0x3a, 0x76, 0x64, 0x0a, 0x28, 0x59, 0x98, 0x3b, 0x32, 0xa1, 0xdc, 0x35, 0x6d, 0x84, 0x50,
	0x27, 0xfb, 0xfb, 0xdd, 0xf7, 0x3d, 0xdb, 0xdf, 0xb3, 0xff, 0x6c, 0x04, 0xd8, 0x00, 0x66, 0x58,
	0x33, 0x9c, 0x28, 0x2d, 0xb3, 0x2f, 0x07, 0x95, 0x30, 0xec, 0xe0, 0x16, 0xa4, 0xd3, 0x16, 0x0c,
	0x04, 0x7b, 0xce, 0x97, 0xde, 0xe2, 0x1b, 0x5f, 0x7f, 0x57, 0x82, 0x04, 0xeb, 0xc9, 0x56, 0x77,
	0xce, 0xde, 0xa7, 0x12, 0x40, 0xd6, 0x22, 0xb3, 0xaa, 0x9a, 0x8d, 0x33, 0xa3, 0x1a, 0x81, 0x86,
	0x35, 0x53, 0x67, 0x48, 0xbe, 0x77, 0xfc, 0xdd, 0x0f, 0xac, 0x56, 0x9c, 0x19, 0x68, 0xdf, 0x29,
	0xa9, 0x95, 0x96, 0xaf, 0xf4, 0x18, 0x82, 0x37, 0xfe, 0x63, 0xc6, 0x79, 0x2b, 0x10, 0x43, 0x12,
	0x93, 0x41, 0x2f, 0x3f, 0xfc, 0x33, 0xa7, 0xa9, 0x54, 0x66, 0x32, 0xab, 0xd2, 0x11, 0x34, 0xd9,
	0xcd, 0x0b, 0xbb, 0xcb, 0x3e, 0xf2, 0x93, 0xcc, 0x9c, 0x4d, 0x05, 0xa6, 0x47, 0xa0, 0xf1, 0x85,
	0x4b, 0x16, 0xeb, 0x11, 0xc1, 0xd0, 0xef, 0xa1, 0x61, 0xad, 0x29, 0x27, 0x42, 0xc9, 0x89, 0x09,
	0x1f, 0xc4, 0x64, 0xd0, 0xc9, 0xf7, 0xae, 0xe7, 0x74, 0xe7, 0x8c, 0x35, 0xf5, 0x30, 0xd9, 0x3c,
	0x4d, 0x8a, 0xae, 0x95, 0x2f, 0xad, 0x5a, 0x65, 0x95, 0xe6, 0xe2, 0xb4, 0x84, 0xf1, 0x18, 0x85,
	0x09, 0x3b, 0xff, 0x66, 0x37, 0x4f, 0x93, 0xa2, 0x6b, 0xe5, 0x5b, 0xab, 0x82, 0x4f, 0x7e, 0xef,
	0x33, 0x53, 0xb5, 0xe0, 0xe5, 0x4c, 0x1b, 0x55, 0x87, 0x0f, 0x63, 0x32, 0xe8, 0x1e, 0xf6, 0x53,
	0x57, 0x4b, 0xba, 0xae, 0x25, 0x3d, 0x5e, 0xd7, 0x92, 0xd3, 0xcb, 0x39, 0xf5, 0xee, 0x66, 0x6f,
	0xa6, 0x93, 0xf3, 0x9f, 0x94, 0x14, 0x5d, 0x87, 0xde, 0xaf, 0x48, 0x10, 0xf9, 0xbe, 0x81, 0xa6,
	0x42, 0x03, 0x5a, 0xf0, 0xf0, 0x51, 0x4c, 0x06, 0xdb, 0xc5, 0x06, 0x09, 0x8e, 0xfd, 0x27, 0x8d,
	0x42, 0x14, 0xbc, 0xac, 0x6a, 0x18, 0x9d, 0x60, 0x39, 0x82, 0x99, 0x36, 0xa2, 0x0d, 0xb7, 0xec,
	0x47, 0xc4, 0xd7, 0x73, 0xfa, 0xd4, 0x3d, 0xe8, 0xbf, 0xb6, 0xa4, 0xd8, 0x71, 0x3c, 0xb7, 0xf8,
	0xc8, 0xd1, 0xe1, 0xf6, 0xd7, 0x0b, 0xea, 0xfd, 0xbe, 0xa0, 0x24, 0x7f, 0xfd, 0x6d, 0x11, 0x91,
	0xcb, 0x45, 0x44, 0xae, 0x16, 0x11, 0xf9, 0xb5, 0x88, 0xc8, 0xf9, 0x32, 0xf2, 0xae, 0x96, 0x91,
	0xf7, 0x63, 0x19, 0x79, 0x1f, 0xf7, 0xef, 0x5d, 0xd7, 0xe9, 0xdd, 0xcf, 0x66, 0x37, 0x57, 0x6d,
	0xd9, 0x3a, 0x9e, 0xff, 0x0d, 0x00, 0x00, 0xff, 0xff, 0x52, 0x35, 0xa7, 0x68, 0x8c, 0x02, 0x00,
	0x00,
}

func (this *ValidatorSigningInfo) Equal(that interface{}) bool {
	if that == nil {
		return this == nil
	}

	that1, ok := that.(*ValidatorSigningInfo)
	if !ok {
		that2, ok := that.(ValidatorSigningInfo)
		if ok {
			that1 = &that2
		} else {
			return false
		}
	}
	if that1 == nil {
		return this == nil
	} else if this == nil {
		return false
	}
	if !bytes.Equal(this.Address, that1.Address) {
		return false
	}
	if this.StartHeight != that1.StartHeight {
		return false
	}
	if this.IndexOffset != that1.IndexOffset {
		return false
	}
	if !this.JailedUntil.Equal(that1.JailedUntil) {
		return false
	}
	if this.Tombstoned != that1.Tombstoned {
		return false
	}
	if this.MissedBlocksCounter != that1.MissedBlocksCounter {
		return false
	}
	return true
}
func (m *ValidatorSigningInfo) Marshal() (dAtA []byte, err error) {
	size := m.Size()
	dAtA = make([]byte, size)
	n, err := m.MarshalToSizedBuffer(dAtA[:size])
	if err != nil {
		return nil, err
	}
	return dAtA[:n], nil
}

func (m *ValidatorSigningInfo) MarshalTo(dAtA []byte) (int, error) {
	size := m.Size()
	return m.MarshalToSizedBuffer(dAtA[:size])
}

func (m *ValidatorSigningInfo) MarshalToSizedBuffer(dAtA []byte) (int, error) {
	i := len(dAtA)
	_ = i
	var l int
	_ = l
	if m.MissedBlocksCounter != 0 {
		i = encodeVarintSlashing(dAtA, i, uint64(m.MissedBlocksCounter))
		i--
		dAtA[i] = 0x30
	}
	if m.Tombstoned {
		i--
		if m.Tombstoned {
			dAtA[i] = 1
		} else {
			dAtA[i] = 0
		}
		i--
		dAtA[i] = 0x28
	}
	n1, err1 := github_com_gogo_protobuf_types.StdTimeMarshalTo(m.JailedUntil, dAtA[i-github_com_gogo_protobuf_types.SizeOfStdTime(m.JailedUntil):])
	if err1 != nil {
		return 0, err1
	}
	i -= n1
	i = encodeVarintSlashing(dAtA, i, uint64(n1))
	i--
	dAtA[i] = 0x22
	if m.IndexOffset != 0 {
		i = encodeVarintSlashing(dAtA, i, uint64(m.IndexOffset))
		i--
		dAtA[i] = 0x18
	}
	if m.StartHeight != 0 {
		i = encodeVarintSlashing(dAtA, i, uint64(m.StartHeight))
		i--
		dAtA[i] = 0x10
	}
	if len(m.Address) > 0 {
		i -= len(m.Address)
		copy(dAtA[i:], m.Address)
		i = encodeVarintSlashing(dAtA, i, uint64(len(m.Address)))
		i--
		dAtA[i] = 0xa
	}
	return len(dAtA) - i, nil
}

func encodeVarintSlashing(dAtA []byte, offset int, v uint64) int {
	offset -= sovSlashing(v)
	base := offset
	for v >= 1<<7 {
		dAtA[offset] = uint8(v&0x7f | 0x80)
		v >>= 7
		offset++
	}
	dAtA[offset] = uint8(v)
	return base
}
func (m *ValidatorSigningInfo) Size() (n int) {
	if m == nil {
		return 0
	}
	var l int
	_ = l
	l = len(m.Address)
	if l > 0 {
		n += 1 + l + sovSlashing(uint64(l))
	}
	if m.StartHeight != 0 {
		n += 1 + sovSlashing(uint64(m.StartHeight))
	}
	if m.IndexOffset != 0 {
		n += 1 + sovSlashing(uint64(m.IndexOffset))
	}
	l = github_com_gogo_protobuf_types.SizeOfStdTime(m.JailedUntil)
	n += 1 + l + sovSlashing(uint64(l))
	if m.Tombstoned {
		n += 2
	}
	if m.MissedBlocksCounter != 0 {
		n += 1 + sovSlashing(uint64(m.MissedBlocksCounter))
	}
	return n
}

func sovSlashing(x uint64) (n int) {
	return (math_bits.Len64(x|1) + 6) / 7
}
func sozSlashing(x uint64) (n int) {
	return sovSlashing(uint64((x << 1) ^ uint64((int64(x) >> 63))))
}
func (m *ValidatorSigningInfo) Unmarshal(dAtA []byte) error {
	l := len(dAtA)
	iNdEx := 0
	for iNdEx < l {
		preIndex := iNdEx
		var wire uint64
		for shift := uint(0); ; shift += 7 {
			if shift >= 64 {
				return ErrIntOverflowSlashing
			}
			if iNdEx >= l {
				return io.ErrUnexpectedEOF
			}
			b := dAtA[iNdEx]
			iNdEx++
			wire |= uint64(b&0x7F) << shift
			if b < 0x80 {
				break
			}
		}
		fieldNum := int32(wire >> 3)
		wireType := int(wire & 0x7)
		if wireType == 4 {
			return fmt.Errorf("proto: ValidatorSigningInfo: wiretype end group for non-group")
		}
		if fieldNum <= 0 {
			return fmt.Errorf("proto: ValidatorSigningInfo: illegal tag %d (wire type %d)", fieldNum, wire)
		}
		switch fieldNum {
		case 1:
			if wireType != 2 {
				return fmt.Errorf("proto: wrong wireType = %d for field Address", wireType)
			}
			var byteLen int
			for shift := uint(0); ; shift += 7 {
				if shift >= 64 {
					return ErrIntOverflowSlashing
				}
				if iNdEx >= l {
					return io.ErrUnexpectedEOF
				}
				b := dAtA[iNdEx]
				iNdEx++
				byteLen |= int(b&0x7F) << shift
				if b < 0x80 {
					break
				}
			}
			if byteLen < 0 {
				return ErrInvalidLengthSlashing
			}
			postIndex := iNdEx + byteLen
			if postIndex < 0 {
				return ErrInvalidLengthSlashing
			}
			if postIndex > l {
				return io.ErrUnexpectedEOF
			}
			m.Address = append(m.Address[:0], dAtA[iNdEx:postIndex]...)
			if m.Address == nil {
				m.Address = []byte{}
			}
			iNdEx = postIndex
		case 2:
			if wireType != 0 {
				return fmt.Errorf("proto: wrong wireType = %d for field StartHeight", wireType)
			}
			m.StartHeight = 0
			for shift := uint(0); ; shift += 7 {
				if shift >= 64 {
					return ErrIntOverflowSlashing
				}
				if iNdEx >= l {
					return io.ErrUnexpectedEOF
				}
				b := dAtA[iNdEx]
				iNdEx++
				m.StartHeight |= int64(b&0x7F) << shift
				if b < 0x80 {
					break
				}
			}
		case 3:
			if wireType != 0 {
				return fmt.Errorf("proto: wrong wireType = %d for field IndexOffset", wireType)
			}
			m.IndexOffset = 0
			for shift := uint(0); ; shift += 7 {
				if shift >= 64 {
					return ErrIntOverflowSlashing
				}
				if iNdEx >= l {
					return io.ErrUnexpectedEOF
				}
				b := dAtA[iNdEx]
				iNdEx++
				m.IndexOffset |= int64(b&0x7F) << shift
				if b < 0x80 {
					break
				}
			}
		case 4:
			if wireType != 2 {
				return fmt.Errorf("proto: wrong wireType = %d for field JailedUntil", wireType)
			}
			var msglen int
			for shift := uint(0); ; shift += 7 {
				if shift >= 64 {
					return ErrIntOverflowSlashing
				}
				if iNdEx >= l {
					return io.ErrUnexpectedEOF
				}
				b := dAtA[iNdEx]
				iNdEx++
				msglen |= int(b&0x7F) << shift
				if b < 0x80 {
					break
				}
			}
			if msglen < 0 {
				return ErrInvalidLengthSlashing
			}
			postIndex := iNdEx + msglen
			if postIndex < 0 {
				return ErrInvalidLengthSlashing
			}
			if postIndex > l {
				return io.ErrUnexpectedEOF
			}
			if err := github_com_gogo_protobuf_types.StdTimeUnmarshal(&m.JailedUntil, dAtA[iNdEx:postIndex]); err != nil {
				return err
			}
			iNdEx = postIndex
		case 5:
			if wireType != 0 {
				return fmt.Errorf("proto: wrong wireType = %d for field Tombstoned", wireType)
			}
			var v int
			for shift := uint(0); ; shift += 7 {
				if shift >= 64 {
					return ErrIntOverflowSlashing
				}
				if iNdEx >= l {
					return io.ErrUnexpectedEOF
				}
				b := dAtA[iNdEx]
				iNdEx++
				v |= int(b&0x7F) << shift
				if b < 0x80 {
					break
				}
			}
			m.Tombstoned = bool(v != 0)
		case 6:
			if wireType != 0 {
				return fmt.Errorf("proto: wrong wireType = %d for field MissedBlocksCounter", wireType)
			}
			m.MissedBlocksCounter = 0
			for shift := uint(0); ; shift += 7 {
				if shift >= 64 {
					return ErrIntOverflowSlashing
				}
				if iNdEx >= l {
					return io.ErrUnexpectedEOF
				}
				b := dAtA[iNdEx]
				iNdEx++
				m.MissedBlocksCounter |= int64(b&0x7F) << shift
				if b < 0x80 {
					break
				}
			}
		default:
			iNdEx = preIndex
			skippy, err := skipSlashing(dAtA[iNdEx:])
			if err != nil {
				return err
			}
			if skippy < 0 {
				return ErrInvalidLengthSlashing
			}
			if (iNdEx + skippy) < 0 {
				return ErrInvalidLengthSlashing
			}
			if (iNdEx + skippy) > l {
				return io.ErrUnexpectedEOF
			}
			iNdEx += skippy
		}
	}

	if iNdEx > l {
		return io.ErrUnexpectedEOF
	}
	return nil
}
func skipSlashing(dAtA []byte) (n int, err error) {
	l := len(dAtA)
	iNdEx := 0
	depth := 0
	for iNdEx < l {
		var wire uint64
		for shift := uint(0); ; shift += 7 {
			if shift >= 64 {
				return 0, ErrIntOverflowSlashing
			}
			if iNdEx >= l {
				return 0, io.ErrUnexpectedEOF
			}
			b := dAtA[iNdEx]
			iNdEx++
			wire |= (uint64(b) & 0x7F) << shift
			if b < 0x80 {
				break
			}
		}
		wireType := int(wire & 0x7)
		switch wireType {
		case 0:
			for shift := uint(0); ; shift += 7 {
				if shift >= 64 {
					return 0, ErrIntOverflowSlashing
				}
				if iNdEx >= l {
					return 0, io.ErrUnexpectedEOF
				}
				iNdEx++
				if dAtA[iNdEx-1] < 0x80 {
					break
				}
			}
		case 1:
			iNdEx += 8
		case 2:
			var length int
			for shift := uint(0); ; shift += 7 {
				if shift >= 64 {
					return 0, ErrIntOverflowSlashing
				}
				if iNdEx >= l {
					return 0, io.ErrUnexpectedEOF
				}
				b := dAtA[iNdEx]
				iNdEx++
				length |= (int(b) & 0x7F) << shift
				if b < 0x80 {
					break
				}
			}
			if length < 0 {
				return 0, ErrInvalidLengthSlashing
			}
			iNdEx += length
		case 3:
			depth++
		case 4:
			if depth == 0 {
				return 0, ErrUnexpectedEndOfGroupSlashing
			}
			depth--
		case 5:
			iNdEx += 4
		default:
			return 0, fmt.Errorf("proto: illegal wireType %d", wireType)
		}
		if iNdEx < 0 {
			return 0, ErrInvalidLengthSlashing
		}
		if depth == 0 {
			return iNdEx, nil
		}
	}
	return 0, io.ErrUnexpectedEOF
}

var (
	ErrInvalidLengthSlashing        = fmt.Errorf("proto: negative length found during unmarshaling")
	ErrIntOverflowSlashing          = fmt.Errorf("proto: integer overflow")
	ErrUnexpectedEndOfGroupSlashing = fmt.Errorf("proto: unexpected end of group")
)<|MERGE_RESOLUTION|>--- conflicted
+++ resolved
@@ -118,65 +118,6 @@
 	return 0
 }
 
-<<<<<<< HEAD
-=======
-// Params represents the parameters used for by the slashing module.
-type Params struct {
-	SignedBlocksWindow      int64                                  `protobuf:"varint,1,opt,name=signed_blocks_window,json=signedBlocksWindow,proto3" json:"signed_blocks_window,omitempty" yaml:"signed_blocks_window"`
-	MinSignedPerWindow      github_com_cosmos_cosmos_sdk_types.Dec `protobuf:"bytes,2,opt,name=min_signed_per_window,json=minSignedPerWindow,proto3,customtype=github.com/cosmos/cosmos-sdk/types.Dec" json:"min_signed_per_window" yaml:"min_signed_per_window"`
-	DowntimeJailDuration    time.Duration                          `protobuf:"bytes,3,opt,name=downtime_jail_duration,json=downtimeJailDuration,proto3,stdduration" json:"downtime_jail_duration" yaml:"downtime_jail_duration"`
-	SlashFractionDoubleSign github_com_cosmos_cosmos_sdk_types.Dec `protobuf:"bytes,4,opt,name=slash_fraction_double_sign,json=slashFractionDoubleSign,proto3,customtype=github.com/cosmos/cosmos-sdk/types.Dec" json:"slash_fraction_double_sign" yaml:"slash_fraction_double_sign"`
-	SlashFractionDowntime   github_com_cosmos_cosmos_sdk_types.Dec `protobuf:"bytes,5,opt,name=slash_fraction_downtime,json=slashFractionDowntime,proto3,customtype=github.com/cosmos/cosmos-sdk/types.Dec" json:"slash_fraction_downtime" yaml:"slash_fraction_downtime"`
-}
-
-func (m *Params) Reset()         { *m = Params{} }
-func (m *Params) String() string { return proto.CompactTextString(m) }
-func (*Params) ProtoMessage()    {}
-func (*Params) Descriptor() ([]byte, []int) {
-	return fileDescriptor_1078e5d96a74cc52, []int{1}
-}
-func (m *Params) XXX_Unmarshal(b []byte) error {
-	return m.Unmarshal(b)
-}
-func (m *Params) XXX_Marshal(b []byte, deterministic bool) ([]byte, error) {
-	if deterministic {
-		return xxx_messageInfo_Params.Marshal(b, m, deterministic)
-	} else {
-		b = b[:cap(b)]
-		n, err := m.MarshalToSizedBuffer(b)
-		if err != nil {
-			return nil, err
-		}
-		return b[:n], nil
-	}
-}
-func (m *Params) XXX_Merge(src proto.Message) {
-	xxx_messageInfo_Params.Merge(m, src)
-}
-func (m *Params) XXX_Size() int {
-	return m.Size()
-}
-func (m *Params) XXX_DiscardUnknown() {
-	xxx_messageInfo_Params.DiscardUnknown(m)
-}
-
-var xxx_messageInfo_Params proto.InternalMessageInfo
-
-func (m *Params) GetSignedBlocksWindow() int64 {
-	if m != nil {
-		return m.SignedBlocksWindow
-	}
-	return 0
-}
-
-func (m *Params) GetDowntimeJailDuration() time.Duration {
-	if m != nil {
-		return m.DowntimeJailDuration
-	}
-	return 0
-}
-
->>>>>>> 2e1fbaed
 func init() {
 	proto.RegisterType((*ValidatorSigningInfo)(nil), "cosmos.slashing.v1beta1.ValidatorSigningInfo")
 }
