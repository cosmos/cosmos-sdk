--- conflicted
+++ resolved
@@ -152,16 +152,10 @@
 	////////////////////
 	// Begin Unbonding
 
-<<<<<<< HEAD
 	beginUnbondingMsg := NewMsgBeginUnbonding(addr2, addr1, sdk.NewRat(10))
-	mock.SignCheckDeliver(t, mapp.BaseApp, beginUnbondingMsg, []int64{1}, []int64{1}, true, priv2)
+	mock.SignCheckDeliver(t, mapp.BaseApp, []sdk.Msg{beginUnbondingMsg}, []int64{1}, []int64{1}, true, priv2)
 
 	// delegation should exist anymore
-=======
-	unbondMsg := NewMsgUnbond(addr2, addr1, "MAX")
-	mock.SignCheckDeliver(t, mapp.BaseApp, []sdk.Msg{unbondMsg}, []int64{1}, []int64{1}, true, priv2)
-	mock.CheckBalance(t, mapp, addr2, sdk.Coins{genCoin})
->>>>>>> 17e5a48b
 	checkDelegation(t, mapp, keeper, addr2, addr1, false, sdk.Rat{})
 
 	// balance should be the same because bonding not yet complete
