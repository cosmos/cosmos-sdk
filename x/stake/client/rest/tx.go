--- conflicted
+++ resolved
@@ -24,7 +24,6 @@
 	).Methods("POST")
 }
 
-<<<<<<< HEAD
 // request body for edit delegations
 type EditDelegationsBody struct {
 	LocalAccountName string                    `json:"name"`
@@ -33,28 +32,6 @@
 	Sequence         int64                     `json:"sequence"`
 	Delegations      []stake.MsgDelegate       `json:"delegations"`
 	BeginUnbondings  []stake.MsgBeginUnbonding `json:"begin_unbondings"`
-=======
-type msgDelegateInput struct {
-	DelegatorAddr string   `json:"delegator_addr"` // in bech32
-	ValidatorAddr string   `json:"validator_addr"` // in bech32
-	Bond          sdk.Coin `json:"bond"`
-}
-type msgUnbondInput struct {
-	DelegatorAddr string `json:"delegator_addr"` // in bech32
-	ValidatorAddr string `json:"validator_addr"` // in bech32
-	Shares        string `json:"shares"`
-}
-
-type editDelegationsBody struct {
-	LocalAccountName string             `json:"name"`
-	Password         string             `json:"password"`
-	ChainID          string             `json:"chain_id"`
-	AccountNumber    int64              `json:"account_number"`
-	Sequence         int64              `json:"sequence"`
-	Gas              int64              `json:"gas"`
-	Delegate         []msgDelegateInput `json:"delegate"`
-	Unbond           []msgUnbondInput   `json:"unbond"`
->>>>>>> 42d7e086
 }
 
 func editDelegationsRequestHandlerFn(cdc *wire.Codec, kb keys.Keybase, ctx context.CoreContext) http.HandlerFunc {
@@ -83,10 +60,6 @@
 		// build messages
 		messages := make([]sdk.Msg, len(req.Delegations)+len(req.BeginUnbondings))
 		i := 0
-<<<<<<< HEAD
-		for _, msg := range req.Delegations {
-			if !bytes.Equal(info.Address(), msg.DelegatorAddr) {
-=======
 		for _, msg := range m.Delegate {
 			delegatorAddr, err := sdk.GetAccAddressBech32(msg.DelegatorAddr)
 			if err != nil {
@@ -101,7 +74,6 @@
 				return
 			}
 			if !bytes.Equal(info.Address(), delegatorAddr) {
->>>>>>> 42d7e086
 				w.WriteHeader(http.StatusUnauthorized)
 				w.Write([]byte("must use own delegator address"))
 				return
@@ -113,10 +85,7 @@
 			}
 			i++
 		}
-<<<<<<< HEAD
-		for _, msg := range req.BeginUnbondings {
-			if !bytes.Equal(info.Address(), msg.DelegatorAddr) {
-=======
+
 		for _, msg := range m.Unbond {
 			delegatorAddr, err := sdk.GetAccAddressBech32(msg.DelegatorAddr)
 			if err != nil {
@@ -131,7 +100,6 @@
 				return
 			}
 			if !bytes.Equal(info.Address(), delegatorAddr) {
->>>>>>> 42d7e086
 				w.WriteHeader(http.StatusUnauthorized)
 				w.Write([]byte("must use own delegator address"))
 				return
@@ -151,14 +119,9 @@
 		signedTxs := make([][]byte, len(messages[:]))
 		for i, msg := range messages {
 			// increment sequence for each message
-<<<<<<< HEAD
-			ctx = ctx.WithSequence(req.Sequence)
-			req.Sequence++
-=======
 			ctx = ctx.WithAccountNumber(m.AccountNumber)
 			ctx = ctx.WithSequence(m.Sequence)
 			m.Sequence++
->>>>>>> 42d7e086
 
 			txBytes, err := ctx.SignAndBuild(req.LocalAccountName, req.Password, msg, cdc)
 			if err != nil {
@@ -187,9 +150,9 @@
 		output, err := json.MarshalIndent(results[:], "", "  ")
 		if err != nil {
 			w.WriteHeader(http.StatusInternalServerError)
-			w.Write([]byte(err.Error()))
 			return
 		}
+		w.Write([]byte(err.Error()))
 
 		w.Write(output)
 	}
