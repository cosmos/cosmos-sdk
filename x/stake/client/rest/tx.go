--- conflicted
+++ resolved
@@ -158,42 +158,6 @@
 			i++
 		}
 
-<<<<<<< HEAD
-		for _, msg := range req.CompleteRedelegates {
-			delAddr, err := sdk.AccAddressFromBech32(msg.DelegatorAddr)
-			if err != nil {
-				utils.WriteErrorResponse(w, http.StatusInternalServerError, err.Error())
-				return
-			}
-
-			valSrcAddr, err := sdk.ValAddressFromBech32(msg.ValidatorSrcAddr)
-			if err != nil {
-				utils.WriteErrorResponse(w, http.StatusInternalServerError, err.Error())
-				return
-			}
-
-			valDstAddr, err := sdk.ValAddressFromBech32(msg.ValidatorDstAddr)
-			if err != nil {
-				utils.WriteErrorResponse(w, http.StatusInternalServerError, err.Error())
-				return
-			}
-
-			if !bytes.Equal(info.GetPubKey().Address(), delAddr) {
-				utils.WriteErrorResponse(w, http.StatusUnauthorized, "Must use own delegator address")
-				return
-			}
-
-			messages[i] = stake.MsgCompleteRedelegate{
-				DelegatorAddr:    delAddr,
-				ValidatorSrcAddr: valSrcAddr,
-				ValidatorDstAddr: valDstAddr,
-			}
-
-			i++
-		}
-
-=======
->>>>>>> 7c9048b5
 		for _, msg := range req.BeginUnbondings {
 			delAddr, err := sdk.AccAddressFromBech32(msg.DelegatorAddr)
 			if err != nil {
@@ -227,35 +191,6 @@
 			i++
 		}
 
-<<<<<<< HEAD
-		for _, msg := range req.CompleteUnbondings {
-			delAddr, err := sdk.AccAddressFromBech32(msg.DelegatorAddr)
-			if err != nil {
-				utils.WriteErrorResponse(w, http.StatusInternalServerError, err.Error())
-				return
-			}
-
-			valAddr, err := sdk.ValAddressFromBech32(msg.ValidatorAddr)
-			if err != nil {
-				utils.WriteErrorResponse(w, http.StatusInternalServerError, err.Error())
-				return
-			}
-
-			if !bytes.Equal(info.GetPubKey().Address(), delAddr) {
-				utils.WriteErrorResponse(w, http.StatusUnauthorized, "Must use own delegator address")
-				return
-			}
-
-			messages[i] = stake.MsgCompleteUnbonding{
-				DelegatorAddr: delAddr,
-				ValidatorAddr: valAddr,
-			}
-
-			i++
-		}
-
-=======
->>>>>>> 7c9048b5
 		simulateGas, gas, err := client.ReadGasFlag(baseReq.Gas)
 		if err != nil {
 			utils.WriteErrorResponse(w, http.StatusBadRequest, err.Error())
