package rest

import (
	"bytes"
	"net/http"

	"github.com/cosmos/cosmos-sdk/client/context"
	"github.com/cosmos/cosmos-sdk/client/utils"
	"github.com/cosmos/cosmos-sdk/codec"
	"github.com/cosmos/cosmos-sdk/crypto/keys"
	sdk "github.com/cosmos/cosmos-sdk/types"
	"github.com/cosmos/cosmos-sdk/x/stake"

	"github.com/gorilla/mux"
)

func registerTxRoutes(cliCtx context.CLIContext, r *mux.Router, cdc *codec.Codec, kb keys.Keybase) {
	r.HandleFunc(
		"/stake/delegators/{delegatorAddr}/delegations",
		postDelegationsHandlerFn(cdc, kb, cliCtx),
	).Methods("POST")
	r.HandleFunc(
		"/stake/delegators/{delegatorAddr}/unbonding_delegations",
		postUnbondingDelegationsHandlerFn(cdc, kb, cliCtx),
	).Methods("POST")
	r.HandleFunc(
		"/stake/delegators/{delegatorAddr}/redelegations",
		postRedelegationsHandlerFn(cdc, kb, cliCtx),
	).Methods("POST")
}

type (
	msgDelegationsInput struct {
		BaseReq       utils.BaseReq  `json:"base_req"`
		DelegatorAddr sdk.AccAddress `json:"delegator_addr"` // in bech32
		ValidatorAddr sdk.ValAddress `json:"validator_addr"` // in bech32
		Delegation    sdk.Coin       `json:"delegation"`
	}

	msgBeginRedelegateInput struct {
		BaseReq          utils.BaseReq  `json:"base_req"`
		DelegatorAddr    sdk.AccAddress `json:"delegator_addr"`     // in bech32
		ValidatorSrcAddr sdk.ValAddress `json:"validator_src_addr"` // in bech32
		ValidatorDstAddr sdk.ValAddress `json:"validator_dst_addr"` // in bech32
		SharesAmount     sdk.Dec        `json:"shares"`
	}

	msgBeginUnbondingInput struct {
		BaseReq       utils.BaseReq  `json:"base_req"`
		DelegatorAddr sdk.AccAddress `json:"delegator_addr"` // in bech32
		ValidatorAddr sdk.ValAddress `json:"validator_addr"` // in bech32
		SharesAmount  sdk.Dec        `json:"shares"`
	}
)

func postDelegationsHandlerFn(cdc *codec.Codec, kb keys.Keybase, cliCtx context.CLIContext) http.HandlerFunc {
	return func(w http.ResponseWriter, r *http.Request) {
		var req msgDelegationsInput

		cliCtx, err := utils.ReadRESTReq(w, r, cdc, cliCtx, &req)
		if err != nil {
			utils.WriteErrorResponse(w, http.StatusBadRequest, err.Error())
			return
		}

		baseReq := req.BaseReq.Sanitize()
		if !baseReq.ValidateBasic(w, cliCtx.GenerateOnly) {
			return
		}

		info, err := kb.Get(baseReq.Name)
		if err != nil {
			utils.WriteErrorResponse(w, http.StatusUnauthorized, err.Error())
			return
		}

		if !bytes.Equal(info.GetPubKey().Address(), req.DelegatorAddr) {
			utils.WriteErrorResponse(w, http.StatusUnauthorized, "Must use own delegator address")
			return
		}

		msg := stake.NewMsgDelegate(req.DelegatorAddr, req.ValidatorAddr, req.Delegation)
		err = msg.ValidateBasic()
		if err != nil {
			utils.WriteErrorResponse(w, http.StatusBadRequest, err.Error())
			return
		}

		utils.CompleteAndBroadcastTxREST(w, r, cliCtx, baseReq, []sdk.Msg{msg}, cdc)
	}
}

func postRedelegationsHandlerFn(cdc *codec.Codec, kb keys.Keybase, cliCtx context.CLIContext) http.HandlerFunc {
	return func(w http.ResponseWriter, r *http.Request) {
		var req msgBeginRedelegateInput

		cliCtx, err := utils.ReadRESTReq(w, r, cdc, cliCtx, &req)
		if err != nil {
			utils.WriteErrorResponse(w, http.StatusBadRequest, err.Error())
			return
		}

		baseReq := req.BaseReq.Sanitize()
		if !baseReq.ValidateBasic(w, cliCtx.GenerateOnly) {
			return
		}

		info, err := kb.Get(baseReq.Name)
		if err != nil {
			utils.WriteErrorResponse(w, http.StatusUnauthorized, err.Error())
			return
		}

		if !bytes.Equal(info.GetPubKey().Address(), req.DelegatorAddr) {
			utils.WriteErrorResponse(w, http.StatusUnauthorized, "Must use own delegator address")
			return
		}

<<<<<<< HEAD
		msg := stake.NewMsgBeginRedelegate(req.DelegatorAddr, req.ValidatorSrcAddr, req.ValidatorDstAddr, req.SharesAmount)
		err = msg.ValidateBasic()
		if err != nil {
			utils.WriteErrorResponse(w, http.StatusBadRequest, err.Error())
			return
		}

		utils.CompleteAndBroadcastTxREST(w, r, cliCtx, baseReq, []sdk.Msg{msg}, cdc)
	}
}
=======
			if baseReq.Simulate || txBldr.SimulateGas {
				newBldr, err := utils.EnrichCtxWithGas(txBldr, cliCtx, baseReq.Name, []sdk.Msg{msg})
				if err != nil {
					utils.WriteErrorResponse(w, http.StatusInternalServerError, err.Error())
					return
				}

				if baseReq.Simulate {
					utils.WriteSimulationResponse(w, newBldr.Gas)
					return
				}
>>>>>>> e1f0767b

func postUnbondingDelegationsHandlerFn(cdc *codec.Codec, kb keys.Keybase, cliCtx context.CLIContext) http.HandlerFunc {
	return func(w http.ResponseWriter, r *http.Request) {
		var req msgBeginUnbondingInput

<<<<<<< HEAD
		cliCtx, err := utils.ReadRESTReq(w, r, cdc, cliCtx, &req)
		if err != nil {
			utils.WriteErrorResponse(w, http.StatusBadRequest, err.Error())
			return
		}
=======
			if baseReq.GenerateOnly {
				utils.WriteGenerateStdTxResponse(w, txBldr, []sdk.Msg{msg})
				return
			}
>>>>>>> e1f0767b

		baseReq := req.BaseReq.Sanitize()
		if !baseReq.ValidateBasic(w, cliCtx.GenerateOnly) {
			return
		}

		info, err := kb.Get(baseReq.Name)
		if err != nil {
			utils.WriteErrorResponse(w, http.StatusUnauthorized, err.Error())
			return
		}

		if !bytes.Equal(info.GetPubKey().Address(), req.DelegatorAddr) {
			utils.WriteErrorResponse(w, http.StatusUnauthorized, "Must use own delegator address")
			return
		}

		msg := stake.NewMsgBeginUnbonding(req.DelegatorAddr, req.ValidatorAddr, req.SharesAmount)
		err = msg.ValidateBasic()
		if err != nil {
			utils.WriteErrorResponse(w, http.StatusBadRequest, err.Error())
			return
		}

		utils.CompleteAndBroadcastTxREST(w, r, cliCtx, baseReq, []sdk.Msg{msg}, cdc)
	}
}<|MERGE_RESOLUTION|>--- conflicted
+++ resolved
@@ -57,14 +57,17 @@
 	return func(w http.ResponseWriter, r *http.Request) {
 		var req msgDelegationsInput
 
-		cliCtx, err := utils.ReadRESTReq(w, r, cdc, cliCtx, &req)
+		err := utils.ReadRESTReq(w, r, cdc, &req)
 		if err != nil {
 			utils.WriteErrorResponse(w, http.StatusBadRequest, err.Error())
 			return
 		}
 
+		cliCtx = cliCtx.WithGenerateOnly(req.BaseReq.GenerateOnly)
+		cliCtx = cliCtx.WithSimulation(req.BaseReq.Simulate)
+
 		baseReq := req.BaseReq.Sanitize()
-		if !baseReq.ValidateBasic(w, cliCtx.GenerateOnly) {
+		if !baseReq.ValidateBasic(w, cliCtx) {
 			return
 		}
 
@@ -94,14 +97,16 @@
 	return func(w http.ResponseWriter, r *http.Request) {
 		var req msgBeginRedelegateInput
 
-		cliCtx, err := utils.ReadRESTReq(w, r, cdc, cliCtx, &req)
+		err := utils.ReadRESTReq(w, r, cdc, &req)
 		if err != nil {
 			utils.WriteErrorResponse(w, http.StatusBadRequest, err.Error())
 			return
 		}
 
+		cliCtx = cliCtx.WithGenerateOnly(req.BaseReq.GenerateOnly)
+
 		baseReq := req.BaseReq.Sanitize()
-		if !baseReq.ValidateBasic(w, cliCtx.GenerateOnly) {
+		if !baseReq.ValidateBasic(w, cliCtx) {
 			return
 		}
 
@@ -116,7 +121,6 @@
 			return
 		}
 
-<<<<<<< HEAD
 		msg := stake.NewMsgBeginRedelegate(req.DelegatorAddr, req.ValidatorSrcAddr, req.ValidatorDstAddr, req.SharesAmount)
 		err = msg.ValidateBasic()
 		if err != nil {
@@ -127,39 +131,21 @@
 		utils.CompleteAndBroadcastTxREST(w, r, cliCtx, baseReq, []sdk.Msg{msg}, cdc)
 	}
 }
-=======
-			if baseReq.Simulate || txBldr.SimulateGas {
-				newBldr, err := utils.EnrichCtxWithGas(txBldr, cliCtx, baseReq.Name, []sdk.Msg{msg})
-				if err != nil {
-					utils.WriteErrorResponse(w, http.StatusInternalServerError, err.Error())
-					return
-				}
-
-				if baseReq.Simulate {
-					utils.WriteSimulationResponse(w, newBldr.Gas)
-					return
-				}
->>>>>>> e1f0767b
 
 func postUnbondingDelegationsHandlerFn(cdc *codec.Codec, kb keys.Keybase, cliCtx context.CLIContext) http.HandlerFunc {
 	return func(w http.ResponseWriter, r *http.Request) {
 		var req msgBeginUnbondingInput
 
-<<<<<<< HEAD
-		cliCtx, err := utils.ReadRESTReq(w, r, cdc, cliCtx, &req)
+		err := utils.ReadRESTReq(w, r, cdc, &req)
 		if err != nil {
 			utils.WriteErrorResponse(w, http.StatusBadRequest, err.Error())
 			return
 		}
-=======
-			if baseReq.GenerateOnly {
-				utils.WriteGenerateStdTxResponse(w, txBldr, []sdk.Msg{msg})
-				return
-			}
->>>>>>> e1f0767b
+
+		cliCtx = cliCtx.WithGenerateOnly(req.BaseReq.GenerateOnly)
 
 		baseReq := req.BaseReq.Sanitize()
-		if !baseReq.ValidateBasic(w, cliCtx.GenerateOnly) {
+		if !baseReq.ValidateBasic(w, cliCtx) {
 			return
 		}
 
