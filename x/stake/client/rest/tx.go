package rest

import (
	"bytes"
	"io/ioutil"
	"net/http"

	"github.com/cosmos/cosmos-sdk/client"
	"github.com/cosmos/cosmos-sdk/client/context"
	"github.com/cosmos/cosmos-sdk/client/utils"
	"github.com/cosmos/cosmos-sdk/codec"
	"github.com/cosmos/cosmos-sdk/crypto/keys"
	sdk "github.com/cosmos/cosmos-sdk/types"
	authtxb "github.com/cosmos/cosmos-sdk/x/auth/client/txbuilder"
	"github.com/cosmos/cosmos-sdk/x/stake"

	"github.com/gorilla/mux"

	ctypes "github.com/tendermint/tendermint/rpc/core/types"
)

func registerTxRoutes(cliCtx context.CLIContext, r *mux.Router, cdc *codec.Codec, kb keys.Keybase) {
	r.HandleFunc(
		"/stake/delegators/{delegatorAddr}/delegations",
		delegationsRequestHandlerFn(cdc, kb, cliCtx),
	).Methods("POST")
}

type (
	msgDelegationsInput struct {
		DelegatorAddr string   `json:"delegator_addr"` // in bech32
		ValidatorAddr string   `json:"validator_addr"` // in bech32
		Delegation    sdk.Coin `json:"delegation"`
	}

	msgBeginRedelegateInput struct {
		DelegatorAddr    string `json:"delegator_addr"`     // in bech32
		ValidatorSrcAddr string `json:"validator_src_addr"` // in bech32
		ValidatorDstAddr string `json:"validator_dst_addr"` // in bech32
		SharesAmount     string `json:"shares"`
	}

	msgBeginUnbondingInput struct {
		DelegatorAddr string `json:"delegator_addr"` // in bech32
		ValidatorAddr string `json:"validator_addr"` // in bech32
		SharesAmount  string `json:"shares"`
	}

	// the request body for edit delegations
	EditDelegationsReq struct {
		BaseReq          utils.BaseReq             `json:"base_req"`
		Delegations      []msgDelegationsInput     `json:"delegations"`
		BeginUnbondings  []msgBeginUnbondingInput  `json:"begin_unbondings"`
		BeginRedelegates []msgBeginRedelegateInput `json:"begin_redelegates"`
	}
)

// TODO: Split this up into several smaller functions, and remove the above nolint
// TODO: use sdk.ValAddress instead of sdk.AccAddress for validators in messages
// TODO: Seriously consider how to refactor...do we need to make it multiple txs?
// If not, we can just use CompleteAndBroadcastTxREST.
func delegationsRequestHandlerFn(cdc *codec.Codec, kb keys.Keybase, cliCtx context.CLIContext) http.HandlerFunc {
	return func(w http.ResponseWriter, r *http.Request) {
		var req EditDelegationsReq

		body, err := ioutil.ReadAll(r.Body)
		if err != nil {
			utils.WriteErrorResponse(w, http.StatusBadRequest, err.Error())
			return
		}

		err = cdc.UnmarshalJSON(body, &req)
		if err != nil {
			utils.WriteErrorResponse(w, http.StatusBadRequest, err.Error())
			return
		}

		baseReq := req.BaseReq.Sanitize()
		if !baseReq.ValidateBasic(w) {
			return
		}

		info, err := kb.Get(baseReq.Name)
		if err != nil {
			utils.WriteErrorResponse(w, http.StatusUnauthorized, err.Error())
			return
		}

		// build messages
		messages := make([]sdk.Msg, len(req.Delegations)+
			len(req.BeginRedelegates)+
			len(req.BeginUnbondings))

		i := 0
		for _, msg := range req.Delegations {
			delAddr, err := sdk.AccAddressFromBech32(msg.DelegatorAddr)
			if err != nil {
				utils.WriteErrorResponse(w, http.StatusInternalServerError, err.Error())
				return
			}

			valAddr, err := sdk.ValAddressFromBech32(msg.ValidatorAddr)
			if err != nil {
				utils.WriteErrorResponse(w, http.StatusInternalServerError, err.Error())
				return
			}

			if !bytes.Equal(info.GetPubKey().Address(), delAddr) {
				utils.WriteErrorResponse(w, http.StatusUnauthorized, "Must use own delegator address")
				return
			}

			messages[i] = stake.MsgDelegate{
				DelegatorAddr: delAddr,
				ValidatorAddr: valAddr,
				Delegation:    msg.Delegation,
			}

			i++
		}

		for _, msg := range req.BeginRedelegates {
			delAddr, err := sdk.AccAddressFromBech32(msg.DelegatorAddr)
			if err != nil {
				utils.WriteErrorResponse(w, http.StatusInternalServerError, err.Error())
				return
			}

			if !bytes.Equal(info.GetPubKey().Address(), delAddr) {
				utils.WriteErrorResponse(w, http.StatusUnauthorized, "Must use own delegator address")
				return
			}

			valSrcAddr, err := sdk.ValAddressFromBech32(msg.ValidatorSrcAddr)
			if err != nil {
				utils.WriteErrorResponse(w, http.StatusInternalServerError, err.Error())
				return
			}
			valDstAddr, err := sdk.ValAddressFromBech32(msg.ValidatorDstAddr)
			if err != nil {
				utils.WriteErrorResponse(w, http.StatusInternalServerError, err.Error())
				return
			}

			shares, err := sdk.NewDecFromStr(msg.SharesAmount)
			if err != nil {
				utils.WriteErrorResponse(w, http.StatusInternalServerError, err.Error())
				return
			}

			messages[i] = stake.MsgBeginRedelegate{
				DelegatorAddr:    delAddr,
				ValidatorSrcAddr: valSrcAddr,
				ValidatorDstAddr: valDstAddr,
				SharesAmount:     shares,
			}

			i++
		}

		for _, msg := range req.BeginUnbondings {
			delAddr, err := sdk.AccAddressFromBech32(msg.DelegatorAddr)
			if err != nil {
				utils.WriteErrorResponse(w, http.StatusInternalServerError, err.Error())
				return
			}

			if !bytes.Equal(info.GetPubKey().Address(), delAddr) {
				utils.WriteErrorResponse(w, http.StatusUnauthorized, "Must use own delegator address")
				return
			}

			valAddr, err := sdk.ValAddressFromBech32(msg.ValidatorAddr)
			if err != nil {
				utils.WriteErrorResponse(w, http.StatusInternalServerError, err.Error())
				return
			}

			shares, err := sdk.NewDecFromStr(msg.SharesAmount)
			if err != nil {
				utils.WriteErrorResponse(w, http.StatusInternalServerError, err.Error())
				return
			}

			messages[i] = stake.MsgBeginUnbonding{
				DelegatorAddr: delAddr,
				ValidatorAddr: valAddr,
				SharesAmount:  shares,
			}

			i++
		}

		simulateGas, gas, err := client.ReadGasFlag(baseReq.Gas)
		if err != nil {
			utils.WriteErrorResponse(w, http.StatusBadRequest, err.Error())
			return
		}

		adjustment, ok := utils.ParseFloat64OrReturnBadRequest(w, baseReq.GasAdjustment, client.DefaultGasAdjustment)
		if !ok {
			return
		}

		txBldr := authtxb.TxBuilder{
			Codec:         cdc,
			Gas:           gas,
			GasAdjustment: adjustment,
			SimulateGas:   simulateGas,
			ChainID:       baseReq.ChainID,
		}

		// sign messages
		signedTxs := make([][]byte, len(messages[:]))
		for i, msg := range messages {
			// increment sequence for each message
			txBldr = txBldr.WithAccountNumber(baseReq.AccountNumber)
			txBldr = txBldr.WithSequence(baseReq.Sequence)

			baseReq.Sequence++

			if utils.HasDryRunArg(r) || txBldr.SimulateGas {
				newBldr, err := utils.EnrichCtxWithGas(txBldr, cliCtx, baseReq.Name, []sdk.Msg{msg})
				if err != nil {
					utils.WriteErrorResponse(w, http.StatusInternalServerError, err.Error())
					return
				}

				if utils.HasDryRunArg(r) {
					utils.WriteSimulationResponse(w, newBldr.Gas)
					return
				}

				txBldr = newBldr
			}

			if utils.HasGenerateOnlyArg(r) {
				utils.WriteGenerateStdTxResponse(w, txBldr, []sdk.Msg{msg})
				return
			}

			txBytes, err := txBldr.BuildAndSign(baseReq.Name, baseReq.Password, []sdk.Msg{msg})
			if err != nil {
				utils.WriteErrorResponse(w, http.StatusUnauthorized, err.Error())
				return
			}

			signedTxs[i] = txBytes
		}

		// send
		// XXX the operation might not be atomic if a tx fails
		//     should we have a sdk.MultiMsg type to make sending atomic?
		results := make([]*ctypes.ResultBroadcastTxCommit, len(signedTxs[:]))
		for i, txBytes := range signedTxs {
			res, err := cliCtx.BroadcastTx(txBytes)
			if err != nil {
				utils.WriteErrorResponse(w, http.StatusInternalServerError, err.Error())
				return
			}

			results[i] = res
		}

		res, err := codec.MarshalJSONIndent(cdc, results[:])
		if err != nil {
			utils.WriteErrorResponse(w, http.StatusInternalServerError, err.Error())
			return
		}
<<<<<<< HEAD
		w.Header().Set("Content-Type", "application/json")
		w.Write(output)
=======

		utils.PostProcessResponse(w, cdc, res, cliCtx.Indent)
>>>>>>> 57277d11
	}
}<|MERGE_RESOLUTION|>--- conflicted
+++ resolved
@@ -262,17 +262,6 @@
 			results[i] = res
 		}
 
-		res, err := codec.MarshalJSONIndent(cdc, results[:])
-		if err != nil {
-			utils.WriteErrorResponse(w, http.StatusInternalServerError, err.Error())
-			return
-		}
-<<<<<<< HEAD
-		w.Header().Set("Content-Type", "application/json")
-		w.Write(output)
-=======
-
-		utils.PostProcessResponse(w, cdc, res, cliCtx.Indent)
->>>>>>> 57277d11
+		utils.PostProcessResponse(w, cdc, results, cliCtx.Indent)
 	}
 }