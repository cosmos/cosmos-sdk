--- conflicted
+++ resolved
@@ -4,13 +4,7 @@
 	"fmt"
 
 	"github.com/cosmos/cosmos-sdk/client/tx"
-<<<<<<< HEAD
 	"github.com/cosmos/cosmos-sdk/wire"
-=======
-	"github.com/cosmos/cosmos-sdk/codec"
-	sdk "github.com/cosmos/cosmos-sdk/types"
-	"github.com/cosmos/cosmos-sdk/x/stake"
->>>>>>> 6b55093c
 	"github.com/cosmos/cosmos-sdk/x/stake/tags"
 	rpcclient "github.com/tendermint/tendermint/rpc/client"
 )
@@ -25,109 +19,6 @@
 	return false
 }
 
-<<<<<<< HEAD
-=======
-func getDelegatorValidator(cliCtx context.CLIContext, cdc *codec.Codec, delAddr sdk.AccAddress, valAddr sdk.ValAddress) (
-	validator types.Validator, httpStatusCode int, errMsg string, err error) {
-
-	key := stake.GetDelegationKey(delAddr, valAddr)
-	res, err := cliCtx.QueryStore(key, storeName)
-	if err != nil {
-		return types.Validator{}, http.StatusInternalServerError, "couldn't query delegation. Error: ", err
-	}
-	if len(res) == 0 {
-		return types.Validator{}, http.StatusNoContent, "", nil
-	}
-
-	key = stake.GetValidatorKey(valAddr)
-	res, err = cliCtx.QueryStore(key, storeName)
-	if err != nil {
-		return types.Validator{}, http.StatusInternalServerError, "couldn't query validator. Error: ", err
-	}
-	if len(res) == 0 {
-		return types.Validator{}, http.StatusNoContent, "", nil
-	}
-	validator, err = types.UnmarshalValidator(cdc, valAddr, res)
-	if err != nil {
-		return types.Validator{}, http.StatusBadRequest, "", err
-	}
-
-	return validator, http.StatusOK, "", nil
-}
-
-func getDelegatorDelegations(
-	cliCtx context.CLIContext, cdc *codec.Codec, delAddr sdk.AccAddress, valAddr sdk.ValAddress) (
-	outputDelegation DelegationWithoutRat, httpStatusCode int, errMsg string, err error) {
-
-	delegationKey := stake.GetDelegationKey(delAddr, valAddr)
-	marshalledDelegation, err := cliCtx.QueryStore(delegationKey, storeName)
-	if err != nil {
-		return DelegationWithoutRat{}, http.StatusInternalServerError, "couldn't query delegation. Error: ", err
-	}
-
-	if len(marshalledDelegation) == 0 {
-		return DelegationWithoutRat{}, http.StatusNoContent, "", nil
-	}
-
-	delegation, err := types.UnmarshalDelegation(cdc, delegationKey, marshalledDelegation)
-	if err != nil {
-		return DelegationWithoutRat{}, http.StatusInternalServerError, "couldn't unmarshall delegation. Error: ", err
-	}
-
-	outputDelegation = DelegationWithoutRat{
-		DelegatorAddr: delegation.DelegatorAddr,
-		ValidatorAddr: delegation.ValidatorAddr,
-		Height:        delegation.Height,
-		Shares:        delegation.Shares.String(),
-	}
-
-	return outputDelegation, http.StatusOK, "", nil
-}
-
-func getDelegatorUndelegations(
-	cliCtx context.CLIContext, cdc *codec.Codec, delAddr sdk.AccAddress, valAddr sdk.ValAddress) (
-	unbonds types.UnbondingDelegation, httpStatusCode int, errMsg string, err error) {
-
-	undelegationKey := stake.GetUBDKey(delAddr, valAddr)
-	marshalledUnbondingDelegation, err := cliCtx.QueryStore(undelegationKey, storeName)
-	if err != nil {
-		return types.UnbondingDelegation{}, http.StatusInternalServerError, "couldn't query unbonding-delegation. Error: ", err
-	}
-
-	if len(marshalledUnbondingDelegation) == 0 {
-		return types.UnbondingDelegation{}, http.StatusNoContent, "", nil
-	}
-
-	unbondingDelegation, err := types.UnmarshalUBD(cdc, undelegationKey, marshalledUnbondingDelegation)
-	if err != nil {
-		return types.UnbondingDelegation{}, http.StatusInternalServerError, "couldn't unmarshall unbonding-delegation. Error: ", err
-	}
-	return unbondingDelegation, http.StatusOK, "", nil
-}
-
-func getDelegatorRedelegations(
-	cliCtx context.CLIContext, cdc *codec.Codec, delAddr sdk.AccAddress, valAddr sdk.ValAddress) (
-	regelegations types.Redelegation, httpStatusCode int, errMsg string, err error) {
-
-	key := stake.GetREDsByDelToValDstIndexKey(delAddr, valAddr)
-	marshalledRedelegations, err := cliCtx.QueryStore(key, storeName)
-	if err != nil {
-		return types.Redelegation{}, http.StatusInternalServerError, "couldn't query redelegation. Error: ", err
-	}
-
-	if len(marshalledRedelegations) == 0 {
-		return types.Redelegation{}, http.StatusNoContent, "", nil
-	}
-
-	redelegations, err := types.UnmarshalRED(cdc, key, marshalledRedelegations)
-	if err != nil {
-		return types.Redelegation{}, http.StatusInternalServerError, "couldn't unmarshall redelegations. Error: ", err
-	}
-
-	return redelegations, http.StatusOK, "", nil
-}
-
->>>>>>> 6b55093c
 // queries staking txs
 func queryTxs(node rpcclient.Client, cdc *codec.Codec, tag string, delegatorAddr string) ([]tx.Info, error) {
 	page := 0
@@ -140,46 +31,4 @@
 	}
 
 	return tx.FormatTxResults(cdc, res.Txs)
-<<<<<<< HEAD
-=======
-}
-
-// gets all validators
-func getValidators(validatorKVs []sdk.KVPair, cdc *codec.Codec) ([]types.Validator, error) {
-	validators := make([]types.Validator, len(validatorKVs))
-	for i, kv := range validatorKVs {
-
-		addr := kv.Key[1:]
-		validator, err := types.UnmarshalValidator(cdc, addr, kv.Value)
-		if err != nil {
-			return nil, err
-		}
-
-		validators[i] = validator
-	}
-	return validators, nil
-}
-
-//  gets all Bech32 validators from a key
-// nolint: unparam
-func getBech32Validators(storeName string, cliCtx context.CLIContext, cdc *codec.Codec) (
-	validators []types.Validator, httpStatusCode int, errMsg string, err error) {
-
-	// Get all validators using key
-	kvs, err := cliCtx.QuerySubspace(stake.ValidatorsKey, storeName)
-	if err != nil {
-		return nil, http.StatusInternalServerError, "couldn't query validators. Error: ", err
-	}
-
-	// the query will return empty if there are no validators
-	if len(kvs) == 0 {
-		return nil, http.StatusNoContent, "", nil
-	}
-
-	validators, err = getValidators(kvs, cdc)
-	if err != nil {
-		return nil, http.StatusInternalServerError, "Error: ", err
-	}
-	return validators, http.StatusOK, "", nil
->>>>>>> 6b55093c
 }