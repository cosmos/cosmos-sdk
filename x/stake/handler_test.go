--- conflicted
+++ resolved
@@ -494,10 +494,7 @@
 		got := handleMsgBeginUnbonding(ctx, msgBeginUnbonding, keeper)
 		require.True(t, got.IsOK(), "expected msg %d to be ok, got %v", i, got)
 		var finishTime time.Time
-<<<<<<< HEAD
-=======
 		// Jump to finishTime for unbonding period and remove from unbonding queue
->>>>>>> 555b61e3
 		types.MsgCdc.MustUnmarshalBinaryLengthPrefixed(got.Data, &finishTime)
 		ctx = ctx.WithBlockTime(finishTime)
 		EndBlocker(ctx, keeper)
