--- conflicted
+++ resolved
@@ -15,18 +15,8 @@
 
 //______________________________________________________________________
 
-<<<<<<< HEAD
-func newTestMsgCreateValidator(address sdk.Address, pubKey crypto.PubKey, amt int64) MsgCreateValidator {
+func newTestMsgCreateValidator(address sdk.AccAddress, pubKey crypto.PubKey, amt int64) MsgCreateValidator {
 	return types.NewMsgCreateValidator(address, pubKey, sdk.Coin{"steak", sdk.NewInt(amt)}, Description{})
-=======
-func newTestMsgCreateValidator(address sdk.AccAddress, pubKey crypto.PubKey, amt int64) MsgCreateValidator {
-	return MsgCreateValidator{
-		Description:    Description{},
-		ValidatorAddr:  address,
-		PubKey:         pubKey,
-		SelfDelegation: sdk.Coin{"steak", sdk.NewInt(amt)},
-	}
->>>>>>> efa003db
 }
 
 func newTestMsgDelegate(delegatorAddr, validatorAddr sdk.AccAddress, amt int64) MsgDelegate {
@@ -37,7 +27,7 @@
 	}
 }
 
-func newTestMsgCreateValidatorOnBehalfOf(delegatorAddr, validatorAddr sdk.Address, valPubKey crypto.PubKey, amt int64) MsgCreateValidator {
+func newTestMsgCreateValidatorOnBehalfOf(delegatorAddr, validatorAddr sdk.AccAddress, valPubKey crypto.PubKey, amt int64) MsgCreateValidator {
 	return MsgCreateValidator{
 		Description:   Description{},
 		DelegatorAddr: delegatorAddr,
@@ -418,8 +408,8 @@
 	ctx, accMapper, keeper := keep.CreateTestInput(t, false, initBond)
 	params := setInstantUnbondPeriod(keeper, ctx)
 
-	validatorAddrs := []sdk.Address{keep.Addrs[0], keep.Addrs[1], keep.Addrs[2]}
-	delegatorAddrs := []sdk.Address{keep.Addrs[3], keep.Addrs[4], keep.Addrs[5]}
+	validatorAddrs := []sdk.AccAddress{keep.Addrs[0], keep.Addrs[1], keep.Addrs[2]}
+	delegatorAddrs := []sdk.AccAddress{keep.Addrs[3], keep.Addrs[4], keep.Addrs[5]}
 
 	// bond them all
 	for i, validatorAddr := range validatorAddrs {
