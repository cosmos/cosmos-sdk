package stake

import (
	"testing"
	"time"

	"github.com/stretchr/testify/assert"
	"github.com/stretchr/testify/require"

	sdk "github.com/cosmos/cosmos-sdk/types"
	keep "github.com/cosmos/cosmos-sdk/x/stake/keeper"
	"github.com/cosmos/cosmos-sdk/x/stake/types"
)

//______________________________________________________________________

// retrieve params which are instant
func setInstantUnbondPeriod(keeper keep.Keeper, ctx sdk.Context) types.Params {
	params := keeper.GetParams(ctx)
	params.UnbondingTime = 0
	keeper.SetParams(ctx, params)
	return params
}

//______________________________________________________________________

func TestValidatorByPowerIndex(t *testing.T) {
	validatorAddr, validatorAddr3 := sdk.ValAddress(keep.Addrs[0]), sdk.ValAddress(keep.Addrs[1])

	initBond := int64(1000000)
	ctx, _, keeper := keep.CreateTestInput(t, false, initBond)
	_ = setInstantUnbondPeriod(keeper, ctx)

	// create validator
	msgCreateValidator := NewTestMsgCreateValidator(validatorAddr, keep.PKs[0], initBond)
	got := handleMsgCreateValidator(ctx, msgCreateValidator, keeper)
	require.True(t, got.IsOK(), "expected create-validator to be ok, got %v", got)

	// must end-block
	updates := keeper.ApplyAndReturnValidatorSetUpdates(ctx)
	require.Equal(t, 1, len(updates))

	// verify the self-delegation exists
	bond, found := keeper.GetDelegation(ctx, sdk.AccAddress(validatorAddr), validatorAddr)
	require.True(t, found)
	gotBond := bond.Shares.RoundInt64()
	require.Equal(t, initBond, gotBond,
		"initBond: %v\ngotBond: %v\nbond: %v\n",
		initBond, gotBond, bond)

	// verify that the by power index exists
	validator, found := keeper.GetValidator(ctx, validatorAddr)
	require.True(t, found)
	pool := keeper.GetPool(ctx)
	power := keep.GetValidatorsByPowerIndexKey(validator, pool)
	require.True(t, keep.ValidatorByPowerIndexExists(ctx, keeper, power))

	// create a second validator keep it bonded
	msgCreateValidator = NewTestMsgCreateValidator(validatorAddr3, keep.PKs[2], int64(1000000))
	got = handleMsgCreateValidator(ctx, msgCreateValidator, keeper)
	require.True(t, got.IsOK(), "expected create-validator to be ok, got %v", got)

	// must end-block
	updates = keeper.ApplyAndReturnValidatorSetUpdates(ctx)
	require.Equal(t, 1, len(updates))

	// slash and jail the first validator
	consAddr0 := sdk.ConsAddress(keep.PKs[0].Address())
	keeper.Slash(ctx, consAddr0, 0, initBond, sdk.NewDecWithPrec(5, 1))
	keeper.Jail(ctx, consAddr0)
	keeper.ApplyAndReturnValidatorSetUpdates(ctx)
	validator, found = keeper.GetValidator(ctx, validatorAddr)
	require.True(t, found)
	require.Equal(t, sdk.Unbonding, validator.Status)              // ensure is unbonding
	require.Equal(t, int64(500000), validator.Tokens.RoundInt64()) // ensure tokens slashed
	keeper.Unjail(ctx, consAddr0)

	// the old power record should have been deleted as the power changed
	require.False(t, keep.ValidatorByPowerIndexExists(ctx, keeper, power))

	// but the new power record should have been created
	validator, found = keeper.GetValidator(ctx, validatorAddr)
	require.True(t, found)
	pool = keeper.GetPool(ctx)
	power2 := GetValidatorsByPowerIndexKey(validator, pool)
	require.True(t, keep.ValidatorByPowerIndexExists(ctx, keeper, power2))

	// now the new record power index should be the same as the original record
	power3 := GetValidatorsByPowerIndexKey(validator, pool)
	require.Equal(t, power2, power3)

	// unbond self-delegation
	msgBeginUnbonding := NewMsgBeginUnbonding(sdk.AccAddress(validatorAddr), validatorAddr, sdk.NewDec(1000000))
	got = handleMsgBeginUnbonding(ctx, msgBeginUnbonding, keeper)
	require.True(t, got.IsOK(), "expected msg to be ok, got %v", got)
	var finishTime time.Time
	types.MsgCdc.MustUnmarshalBinaryLengthPrefixed(got.Data, &finishTime)
	ctx = ctx.WithBlockTime(finishTime)
	EndBlocker(ctx, keeper)

	EndBlocker(ctx, keeper)

	// verify that by power key nolonger exists
	_, found = keeper.GetValidator(ctx, validatorAddr)
	require.False(t, found)
	require.False(t, keep.ValidatorByPowerIndexExists(ctx, keeper, power3))
}

func TestDuplicatesMsgCreateValidator(t *testing.T) {
	ctx, _, keeper := keep.CreateTestInput(t, false, 1000)

	addr1, addr2 := sdk.ValAddress(keep.Addrs[0]), sdk.ValAddress(keep.Addrs[1])
	pk1, pk2 := keep.PKs[0], keep.PKs[1]

	msgCreateValidator1 := NewTestMsgCreateValidator(addr1, pk1, 10)
	got := handleMsgCreateValidator(ctx, msgCreateValidator1, keeper)
	require.True(t, got.IsOK(), "%v", got)

	keeper.ApplyAndReturnValidatorSetUpdates(ctx)

	validator, found := keeper.GetValidator(ctx, addr1)
	require.True(t, found)
	assert.Equal(t, sdk.Bonded, validator.Status)
	assert.Equal(t, addr1, validator.OperatorAddr)
	assert.Equal(t, pk1, validator.ConsPubKey)
	assert.Equal(t, sdk.NewDec(10), validator.BondedTokens())
	assert.Equal(t, sdk.NewDec(10), validator.DelegatorShares)
	assert.Equal(t, Description{}, validator.Description)

	// two validators can't have the same operator address
	msgCreateValidator2 := NewTestMsgCreateValidator(addr1, pk2, 10)
	got = handleMsgCreateValidator(ctx, msgCreateValidator2, keeper)
	require.False(t, got.IsOK(), "%v", got)

	// two validators can't have the same pubkey
	msgCreateValidator3 := NewTestMsgCreateValidator(addr2, pk1, 10)
	got = handleMsgCreateValidator(ctx, msgCreateValidator3, keeper)
	require.False(t, got.IsOK(), "%v", got)

	// must have different pubkey and operator
	msgCreateValidator4 := NewTestMsgCreateValidator(addr2, pk2, 10)
	got = handleMsgCreateValidator(ctx, msgCreateValidator4, keeper)
	require.True(t, got.IsOK(), "%v", got)

	// must end-block
	updates := keeper.ApplyAndReturnValidatorSetUpdates(ctx)
	require.Equal(t, 1, len(updates))

	validator, found = keeper.GetValidator(ctx, addr2)

	require.True(t, found)
	assert.Equal(t, sdk.Bonded, validator.Status)
	assert.Equal(t, addr2, validator.OperatorAddr)
	assert.Equal(t, pk2, validator.ConsPubKey)
	assert.True(sdk.DecEq(t, sdk.NewDec(10), validator.Tokens))
	assert.True(sdk.DecEq(t, sdk.NewDec(10), validator.DelegatorShares))
	assert.Equal(t, Description{}, validator.Description)
}

func TestDuplicatesMsgCreateValidatorOnBehalfOf(t *testing.T) {
	ctx, _, keeper := keep.CreateTestInput(t, false, 1000)

	validatorAddr := sdk.ValAddress(keep.Addrs[0])
	delegatorAddr := keep.Addrs[1]
	pk := keep.PKs[0]
	msgCreateValidatorOnBehalfOf := NewTestMsgCreateValidatorOnBehalfOf(delegatorAddr, validatorAddr, pk, 10)
	got := handleMsgCreateValidator(ctx, msgCreateValidatorOnBehalfOf, keeper)
	require.True(t, got.IsOK(), "%v", got)

	// must end-block
	updates := keeper.ApplyAndReturnValidatorSetUpdates(ctx)
	require.Equal(t, 1, len(updates))

	validator, found := keeper.GetValidator(ctx, validatorAddr)

	require.True(t, found)
	assert.Equal(t, sdk.Bonded, validator.Status)
	assert.Equal(t, validatorAddr, validator.OperatorAddr)
	assert.Equal(t, pk, validator.ConsPubKey)
	assert.True(sdk.DecEq(t, sdk.NewDec(10), validator.Tokens))
	assert.True(sdk.DecEq(t, sdk.NewDec(10), validator.DelegatorShares))
	assert.Equal(t, Description{}, validator.Description)

	// one validator cannot be created twice even from different delegator
	msgCreateValidatorOnBehalfOf.DelegatorAddr = keep.Addrs[2]
	msgCreateValidatorOnBehalfOf.PubKey = keep.PKs[1]
	got = handleMsgCreateValidator(ctx, msgCreateValidatorOnBehalfOf, keeper)
	require.False(t, got.IsOK(), "%v", got)
}

func TestLegacyValidatorDelegations(t *testing.T) {
	ctx, _, keeper := keep.CreateTestInput(t, false, int64(1000))
	setInstantUnbondPeriod(keeper, ctx)

	bondAmount := int64(10)
	valAddr := sdk.ValAddress(keep.Addrs[0])
	valConsPubKey, valConsAddr := keep.PKs[0], sdk.ConsAddress(keep.PKs[0].Address())
	delAddr := keep.Addrs[1]

	// create validator
	msgCreateVal := NewTestMsgCreateValidator(valAddr, valConsPubKey, bondAmount)
	got := handleMsgCreateValidator(ctx, msgCreateVal, keeper)
	require.True(t, got.IsOK(), "expected create validator msg to be ok, got %v", got)

	// must end-block
	updates := keeper.ApplyAndReturnValidatorSetUpdates(ctx)
	require.Equal(t, 1, len(updates))

	// verify the validator exists and has the correct attributes
	validator, found := keeper.GetValidator(ctx, valAddr)
	require.True(t, found)
	require.Equal(t, sdk.Bonded, validator.Status)
	require.Equal(t, bondAmount, validator.DelegatorShares.RoundInt64())
	require.Equal(t, bondAmount, validator.BondedTokens().RoundInt64())

	// delegate tokens to the validator
	msgDelegate := NewTestMsgDelegate(delAddr, valAddr, bondAmount)
	got = handleMsgDelegate(ctx, msgDelegate, keeper)
	require.True(t, got.IsOK(), "expected delegation to be ok, got %v", got)

	// verify validator bonded shares
	validator, found = keeper.GetValidator(ctx, valAddr)
	require.True(t, found)
	require.Equal(t, bondAmount*2, validator.DelegatorShares.RoundInt64())
	require.Equal(t, bondAmount*2, validator.BondedTokens().RoundInt64())

	// unbond validator total self-delegations (which should jail the validator)
	unbondShares := sdk.NewDec(10)
	msgBeginUnbonding := NewMsgBeginUnbonding(sdk.AccAddress(valAddr), valAddr, unbondShares)

	got = handleMsgBeginUnbonding(ctx, msgBeginUnbonding, keeper)
	require.True(t, got.IsOK(), "expected begin unbonding validator msg to be ok, got %v", got)

	var finishTime time.Time
	types.MsgCdc.MustUnmarshalBinaryLengthPrefixed(got.Data, &finishTime)
	ctx = ctx.WithBlockTime(finishTime)
	EndBlocker(ctx, keeper)

	// verify the validator record still exists, is jailed, and has correct tokens
	validator, found = keeper.GetValidator(ctx, valAddr)
	require.True(t, found)
	require.True(t, validator.Jailed)
	require.Equal(t, sdk.NewDec(10), validator.Tokens)

	// verify delegation still exists
	bond, found := keeper.GetDelegation(ctx, delAddr, valAddr)
	require.True(t, found)
	require.Equal(t, bondAmount, bond.Shares.RoundInt64())
	require.Equal(t, bondAmount, validator.DelegatorShares.RoundInt64())

	// verify a delegator cannot create a new delegation to the now jailed validator
	msgDelegate = NewTestMsgDelegate(delAddr, valAddr, bondAmount)
	got = handleMsgDelegate(ctx, msgDelegate, keeper)
	require.False(t, got.IsOK(), "expected delegation to not be ok, got %v", got)

	// verify the validator can still self-delegate
	msgSelfDelegate := NewTestMsgDelegate(sdk.AccAddress(valAddr), valAddr, bondAmount)
	got = handleMsgDelegate(ctx, msgSelfDelegate, keeper)
	require.True(t, got.IsOK(), "expected delegation to not be ok, got %v", got)

	// verify validator bonded shares
	validator, found = keeper.GetValidator(ctx, valAddr)
	require.True(t, found)
	require.Equal(t, bondAmount*2, validator.DelegatorShares.RoundInt64())
	require.Equal(t, bondAmount*2, validator.Tokens.RoundInt64())

	// unjail the validator now that is has non-zero self-delegated shares
	keeper.Unjail(ctx, valConsAddr)

	// verify the validator can now accept delegations
	msgDelegate = NewTestMsgDelegate(delAddr, valAddr, bondAmount)
	got = handleMsgDelegate(ctx, msgDelegate, keeper)
	require.True(t, got.IsOK(), "expected delegation to be ok, got %v", got)

	// verify validator bonded shares
	validator, found = keeper.GetValidator(ctx, valAddr)
	require.True(t, found)
	require.Equal(t, bondAmount*3, validator.DelegatorShares.RoundInt64())
	require.Equal(t, bondAmount*3, validator.Tokens.RoundInt64())

	// verify new delegation
	bond, found = keeper.GetDelegation(ctx, delAddr, valAddr)
	require.True(t, found)
	require.Equal(t, bondAmount*2, bond.Shares.RoundInt64())
	require.Equal(t, bondAmount*3, validator.DelegatorShares.RoundInt64())
}

func TestIncrementsMsgDelegate(t *testing.T) {
	initBond := int64(1000)
	ctx, accMapper, keeper := keep.CreateTestInput(t, false, initBond)
	params := keeper.GetParams(ctx)

	bondAmount := int64(10)
	validatorAddr, delegatorAddr := sdk.ValAddress(keep.Addrs[0]), keep.Addrs[1]

	// first create validator
	msgCreateValidator := NewTestMsgCreateValidator(validatorAddr, keep.PKs[0], bondAmount)
	got := handleMsgCreateValidator(ctx, msgCreateValidator, keeper)
	require.True(t, got.IsOK(), "expected create validator msg to be ok, got %v", got)

	// apply TM updates
	keeper.ApplyAndReturnValidatorSetUpdates(ctx)

	validator, found := keeper.GetValidator(ctx, validatorAddr)
	require.True(t, found)
	require.Equal(t, sdk.Bonded, validator.Status)
	require.Equal(t, bondAmount, validator.DelegatorShares.RoundInt64())
	require.Equal(t, bondAmount, validator.BondedTokens().RoundInt64(), "validator: %v", validator)

	_, found = keeper.GetDelegation(ctx, delegatorAddr, validatorAddr)
	require.False(t, found)

	bond, found := keeper.GetDelegation(ctx, sdk.AccAddress(validatorAddr), validatorAddr)
	require.True(t, found)
	require.Equal(t, bondAmount, bond.Shares.RoundInt64())

	pool := keeper.GetPool(ctx)
	exRate := validator.DelegatorShareExRate()
	require.True(t, exRate.Equal(sdk.OneDec()), "expected exRate 1 got %v", exRate)
	require.Equal(t, bondAmount, pool.BondedTokens.RoundInt64())

	// just send the same msgbond multiple times
	msgDelegate := NewTestMsgDelegate(delegatorAddr, validatorAddr, bondAmount)

	for i := 0; i < 5; i++ {
		ctx = ctx.WithBlockHeight(int64(i))

		got := handleMsgDelegate(ctx, msgDelegate, keeper)
		require.True(t, got.IsOK(), "expected msg %d to be ok, got %v", i, got)

		//Check that the accounts and the bond account have the appropriate values
		validator, found := keeper.GetValidator(ctx, validatorAddr)
		require.True(t, found)
		bond, found := keeper.GetDelegation(ctx, delegatorAddr, validatorAddr)
		require.True(t, found)

		exRate := validator.DelegatorShareExRate()
		require.True(t, exRate.Equal(sdk.OneDec()), "expected exRate 1 got %v, i = %v", exRate, i)

		expBond := int64(i+1) * bondAmount
		expDelegatorShares := int64(i+2) * bondAmount // (1 self delegation)
		expDelegatorAcc := sdk.NewInt(initBond - expBond)

		require.Equal(t, bond.Height, int64(i), "Incorrect bond height")

		gotBond := bond.Shares.RoundInt64()
		gotDelegatorShares := validator.DelegatorShares.RoundInt64()
		gotDelegatorAcc := accMapper.GetAccount(ctx, delegatorAddr).GetCoins().AmountOf(params.BondDenom)

		require.Equal(t, expBond, gotBond,
			"i: %v\nexpBond: %v\ngotBond: %v\nvalidator: %v\nbond: %v\n",
			i, expBond, gotBond, validator, bond)
		require.Equal(t, expDelegatorShares, gotDelegatorShares,
			"i: %v\nexpDelegatorShares: %v\ngotDelegatorShares: %v\nvalidator: %v\nbond: %v\n",
			i, expDelegatorShares, gotDelegatorShares, validator, bond)
		require.Equal(t, expDelegatorAcc, gotDelegatorAcc,
			"i: %v\nexpDelegatorAcc: %v\ngotDelegatorAcc: %v\nvalidator: %v\nbond: %v\n",
			i, expDelegatorAcc, gotDelegatorAcc, validator, bond)
	}
}

func TestIncrementsMsgUnbond(t *testing.T) {
	initBond := int64(1000)
	ctx, accMapper, keeper := keep.CreateTestInput(t, false, initBond)
	params := setInstantUnbondPeriod(keeper, ctx)
	denom := params.BondDenom

	// create validator, delegate
	validatorAddr, delegatorAddr := sdk.ValAddress(keep.Addrs[0]), keep.Addrs[1]

	msgCreateValidator := NewTestMsgCreateValidator(validatorAddr, keep.PKs[0], initBond)
	got := handleMsgCreateValidator(ctx, msgCreateValidator, keeper)
	require.True(t, got.IsOK(), "expected create-validator to be ok, got %v", got)

	// initial balance
	amt1 := accMapper.GetAccount(ctx, delegatorAddr).GetCoins().AmountOf(denom)

	msgDelegate := NewTestMsgDelegate(delegatorAddr, validatorAddr, initBond)
	got = handleMsgDelegate(ctx, msgDelegate, keeper)
	require.True(t, got.IsOK(), "expected delegation to be ok, got %v", got)

	// balance should have been subtracted after delegation
	amt2 := accMapper.GetAccount(ctx, delegatorAddr).GetCoins().AmountOf(denom)
	require.Equal(t, amt1.Sub(sdk.NewInt(initBond)).Int64(), amt2.Int64(), "expected coins to be subtracted")

	// apply TM updates
	keeper.ApplyAndReturnValidatorSetUpdates(ctx)

	validator, found := keeper.GetValidator(ctx, validatorAddr)
	require.True(t, found)
	require.Equal(t, initBond*2, validator.DelegatorShares.RoundInt64())
	require.Equal(t, initBond*2, validator.BondedTokens().RoundInt64())

	// just send the same msgUnbond multiple times
	// TODO use decimals here
	unbondShares := sdk.NewDec(10)
	msgBeginUnbonding := NewMsgBeginUnbonding(delegatorAddr, validatorAddr, unbondShares)
	numUnbonds := 5
	for i := 0; i < numUnbonds; i++ {
		got := handleMsgBeginUnbonding(ctx, msgBeginUnbonding, keeper)
		require.True(t, got.IsOK(), "expected msg %d to be ok, got %v", i, got)
		var finishTime time.Time
		types.MsgCdc.MustUnmarshalBinaryLengthPrefixed(got.Data, &finishTime)
		ctx = ctx.WithBlockTime(finishTime)
		EndBlocker(ctx, keeper)

		//Check that the accounts and the bond account have the appropriate values
		validator, found = keeper.GetValidator(ctx, validatorAddr)
		require.True(t, found)
		bond, found := keeper.GetDelegation(ctx, delegatorAddr, validatorAddr)
		require.True(t, found)

		expBond := initBond - int64(i+1)*unbondShares.RoundInt64()
		expDelegatorShares := 2*initBond - int64(i+1)*unbondShares.RoundInt64()
		expDelegatorAcc := sdk.NewInt(initBond - expBond)

		gotBond := bond.Shares.RoundInt64()
		gotDelegatorShares := validator.DelegatorShares.RoundInt64()
		gotDelegatorAcc := accMapper.GetAccount(ctx, delegatorAddr).GetCoins().AmountOf(params.BondDenom)

		require.Equal(t, expBond, gotBond,
			"i: %v\nexpBond: %v\ngotBond: %v\nvalidator: %v\nbond: %v\n",
			i, expBond, gotBond, validator, bond)
		require.Equal(t, expDelegatorShares, gotDelegatorShares,
			"i: %v\nexpDelegatorShares: %v\ngotDelegatorShares: %v\nvalidator: %v\nbond: %v\n",
			i, expDelegatorShares, gotDelegatorShares, validator, bond)
		require.Equal(t, expDelegatorAcc, gotDelegatorAcc,
			"i: %v\nexpDelegatorAcc: %v\ngotDelegatorAcc: %v\nvalidator: %v\nbond: %v\n",
			i, expDelegatorAcc, gotDelegatorAcc, validator, bond)
	}

	// these are more than we have bonded now
	errorCases := []int64{
		//1<<64 - 1, // more than int64
		//1<<63 + 1, // more than int64
		1<<63 - 1,
		1 << 31,
		initBond,
	}
	for _, c := range errorCases {
		unbondShares := sdk.NewDec(c)
		msgBeginUnbonding := NewMsgBeginUnbonding(delegatorAddr, validatorAddr, unbondShares)
		got = handleMsgBeginUnbonding(ctx, msgBeginUnbonding, keeper)
		require.False(t, got.IsOK(), "expected unbond msg to fail")
	}

	leftBonded := initBond - int64(numUnbonds)*unbondShares.RoundInt64()

	// should be unable to unbond one more than we have
	unbondShares = sdk.NewDec(leftBonded + 1)
	msgBeginUnbonding = NewMsgBeginUnbonding(delegatorAddr, validatorAddr, unbondShares)
	got = handleMsgBeginUnbonding(ctx, msgBeginUnbonding, keeper)
	require.False(t, got.IsOK(),
		"got: %v\nmsgUnbond: %v\nshares: %v\nleftBonded: %v\n", got, msgBeginUnbonding, unbondShares.String(), leftBonded)

	// should be able to unbond just what we have
	unbondShares = sdk.NewDec(leftBonded)
	msgBeginUnbonding = NewMsgBeginUnbonding(delegatorAddr, validatorAddr, unbondShares)
	got = handleMsgBeginUnbonding(ctx, msgBeginUnbonding, keeper)
	require.True(t, got.IsOK(),
		"got: %v\nmsgUnbond: %v\nshares: %v\nleftBonded: %v\n", got, msgBeginUnbonding, unbondShares, leftBonded)
}

func TestMultipleMsgCreateValidator(t *testing.T) {
	initBond := int64(1000)
	ctx, accMapper, keeper := keep.CreateTestInput(t, false, initBond)
	params := setInstantUnbondPeriod(keeper, ctx)

	validatorAddrs := []sdk.ValAddress{sdk.ValAddress(keep.Addrs[0]), sdk.ValAddress(keep.Addrs[1]), sdk.ValAddress(keep.Addrs[2])}
	delegatorAddrs := []sdk.AccAddress{keep.Addrs[3], keep.Addrs[4], keep.Addrs[5]}

	// bond them all
	for i, validatorAddr := range validatorAddrs {
		msgCreateValidatorOnBehalfOf := NewTestMsgCreateValidatorOnBehalfOf(delegatorAddrs[i], validatorAddr, keep.PKs[i], 10)
		got := handleMsgCreateValidator(ctx, msgCreateValidatorOnBehalfOf, keeper)
		require.True(t, got.IsOK(), "expected msg %d to be ok, got %v", i, got)

		//Check that the account is bonded
		validators := keeper.GetValidators(ctx, 100)
		require.Equal(t, (i + 1), len(validators))
		val := validators[i]
		balanceExpd := sdk.NewInt(initBond - 10)
		balanceGot := accMapper.GetAccount(ctx, delegatorAddrs[i]).GetCoins().AmountOf(params.BondDenom)
		require.Equal(t, i+1, len(validators), "expected %d validators got %d, validators: %v", i+1, len(validators), validators)
		require.Equal(t, 10, int(val.DelegatorShares.RoundInt64()), "expected %d shares, got %d", 10, val.DelegatorShares)
		require.Equal(t, balanceExpd, balanceGot, "expected account to have %d, got %d", balanceExpd, balanceGot)
	}

	// unbond them all by removing delegation
	for i, validatorAddr := range validatorAddrs {
		_, found := keeper.GetValidator(ctx, validatorAddr)
		require.True(t, found)
		msgBeginUnbonding := NewMsgBeginUnbonding(delegatorAddrs[i], validatorAddr, sdk.NewDec(10)) // remove delegation
		got := handleMsgBeginUnbonding(ctx, msgBeginUnbonding, keeper)
		require.True(t, got.IsOK(), "expected msg %d to be ok, got %v", i, got)
		var finishTime time.Time
<<<<<<< HEAD
		types.MsgCdc.MustUnmarshalBinary(got.Data, &finishTime)

		// Jump to finishTime for unbonding period and remove from unbonding queue
=======
		types.MsgCdc.MustUnmarshalBinaryLengthPrefixed(got.Data, &finishTime)
>>>>>>> 256ec0f0
		ctx = ctx.WithBlockTime(finishTime)
		EndBlocker(ctx, keeper)

		// Check that the validator is deleted from state
		validators := keeper.GetValidators(ctx, 100)
		require.Equal(t, len(validatorAddrs)-(i+1), len(validators),
			"expected %d validators got %d", len(validatorAddrs)-(i+1), len(validators))

		_, found = keeper.GetValidator(ctx, validatorAddr)
		require.False(t, found)

		expBalance := sdk.NewInt(initBond)
		gotBalance := accMapper.GetAccount(ctx, delegatorAddrs[i]).GetCoins().AmountOf(params.BondDenom)
		require.Equal(t, expBalance, gotBalance, "expected account to have %d, got %d", expBalance, gotBalance)
	}
}

func TestMultipleMsgDelegate(t *testing.T) {
	ctx, _, keeper := keep.CreateTestInput(t, false, 1000)
	validatorAddr, delegatorAddrs := sdk.ValAddress(keep.Addrs[0]), keep.Addrs[1:]
	_ = setInstantUnbondPeriod(keeper, ctx)

	//first make a validator
	msgCreateValidator := NewTestMsgCreateValidator(validatorAddr, keep.PKs[0], 10)
	got := handleMsgCreateValidator(ctx, msgCreateValidator, keeper)
	require.True(t, got.IsOK(), "expected msg to be ok, got %v", got)

	// delegate multiple parties
	for i, delegatorAddr := range delegatorAddrs {
		msgDelegate := NewTestMsgDelegate(delegatorAddr, validatorAddr, 10)
		got := handleMsgDelegate(ctx, msgDelegate, keeper)
		require.True(t, got.IsOK(), "expected msg %d to be ok, got %v", i, got)

		//Check that the account is bonded
		bond, found := keeper.GetDelegation(ctx, delegatorAddr, validatorAddr)
		require.True(t, found)
		require.NotNil(t, bond, "expected delegatee bond %d to exist", bond)
	}

	// unbond them all
	for i, delegatorAddr := range delegatorAddrs {
		msgBeginUnbonding := NewMsgBeginUnbonding(delegatorAddr, validatorAddr, sdk.NewDec(10))
		got := handleMsgBeginUnbonding(ctx, msgBeginUnbonding, keeper)
		require.True(t, got.IsOK(), "expected msg %d to be ok, got %v", i, got)
		var finishTime time.Time
		types.MsgCdc.MustUnmarshalBinaryLengthPrefixed(got.Data, &finishTime)
		ctx = ctx.WithBlockTime(finishTime)
		EndBlocker(ctx, keeper)

		//Check that the account is unbonded
		_, found := keeper.GetDelegation(ctx, delegatorAddr, validatorAddr)
		require.False(t, found)
	}
}

func TestJailValidator(t *testing.T) {
	ctx, _, keeper := keep.CreateTestInput(t, false, 1000)
	validatorAddr, delegatorAddr := sdk.ValAddress(keep.Addrs[0]), keep.Addrs[1]
	_ = setInstantUnbondPeriod(keeper, ctx)

	// create the validator
	msgCreateValidator := NewTestMsgCreateValidator(validatorAddr, keep.PKs[0], 10)
	got := handleMsgCreateValidator(ctx, msgCreateValidator, keeper)
	require.True(t, got.IsOK(), "expected no error on runMsgCreateValidator")

	// bond a delegator
	msgDelegate := NewTestMsgDelegate(delegatorAddr, validatorAddr, 10)
	got = handleMsgDelegate(ctx, msgDelegate, keeper)
	require.True(t, got.IsOK(), "expected ok, got %v", got)

	// unbond the validators bond portion
	msgBeginUnbondingValidator := NewMsgBeginUnbonding(sdk.AccAddress(validatorAddr), validatorAddr, sdk.NewDec(10))
	got = handleMsgBeginUnbonding(ctx, msgBeginUnbondingValidator, keeper)
	require.True(t, got.IsOK(), "expected no error: %v", got)
	var finishTime time.Time
	types.MsgCdc.MustUnmarshalBinaryLengthPrefixed(got.Data, &finishTime)
	ctx = ctx.WithBlockTime(finishTime)
	EndBlocker(ctx, keeper)

	validator, found := keeper.GetValidator(ctx, validatorAddr)
	require.True(t, found)
	require.True(t, validator.Jailed, "%v", validator)

	// test that this address cannot yet be bonded too because is jailed
	got = handleMsgDelegate(ctx, msgDelegate, keeper)
	require.False(t, got.IsOK(), "expected error, got %v", got)

	// test that the delegator can still withdraw their bonds
	msgBeginUnbondingDelegator := NewMsgBeginUnbonding(delegatorAddr, validatorAddr, sdk.NewDec(10))
	got = handleMsgBeginUnbonding(ctx, msgBeginUnbondingDelegator, keeper)
	require.True(t, got.IsOK(), "expected no error")
	types.MsgCdc.MustUnmarshalBinaryLengthPrefixed(got.Data, &finishTime)
	ctx = ctx.WithBlockTime(finishTime)
	EndBlocker(ctx, keeper)

	// verify that the pubkey can now be reused
	got = handleMsgCreateValidator(ctx, msgCreateValidator, keeper)
	require.True(t, got.IsOK(), "expected ok, got %v", got)
}

func TestValidatorQueue(t *testing.T) {
	ctx, _, keeper := keep.CreateTestInput(t, false, 1000)
	validatorAddr, delegatorAddr := sdk.ValAddress(keep.Addrs[0]), keep.Addrs[1]

	// set the unbonding time
	params := keeper.GetParams(ctx)
	params.UnbondingTime = 7 * time.Second
	keeper.SetParams(ctx, params)

	// create the validator
	msgCreateValidator := NewTestMsgCreateValidator(validatorAddr, keep.PKs[0], 10)
	got := handleMsgCreateValidator(ctx, msgCreateValidator, keeper)
	require.True(t, got.IsOK(), "expected no error on runMsgCreateValidator")

	// bond a delegator
	msgDelegate := NewTestMsgDelegate(delegatorAddr, validatorAddr, 10)
	got = handleMsgDelegate(ctx, msgDelegate, keeper)
	require.True(t, got.IsOK(), "expected ok, got %v", got)

	EndBlocker(ctx, keeper)

	// unbond the all self-delegation to put validator in unbonding state
	msgBeginUnbondingValidator := NewMsgBeginUnbonding(sdk.AccAddress(validatorAddr), validatorAddr, sdk.NewDec(10))
	got = handleMsgBeginUnbonding(ctx, msgBeginUnbondingValidator, keeper)
	require.True(t, got.IsOK(), "expected no error: %v", got)
	var finishTime time.Time
	types.MsgCdc.MustUnmarshalBinaryLengthPrefixed(got.Data, &finishTime)
	ctx = ctx.WithBlockTime(finishTime)
	EndBlocker(ctx, keeper)
	origHeader := ctx.BlockHeader()

	validator, found := keeper.GetValidator(ctx, validatorAddr)
	require.True(t, found)
	require.True(t, validator.GetStatus() == sdk.Unbonding, "%v", validator)

	// should still be unbonding at time 6 seconds later
	ctx = ctx.WithBlockTime(origHeader.Time.Add(time.Second * 6))
	EndBlocker(ctx, keeper)
	validator, found = keeper.GetValidator(ctx, validatorAddr)
	require.True(t, found)
	require.True(t, validator.GetStatus() == sdk.Unbonding, "%v", validator)

	// should be in unbonded state at time 7 seconds later
	ctx = ctx.WithBlockTime(origHeader.Time.Add(time.Second * 7))
	EndBlocker(ctx, keeper)
	validator, found = keeper.GetValidator(ctx, validatorAddr)
	require.True(t, found)
	require.True(t, validator.GetStatus() == sdk.Unbonded, "%v", validator)
}

func TestUnbondingPeriod(t *testing.T) {
	ctx, _, keeper := keep.CreateTestInput(t, false, 1000)
	validatorAddr := sdk.ValAddress(keep.Addrs[0])

	// set the unbonding time
	params := keeper.GetParams(ctx)
	params.UnbondingTime = 7 * time.Second
	keeper.SetParams(ctx, params)

	// create the validator
	msgCreateValidator := NewTestMsgCreateValidator(validatorAddr, keep.PKs[0], 10)
	got := handleMsgCreateValidator(ctx, msgCreateValidator, keeper)
	require.True(t, got.IsOK(), "expected no error on runMsgCreateValidator")

	EndBlocker(ctx, keeper)

	// begin unbonding
	msgBeginUnbonding := NewMsgBeginUnbonding(sdk.AccAddress(validatorAddr), validatorAddr, sdk.NewDec(10))
	got = handleMsgBeginUnbonding(ctx, msgBeginUnbonding, keeper)
	require.True(t, got.IsOK(), "expected no error")
	origHeader := ctx.BlockHeader()

	_, found := keeper.GetUnbondingDelegation(ctx, sdk.AccAddress(validatorAddr), validatorAddr)
	require.True(t, found, "should not have unbonded")

	// cannot complete unbonding at same time
	EndBlocker(ctx, keeper)
	_, found = keeper.GetUnbondingDelegation(ctx, sdk.AccAddress(validatorAddr), validatorAddr)
	require.True(t, found, "should not have unbonded")

	// cannot complete unbonding at time 6 seconds later
	ctx = ctx.WithBlockTime(origHeader.Time.Add(time.Second * 6))
	EndBlocker(ctx, keeper)
	_, found = keeper.GetUnbondingDelegation(ctx, sdk.AccAddress(validatorAddr), validatorAddr)
	require.True(t, found, "should not have unbonded")

	// can complete unbonding at time 7 seconds later
	ctx = ctx.WithBlockTime(origHeader.Time.Add(time.Second * 7))
	EndBlocker(ctx, keeper)
	_, found = keeper.GetUnbondingDelegation(ctx, sdk.AccAddress(validatorAddr), validatorAddr)
	require.False(t, found, "should have unbonded")
}

func TestUnbondingFromUnbondingValidator(t *testing.T) {
	ctx, _, keeper := keep.CreateTestInput(t, false, 1000)
	validatorAddr, delegatorAddr := sdk.ValAddress(keep.Addrs[0]), keep.Addrs[1]

	// create the validator
	msgCreateValidator := NewTestMsgCreateValidator(validatorAddr, keep.PKs[0], 10)
	got := handleMsgCreateValidator(ctx, msgCreateValidator, keeper)
	require.True(t, got.IsOK(), "expected no error on runMsgCreateValidator")

	// bond a delegator
	msgDelegate := NewTestMsgDelegate(delegatorAddr, validatorAddr, 10)
	got = handleMsgDelegate(ctx, msgDelegate, keeper)
	require.True(t, got.IsOK(), "expected ok, got %v", got)

	// unbond the validators bond portion
	msgBeginUnbondingValidator := NewMsgBeginUnbonding(sdk.AccAddress(validatorAddr), validatorAddr, sdk.NewDec(10))
	got = handleMsgBeginUnbonding(ctx, msgBeginUnbondingValidator, keeper)
	require.True(t, got.IsOK(), "expected no error")

	// change the ctx to Block Time one second before the validator would have unbonded
	var finishTime time.Time
	types.MsgCdc.MustUnmarshalBinaryLengthPrefixed(got.Data, &finishTime)
	ctx = ctx.WithBlockTime(finishTime.Add(time.Second * -1))

	// unbond the delegator from the validator
	msgBeginUnbondingDelegator := NewMsgBeginUnbonding(delegatorAddr, validatorAddr, sdk.NewDec(10))
	got = handleMsgBeginUnbonding(ctx, msgBeginUnbondingDelegator, keeper)
	require.True(t, got.IsOK(), "expected no error")

	// move the Block time forward by one second
	ctx = ctx.WithBlockTime(ctx.BlockHeader().Time.Add(time.Second * 1))

	// Run the EndBlocker
	EndBlocker(ctx, keeper)

	// Check to make sure that the unbonding delegation is no longer in state
	// (meaning it was deleted in the above EndBlocker)
	_, found := keeper.GetUnbondingDelegation(ctx, delegatorAddr, validatorAddr)
	require.False(t, found, "should be removed from state")
}

func TestRedelegationPeriod(t *testing.T) {
	ctx, AccMapper, keeper := keep.CreateTestInput(t, false, 1000)
	validatorAddr, validatorAddr2 := sdk.ValAddress(keep.Addrs[0]), sdk.ValAddress(keep.Addrs[1])
	denom := keeper.GetParams(ctx).BondDenom

	// set the unbonding time
	params := keeper.GetParams(ctx)
	params.UnbondingTime = 7 * time.Second
	keeper.SetParams(ctx, params)

	// create the validators
	msgCreateValidator := NewTestMsgCreateValidator(validatorAddr, keep.PKs[0], 10)

	// initial balance
	amt1 := AccMapper.GetAccount(ctx, sdk.AccAddress(validatorAddr)).GetCoins().AmountOf(denom)

	got := handleMsgCreateValidator(ctx, msgCreateValidator, keeper)
	require.True(t, got.IsOK(), "expected no error on runMsgCreateValidator")

	// balance should have been subtracted after creation
	amt2 := AccMapper.GetAccount(ctx, sdk.AccAddress(validatorAddr)).GetCoins().AmountOf(denom)
	require.Equal(t, amt1.Sub(sdk.NewInt(10)).Int64(), amt2.Int64(), "expected coins to be subtracted")

	msgCreateValidator = NewTestMsgCreateValidator(validatorAddr2, keep.PKs[1], 10)
	got = handleMsgCreateValidator(ctx, msgCreateValidator, keeper)
	require.True(t, got.IsOK(), "expected no error on runMsgCreateValidator")

	bal1 := AccMapper.GetAccount(ctx, sdk.AccAddress(validatorAddr)).GetCoins()

	// begin redelegate
	msgBeginRedelegate := NewMsgBeginRedelegate(sdk.AccAddress(validatorAddr), validatorAddr, validatorAddr2, sdk.NewDec(10))
	got = handleMsgBeginRedelegate(ctx, msgBeginRedelegate, keeper)
	require.True(t, got.IsOK(), "expected no error, %v", got)

	// origin account should not lose tokens as with a regular delegation
	bal2 := AccMapper.GetAccount(ctx, sdk.AccAddress(validatorAddr)).GetCoins()
	require.Equal(t, bal1, bal2)

	origHeader := ctx.BlockHeader()

	// cannot complete redelegation at same time
	EndBlocker(ctx, keeper)
	_, found := keeper.GetRedelegation(ctx, sdk.AccAddress(validatorAddr), validatorAddr, validatorAddr2)
	require.True(t, found, "should not have unbonded")

	// cannot complete redelegation at time 6 seconds later
	ctx = ctx.WithBlockTime(origHeader.Time.Add(time.Second * 6))
	EndBlocker(ctx, keeper)
	_, found = keeper.GetRedelegation(ctx, sdk.AccAddress(validatorAddr), validatorAddr, validatorAddr2)
	require.True(t, found, "should not have unbonded")

	// can complete redelegation at time 7 seconds later
	ctx = ctx.WithBlockTime(origHeader.Time.Add(time.Second * 7))
	EndBlocker(ctx, keeper)
	_, found = keeper.GetRedelegation(ctx, sdk.AccAddress(validatorAddr), validatorAddr, validatorAddr2)
	require.False(t, found, "should have unbonded")
}

func TestTransitiveRedelegation(t *testing.T) {
	ctx, _, keeper := keep.CreateTestInput(t, false, 1000)
	validatorAddr := sdk.ValAddress(keep.Addrs[0])
	validatorAddr2 := sdk.ValAddress(keep.Addrs[1])
	validatorAddr3 := sdk.ValAddress(keep.Addrs[2])

	// set the unbonding time
	params := keeper.GetParams(ctx)
	params.UnbondingTime = 0
	keeper.SetParams(ctx, params)

	// create the validators
	msgCreateValidator := NewTestMsgCreateValidator(validatorAddr, keep.PKs[0], 10)
	got := handleMsgCreateValidator(ctx, msgCreateValidator, keeper)
	require.True(t, got.IsOK(), "expected no error on runMsgCreateValidator")

	msgCreateValidator = NewTestMsgCreateValidator(validatorAddr2, keep.PKs[1], 10)
	got = handleMsgCreateValidator(ctx, msgCreateValidator, keeper)
	require.True(t, got.IsOK(), "expected no error on runMsgCreateValidator")

	msgCreateValidator = NewTestMsgCreateValidator(validatorAddr3, keep.PKs[2], 10)
	got = handleMsgCreateValidator(ctx, msgCreateValidator, keeper)
	require.True(t, got.IsOK(), "expected no error on runMsgCreateValidator")

	// begin redelegate
	msgBeginRedelegate := NewMsgBeginRedelegate(sdk.AccAddress(validatorAddr), validatorAddr, validatorAddr2, sdk.NewDec(10))
	got = handleMsgBeginRedelegate(ctx, msgBeginRedelegate, keeper)
	require.True(t, got.IsOK(), "expected no error, %v", got)

	// cannot redelegation to next validator while first delegation exists
	msgBeginRedelegate = NewMsgBeginRedelegate(sdk.AccAddress(validatorAddr), validatorAddr2, validatorAddr3, sdk.NewDec(10))
	got = handleMsgBeginRedelegate(ctx, msgBeginRedelegate, keeper)
	require.True(t, !got.IsOK(), "expected an error, msg: %v", msgBeginRedelegate)

	// complete first redelegation
	EndBlocker(ctx, keeper)

	// now should be able to redelegate from the second validator to the third
	got = handleMsgBeginRedelegate(ctx, msgBeginRedelegate, keeper)
	require.True(t, got.IsOK(), "expected no error")
}

func TestConflictingRedelegation(t *testing.T) {
	ctx, _, keeper := keep.CreateTestInput(t, false, 1000)
	validatorAddr := sdk.ValAddress(keep.Addrs[0])
	validatorAddr2 := sdk.ValAddress(keep.Addrs[1])

	// set the unbonding time
	params := keeper.GetParams(ctx)
	params.UnbondingTime = 1
	keeper.SetParams(ctx, params)

	// create the validators
	msgCreateValidator := NewTestMsgCreateValidator(validatorAddr, keep.PKs[0], 10)
	got := handleMsgCreateValidator(ctx, msgCreateValidator, keeper)
	require.True(t, got.IsOK(), "expected no error on runMsgCreateValidator")

	msgCreateValidator = NewTestMsgCreateValidator(validatorAddr2, keep.PKs[1], 10)
	got = handleMsgCreateValidator(ctx, msgCreateValidator, keeper)
	require.True(t, got.IsOK(), "expected no error on runMsgCreateValidator")

	// end block to bond them
	EndBlocker(ctx, keeper)

	// begin redelegate
	msgBeginRedelegate := NewMsgBeginRedelegate(sdk.AccAddress(validatorAddr), validatorAddr, validatorAddr2, sdk.NewDec(5))
	got = handleMsgBeginRedelegate(ctx, msgBeginRedelegate, keeper)
	require.True(t, got.IsOK(), "expected no error, %v", got)

	// cannot redelegate again while first redelegation still exists
	got = handleMsgBeginRedelegate(ctx, msgBeginRedelegate, keeper)
	require.True(t, !got.IsOK(), "expected an error, msg: %v", msgBeginRedelegate)

	// progress forward in time
	ctx = ctx.WithBlockTime(ctx.BlockHeader().Time.Add(10 * time.Second))

	// complete first redelegation
	EndBlocker(ctx, keeper)

	// now should be able to redelegate again
	got = handleMsgBeginRedelegate(ctx, msgBeginRedelegate, keeper)
	require.True(t, got.IsOK(), "expected no error")
}

func TestUnbondingWhenExcessValidators(t *testing.T) {
	ctx, _, keeper := keep.CreateTestInput(t, false, 1000)
	validatorAddr1 := sdk.ValAddress(keep.Addrs[0])
	validatorAddr2 := sdk.ValAddress(keep.Addrs[1])
	validatorAddr3 := sdk.ValAddress(keep.Addrs[2])

	// set the unbonding time
	params := keeper.GetParams(ctx)
	params.UnbondingTime = 0
	params.MaxValidators = 2
	keeper.SetParams(ctx, params)

	// add three validators
	msgCreateValidator := NewTestMsgCreateValidator(validatorAddr1, keep.PKs[0], 50)
	got := handleMsgCreateValidator(ctx, msgCreateValidator, keeper)
	require.True(t, got.IsOK(), "expected no error on runMsgCreateValidator")
	// apply TM updates
	keeper.ApplyAndReturnValidatorSetUpdates(ctx)
	require.Equal(t, 1, len(keeper.GetLastValidators(ctx)))

	msgCreateValidator = NewTestMsgCreateValidator(validatorAddr2, keep.PKs[1], 30)
	got = handleMsgCreateValidator(ctx, msgCreateValidator, keeper)
	require.True(t, got.IsOK(), "expected no error on runMsgCreateValidator")
	// apply TM updates
	keeper.ApplyAndReturnValidatorSetUpdates(ctx)
	require.Equal(t, 2, len(keeper.GetLastValidators(ctx)))

	msgCreateValidator = NewTestMsgCreateValidator(validatorAddr3, keep.PKs[2], 10)
	got = handleMsgCreateValidator(ctx, msgCreateValidator, keeper)
	require.True(t, got.IsOK(), "expected no error on runMsgCreateValidator")
	// apply TM updates
	keeper.ApplyAndReturnValidatorSetUpdates(ctx)
	require.Equal(t, 2, len(keeper.GetLastValidators(ctx)))

	// unbond the valdator-2
	msgBeginUnbonding := NewMsgBeginUnbonding(sdk.AccAddress(validatorAddr2), validatorAddr2, sdk.NewDec(30))
	got = handleMsgBeginUnbonding(ctx, msgBeginUnbonding, keeper)
	require.True(t, got.IsOK(), "expected no error on runMsgBeginUnbonding")

	// apply TM updates
	keeper.ApplyAndReturnValidatorSetUpdates(ctx)

	// because there are extra validators waiting to get in, the queued
	// validator (aka. validator-1) should make it into the bonded group, thus
	// the total number of validators should stay the same
	vals := keeper.GetLastValidators(ctx)
	require.Equal(t, 2, len(vals), "vals %v", vals)
	val1, found := keeper.GetValidator(ctx, validatorAddr1)
	require.True(t, found)
	require.Equal(t, sdk.Bonded, val1.Status, "%v", val1)
}

func TestBondUnbondRedelegateSlashTwice(t *testing.T) {
	ctx, _, keeper := keep.CreateTestInput(t, false, 1000)
	valA, valB, del := sdk.ValAddress(keep.Addrs[0]), sdk.ValAddress(keep.Addrs[1]), keep.Addrs[2]
	consAddr0 := sdk.ConsAddress(keep.PKs[0].Address())

	msgCreateValidator := NewTestMsgCreateValidator(valA, keep.PKs[0], 10)
	got := handleMsgCreateValidator(ctx, msgCreateValidator, keeper)
	require.True(t, got.IsOK(), "expected no error on runMsgCreateValidator")

	msgCreateValidator = NewTestMsgCreateValidator(valB, keep.PKs[1], 10)
	got = handleMsgCreateValidator(ctx, msgCreateValidator, keeper)
	require.True(t, got.IsOK(), "expected no error on runMsgCreateValidator")

	// delegate 10 stake
	msgDelegate := NewTestMsgDelegate(del, valA, 10)
	got = handleMsgDelegate(ctx, msgDelegate, keeper)
	require.True(t, got.IsOK(), "expected no error on runMsgDelegate")

	// apply Tendermint updates
	updates := keeper.ApplyAndReturnValidatorSetUpdates(ctx)
	require.Equal(t, 2, len(updates))

	// a block passes
	ctx = ctx.WithBlockHeight(1)

	// begin unbonding 4 stake
	msgBeginUnbonding := NewMsgBeginUnbonding(del, valA, sdk.NewDec(4))
	got = handleMsgBeginUnbonding(ctx, msgBeginUnbonding, keeper)
	require.True(t, got.IsOK(), "expected no error on runMsgBeginUnbonding")

	// begin redelegate 6 stake
	msgBeginRedelegate := NewMsgBeginRedelegate(del, valA, valB, sdk.NewDec(6))
	got = handleMsgBeginRedelegate(ctx, msgBeginRedelegate, keeper)
	require.True(t, got.IsOK(), "expected no error on runMsgBeginRedelegate")

	// destination delegation should have 6 shares
	delegation, found := keeper.GetDelegation(ctx, del, valB)
	require.True(t, found)
	require.Equal(t, sdk.NewDec(6), delegation.Shares)

	// must apply validator updates
	updates = keeper.ApplyAndReturnValidatorSetUpdates(ctx)
	require.Equal(t, 2, len(updates))

	// slash the validator by half
	keeper.Slash(ctx, consAddr0, 0, 20, sdk.NewDecWithPrec(5, 1))

	// unbonding delegation should have been slashed by half
	unbonding, found := keeper.GetUnbondingDelegation(ctx, del, valA)
	require.True(t, found)
	require.Equal(t, int64(2), unbonding.Balance.Amount.Int64())

	// redelegation should have been slashed by half
	redelegation, found := keeper.GetRedelegation(ctx, del, valA, valB)
	require.True(t, found)
	require.Equal(t, int64(3), redelegation.Balance.Amount.Int64())

	// destination delegation should have been slashed by half
	delegation, found = keeper.GetDelegation(ctx, del, valB)
	require.True(t, found)
	require.Equal(t, sdk.NewDec(3), delegation.Shares)

	// validator power should have been reduced by half
	validator, found := keeper.GetValidator(ctx, valA)
	require.True(t, found)
	require.Equal(t, sdk.NewDec(5), validator.GetPower())

	// slash the validator for an infraction committed after the unbonding and redelegation begin
	ctx = ctx.WithBlockHeight(3)
	keeper.Slash(ctx, consAddr0, 2, 10, sdk.NewDecWithPrec(5, 1))

	// unbonding delegation should be unchanged
	unbonding, found = keeper.GetUnbondingDelegation(ctx, del, valA)
	require.True(t, found)
	require.Equal(t, int64(2), unbonding.Balance.Amount.Int64())

	// redelegation should be unchanged
	redelegation, found = keeper.GetRedelegation(ctx, del, valA, valB)
	require.True(t, found)
	require.Equal(t, int64(3), redelegation.Balance.Amount.Int64())

	// destination delegation should be unchanged
	delegation, found = keeper.GetDelegation(ctx, del, valB)
	require.True(t, found)
	require.Equal(t, sdk.NewDec(3), delegation.Shares)

	// end blocker
	EndBlocker(ctx, keeper)

	// validator power should have been reduced to zero
	// validator should be in unbonding state
	validator, _ = keeper.GetValidator(ctx, valA)
	require.Equal(t, validator.GetStatus(), sdk.Unbonding)
}<|MERGE_RESOLUTION|>--- conflicted
+++ resolved
@@ -494,13 +494,8 @@
 		got := handleMsgBeginUnbonding(ctx, msgBeginUnbonding, keeper)
 		require.True(t, got.IsOK(), "expected msg %d to be ok, got %v", i, got)
 		var finishTime time.Time
-<<<<<<< HEAD
-		types.MsgCdc.MustUnmarshalBinary(got.Data, &finishTime)
-
 		// Jump to finishTime for unbonding period and remove from unbonding queue
-=======
 		types.MsgCdc.MustUnmarshalBinaryLengthPrefixed(got.Data, &finishTime)
->>>>>>> 256ec0f0
 		ctx = ctx.WithBlockTime(finishTime)
 		EndBlocker(ctx, keeper)
 
