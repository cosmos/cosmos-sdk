--- conflicted
+++ resolved
@@ -149,11 +149,10 @@
 	return red, true
 }
 
-<<<<<<< HEAD
 // load all redelegations from a particular validator
 func (k Keeper) GetRedelegationsFromValidator(ctx sdk.Context, valAddr sdk.Address) (redelegations []types.Redelegation) {
 	store := ctx.KVStore(k.storeKey)
-	iterator := sdk.KVStorePrefixIterator(store, GetREDsByValSrcIndexKey(valAddr, k.cdc))
+	iterator := sdk.KVStorePrefixIterator(store, GetREDsFromValSrcIndexKey(valAddr, k.cdc))
 	i := 0
 	for ; ; i++ {
 		if !iterator.Valid() {
@@ -168,7 +167,8 @@
 	}
 	iterator.Close()
 	return redelegations
-=======
+}
+
 // has a redelegation
 func (k Keeper) HasReceivingRedelegation(ctx sdk.Context,
 	DelegatorAddr, ValidatorDstAddr sdk.Address) bool {
@@ -184,7 +184,6 @@
 	}
 	iterator.Close()
 	return found
->>>>>>> 791ad9c7
 }
 
 // set a redelegation and associated index
