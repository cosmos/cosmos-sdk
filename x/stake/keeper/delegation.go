--- conflicted
+++ resolved
@@ -451,10 +451,7 @@
 
 	params := k.GetParams(ctx)
 	returnCoin := sdk.NewCoin(params.BondDenom, returnAmount.RoundInt())
-<<<<<<< HEAD
-
-=======
->>>>>>> d195cc15
+
 	dstValidator, found := k.GetValidator(ctx, valDstAddr)
 	if !found {
 		return types.ErrBadRedelegationDst(k.Codespace())
