--- conflicted
+++ resolved
@@ -277,10 +277,7 @@
 		k.RemoveValidator(ctx, validator.Owner)
 	}
 
-<<<<<<< HEAD
 	return
-=======
-	return amount, nil
 }
 
 //______________________________________________________________________________________________________
@@ -374,5 +371,4 @@
 
 	k.RemoveRedelegation(ctx, red)
 	return nil
->>>>>>> 5329d735
 }