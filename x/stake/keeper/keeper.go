package keeper

import (
	"container/list"

	"github.com/cosmos/cosmos-sdk/codec"
	sdk "github.com/cosmos/cosmos-sdk/types"

	"github.com/cosmos/cosmos-sdk/x/bank"
	"github.com/cosmos/cosmos-sdk/x/params"
	"github.com/cosmos/cosmos-sdk/x/stake/types"
)

const aminoCacheSize = 500

// keeper of the stake store
type Keeper struct {
	storeKey           sdk.StoreKey
	storeTKey          sdk.StoreKey
	cdc                *codec.Codec
	bankKeeper         bank.Keeper
	hooks              sdk.StakingHooks
	paramstore         params.Subspace
	validatorCache     map[string]cachedValidator
	validatorCacheList *list.List

	// codespace
	codespace sdk.CodespaceType
}

func NewKeeper(cdc *codec.Codec, key, tkey sdk.StoreKey, ck bank.Keeper, paramstore params.Subspace, codespace sdk.CodespaceType) Keeper {
	keeper := Keeper{
<<<<<<< HEAD
		storeKey:   key,
		storeTKey:  tkey,
		cdc:        cdc,
		bankKeeper: ck,
		paramstore: paramstore.WithKeyTable(ParamKeyTable()),
		hooks:      nil,
		codespace:  codespace,
=======
		storeKey:           key,
		storeTKey:          tkey,
		cdc:                cdc,
		bankKeeper:         ck,
		paramstore:         paramstore.WithTypeTable(ParamTypeTable()),
		hooks:              nil,
		validatorCache:     make(map[string]cachedValidator, aminoCacheSize),
		validatorCacheList: list.New(),
		codespace:          codespace,
>>>>>>> 5a13e753
	}
	return keeper
}

// Set the validator hooks
func (k *Keeper) SetHooks(sh sdk.StakingHooks) *Keeper {
	if k.hooks != nil {
		panic("cannot set validator hooks twice")
	}
	k.hooks = sh
	return k
}

//_________________________________________________________________________

// return the codespace
func (k Keeper) Codespace() sdk.CodespaceType {
	return k.codespace
}

//_______________________________________________________________________

// load the pool
func (k Keeper) GetPool(ctx sdk.Context) (pool types.Pool) {
	store := ctx.KVStore(k.storeKey)
	b := store.Get(PoolKey)
	if b == nil {
		panic("stored pool should not have been nil")
	}
	k.cdc.MustUnmarshalBinaryLengthPrefixed(b, &pool)
	return
}

// set the pool
func (k Keeper) SetPool(ctx sdk.Context, pool types.Pool) {
	store := ctx.KVStore(k.storeKey)
	b := k.cdc.MustMarshalBinaryLengthPrefixed(pool)
	store.Set(PoolKey, b)
}

//_______________________________________________________________________

// Load the last total validator power.
func (k Keeper) GetLastTotalPower(ctx sdk.Context) (power sdk.Int) {
	store := ctx.KVStore(k.storeKey)
	b := store.Get(LastTotalPowerKey)
	if b == nil {
		return sdk.ZeroInt()
	}
	k.cdc.MustUnmarshalBinaryLengthPrefixed(b, &power)
	return
}

// Set the last total validator power.
func (k Keeper) SetLastTotalPower(ctx sdk.Context, power sdk.Int) {
	store := ctx.KVStore(k.storeKey)
	b := k.cdc.MustMarshalBinaryLengthPrefixed(power)
	store.Set(LastTotalPowerKey, b)
}

//_______________________________________________________________________

// Load the last validator power.
// Returns zero if the operator was not a validator last block.
func (k Keeper) GetLastValidatorPower(ctx sdk.Context, operator sdk.ValAddress) (power sdk.Int) {
	store := ctx.KVStore(k.storeKey)
	bz := store.Get(GetLastValidatorPowerKey(operator))
	if bz == nil {
		return sdk.ZeroInt()
	}
	k.cdc.MustUnmarshalBinaryLengthPrefixed(bz, &power)
	return
}

// Set the last validator power.
func (k Keeper) SetLastValidatorPower(ctx sdk.Context, operator sdk.ValAddress, power sdk.Int) {
	store := ctx.KVStore(k.storeKey)
	bz := k.cdc.MustMarshalBinaryLengthPrefixed(power)
	store.Set(GetLastValidatorPowerKey(operator), bz)
}

// Iterate over last validator powers.
func (k Keeper) IterateLastValidatorPowers(ctx sdk.Context, handler func(operator sdk.ValAddress, power sdk.Int) (stop bool)) {
	store := ctx.KVStore(k.storeKey)
	iter := sdk.KVStorePrefixIterator(store, LastValidatorPowerKey)
	defer iter.Close()
	for ; iter.Valid(); iter.Next() {
		addr := sdk.ValAddress(iter.Key()[len(LastValidatorPowerKey):])
		var power sdk.Int
		k.cdc.MustUnmarshalBinaryLengthPrefixed(iter.Value(), &power)
		if handler(addr, power) {
			break
		}
	}
}

// Delete the last validator power.
func (k Keeper) DeleteLastValidatorPower(ctx sdk.Context, operator sdk.ValAddress) {
	store := ctx.KVStore(k.storeKey)
	store.Delete(GetLastValidatorPowerKey(operator))
}<|MERGE_RESOLUTION|>--- conflicted
+++ resolved
@@ -30,25 +30,15 @@
 
 func NewKeeper(cdc *codec.Codec, key, tkey sdk.StoreKey, ck bank.Keeper, paramstore params.Subspace, codespace sdk.CodespaceType) Keeper {
 	keeper := Keeper{
-<<<<<<< HEAD
-		storeKey:   key,
-		storeTKey:  tkey,
-		cdc:        cdc,
-		bankKeeper: ck,
-		paramstore: paramstore.WithKeyTable(ParamKeyTable()),
-		hooks:      nil,
-		codespace:  codespace,
-=======
 		storeKey:           key,
 		storeTKey:          tkey,
 		cdc:                cdc,
 		bankKeeper:         ck,
-		paramstore:         paramstore.WithTypeTable(ParamTypeTable()),
+		paramstore:         paramstore.WithKeyTable(ParamKeyTable()),
 		hooks:              nil,
 		validatorCache:     make(map[string]cachedValidator, aminoCacheSize),
 		validatorCacheList: list.New(),
 		codespace:          codespace,
->>>>>>> 5a13e753
 	}
 	return keeper
 }
