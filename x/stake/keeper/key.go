package keeper

import (
	"encoding/binary"
	"time"

	sdk "github.com/cosmos/cosmos-sdk/types"
	"github.com/cosmos/cosmos-sdk/x/stake/types"
)

// TODO remove some of these prefixes once have working multistore

//nolint
var (
	// Keys for store prefixes
	// TODO DEPRECATED: delete in next release and reorder keys
	// ParamKey                         = []byte{0x00} // key for parameters relating to staking
<<<<<<< HEAD
	BondedTokensKey   = []byte{0x01} // key for the staking pools
	IntraTxCounterKey = []byte{0x02} // key for intra-block tx index
=======
	PoolKey = []byte{0x01} // key for the staking pools
>>>>>>> 0d63c92b

	// Last* values are const during a block.
	LastValidatorPowerKey = []byte{0x11} // prefix for each key to a validator index, for bonded validators
	LastTotalPowerKey     = []byte{0x12} // prefix for the total power

	ValidatorsKey             = []byte{0x21} // prefix for each key to a validator
	ValidatorsByConsAddrKey   = []byte{0x22} // prefix for each key to a validator index, by pubkey
	ValidatorsByPowerIndexKey = []byte{0x23} // prefix for each key to a validator index, sorted by power

	DelegationKey                    = []byte{0x31} // key for a delegation
	UnbondingDelegationKey           = []byte{0x32} // key for an unbonding-delegation
	UnbondingDelegationByValIndexKey = []byte{0x33} // prefix for each key for an unbonding-delegation, by validator operator
	RedelegationKey                  = []byte{0x34} // key for a redelegation
	RedelegationByValSrcIndexKey     = []byte{0x35} // prefix for each key for an redelegation, by source validator operator
	RedelegationByValDstIndexKey     = []byte{0x36} // prefix for each key for an redelegation, by destination validator operator

	UnbondingQueueKey    = []byte{0x41} // prefix for the timestamps in unbonding queue
	RedelegationQueueKey = []byte{0x42} // prefix for the timestamps in redelegations queue
	ValidatorQueueKey    = []byte{0x43} // prefix for the timestamps in validator queue
)

const maxDigitsForAccount = 12 // ~220,000,000 atoms created at launch

// gets the key for the validator with address
// VALUE: stake/types.Validator
func GetValidatorKey(operatorAddr sdk.ValAddress) []byte {
	return append(ValidatorsKey, operatorAddr.Bytes()...)
}

// gets the key for the validator with pubkey
// VALUE: validator operator address ([]byte)
func GetValidatorByConsAddrKey(addr sdk.ConsAddress) []byte {
	return append(ValidatorsByConsAddrKey, addr.Bytes()...)
}

// Get the validator operator address from LastValidatorPowerKey
func AddressFromLastValidatorPowerKey(key []byte) []byte {
	return key[1:] // remove prefix bytes
}

// get the validator by power index.
// Power index is the key used in the power-store, and represents the relative
// power ranking of the validator.
// VALUE: validator operator address ([]byte)
func GetValidatorsByPowerIndexKey(validator types.Validator) []byte {
	// NOTE the address doesn't need to be stored because counter bytes must always be different
	return getValidatorPowerRank(validator)
}

// get the bonded validator index key for an operator address
func GetLastValidatorPowerKey(operator sdk.ValAddress) []byte {
	return append(LastValidatorPowerKey, operator...)
}

// get the power ranking of a validator
// NOTE the larger values are of higher value
// nolint: unparam
func getValidatorPowerRank(validator types.Validator) []byte {

	potentialPower := validator.Tokens

	// todo: deal with cases above 2**64, ref https://github.com/cosmos/cosmos-sdk/issues/2439#issuecomment-427167556
	tendermintPower := potentialPower.RoundInt64()
	tendermintPowerBytes := make([]byte, 8)
	binary.BigEndian.PutUint64(tendermintPowerBytes[:], uint64(tendermintPower))

	powerBytes := tendermintPowerBytes
	powerBytesLen := len(powerBytes) // 8

	// key is of format prefix || powerbytes || addrBytes
	key := make([]byte, 1+powerBytesLen+sdk.AddrLen)

	key[0] = ValidatorsByPowerIndexKey[0]
	copy(key[1:powerBytesLen+1], powerBytes)
	operAddrInvr := cp(validator.OperatorAddr)
	for i, b := range operAddrInvr {
		operAddrInvr[i] = ^b
	}
	copy(key[powerBytesLen+1:], operAddrInvr)

	return key
}

func parseValidatorPowerRankKey(key []byte) (operAddr []byte) {
	powerBytesLen := 8
	if len(key) != 1+powerBytesLen+sdk.AddrLen {
		panic("Invalid validator power rank key length")
	}
	operAddr = cp(key[powerBytesLen+1:])
	for i, b := range operAddr {
		operAddr[i] = ^b
	}
	return operAddr
}

// gets the prefix for all unbonding delegations from a delegator
func GetValidatorQueueTimeKey(timestamp time.Time) []byte {
	bz := sdk.FormatTimeBytes(timestamp)
	return append(ValidatorQueueKey, bz...)
}

//______________________________________________________________________________

// gets the key for delegator bond with validator
// VALUE: stake/types.Delegation
func GetDelegationKey(delAddr sdk.AccAddress, valAddr sdk.ValAddress) []byte {
	return append(GetDelegationsKey(delAddr), valAddr.Bytes()...)
}

// gets the prefix for a delegator for all validators
func GetDelegationsKey(delAddr sdk.AccAddress) []byte {
	return append(DelegationKey, delAddr.Bytes()...)
}

//______________________________________________________________________________

// gets the key for an unbonding delegation by delegator and validator addr
// VALUE: stake/types.UnbondingDelegation
func GetUBDKey(delAddr sdk.AccAddress, valAddr sdk.ValAddress) []byte {
	return append(
		GetUBDsKey(delAddr.Bytes()),
		valAddr.Bytes()...)
}

// gets the index-key for an unbonding delegation, stored by validator-index
// VALUE: none (key rearrangement used)
func GetUBDByValIndexKey(delAddr sdk.AccAddress, valAddr sdk.ValAddress) []byte {
	return append(GetUBDsByValIndexKey(valAddr), delAddr.Bytes()...)
}

// rearranges the ValIndexKey to get the UBDKey
func GetUBDKeyFromValIndexKey(IndexKey []byte) []byte {
	addrs := IndexKey[1:] // remove prefix bytes
	if len(addrs) != 2*sdk.AddrLen {
		panic("unexpected key length")
	}
	valAddr := addrs[:sdk.AddrLen]
	delAddr := addrs[sdk.AddrLen:]
	return GetUBDKey(delAddr, valAddr)
}

//______________

// gets the prefix for all unbonding delegations from a delegator
func GetUBDsKey(delAddr sdk.AccAddress) []byte {
	return append(UnbondingDelegationKey, delAddr.Bytes()...)
}

// gets the prefix keyspace for the indexes of unbonding delegations for a validator
func GetUBDsByValIndexKey(valAddr sdk.ValAddress) []byte {
	return append(UnbondingDelegationByValIndexKey, valAddr.Bytes()...)
}

// gets the prefix for all unbonding delegations from a delegator
func GetUnbondingDelegationTimeKey(timestamp time.Time) []byte {
	bz := sdk.FormatTimeBytes(timestamp)
	return append(UnbondingQueueKey, bz...)
}

//________________________________________________________________________________

// gets the key for a redelegation
// VALUE: stake/types.RedelegationKey
func GetREDKey(delAddr sdk.AccAddress, valSrcAddr, valDstAddr sdk.ValAddress) []byte {
	key := make([]byte, 1+sdk.AddrLen*3)

	copy(key[0:sdk.AddrLen+1], GetREDsKey(delAddr.Bytes()))
	copy(key[sdk.AddrLen+1:2*sdk.AddrLen+1], valSrcAddr.Bytes())
	copy(key[2*sdk.AddrLen+1:3*sdk.AddrLen+1], valDstAddr.Bytes())

	return key
}

// gets the index-key for a redelegation, stored by source-validator-index
// VALUE: none (key rearrangement used)
func GetREDByValSrcIndexKey(delAddr sdk.AccAddress, valSrcAddr, valDstAddr sdk.ValAddress) []byte {
	REDSFromValsSrcKey := GetREDsFromValSrcIndexKey(valSrcAddr)
	offset := len(REDSFromValsSrcKey)

	// key is of the form REDSFromValsSrcKey || delAddr || valDstAddr
	key := make([]byte, len(REDSFromValsSrcKey)+2*sdk.AddrLen)
	copy(key[0:offset], REDSFromValsSrcKey)
	copy(key[offset:offset+sdk.AddrLen], delAddr.Bytes())
	copy(key[offset+sdk.AddrLen:offset+2*sdk.AddrLen], valDstAddr.Bytes())
	return key
}

// gets the index-key for a redelegation, stored by destination-validator-index
// VALUE: none (key rearrangement used)
func GetREDByValDstIndexKey(delAddr sdk.AccAddress, valSrcAddr, valDstAddr sdk.ValAddress) []byte {
	REDSToValsDstKey := GetREDsToValDstIndexKey(valDstAddr)
	offset := len(REDSToValsDstKey)

	// key is of the form REDSToValsDstKey || delAddr || valSrcAddr
	key := make([]byte, len(REDSToValsDstKey)+2*sdk.AddrLen)
	copy(key[0:offset], REDSToValsDstKey)
	copy(key[offset:offset+sdk.AddrLen], delAddr.Bytes())
	copy(key[offset+sdk.AddrLen:offset+2*sdk.AddrLen], valSrcAddr.Bytes())

	return key
}

// GetREDKeyFromValSrcIndexKey rearranges the ValSrcIndexKey to get the REDKey
func GetREDKeyFromValSrcIndexKey(indexKey []byte) []byte {
	// note that first byte is prefix byte
	if len(indexKey) != 3*sdk.AddrLen+1 {
		panic("unexpected key length")
	}
	valSrcAddr := indexKey[1 : sdk.AddrLen+1]
	delAddr := indexKey[sdk.AddrLen+1 : 2*sdk.AddrLen+1]
	valDstAddr := indexKey[2*sdk.AddrLen+1 : 3*sdk.AddrLen+1]

	return GetREDKey(delAddr, valSrcAddr, valDstAddr)
}

// GetREDKeyFromValDstIndexKey rearranges the ValDstIndexKey to get the REDKey
func GetREDKeyFromValDstIndexKey(indexKey []byte) []byte {
	// note that first byte is prefix byte
	if len(indexKey) != 3*sdk.AddrLen+1 {
		panic("unexpected key length")
	}
	valDstAddr := indexKey[1 : sdk.AddrLen+1]
	delAddr := indexKey[sdk.AddrLen+1 : 2*sdk.AddrLen+1]
	valSrcAddr := indexKey[2*sdk.AddrLen+1 : 3*sdk.AddrLen+1]
	return GetREDKey(delAddr, valSrcAddr, valDstAddr)
}

// gets the prefix for all unbonding delegations from a delegator
func GetRedelegationTimeKey(timestamp time.Time) []byte {
	bz := sdk.FormatTimeBytes(timestamp)
	return append(RedelegationQueueKey, bz...)
}

//______________

// gets the prefix keyspace for redelegations from a delegator
func GetREDsKey(delAddr sdk.AccAddress) []byte {
	return append(RedelegationKey, delAddr.Bytes()...)
}

// gets the prefix keyspace for all redelegations redelegating away from a source validator
func GetREDsFromValSrcIndexKey(valSrcAddr sdk.ValAddress) []byte {
	return append(RedelegationByValSrcIndexKey, valSrcAddr.Bytes()...)
}

// gets the prefix keyspace for all redelegations redelegating towards a destination validator
func GetREDsToValDstIndexKey(valDstAddr sdk.ValAddress) []byte {
	return append(RedelegationByValDstIndexKey, valDstAddr.Bytes()...)
}

// gets the prefix keyspace for all redelegations redelegating towards a destination validator
// from a particular delegator
func GetREDsByDelToValDstIndexKey(delAddr sdk.AccAddress, valDstAddr sdk.ValAddress) []byte {
	return append(
		GetREDsToValDstIndexKey(valDstAddr),
		delAddr.Bytes()...)
}

//-------------------------------------------------

func cp(bz []byte) (ret []byte) {
	if bz == nil {
		return nil
	}
	ret = make([]byte, len(bz))
	copy(ret, bz)
	return ret
}<|MERGE_RESOLUTION|>--- conflicted
+++ resolved
@@ -15,12 +15,7 @@
 	// Keys for store prefixes
 	// TODO DEPRECATED: delete in next release and reorder keys
 	// ParamKey                         = []byte{0x00} // key for parameters relating to staking
-<<<<<<< HEAD
-	BondedTokensKey   = []byte{0x01} // key for the staking pools
-	IntraTxCounterKey = []byte{0x02} // key for intra-block tx index
-=======
-	PoolKey = []byte{0x01} // key for the staking pools
->>>>>>> 0d63c92b
+	BondedTokensKey = []byte{0x01} // key for the staking pools
 
 	// Last* values are const during a block.
 	LastValidatorPowerKey = []byte{0x11} // prefix for each key to a validator index, for bonded validators
