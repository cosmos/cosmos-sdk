package keeper

import (
	"testing"

	"github.com/stretchr/testify/require"

	sdk "github.com/cosmos/cosmos-sdk/types"
	"github.com/cosmos/cosmos-sdk/x/stake/types"
	abci "github.com/tendermint/tendermint/abci/types"
)

// setup helper function
// creates two validators
func setupHelper(t *testing.T, amt int64) (sdk.Context, Keeper, types.Params) {
	// setup
	ctx, _, keeper := CreateTestInput(t, false, amt)
	params := keeper.GetParams(ctx)
	pool := keeper.GetPool(ctx)
	numVals := 3
	pool.LooseTokens = sdk.NewDec(amt*int64(numVals), 0)

	// add numVals validators
	for i := 0; i < numVals; i++ {
		validator := types.NewValidator(addrVals[i], PKs[i], types.Description{})
		validator, pool, _ = validator.AddTokensFromDel(pool, amt)
		keeper.SetPool(ctx, pool)
		validator = keeper.UpdateValidator(ctx, validator)
		keeper.SetValidatorByPubKeyIndex(ctx, validator)
	}
	pool = keeper.GetPool(ctx)

	return ctx, keeper, params
}

// tests Revoke, Unrevoke
func TestRevocation(t *testing.T) {
	// setup
	ctx, keeper, _ := setupHelper(t, 10)
	addr := addrVals[0]
	pk := PKs[0]

	// initial state
	val, found := keeper.GetValidator(ctx, addr)
	require.True(t, found)
	require.False(t, val.GetRevoked())

	// test revoke
	keeper.Revoke(ctx, pk)
	val, found = keeper.GetValidator(ctx, addr)
	require.True(t, found)
	require.True(t, val.GetRevoked())

	// test unrevoke
	keeper.Unrevoke(ctx, pk)
	val, found = keeper.GetValidator(ctx, addr)
	require.True(t, found)
	require.False(t, val.GetRevoked())

}

// tests slashUnbondingDelegation
func TestSlashUnbondingDelegation(t *testing.T) {
	ctx, keeper, params := setupHelper(t, 10)
	fraction := sdk.NewDec(5, 1)

	// set an unbonding delegation
	ubd := types.UnbondingDelegation{
		DelegatorAddr:  addrDels[0],
		ValidatorAddr:  addrVals[0],
		CreationHeight: 0,
		// expiration timestamp (beyond which the unbonding delegation shouldn't be slashed)
		MinTime:        0,
		InitialBalance: sdk.NewInt64Coin(params.BondDenom, 10),
		Balance:        sdk.NewInt64Coin(params.BondDenom, 10),
	}
	keeper.SetUnbondingDelegation(ctx, ubd)

	// unbonding started prior to the infraction height, stake didn't contribute
	slashAmount := keeper.slashUnbondingDelegation(ctx, ubd, 1, fraction)
	require.Equal(t, int64(0), slashAmount.RoundInt64())

	// after the expiration time, no longer eligible for slashing
	ctx = ctx.WithBlockHeader(abci.Header{Time: int64(10)})
	keeper.SetUnbondingDelegation(ctx, ubd)
	slashAmount = keeper.slashUnbondingDelegation(ctx, ubd, 0, fraction)
	require.Equal(t, int64(0), slashAmount.RoundInt64())

	// test valid slash, before expiration timestamp and to which stake contributed
	oldPool := keeper.GetPool(ctx)
	ctx = ctx.WithBlockHeader(abci.Header{Time: int64(0)})
	keeper.SetUnbondingDelegation(ctx, ubd)
	slashAmount = keeper.slashUnbondingDelegation(ctx, ubd, 0, fraction)
	require.Equal(t, int64(5), slashAmount.RoundInt64())
	ubd, found := keeper.GetUnbondingDelegation(ctx, addrDels[0], addrVals[0])
	require.True(t, found)
	// initialbalance unchanged
	require.Equal(t, sdk.NewInt64Coin(params.BondDenom, 10), ubd.InitialBalance)
	// balance decreased
	require.Equal(t, sdk.NewInt64Coin(params.BondDenom, 5), ubd.Balance)
	newPool := keeper.GetPool(ctx)
	require.Equal(t, int64(5), oldPool.LooseTokens.Sub(newPool.LooseTokens).RoundInt64())
}

// tests slashRedelegation
func TestSlashRedelegation(t *testing.T) {
	ctx, keeper, params := setupHelper(t, 10)
	fraction := sdk.NewDec(5, 1)

	// set a redelegation
	rd := types.Redelegation{
		DelegatorAddr:    addrDels[0],
		ValidatorSrcAddr: addrVals[0],
		ValidatorDstAddr: addrVals[1],
		CreationHeight:   0,
		// expiration timestamp (beyond which the redelegation shouldn't be slashed)
		MinTime:        0,
<<<<<<< HEAD
		SharesSrc:      sdk.NewDec(10, 0),
		SharesDst:      sdk.NewDec(10, 0),
		InitialBalance: sdk.NewCoin(params.BondDenom, 10),
		Balance:        sdk.NewCoin(params.BondDenom, 10),
=======
		SharesSrc:      sdk.NewRat(10),
		SharesDst:      sdk.NewRat(10),
		InitialBalance: sdk.NewInt64Coin(params.BondDenom, 10),
		Balance:        sdk.NewInt64Coin(params.BondDenom, 10),
>>>>>>> 179b8f9c
	}
	keeper.SetRedelegation(ctx, rd)

	// set the associated delegation
	del := types.Delegation{
		DelegatorAddr: addrDels[0],
		ValidatorAddr: addrVals[1],
		Shares:        sdk.NewDec(10, 0),
	}
	keeper.SetDelegation(ctx, del)

	// started redelegating prior to the current height, stake didn't contribute to infraction
	validator, found := keeper.GetValidator(ctx, addrVals[1])
	require.True(t, found)
	slashAmount := keeper.slashRedelegation(ctx, validator, rd, 1, fraction)
	require.Equal(t, int64(0), slashAmount.RoundInt64())

	// after the expiration time, no longer eligible for slashing
	ctx = ctx.WithBlockHeader(abci.Header{Time: int64(10)})
	keeper.SetRedelegation(ctx, rd)
	validator, found = keeper.GetValidator(ctx, addrVals[1])
	require.True(t, found)
	slashAmount = keeper.slashRedelegation(ctx, validator, rd, 0, fraction)
	require.Equal(t, int64(0), slashAmount.RoundInt64())

	// test valid slash, before expiration timestamp and to which stake contributed
	oldPool := keeper.GetPool(ctx)
	ctx = ctx.WithBlockHeader(abci.Header{Time: int64(0)})
	keeper.SetRedelegation(ctx, rd)
	validator, found = keeper.GetValidator(ctx, addrVals[1])
	require.True(t, found)
	slashAmount = keeper.slashRedelegation(ctx, validator, rd, 0, fraction)
	require.Equal(t, int64(5), slashAmount.RoundInt64())
	rd, found = keeper.GetRedelegation(ctx, addrDels[0], addrVals[0], addrVals[1])
	require.True(t, found)
	// initialbalance unchanged
	require.Equal(t, sdk.NewInt64Coin(params.BondDenom, 10), rd.InitialBalance)
	// balance decreased
	require.Equal(t, sdk.NewInt64Coin(params.BondDenom, 5), rd.Balance)
	// shares decreased
	del, found = keeper.GetDelegation(ctx, addrDels[0], addrVals[1])
	require.True(t, found)
	require.Equal(t, int64(5), del.Shares.RoundInt64())
	// pool bonded tokens decreased
	newPool := keeper.GetPool(ctx)
	require.Equal(t, int64(5), oldPool.BondedTokens.Sub(newPool.BondedTokens).RoundInt64())
}

// tests Slash at a future height (must panic)
func TestSlashAtFutureHeight(t *testing.T) {
	ctx, keeper, _ := setupHelper(t, 10)
	pk := PKs[0]
	fraction := sdk.NewDec(5, 1)
	require.Panics(t, func() { keeper.Slash(ctx, pk, 1, 10, fraction) })
}

// tests Slash at the current height
func TestSlashAtCurrentHeight(t *testing.T) {
	ctx, keeper, _ := setupHelper(t, 10)
	pk := PKs[0]
	fraction := sdk.NewDec(5, 1)

	oldPool := keeper.GetPool(ctx)
	validator, found := keeper.GetValidatorByPubKey(ctx, pk)
	require.True(t, found)
	keeper.Slash(ctx, pk, ctx.BlockHeight(), 10, fraction)

	// read updated state
	validator, found = keeper.GetValidatorByPubKey(ctx, pk)
	require.True(t, found)
	newPool := keeper.GetPool(ctx)

	// power decreased
	require.Equal(t, sdk.NewDec(5, 0), validator.GetPower())
	// pool bonded shares decreased
	require.Equal(t, sdk.NewDec(5, 0).RoundInt64(), oldPool.BondedTokens.Sub(newPool.BondedTokens).RoundInt64())
}

// tests Slash at a previous height with an unbonding delegation
func TestSlashWithUnbondingDelegation(t *testing.T) {
	ctx, keeper, params := setupHelper(t, 10)
	pk := PKs[0]
	fraction := sdk.NewDec(5, 1)

	// set an unbonding delegation
	ubd := types.UnbondingDelegation{
		DelegatorAddr:  addrDels[0],
		ValidatorAddr:  addrVals[0],
		CreationHeight: 11,
		// expiration timestamp (beyond which the unbonding delegation shouldn't be slashed)
		MinTime:        0,
		InitialBalance: sdk.NewInt64Coin(params.BondDenom, 4),
		Balance:        sdk.NewInt64Coin(params.BondDenom, 4),
	}
	keeper.SetUnbondingDelegation(ctx, ubd)

	// slash validator for the first time
	ctx = ctx.WithBlockHeight(12)
	oldPool := keeper.GetPool(ctx)
	validator, found := keeper.GetValidatorByPubKey(ctx, pk)
	require.True(t, found)
	keeper.Slash(ctx, pk, 10, 10, fraction)

	// read updating unbonding delegation
	ubd, found = keeper.GetUnbondingDelegation(ctx, addrDels[0], addrVals[0])
	require.True(t, found)
	// balance decreased
	require.Equal(t, sdk.NewInt(2), ubd.Balance.Amount)
	// read updated pool
	newPool := keeper.GetPool(ctx)
	// bonded tokens burned
	require.Equal(t, int64(3), oldPool.BondedTokens.Sub(newPool.BondedTokens).RoundInt64())
	// read updated validator
	validator, found = keeper.GetValidatorByPubKey(ctx, pk)
	require.True(t, found)
	// power decreased by 3 - 6 stake originally bonded at the time of infraction
	// was still bonded at the time of discovery and was slashed by half, 4 stake
	// bonded at the time of discovery hadn't been bonded at the time of infraction
	// and wasn't slashed
	require.Equal(t, sdk.NewDec(7, 0), validator.GetPower())

	// slash validator again
	ctx = ctx.WithBlockHeight(13)
	keeper.Slash(ctx, pk, 9, 10, fraction)
	ubd, found = keeper.GetUnbondingDelegation(ctx, addrDels[0], addrVals[0])
	require.True(t, found)
	// balance decreased again
	require.Equal(t, sdk.NewInt(0), ubd.Balance.Amount)
	// read updated pool
	newPool = keeper.GetPool(ctx)
	// bonded tokens burned again
	require.Equal(t, int64(6), oldPool.BondedTokens.Sub(newPool.BondedTokens).RoundInt64())
	// read updated validator
	validator, found = keeper.GetValidatorByPubKey(ctx, pk)
	require.True(t, found)
	// power decreased by 3 again
	require.Equal(t, sdk.NewDec(4, 0), validator.GetPower())

	// slash validator again
	// all originally bonded stake has been slashed, so this will have no effect
	// on the unbonding delegation, but it will slash stake bonded since the infraction
	// this may not be the desirable behaviour, ref https://github.com/cosmos/cosmos-sdk/issues/1440
	ctx = ctx.WithBlockHeight(13)
	keeper.Slash(ctx, pk, 9, 10, fraction)
	ubd, found = keeper.GetUnbondingDelegation(ctx, addrDels[0], addrVals[0])
	require.True(t, found)
	// balance unchanged
	require.Equal(t, sdk.NewInt(0), ubd.Balance.Amount)
	// read updated pool
	newPool = keeper.GetPool(ctx)
	// bonded tokens burned again
	require.Equal(t, int64(9), oldPool.BondedTokens.Sub(newPool.BondedTokens).RoundInt64())
	// read updated validator
	validator, found = keeper.GetValidatorByPubKey(ctx, pk)
	require.True(t, found)
	// power decreased by 3 again
	require.Equal(t, sdk.NewDec(1, 0), validator.GetPower())

	// slash validator again
	// all originally bonded stake has been slashed, so this will have no effect
	// on the unbonding delegation, but it will slash stake bonded since the infraction
	// this may not be the desirable behaviour, ref https://github.com/cosmos/cosmos-sdk/issues/1440
	ctx = ctx.WithBlockHeight(13)
	keeper.Slash(ctx, pk, 9, 10, fraction)
	ubd, found = keeper.GetUnbondingDelegation(ctx, addrDels[0], addrVals[0])
	require.True(t, found)
	// balance unchanged
	require.Equal(t, sdk.NewInt(0), ubd.Balance.Amount)
	// read updated pool
	newPool = keeper.GetPool(ctx)
	// just 1 bonded token burned again since that's all the validator now has
	require.Equal(t, int64(10), oldPool.BondedTokens.Sub(newPool.BondedTokens).RoundInt64())
	// read updated validator
	// power decreased by 1 again, validator is out of stake
	// ergo validator should have been removed from the store
	_, found = keeper.GetValidatorByPubKey(ctx, pk)
	require.False(t, found)
}

// tests Slash at a previous height with a redelegation
func TestSlashWithRedelegation(t *testing.T) {
	ctx, keeper, params := setupHelper(t, 10)
	pk := PKs[0]
	fraction := sdk.NewDec(5, 1)

	// set a redelegation
	rd := types.Redelegation{
		DelegatorAddr:    addrDels[0],
		ValidatorSrcAddr: addrVals[0],
		ValidatorDstAddr: addrVals[1],
		CreationHeight:   11,
		MinTime:          0,
<<<<<<< HEAD
		SharesSrc:        sdk.NewDec(6, 0),
		SharesDst:        sdk.NewDec(6, 0),
		InitialBalance:   sdk.NewCoin(params.BondDenom, 6),
		Balance:          sdk.NewCoin(params.BondDenom, 6),
=======
		SharesSrc:        sdk.NewRat(6),
		SharesDst:        sdk.NewRat(6),
		InitialBalance:   sdk.NewInt64Coin(params.BondDenom, 6),
		Balance:          sdk.NewInt64Coin(params.BondDenom, 6),
>>>>>>> 179b8f9c
	}
	keeper.SetRedelegation(ctx, rd)

	// set the associated delegation
	del := types.Delegation{
		DelegatorAddr: addrDels[0],
		ValidatorAddr: addrVals[1],
		Shares:        sdk.NewDec(6, 0),
	}
	keeper.SetDelegation(ctx, del)

	// update bonded tokens
	pool := keeper.GetPool(ctx)
	pool.BondedTokens = pool.BondedTokens.Add(sdk.NewDec(6, 0))
	keeper.SetPool(ctx, pool)

	// slash validator
	ctx = ctx.WithBlockHeight(12)
	oldPool := keeper.GetPool(ctx)
	validator, found := keeper.GetValidatorByPubKey(ctx, pk)
	require.True(t, found)
	keeper.Slash(ctx, pk, 10, 10, fraction)

	// read updating redelegation
	rd, found = keeper.GetRedelegation(ctx, addrDels[0], addrVals[0], addrVals[1])
	require.True(t, found)
	// balance decreased
	require.Equal(t, sdk.NewInt(3), rd.Balance.Amount)
	// read updated pool
	newPool := keeper.GetPool(ctx)
	// bonded tokens burned
	require.Equal(t, int64(5), oldPool.BondedTokens.Sub(newPool.BondedTokens).RoundInt64())
	// read updated validator
	validator, found = keeper.GetValidatorByPubKey(ctx, pk)
	require.True(t, found)
	// power decreased by 2 - 4 stake originally bonded at the time of infraction
	// was still bonded at the time of discovery and was slashed by half, 4 stake
	// bonded at the time of discovery hadn't been bonded at the time of infraction
	// and wasn't slashed
	require.Equal(t, sdk.NewDec(8, 0), validator.GetPower())

	// slash the validator again
	ctx = ctx.WithBlockHeight(12)
	validator, found = keeper.GetValidatorByPubKey(ctx, pk)
	require.True(t, found)
	require.NotPanics(t, func() { keeper.Slash(ctx, pk, 10, 10, sdk.OneDec()) })

	// read updating redelegation
	rd, found = keeper.GetRedelegation(ctx, addrDels[0], addrVals[0], addrVals[1])
	require.True(t, found)
	// balance decreased, now zero
	require.Equal(t, sdk.NewInt(0), rd.Balance.Amount)
	// read updated pool
	newPool = keeper.GetPool(ctx)
	// seven bonded tokens burned
	require.Equal(t, int64(12), oldPool.BondedTokens.Sub(newPool.BondedTokens).RoundInt64())
	// read updated validator
	validator, found = keeper.GetValidatorByPubKey(ctx, pk)
	require.True(t, found)
	// power decreased by 4
	require.Equal(t, sdk.NewDec(4, 0), validator.GetPower())

	// slash the validator again, by 100%
	ctx = ctx.WithBlockHeight(12)
	validator, found = keeper.GetValidatorByPubKey(ctx, pk)
	require.True(t, found)
	keeper.Slash(ctx, pk, 10, 10, sdk.OneDec())

	// read updating redelegation
	rd, found = keeper.GetRedelegation(ctx, addrDels[0], addrVals[0], addrVals[1])
	require.True(t, found)
	// balance still zero
	require.Equal(t, sdk.NewInt(0), rd.Balance.Amount)
	// read updated pool
	newPool = keeper.GetPool(ctx)
	// four more bonded tokens burned
	require.Equal(t, int64(16), oldPool.BondedTokens.Sub(newPool.BondedTokens).RoundInt64())
	// read updated validator
	// validator decreased to zero power, should have been removed from the store
	_, found = keeper.GetValidatorByPubKey(ctx, pk)
	require.False(t, found)

	// slash the validator again, by 100%
	// no stake remains to be slashed
	ctx = ctx.WithBlockHeight(12)
	// validator no longer in the store
	_, found = keeper.GetValidatorByPubKey(ctx, pk)
	require.False(t, found)
	keeper.Slash(ctx, pk, 10, 10, sdk.OneDec())

	// read updating redelegation
	rd, found = keeper.GetRedelegation(ctx, addrDels[0], addrVals[0], addrVals[1])
	require.True(t, found)
	// balance still zero
	require.Equal(t, sdk.NewInt(0), rd.Balance.Amount)
	// read updated pool
	newPool = keeper.GetPool(ctx)
	// no more bonded tokens burned
	require.Equal(t, int64(16), oldPool.BondedTokens.Sub(newPool.BondedTokens).RoundInt64())
	// read updated validator
	// power still zero, still not in the store
	_, found = keeper.GetValidatorByPubKey(ctx, pk)
	require.False(t, found)
}

// tests Slash at a previous height with both an unbonding delegation and a redelegation
func TestSlashBoth(t *testing.T) {
	ctx, keeper, params := setupHelper(t, 10)
	fraction := sdk.NewDec(5, 1)

	// set a redelegation
	rdA := types.Redelegation{
		DelegatorAddr:    addrDels[0],
		ValidatorSrcAddr: addrVals[0],
		ValidatorDstAddr: addrVals[1],
		CreationHeight:   11,
		// expiration timestamp (beyond which the redelegation shouldn't be slashed)
		MinTime:        0,
<<<<<<< HEAD
		SharesSrc:      sdk.NewDec(6, 0),
		SharesDst:      sdk.NewDec(6, 0),
		InitialBalance: sdk.NewCoin(params.BondDenom, 6),
		Balance:        sdk.NewCoin(params.BondDenom, 6),
=======
		SharesSrc:      sdk.NewRat(6),
		SharesDst:      sdk.NewRat(6),
		InitialBalance: sdk.NewInt64Coin(params.BondDenom, 6),
		Balance:        sdk.NewInt64Coin(params.BondDenom, 6),
>>>>>>> 179b8f9c
	}
	keeper.SetRedelegation(ctx, rdA)

	// set the associated delegation
	delA := types.Delegation{
		DelegatorAddr: addrDels[0],
		ValidatorAddr: addrVals[1],
		Shares:        sdk.NewDec(6, 0),
	}
	keeper.SetDelegation(ctx, delA)

	// set an unbonding delegation
	ubdA := types.UnbondingDelegation{
		DelegatorAddr:  addrDels[0],
		ValidatorAddr:  addrVals[0],
		CreationHeight: 11,
		// expiration timestamp (beyond which the unbonding delegation shouldn't be slashed)
		MinTime:        0,
		InitialBalance: sdk.NewInt64Coin(params.BondDenom, 4),
		Balance:        sdk.NewInt64Coin(params.BondDenom, 4),
	}
	keeper.SetUnbondingDelegation(ctx, ubdA)

	// slash validator
	ctx = ctx.WithBlockHeight(12)
	oldPool := keeper.GetPool(ctx)
	validator, found := keeper.GetValidatorByPubKey(ctx, PKs[0])
	require.True(t, found)
	keeper.Slash(ctx, PKs[0], 10, 10, fraction)

	// read updating redelegation
	rdA, found = keeper.GetRedelegation(ctx, addrDels[0], addrVals[0], addrVals[1])
	require.True(t, found)
	// balance decreased
	require.Equal(t, sdk.NewInt(3), rdA.Balance.Amount)
	// read updated pool
	newPool := keeper.GetPool(ctx)
	// loose tokens burned
	require.Equal(t, int64(2), oldPool.LooseTokens.Sub(newPool.LooseTokens).RoundInt64())
	// bonded tokens burned
	require.Equal(t, int64(3), oldPool.BondedTokens.Sub(newPool.BondedTokens).RoundInt64())
	// read updated validator
	validator, found = keeper.GetValidatorByPubKey(ctx, PKs[0])
	require.True(t, found)
	// power not decreased, all stake was bonded since
	require.Equal(t, sdk.NewDec(10, 0), validator.GetPower())
}<|MERGE_RESOLUTION|>--- conflicted
+++ resolved
@@ -115,17 +115,10 @@
 		CreationHeight:   0,
 		// expiration timestamp (beyond which the redelegation shouldn't be slashed)
 		MinTime:        0,
-<<<<<<< HEAD
 		SharesSrc:      sdk.NewDec(10, 0),
 		SharesDst:      sdk.NewDec(10, 0),
-		InitialBalance: sdk.NewCoin(params.BondDenom, 10),
-		Balance:        sdk.NewCoin(params.BondDenom, 10),
-=======
-		SharesSrc:      sdk.NewRat(10),
-		SharesDst:      sdk.NewRat(10),
 		InitialBalance: sdk.NewInt64Coin(params.BondDenom, 10),
 		Balance:        sdk.NewInt64Coin(params.BondDenom, 10),
->>>>>>> 179b8f9c
 	}
 	keeper.SetRedelegation(ctx, rd)
 
@@ -318,17 +311,10 @@
 		ValidatorDstAddr: addrVals[1],
 		CreationHeight:   11,
 		MinTime:          0,
-<<<<<<< HEAD
 		SharesSrc:        sdk.NewDec(6, 0),
 		SharesDst:        sdk.NewDec(6, 0),
-		InitialBalance:   sdk.NewCoin(params.BondDenom, 6),
-		Balance:          sdk.NewCoin(params.BondDenom, 6),
-=======
-		SharesSrc:        sdk.NewRat(6),
-		SharesDst:        sdk.NewRat(6),
 		InitialBalance:   sdk.NewInt64Coin(params.BondDenom, 6),
 		Balance:          sdk.NewInt64Coin(params.BondDenom, 6),
->>>>>>> 179b8f9c
 	}
 	keeper.SetRedelegation(ctx, rd)
 
@@ -447,17 +433,10 @@
 		CreationHeight:   11,
 		// expiration timestamp (beyond which the redelegation shouldn't be slashed)
 		MinTime:        0,
-<<<<<<< HEAD
 		SharesSrc:      sdk.NewDec(6, 0),
 		SharesDst:      sdk.NewDec(6, 0),
-		InitialBalance: sdk.NewCoin(params.BondDenom, 6),
-		Balance:        sdk.NewCoin(params.BondDenom, 6),
-=======
-		SharesSrc:      sdk.NewRat(6),
-		SharesDst:      sdk.NewRat(6),
 		InitialBalance: sdk.NewInt64Coin(params.BondDenom, 6),
 		Balance:        sdk.NewInt64Coin(params.BondDenom, 6),
->>>>>>> 179b8f9c
 	}
 	keeper.SetRedelegation(ctx, rdA)
 
