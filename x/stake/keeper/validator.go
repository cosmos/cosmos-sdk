package keeper

import (
	"bytes"
	"container/list"
	"fmt"

	abci "github.com/tendermint/tendermint/abci/types"
	"github.com/tendermint/tendermint/crypto"

	sdk "github.com/cosmos/cosmos-sdk/types"
	"github.com/cosmos/cosmos-sdk/x/stake/types"
)

// Cache the amino decoding of validators, as it can be the case that repeated slashing calls
// cause many calls to GetValidator, which were shown to throttle the state machine in our
// simulation. Note this is quite biased though, as the simulator does more slashes than a
// live chain should, however we require the slashing to be fast as noone pays gas for it.
type cachedValidator struct {
	val        types.Validator
	marshalled string // marshalled amino bytes for the validator object (not operator address)
}

// validatorCache-key: validator amino bytes
var validatorCache = make(map[string]cachedValidator, 500)
var validatorCacheList = list.New()

// get a single validator
func (k Keeper) GetValidator(ctx sdk.Context, addr sdk.ValAddress) (validator types.Validator, found bool) {
	store := ctx.KVStore(k.storeKey)
	value := store.Get(GetValidatorKey(addr))
	if value == nil {
		return validator, false
	}

	// If these amino encoded bytes are in the cache, return the cached validator
	strValue := string(value)
	if val, ok := validatorCache[strValue]; ok {
		valToReturn := val.val
		// Doesn't mutate the cache's value
		valToReturn.OperatorAddr = addr
		return valToReturn, true
	}

	// amino bytes weren't found in cache, so amino unmarshal and add it to the cache
	validator = types.MustUnmarshalValidator(k.cdc, addr, value)
	cachedVal := cachedValidator{validator, strValue}
	validatorCache[strValue] = cachedValidator{validator, strValue}
	validatorCacheList.PushBack(cachedVal)

	// if the cache is too big, pop off the last element from it
	if validatorCacheList.Len() > 500 {
		valToRemove := validatorCacheList.Remove(validatorCacheList.Front()).(cachedValidator)
		delete(validatorCache, valToRemove.marshalled)
	}

	validator = types.MustUnmarshalValidator(k.cdc, addr, value)
	return validator, true
}

// get a single validator by pubkey
func (k Keeper) GetValidatorByPubKey(ctx sdk.Context, pubkey crypto.PubKey) (validator types.Validator, found bool) {
	store := ctx.KVStore(k.storeKey)
	addr := store.Get(GetValidatorByPubKeyIndexKey(pubkey))
	if addr == nil {
		return validator, false
	}
	return k.GetValidator(ctx, addr)
}

// set the main record holding validator details
func (k Keeper) SetValidator(ctx sdk.Context, validator types.Validator) {
	store := ctx.KVStore(k.storeKey)
	bz := types.MustMarshalValidator(k.cdc, validator)
	store.Set(GetValidatorKey(validator.OperatorAddr), bz)
}

// validator index
func (k Keeper) SetValidatorByPubKeyIndex(ctx sdk.Context, validator types.Validator) {
	store := ctx.KVStore(k.storeKey)
	store.Set(GetValidatorByPubKeyIndexKey(validator.ConsPubKey), validator.OperatorAddr)
}

// validator index
func (k Keeper) SetValidatorByPowerIndex(ctx sdk.Context, validator types.Validator, pool types.Pool) {
	store := ctx.KVStore(k.storeKey)
	store.Set(GetValidatorsByPowerIndexKey(validator, pool), validator.OperatorAddr)
}

// validator index
func (k Keeper) SetValidatorBondedIndex(ctx sdk.Context, validator types.Validator) {
	store := ctx.KVStore(k.storeKey)
	store.Set(GetValidatorsBondedIndexKey(validator.OperatorAddr), []byte{})
}

// used in testing
func (k Keeper) validatorByPowerIndexExists(ctx sdk.Context, power []byte) bool {
	store := ctx.KVStore(k.storeKey)
	return store.Get(power) != nil
}

// Get the set of all validators with no limits, used during genesis dump
func (k Keeper) GetAllValidators(ctx sdk.Context) (validators []types.Validator) {
	store := ctx.KVStore(k.storeKey)
	iterator := sdk.KVStorePrefixIterator(store, ValidatorsKey)

	i := 0
	for ; ; i++ {
		if !iterator.Valid() {
			break
		}
		addr := iterator.Key()[1:]
		validator := types.MustUnmarshalValidator(k.cdc, addr, iterator.Value())
		validators = append(validators, validator)
		iterator.Next()
	}
	iterator.Close()
	return validators
}

// Get the set of all validators, retrieve a maxRetrieve number of records
func (k Keeper) GetValidators(ctx sdk.Context, maxRetrieve int16) (validators []types.Validator) {
	store := ctx.KVStore(k.storeKey)
	iterator := sdk.KVStorePrefixIterator(store, ValidatorsKey)

	validators = make([]types.Validator, maxRetrieve)
	i := 0
	for ; ; i++ {
		if !iterator.Valid() || i > int(maxRetrieve-1) {
			break
		}
		addr := iterator.Key()[1:]
		validator := types.MustUnmarshalValidator(k.cdc, addr, iterator.Value())
		validators[i] = validator
		iterator.Next()
	}
	iterator.Close()
	return validators[:i] // trim
}

//___________________________________________________________________________

// get the group of the bonded validators
func (k Keeper) GetValidatorsBonded(ctx sdk.Context) (validators []types.Validator) {
	store := ctx.KVStore(k.storeKey)

	// add the actual validator power sorted store
	maxValidators := k.GetParams(ctx).MaxValidators
	validators = make([]types.Validator, maxValidators)

	iterator := sdk.KVStorePrefixIterator(store, ValidatorsBondedIndexKey)
	i := 0
	for ; iterator.Valid(); iterator.Next() {

		// sanity check
		if i > int(maxValidators-1) {
			panic("maxValidators is less than the number of records in ValidatorsBonded Store, store should have been updated")
		}
		address := GetAddressFromValBondedIndexKey(iterator.Key())
		validator, found := k.GetValidator(ctx, address)
		ensureValidatorFound(found, address)

		validators[i] = validator
		i++
	}
	iterator.Close()
	return validators[:i] // trim
}

// get the group of bonded validators sorted by power-rank
//
// TODO: Rename to GetBondedValidatorsByPower or GetValidatorsByPower(ctx, status)
func (k Keeper) GetValidatorsByPower(ctx sdk.Context) []types.Validator {
	store := ctx.KVStore(k.storeKey)
	maxValidators := k.GetParams(ctx).MaxValidators
	validators := make([]types.Validator, maxValidators)
	iterator := sdk.KVStoreReversePrefixIterator(store, ValidatorsByPowerIndexKey) // largest to smallest
	i := 0
	for {
		if !iterator.Valid() || i > int(maxValidators-1) {
			break
		}
		address := iterator.Value()
		validator, found := k.GetValidator(ctx, address)
		ensureValidatorFound(found, address)

		if validator.Status == sdk.Bonded {
			validators[i] = validator
			i++
		}
		iterator.Next()
	}
	iterator.Close()
	return validators[:i] // trim
}

//_________________________________________________________________________
// Accumulated updates to the active/bonded validator set for tendermint

// get the most recently updated validators
//
// CONTRACT: Only validators with non-zero power or zero-power that were bonded
// at the previous block height or were removed from the validator set entirely
// are returned to Tendermint.
func (k Keeper) GetValidTendermintUpdates(ctx sdk.Context) (updates []abci.Validator) {
	store := ctx.KVStore(k.storeKey)

	iterator := sdk.KVStorePrefixIterator(store, TendermintUpdatesKey)
	for ; iterator.Valid(); iterator.Next() {
		var abciVal abci.Validator

		abciValBytes := iterator.Value()
		k.cdc.MustUnmarshalBinary(abciValBytes, &abciVal)

		val, found := k.GetValidator(ctx, abciVal.GetAddress())
		if found {
			// The validator is new or already exists in the store and must adhere to
			// Tendermint invariants.
			prevBonded := val.BondHeight < ctx.BlockHeight() && val.BondHeight > val.UnbondingHeight
			zeroPower := val.GetPower().Equal(sdk.ZeroDec())

			if !zeroPower || zeroPower && prevBonded {
				updates = append(updates, abciVal)
			}
		} else {
			// Add the ABCI validator in such a case where the validator was removed
			// from the store as it must have existed before.
			updates = append(updates, abciVal)
		}
	}

	iterator.Close()
	return
}

// remove all validator update entries after applied to Tendermint
func (k Keeper) ClearTendermintUpdates(ctx sdk.Context) {
	store := ctx.KVStore(k.storeKey)

	// delete subspace
	iterator := sdk.KVStorePrefixIterator(store, TendermintUpdatesKey)
	for ; iterator.Valid(); iterator.Next() {
		store.Delete(iterator.Key())
	}
	iterator.Close()
}

//___________________________________________________________________________

// Perform all the necessary steps for when a validator changes its power. This
// function updates all validator stores as well as tendermint update store.
// It may kick out validators if a new validator is entering the bonded validator
// group.
//
// nolint: gocyclo
// TODO: Remove above nolint, function needs to be simplified!
func (k Keeper) UpdateValidator(ctx sdk.Context, validator types.Validator) types.Validator {
	store := ctx.KVStore(k.storeKey)
	pool := k.GetPool(ctx)
	oldValidator, oldFound := k.GetValidator(ctx, validator.OperatorAddr)

	validator = k.updateForJailing(ctx, oldFound, oldValidator, validator)
	powerIncreasing := k.getPowerIncreasing(ctx, oldFound, oldValidator, validator)
	validator.BondHeight, validator.BondIntraTxCounter = k.bondIncrement(ctx, oldFound, oldValidator)
	valPower := k.updateValidatorPower(ctx, oldFound, oldValidator, validator, pool)
	cliffPower := k.GetCliffValidatorPower(ctx)
	cliffValExists := (cliffPower != nil)
	var valPowerLTcliffPower bool
	if cliffValExists {
		valPowerLTcliffPower = (bytes.Compare(valPower, cliffPower) == -1)
	}

	switch {

	// if the validator is already bonded and the power is increasing, we need
	// perform the following:
	// a) update Tendermint
	// b) check if the cliff validator needs to be updated
	case powerIncreasing && !validator.Jailed &&
		(oldFound && oldValidator.Status == sdk.Bonded):

		bz := k.cdc.MustMarshalBinary(validator.ABCIValidator())
		store.Set(GetTendermintUpdatesKey(validator.OperatorAddr), bz)

		if cliffValExists {
			cliffAddr := sdk.ValAddress(k.GetCliffValidator(ctx))
			if bytes.Equal(cliffAddr, validator.OperatorAddr) {
				k.updateCliffValidator(ctx, validator)
			}
		}

	// if is a new validator and the new power is less than the cliff validator
	case cliffValExists && !oldFound && valPowerLTcliffPower:
		// skip to completion

		// if was unbonded and the new power is less than the cliff validator
	case cliffValExists &&
		(oldFound && oldValidator.Status == sdk.Unbonded) &&
		valPowerLTcliffPower: //(valPower < cliffPower
		// skip to completion

	default:
		// default case - validator was either:
		//  a) not-bonded and now has power-rank greater than  cliff validator
		//  b) bonded and now has decreased in power

		// update the validator set for this validator
		updatedVal, updated := k.UpdateBondedValidators(ctx, validator)
		if updated {
			// the validator has changed bonding status
			validator = updatedVal
			break
		}

		// if decreased in power but still bonded, update Tendermint validator
		if oldFound && oldValidator.BondedTokens().GT(validator.BondedTokens()) {
			bz := k.cdc.MustMarshalBinary(validator.ABCIValidator())
			store.Set(GetTendermintUpdatesKey(validator.OperatorAddr), bz)
		}
	}

	k.SetValidator(ctx, validator)
	return validator
}

// updateCliffValidator determines if the current cliff validator needs to be
// updated or swapped. If the provided affected validator is the current cliff
// validator before it's power was increased, either the cliff power key will
// be updated or if it's power is greater than the next bonded validator by
// power, it'll be swapped.
func (k Keeper) updateCliffValidator(ctx sdk.Context, affectedVal types.Validator) {
	var newCliffVal types.Validator

	store := ctx.KVStore(k.storeKey)
	pool := k.GetPool(ctx)
	cliffAddr := sdk.ValAddress(k.GetCliffValidator(ctx))

	oldCliffVal, found := k.GetValidator(ctx, cliffAddr)
	if !found {
		panic(fmt.Sprintf("cliff validator record not found for address: %X\n", cliffAddr))
	}

	// Create a validator iterator ranging from smallest to largest by power
	// starting the current cliff validator's power.
	start := GetValidatorsByPowerIndexKey(oldCliffVal, pool)
	end := sdk.PrefixEndBytes(ValidatorsByPowerIndexKey)
	iterator := store.Iterator(start, end)

	if iterator.Valid() {
		ownerAddr := iterator.Value()
		currVal, found := k.GetValidator(ctx, ownerAddr)
<<<<<<< HEAD
		if !found {
			panic(fmt.Sprintf("validator record not found for address: %X\n", ownerAddr))
		}
=======
		ensureValidatorFound(found, ownerAddr)
>>>>>>> fb0cc0b0

		if currVal.Status != sdk.Bonded || currVal.Jailed {
			panic(fmt.Sprintf("unexpected jailed or unbonded validator for address: %X\n", ownerAddr))
		}

		newCliffVal = currVal
		iterator.Close()
	} else {
		panic("failed to create valid validator power iterator")
	}

	affectedValRank := GetValidatorsByPowerIndexKey(affectedVal, pool)
	newCliffValRank := GetValidatorsByPowerIndexKey(newCliffVal, pool)

	if bytes.Equal(affectedVal.OperatorAddr, newCliffVal.OperatorAddr) {
		// The affected validator remains the cliff validator, however, since
		// the store does not contain the new power, update the new power rank.
		store.Set(ValidatorPowerCliffKey, affectedValRank)
	} else if bytes.Compare(affectedValRank, newCliffValRank) > 0 {
		// The affected validator no longer remains the cliff validator as it's
		// power is greater than the new cliff validator.
		k.setCliffValidator(ctx, newCliffVal, pool)
	} else {
		panic("invariant broken: the cliff validator should change or it should remain the same")
	}
}

func (k Keeper) updateForJailing(ctx sdk.Context, oldFound bool, oldValidator, newValidator types.Validator) types.Validator {
	if newValidator.Jailed && oldFound && oldValidator.Status == sdk.Bonded {
		newValidator = k.beginUnbondingValidator(ctx, newValidator)

		// need to also clear the cliff validator spot because the jail has
		// opened up a new spot which will be filled when
		// updateValidatorsBonded is called
		k.clearCliffValidator(ctx)
	}
	return newValidator
}

// nolint: unparam
func (k Keeper) getPowerIncreasing(ctx sdk.Context, oldFound bool, oldValidator, newValidator types.Validator) bool {
	if oldFound && oldValidator.BondedTokens().LT(newValidator.BondedTokens()) {
		return true
	}
	return false
}

// get the bond height and incremented intra-tx counter
// nolint: unparam
func (k Keeper) bondIncrement(
	ctx sdk.Context, found bool, oldValidator types.Validator) (height int64, intraTxCounter int16) {

	// if already a validator, copy the old block height and counter
	if found && oldValidator.Status == sdk.Bonded {
		height = oldValidator.BondHeight
		intraTxCounter = oldValidator.BondIntraTxCounter
		return
	}

	height = ctx.BlockHeight()
	counter := k.GetIntraTxCounter(ctx)
	intraTxCounter = counter

	k.SetIntraTxCounter(ctx, counter+1)
	return
}

func (k Keeper) updateValidatorPower(ctx sdk.Context, oldFound bool, oldValidator,
	newValidator types.Validator, pool types.Pool) (valPower []byte) {
	store := ctx.KVStore(k.storeKey)

	// update the list ordered by voting power
	if oldFound {
		store.Delete(GetValidatorsByPowerIndexKey(oldValidator, pool))
	}
	valPower = GetValidatorsByPowerIndexKey(newValidator, pool)
	store.Set(valPower, newValidator.OperatorAddr)

	return valPower
}

// Update the bonded validator group based on a change to the validator
// affectedValidator. This function potentially adds the affectedValidator to
// the bonded validator group which kicks out the cliff validator. Under this
// situation this function returns the updated affectedValidator.
//
// The correct bonded subset of validators is retrieved by iterating through an
// index of the validators sorted by power, stored using the
// ValidatorsByPowerIndexKey.  Simultaneously the current validator records are
// updated in store with the ValidatorsBondedIndexKey. This store is used to
// determine if a validator is a validator without needing to iterate over all
// validators.
//
// nolint: gocyclo
// TODO: Remove the above golint
func (k Keeper) UpdateBondedValidators(
	ctx sdk.Context, affectedValidator types.Validator) (
	updatedVal types.Validator, updated bool) {

	store := ctx.KVStore(k.storeKey)

	oldCliffValidatorAddr := k.GetCliffValidator(ctx)
	maxValidators := k.GetParams(ctx).MaxValidators
	bondedValidatorsCount := 0
	var validator, validatorToBond types.Validator
	newValidatorBonded := false

	// create a validator iterator ranging from largest to smallest by power
	iterator := sdk.KVStoreReversePrefixIterator(store, ValidatorsByPowerIndexKey)
	for {
		if !iterator.Valid() || bondedValidatorsCount > int(maxValidators-1) {
			break
		}

		// either retrieve the original validator from the store, or under the
		// situation that this is the "affected validator" just use the
		// validator provided because it has not yet been updated in the store
		ownerAddr := iterator.Value()
		if bytes.Equal(ownerAddr, affectedValidator.OperatorAddr) {
			validator = affectedValidator
		} else {
			var found bool
			validator, found = k.GetValidator(ctx, ownerAddr)
			ensureValidatorFound(found, ownerAddr)
		}

		// if we've reached jailed validators no further bonded validators exist
		if validator.Jailed {
			if validator.Status == sdk.Bonded {
				panic(fmt.Sprintf("jailed validator cannot be bonded, address: %X\n", ownerAddr))
			}

			break
		}

		// increment the total number of bonded validators and potentially mark
		// the validator to bond
		if validator.Status != sdk.Bonded {
			validatorToBond = validator
			if newValidatorBonded {
				panic("already decided to bond a validator, can't bond another!")
			}
			newValidatorBonded = true
		}

		bondedValidatorsCount++
		iterator.Next()
	}

	iterator.Close()

	if newValidatorBonded && bytes.Equal(oldCliffValidatorAddr, validator.OperatorAddr) {
		panic("cliff validator has not been changed, yet we bonded a new validator")
	}

	// clear or set the cliff validator
	if bondedValidatorsCount == int(maxValidators) {
		k.setCliffValidator(ctx, validator, k.GetPool(ctx))
	} else if len(oldCliffValidatorAddr) > 0 {
		k.clearCliffValidator(ctx)
	}

	// swap the cliff validator for a new validator if the affected validator
	// was bonded
	if newValidatorBonded {
		if oldCliffValidatorAddr != nil {
			oldCliffVal, found := k.GetValidator(ctx, oldCliffValidatorAddr)
			ensureValidatorFound(found, oldCliffValidatorAddr)

			if bytes.Equal(validatorToBond.OperatorAddr, affectedValidator.OperatorAddr) {

				// begin unbonding the old cliff validator iff the affected
				// validator was newly bonded and has greater power
				k.beginUnbondingValidator(ctx, oldCliffVal)
			} else {
				// otherwise begin unbonding the affected validator, which must
				// have been kicked out
				affectedValidator = k.beginUnbondingValidator(ctx, affectedValidator)
			}
		}

		validator = k.bondValidator(ctx, validatorToBond)
		if bytes.Equal(validator.OperatorAddr, affectedValidator.OperatorAddr) {
			return validator, true
		}

		return affectedValidator, true
	}

	return types.Validator{}, false
}

// full update of the bonded validator set, many can be added/kicked
func (k Keeper) UpdateBondedValidatorsFull(ctx sdk.Context) {
	store := ctx.KVStore(k.storeKey)

	// clear the current validators store, add to the ToKickOut temp store
	toKickOut := make(map[string]byte)
	iterator := sdk.KVStorePrefixIterator(store, ValidatorsBondedIndexKey)
	for ; iterator.Valid(); iterator.Next() {
		ownerAddr := GetAddressFromValBondedIndexKey(iterator.Key())
		toKickOut[string(ownerAddr)] = 0
	}

	iterator.Close()

	var validator types.Validator

	oldCliffValidatorAddr := k.GetCliffValidator(ctx)
	maxValidators := k.GetParams(ctx).MaxValidators
	bondedValidatorsCount := 0

	iterator = sdk.KVStoreReversePrefixIterator(store, ValidatorsByPowerIndexKey)
	for {
		if !iterator.Valid() || bondedValidatorsCount > int(maxValidators-1) {
			break
		}

		var found bool

		ownerAddr := iterator.Value()
		validator, found = k.GetValidator(ctx, ownerAddr)
		ensureValidatorFound(found, ownerAddr)

		_, found = toKickOut[string(ownerAddr)]
		if found {
			delete(toKickOut, string(ownerAddr))
		} else {
			// If the validator wasn't in the toKickOut group it means it wasn't
			// previously a validator, therefor update the validator to enter
			// the validator group.
			validator = k.bondValidator(ctx, validator)
		}

		if validator.Jailed {
			// we should no longer consider jailed validators as they are ranked
			// lower than any non-jailed/bonded validators
			if validator.Status == sdk.Bonded {
				panic(fmt.Sprintf("jailed validator cannot be bonded for address: %s\n", ownerAddr))
			}

			break
		}

		bondedValidatorsCount++
		iterator.Next()
	}

	iterator.Close()

	// clear or set the cliff validator
	if bondedValidatorsCount == int(maxValidators) {
		k.setCliffValidator(ctx, validator, k.GetPool(ctx))
	} else if len(oldCliffValidatorAddr) > 0 {
		k.clearCliffValidator(ctx)
	}

	kickOutValidators(k, ctx, toKickOut)
	return
}

func kickOutValidators(k Keeper, ctx sdk.Context, toKickOut map[string]byte) {
	for key := range toKickOut {
		ownerAddr := []byte(key)
		validator, found := k.GetValidator(ctx, ownerAddr)
		ensureValidatorFound(found, ownerAddr)
		k.beginUnbondingValidator(ctx, validator)
	}
}

// perform all the store operations for when a validator status becomes unbonded
func (k Keeper) beginUnbondingValidator(ctx sdk.Context, validator types.Validator) types.Validator {

	store := ctx.KVStore(k.storeKey)
	pool := k.GetPool(ctx)
	params := k.GetParams(ctx)

	// sanity check
	if validator.Status == sdk.Unbonded ||
		validator.Status == sdk.Unbonding {
		panic(fmt.Sprintf("should not already be unbonded or unbonding, validator: %v\n", validator))
	}

	// set the status
	validator, pool = validator.UpdateStatus(pool, sdk.Unbonding)
	k.SetPool(ctx, pool)

	validator.UnbondingMinTime = ctx.BlockHeader().Time.Add(params.UnbondingTime)
	validator.UnbondingHeight = ctx.BlockHeader().Height

	// save the now unbonded validator record
	k.SetValidator(ctx, validator)

	// add to accumulated changes for tendermint
	bzABCI := k.cdc.MustMarshalBinary(validator.ABCIValidatorZero())
	store.Set(GetTendermintUpdatesKey(validator.OperatorAddr), bzABCI)

	// also remove from the Bonded types.Validators Store
	store.Delete(GetValidatorsBondedIndexKey(validator.OperatorAddr))

	// call the unbond hook if present
	if k.validatorHooks != nil {
		k.validatorHooks.OnValidatorBeginUnbonding(ctx, validator.ConsAddress())
	}

	// return updated validator
	return validator
}

// perform all the store operations for when a validator status becomes bonded
func (k Keeper) bondValidator(ctx sdk.Context, validator types.Validator) types.Validator {

	store := ctx.KVStore(k.storeKey)
	pool := k.GetPool(ctx)

	// sanity check
	if validator.Status == sdk.Bonded {
		panic(fmt.Sprintf("should not already be bonded, validator: %v\n", validator))
	}

	validator.BondHeight = ctx.BlockHeight()

	// set the status
	validator, pool = validator.UpdateStatus(pool, sdk.Bonded)
	k.SetPool(ctx, pool)

	// save the now bonded validator record to the three referenced stores
	k.SetValidator(ctx, validator)
	store.Set(GetValidatorsBondedIndexKey(validator.OperatorAddr), []byte{})

	// add to accumulated changes for tendermint
	bzABCI := k.cdc.MustMarshalBinary(validator.ABCIValidator())
	store.Set(GetTendermintUpdatesKey(validator.OperatorAddr), bzABCI)

	// call the bond hook if present
	if k.validatorHooks != nil {
		k.validatorHooks.OnValidatorBonded(ctx, validator.ConsAddress())
	}

	// return updated validator
	return validator
}

// remove the validator record and associated indexes
func (k Keeper) RemoveValidator(ctx sdk.Context, address sdk.ValAddress) {

	// first retrieve the old validator record
	validator, found := k.GetValidator(ctx, address)
	if !found {
		return
	}

	// delete the old validator record
	store := ctx.KVStore(k.storeKey)
	pool := k.GetPool(ctx)
	store.Delete(GetValidatorKey(address))
	store.Delete(GetValidatorByPubKeyIndexKey(validator.ConsPubKey))
	store.Delete(GetValidatorsByPowerIndexKey(validator, pool))

	// delete from the current and power weighted validator groups if the validator
	// is bonded - and add validator with zero power to the validator updates
	if store.Get(GetValidatorsBondedIndexKey(validator.OperatorAddr)) == nil {
		return
	}
	store.Delete(GetValidatorsBondedIndexKey(validator.OperatorAddr))

	bz := k.cdc.MustMarshalBinary(validator.ABCIValidatorZero())
	store.Set(GetTendermintUpdatesKey(address), bz)
}

//__________________________________________________________________________

// get the current validator on the cliff
func (k Keeper) GetCliffValidator(ctx sdk.Context) []byte {
	store := ctx.KVStore(k.storeKey)
	return store.Get(ValidatorCliffIndexKey)
}

// get the current power of the validator on the cliff
func (k Keeper) GetCliffValidatorPower(ctx sdk.Context) []byte {
	store := ctx.KVStore(k.storeKey)
	return store.Get(ValidatorPowerCliffKey)
}

// set the current validator and power of the validator on the cliff
func (k Keeper) setCliffValidator(ctx sdk.Context, validator types.Validator, pool types.Pool) {
	store := ctx.KVStore(k.storeKey)
	bz := GetValidatorsByPowerIndexKey(validator, pool)
	store.Set(ValidatorPowerCliffKey, bz)
	store.Set(ValidatorCliffIndexKey, validator.OperatorAddr)
}

// clear the current validator and power of the validator on the cliff
func (k Keeper) clearCliffValidator(ctx sdk.Context) {
	store := ctx.KVStore(k.storeKey)
	store.Delete(ValidatorPowerCliffKey)
	store.Delete(ValidatorCliffIndexKey)
}

func ensureValidatorFound(found bool, ownerAddr []byte) {
	if !found {
		panic(fmt.Sprintf("validator record not found for address: %X\n", ownerAddr))
	}
}<|MERGE_RESOLUTION|>--- conflicted
+++ resolved
@@ -349,13 +349,7 @@
 	if iterator.Valid() {
 		ownerAddr := iterator.Value()
 		currVal, found := k.GetValidator(ctx, ownerAddr)
-<<<<<<< HEAD
-		if !found {
-			panic(fmt.Sprintf("validator record not found for address: %X\n", ownerAddr))
-		}
-=======
 		ensureValidatorFound(found, ownerAddr)
->>>>>>> fb0cc0b0
 
 		if currVal.Status != sdk.Bonded || currVal.Jailed {
 			panic(fmt.Sprintf("unexpected jailed or unbonded validator for address: %X\n", ownerAddr))
