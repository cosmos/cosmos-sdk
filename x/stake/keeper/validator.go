package keeper

import (
	"bytes"
	"container/list"
	"fmt"

	abci "github.com/tendermint/tendermint/abci/types"
	"github.com/tendermint/tendermint/crypto"

	sdk "github.com/cosmos/cosmos-sdk/types"
	"github.com/cosmos/cosmos-sdk/x/stake/types"
)

// Cache the amino decoding of validators, as it can be the case that repeated slashing calls
// cause many calls to GetValidator, which were shown to throttle the state machine in our
// simulation. Note this is quite biased though, as the simulator does more slashes than a
// live chain should, however we require the slashing to be fast as noone pays gas for it.
type cachedValidator struct {
	val        types.Validator
	marshalled string // marshalled amino bytes for the validator object (not operator address)
}

// validatorCache-key: validator amino bytes
var validatorCache = make(map[string]cachedValidator, 500)
var validatorCacheList = list.New()

// get a single validator
func (k Keeper) GetValidator(ctx sdk.Context, addr sdk.ValAddress) (validator types.Validator, found bool) {
	store := ctx.KVStore(k.storeKey)
	value := store.Get(GetValidatorKey(addr))
	if value == nil {
		return validator, false
	}

	// If these amino encoded bytes are in the cache, return the cached validator
	strValue := string(value)
	if val, ok := validatorCache[strValue]; ok {
		valToReturn := val.val
		// Doesn't mutate the cache's value
		valToReturn.Operator = addr
		return valToReturn, true
	}

	// amino bytes weren't found in cache, so amino unmarshal and add it to the cache
	validator = types.MustUnmarshalValidator(k.cdc, addr, value)
	cachedVal := cachedValidator{validator, strValue}
	validatorCache[strValue] = cachedValidator{validator, strValue}
	validatorCacheList.PushBack(cachedVal)

	// if the cache is too big, pop off the last element from it
	if validatorCacheList.Len() > 500 {
		valToRemove := validatorCacheList.Remove(validatorCacheList.Front()).(cachedValidator)
		delete(validatorCache, valToRemove.marshalled)
	}

	validator = types.MustUnmarshalValidator(k.cdc, addr, value)
	return validator, true
}

// get a single validator by pubkey
func (k Keeper) GetValidatorByPubKey(ctx sdk.Context, pubkey crypto.PubKey) (validator types.Validator, found bool) {
	store := ctx.KVStore(k.storeKey)
	addr := store.Get(GetValidatorByPubKeyIndexKey(pubkey))
	if addr == nil {
		return validator, false
	}
	return k.GetValidator(ctx, addr)
}

// set the main record holding validator details
func (k Keeper) SetValidator(ctx sdk.Context, validator types.Validator) {
	store := ctx.KVStore(k.storeKey)
	bz := types.MustMarshalValidator(k.cdc, validator)
	store.Set(GetValidatorKey(validator.Operator), bz)
}

// validator index
func (k Keeper) SetValidatorByPubKeyIndex(ctx sdk.Context, validator types.Validator) {
	store := ctx.KVStore(k.storeKey)
	store.Set(GetValidatorByPubKeyIndexKey(validator.PubKey), validator.Operator)
}

// validator index
func (k Keeper) SetValidatorByPowerIndex(ctx sdk.Context, validator types.Validator, pool types.Pool) {
	store := ctx.KVStore(k.storeKey)
	store.Set(GetValidatorsByPowerIndexKey(validator, pool), validator.Operator)
}

// validator index
func (k Keeper) SetValidatorBondedIndex(ctx sdk.Context, validator types.Validator) {
	store := ctx.KVStore(k.storeKey)
	store.Set(GetValidatorsBondedIndexKey(validator.Operator), []byte{})
}

// used in testing
func (k Keeper) validatorByPowerIndexExists(ctx sdk.Context, power []byte) bool {
	store := ctx.KVStore(k.storeKey)
	return store.Get(power) != nil
}

// Get the set of all validators with no limits, used during genesis dump
func (k Keeper) GetAllValidators(ctx sdk.Context) (validators []types.Validator) {
	store := ctx.KVStore(k.storeKey)
	iterator := sdk.KVStorePrefixIterator(store, ValidatorsKey)

	i := 0
	for ; ; i++ {
		if !iterator.Valid() {
			break
		}
		addr := iterator.Key()[1:]
		validator := types.MustUnmarshalValidator(k.cdc, addr, iterator.Value())
		validators = append(validators, validator)
		iterator.Next()
	}
	iterator.Close()
	return validators
}

// Get the set of all validators, retrieve a maxRetrieve number of records
func (k Keeper) GetValidators(ctx sdk.Context, maxRetrieve int16) (validators []types.Validator) {
	store := ctx.KVStore(k.storeKey)
	iterator := sdk.KVStorePrefixIterator(store, ValidatorsKey)

	validators = make([]types.Validator, maxRetrieve)
	i := 0
	for ; ; i++ {
		if !iterator.Valid() || i > int(maxRetrieve-1) {
			break
		}
		addr := iterator.Key()[1:]
		validator := types.MustUnmarshalValidator(k.cdc, addr, iterator.Value())
		validators[i] = validator
		iterator.Next()
	}
	iterator.Close()
	return validators[:i] // trim
}

//___________________________________________________________________________

// get the group of the bonded validators
func (k Keeper) GetValidatorsBonded(ctx sdk.Context) (validators []types.Validator) {
	store := ctx.KVStore(k.storeKey)

	// add the actual validator power sorted store
	maxValidators := k.GetParams(ctx).MaxValidators
	validators = make([]types.Validator, maxValidators)

	iterator := sdk.KVStorePrefixIterator(store, ValidatorsBondedIndexKey)
	i := 0
	for ; iterator.Valid(); iterator.Next() {

		// sanity check
		if i > int(maxValidators-1) {
			panic("maxValidators is less than the number of records in ValidatorsBonded Store, store should have been updated")
		}
		address := GetAddressFromValBondedIndexKey(iterator.Key())
		validator, found := k.GetValidator(ctx, address)
		if !found {
			panic(fmt.Sprintf("validator record not found for address: %v\n", address))
		}

		validators[i] = validator
		i++
	}
	iterator.Close()
	return validators[:i] // trim
}

// get the group of bonded validators sorted by power-rank
//
// TODO: Rename to GetBondedValidatorsByPower or GetValidatorsByPower(ctx, status)
func (k Keeper) GetValidatorsByPower(ctx sdk.Context) []types.Validator {
	store := ctx.KVStore(k.storeKey)
	maxValidators := k.GetParams(ctx).MaxValidators
	validators := make([]types.Validator, maxValidators)
	iterator := sdk.KVStoreReversePrefixIterator(store, ValidatorsByPowerIndexKey) // largest to smallest
	i := 0
	for {
		if !iterator.Valid() || i > int(maxValidators-1) {
			break
		}
		address := iterator.Value()
		validator, found := k.GetValidator(ctx, address)
		if !found {
			panic(fmt.Sprintf("validator record not found for address: %v\n", address))
		}
		if validator.Status == sdk.Bonded {
			validators[i] = validator
			i++
		}
		iterator.Next()
	}
	iterator.Close()
	return validators[:i] // trim
}

//_________________________________________________________________________
// Accumulated updates to the active/bonded validator set for tendermint

// get the most recently updated validators
func (k Keeper) GetTendermintUpdates(ctx sdk.Context) (updates []abci.Validator) {
	store := ctx.KVStore(k.storeKey)

	iterator := sdk.KVStorePrefixIterator(store, TendermintUpdatesKey) //smallest to largest
	for ; iterator.Valid(); iterator.Next() {
		valBytes := iterator.Value()
		var val abci.Validator
		k.cdc.MustUnmarshalBinaryLengthPrefixed(valBytes, &val)
		updates = append(updates, val)
	}
	iterator.Close()
	return
}

// remove all validator update entries after applied to Tendermint
func (k Keeper) ClearTendermintUpdates(ctx sdk.Context) {
	store := ctx.KVStore(k.storeKey)

	// delete subspace
	iterator := sdk.KVStorePrefixIterator(store, TendermintUpdatesKey)
	for ; iterator.Valid(); iterator.Next() {
		store.Delete(iterator.Key())
	}
	iterator.Close()
}

//___________________________________________________________________________

// Perform all the necessary steps for when a validator changes its power. This
// function updates all validator stores as well as tendermint update store.
// It may kick out validators if a new validator is entering the bonded validator
// group.
//
// nolint: gocyclo
// TODO: Remove above nolint, function needs to be simplified!
func (k Keeper) UpdateValidator(ctx sdk.Context, validator types.Validator) types.Validator {
	store := ctx.KVStore(k.storeKey)
	pool := k.GetPool(ctx)
	oldValidator, oldFound := k.GetValidator(ctx, validator.Operator)

	validator = k.updateForJailing(ctx, oldFound, oldValidator, validator)
	powerIncreasing := k.getPowerIncreasing(ctx, oldFound, oldValidator, validator)
	validator.BondHeight, validator.BondIntraTxCounter = k.bondIncrement(ctx, oldFound, oldValidator, validator)
	valPower := k.updateValidatorPower(ctx, oldFound, oldValidator, validator, pool)
	cliffPower := k.GetCliffValidatorPower(ctx)

	switch {

	// if the validator is already bonded and the power is increasing, we need
	// perform the following:
	// a) update Tendermint
	// b) check if the cliff validator needs to be updated
	case powerIncreasing && !validator.Jailed &&
		(oldFound && oldValidator.Status == sdk.Bonded):

<<<<<<< HEAD
		bz := k.cdc.MustMarshalBinaryLengthPrefixed(validator.ABCIValidator())
		store.Set(GetTendermintUpdatesKey(validator.Owner), bz)
=======
		bz := k.cdc.MustMarshalBinary(validator.ABCIValidator())
		store.Set(GetTendermintUpdatesKey(validator.Operator), bz)

		if cliffPower != nil {
			cliffAddr := sdk.ValAddress(k.GetCliffValidator(ctx))
			if bytes.Equal(cliffAddr, validator.Operator) {
				k.updateCliffValidator(ctx, validator)
			}
		}
>>>>>>> e783b90e

	// if is a new validator and the new power is less than the cliff validator
	case cliffPower != nil && !oldFound &&
		bytes.Compare(valPower, cliffPower) == -1: //(valPower < cliffPower
		// skip to completion

		// if was unbonded and the new power is less than the cliff validator
	case cliffPower != nil &&
		(oldFound && oldValidator.Status == sdk.Unbonded) &&
		bytes.Compare(valPower, cliffPower) == -1: //(valPower < cliffPower
		// skip to completion

	default:
		// default case - validator was either:
		//  a) not-bonded and now has power-rank greater than  cliff validator
		//  b) bonded and now has decreased in power

		// update the validator set for this validator
		updatedVal, updated := k.UpdateBondedValidators(ctx, validator)
		if updated {
			// the validator has changed bonding status
			validator = updatedVal
			break
		}

		// if decreased in power but still bonded, update Tendermint validator
		if oldFound && oldValidator.BondedTokens().GT(validator.BondedTokens()) {
<<<<<<< HEAD
			bz := k.cdc.MustMarshalBinaryLengthPrefixed(validator.ABCIValidator())
			store.Set(GetTendermintUpdatesKey(validator.Owner), bz)
=======
			bz := k.cdc.MustMarshalBinary(validator.ABCIValidator())
			store.Set(GetTendermintUpdatesKey(validator.Operator), bz)
>>>>>>> e783b90e
		}
	}

	k.SetValidator(ctx, validator)
	return validator
}

// updateCliffValidator determines if the current cliff validator needs to be
// updated or swapped. If the provided affected validator is the current cliff
// validator before it's power was increased, either the cliff power key will
// be updated or if it's power is greater than the next bonded validator by
// power, it'll be swapped.
func (k Keeper) updateCliffValidator(ctx sdk.Context, affectedVal types.Validator) {
	var newCliffVal types.Validator

	store := ctx.KVStore(k.storeKey)
	pool := k.GetPool(ctx)
	cliffAddr := sdk.ValAddress(k.GetCliffValidator(ctx))

	oldCliffVal, found := k.GetValidator(ctx, cliffAddr)
	if !found {
		panic(fmt.Sprintf("cliff validator record not found for address: %v\n", cliffAddr))
	}

	// Create a validator iterator ranging from smallest to largest by power
	// starting the current cliff validator's power.
	start := GetValidatorsByPowerIndexKey(oldCliffVal, pool)
	end := sdk.PrefixEndBytes(ValidatorsByPowerIndexKey)
	iterator := store.Iterator(start, end)

	if iterator.Valid() {
		ownerAddr := iterator.Value()
		currVal, found := k.GetValidator(ctx, ownerAddr)
		if !found {
			panic(fmt.Sprintf("validator record not found for address: %v\n", ownerAddr))
		}

		if currVal.Status != sdk.Bonded || currVal.Jailed {
			panic(fmt.Sprintf("unexpected jailed or unbonded validator for address: %s\n", ownerAddr))
		}

		newCliffVal = currVal
		iterator.Close()
	} else {
		panic("failed to create valid validator power iterator")
	}

	affectedValRank := GetValidatorsByPowerIndexKey(affectedVal, pool)
	newCliffValRank := GetValidatorsByPowerIndexKey(newCliffVal, pool)

	if bytes.Equal(affectedVal.Operator, newCliffVal.Operator) {

		// The affected validator remains the cliff validator, however, since
		// the store does not contain the new power, update the new power rank.
		store.Set(ValidatorPowerCliffKey, affectedValRank)

	} else if bytes.Compare(affectedValRank, newCliffValRank) > 0 {

		// The affected validator no longer remains the cliff validator as it's
		// power is greater than the new cliff validator.
		k.setCliffValidator(ctx, newCliffVal, pool)
	} else {
		panic("invariant broken: the cliff validator should change or it should remain the same")
	}
}

func (k Keeper) updateForJailing(ctx sdk.Context, oldFound bool, oldValidator, newValidator types.Validator) types.Validator {
	if newValidator.Jailed && oldFound && oldValidator.Status == sdk.Bonded {
		newValidator = k.beginUnbondingValidator(ctx, newValidator)

		// need to also clear the cliff validator spot because the jail has
		// opened up a new spot which will be filled when
		// updateValidatorsBonded is called
		k.clearCliffValidator(ctx)
	}
	return newValidator
}

func (k Keeper) getPowerIncreasing(ctx sdk.Context, oldFound bool, oldValidator, newValidator types.Validator) bool {
	if oldFound && oldValidator.BondedTokens().LT(newValidator.BondedTokens()) {
		return true
	}
	return false
}

// get the bond height and incremented intra-tx counter
func (k Keeper) bondIncrement(ctx sdk.Context, oldFound bool, oldValidator,
	newValidator types.Validator) (height int64, intraTxCounter int16) {

	// if already a validator, copy the old block height and counter, else set them
	if oldFound && oldValidator.Status == sdk.Bonded {
		height = oldValidator.BondHeight
		intraTxCounter = oldValidator.BondIntraTxCounter
		return
	}
	height = ctx.BlockHeight()
	counter := k.GetIntraTxCounter(ctx)
	intraTxCounter = counter
	k.SetIntraTxCounter(ctx, counter+1)
	return
}

func (k Keeper) updateValidatorPower(ctx sdk.Context, oldFound bool, oldValidator,
	newValidator types.Validator, pool types.Pool) (valPower []byte) {
	store := ctx.KVStore(k.storeKey)

	// update the list ordered by voting power
	if oldFound {
		store.Delete(GetValidatorsByPowerIndexKey(oldValidator, pool))
	}
	valPower = GetValidatorsByPowerIndexKey(newValidator, pool)
	store.Set(valPower, newValidator.Operator)

	return valPower
}

// Update the bonded validator group based on a change to the validator
// affectedValidator. This function potentially adds the affectedValidator to
// the bonded validator group which kicks out the cliff validator. Under this
// situation this function returns the updated affectedValidator.
//
// The correct bonded subset of validators is retrieved by iterating through an
// index of the validators sorted by power, stored using the
// ValidatorsByPowerIndexKey.  Simultaneously the current validator records are
// updated in store with the ValidatorsBondedIndexKey. This store is used to
// determine if a validator is a validator without needing to iterate over all
// validators.
//
// nolint: gocyclo
// TODO: Remove the above golint
func (k Keeper) UpdateBondedValidators(
	ctx sdk.Context, affectedValidator types.Validator) (
	updatedVal types.Validator, updated bool) {

	store := ctx.KVStore(k.storeKey)

	oldCliffValidatorAddr := k.GetCliffValidator(ctx)
	maxValidators := k.GetParams(ctx).MaxValidators
	bondedValidatorsCount := 0
	var validator, validatorToBond types.Validator
	newValidatorBonded := false

	// create a validator iterator ranging from largest to smallest by power
	iterator := sdk.KVStoreReversePrefixIterator(store, ValidatorsByPowerIndexKey)
	for {
		if !iterator.Valid() || bondedValidatorsCount > int(maxValidators-1) {
			break
		}

		// either retrieve the original validator from the store, or under the
		// situation that this is the "affected validator" just use the
		// validator provided because it has not yet been updated in the store
		ownerAddr := iterator.Value()
		if bytes.Equal(ownerAddr, affectedValidator.Operator) {
			validator = affectedValidator
		} else {
			var found bool
			validator, found = k.GetValidator(ctx, ownerAddr)
			if !found {
				panic(fmt.Sprintf("validator record not found for address: %v\n", ownerAddr))
			}
		}

		// if we've reached jailed validators no further bonded validators exist
		if validator.Jailed {
			break
		}

		// increment bondedValidatorsCount / get the validator to bond
		if validator.Status != sdk.Bonded {
			validatorToBond = validator
			if newValidatorBonded {
				panic("already decided to bond a validator, can't bond another!")
			}
			newValidatorBonded = true
		}

		// increment the total number of bonded validators and potentially mark
		// the validator to bond
		if validator.Status != sdk.Bonded {
			validatorToBond = validator
			newValidatorBonded = true
		}

		bondedValidatorsCount++
		iterator.Next()
	}

	iterator.Close()

	if newValidatorBonded && bytes.Equal(oldCliffValidatorAddr, validator.Operator) {
		panic("cliff validator has not been changed, yet we bonded a new validator")
	}

	// clear or set the cliff validator
	if bondedValidatorsCount == int(maxValidators) {
		k.setCliffValidator(ctx, validator, k.GetPool(ctx))
	} else if len(oldCliffValidatorAddr) > 0 {
		k.clearCliffValidator(ctx)
	}

	// swap the cliff validator for a new validator if the affected validator
	// was bonded
	if newValidatorBonded {
		if oldCliffValidatorAddr != nil {
			oldCliffVal, found := k.GetValidator(ctx, oldCliffValidatorAddr)
			if !found {
				panic(fmt.Sprintf("validator record not found for address: %v\n", oldCliffValidatorAddr))
			}

			if bytes.Equal(validatorToBond.Operator, affectedValidator.Operator) {

				// begin unbonding the old cliff validator iff the affected
				// validator was newly bonded and has greater power
				k.beginUnbondingValidator(ctx, oldCliffVal)
			} else {

				// otherwise begin unbonding the affected validator, which must
				// have been kicked out
				affectedValidator = k.beginUnbondingValidator(ctx, affectedValidator)
			}
		}

		validator = k.bondValidator(ctx, validatorToBond)
		if bytes.Equal(validator.Operator, affectedValidator.Operator) {
			return validator, true
		}

		return affectedValidator, true
	}

	return types.Validator{}, false
}

// full update of the bonded validator set, many can be added/kicked
func (k Keeper) UpdateBondedValidatorsFull(ctx sdk.Context) {
	store := ctx.KVStore(k.storeKey)

	// clear the current validators store, add to the ToKickOut temp store
	toKickOut := make(map[string]byte)
	iterator := sdk.KVStorePrefixIterator(store, ValidatorsBondedIndexKey)
	for ; iterator.Valid(); iterator.Next() {
		ownerAddr := GetAddressFromValBondedIndexKey(iterator.Key())
		toKickOut[string(ownerAddr)] = 0
	}

	iterator.Close()

	var validator types.Validator

	oldCliffValidatorAddr := k.GetCliffValidator(ctx)
	maxValidators := k.GetParams(ctx).MaxValidators
	bondedValidatorsCount := 0

	iterator = sdk.KVStoreReversePrefixIterator(store, ValidatorsByPowerIndexKey)
	for {
		if !iterator.Valid() || bondedValidatorsCount > int(maxValidators-1) {
			break
		}

		var found bool

		ownerAddr := iterator.Value()
		validator, found = k.GetValidator(ctx, ownerAddr)
		if !found {
			panic(fmt.Sprintf("validator record not found for address: %v\n", ownerAddr))
		}

		_, found = toKickOut[string(ownerAddr)]
		if found {
			delete(toKickOut, string(ownerAddr))
		} else {
			// If the validator wasn't in the toKickOut group it means it wasn't
			// previously a validator, therefor update the validator to enter
			// the validator group.
			validator = k.bondValidator(ctx, validator)
		}

		if validator.Jailed {
			// we should no longer consider jailed validators as they are ranked
			// lower than any non-jailed/bonded validators
			if validator.Status == sdk.Bonded {
				panic(fmt.Sprintf("jailed validator cannot be bonded for address: %s\n", ownerAddr))
			}

			break
		}

		bondedValidatorsCount++
		iterator.Next()
	}

	iterator.Close()

	// clear or set the cliff validator
	if bondedValidatorsCount == int(maxValidators) {
		k.setCliffValidator(ctx, validator, k.GetPool(ctx))
	} else if len(oldCliffValidatorAddr) > 0 {
		k.clearCliffValidator(ctx)
	}

	kickOutValidators(k, ctx, toKickOut)
	return
}

func kickOutValidators(k Keeper, ctx sdk.Context, toKickOut map[string]byte) {
	for key := range toKickOut {
		ownerAddr := []byte(key)
		validator, found := k.GetValidator(ctx, ownerAddr)
		if !found {
			panic(fmt.Sprintf("validator record not found for address: %v\n", ownerAddr))
		}
		k.beginUnbondingValidator(ctx, validator)
	}
}

// perform all the store operations for when a validator status becomes unbonded
func (k Keeper) beginUnbondingValidator(ctx sdk.Context, validator types.Validator) types.Validator {

	store := ctx.KVStore(k.storeKey)
	pool := k.GetPool(ctx)
	params := k.GetParams(ctx)

	// sanity check
	if validator.Status == sdk.Unbonded ||
		validator.Status == sdk.Unbonding {
		panic(fmt.Sprintf("should not already be unbonded or unbonding, validator: %v\n", validator))
	}

	// set the status
	validator, pool = validator.UpdateStatus(pool, sdk.Unbonding)
	k.SetPool(ctx, pool)

	validator.UnbondingMinTime = ctx.BlockHeader().Time.Add(params.UnbondingTime)
	validator.UnbondingHeight = ctx.BlockHeader().Height

	// save the now unbonded validator record
	k.SetValidator(ctx, validator)

	// add to accumulated changes for tendermint
<<<<<<< HEAD
	bzABCI := k.cdc.MustMarshalBinaryLengthPrefixed(validator.ABCIValidatorZero())
	store.Set(GetTendermintUpdatesKey(validator.Owner), bzABCI)
=======
	bzABCI := k.cdc.MustMarshalBinary(validator.ABCIValidatorZero())
	store.Set(GetTendermintUpdatesKey(validator.Operator), bzABCI)
>>>>>>> e783b90e

	// also remove from the Bonded types.Validators Store
	store.Delete(GetValidatorsBondedIndexKey(validator.Operator))

	// call the unbond hook if present
	if k.validatorHooks != nil {
		k.validatorHooks.OnValidatorBeginUnbonding(ctx, validator.ConsAddress())
	}

	// return updated validator
	return validator
}

// perform all the store operations for when a validator status becomes bonded
func (k Keeper) bondValidator(ctx sdk.Context, validator types.Validator) types.Validator {

	store := ctx.KVStore(k.storeKey)
	pool := k.GetPool(ctx)

	// sanity check
	if validator.Status == sdk.Bonded {
		panic(fmt.Sprintf("should not already be bonded, validator: %v\n", validator))
	}

	// set the status
	validator, pool = validator.UpdateStatus(pool, sdk.Bonded)
	k.SetPool(ctx, pool)

	// save the now bonded validator record to the three referenced stores
	k.SetValidator(ctx, validator)
	store.Set(GetValidatorsBondedIndexKey(validator.Operator), []byte{})

	// add to accumulated changes for tendermint
<<<<<<< HEAD
	bzABCI := k.cdc.MustMarshalBinaryLengthPrefixed(validator.ABCIValidator())
	store.Set(GetTendermintUpdatesKey(validator.Owner), bzABCI)
=======
	bzABCI := k.cdc.MustMarshalBinary(validator.ABCIValidator())
	store.Set(GetTendermintUpdatesKey(validator.Operator), bzABCI)

	// call the bond hook if present
	if k.validatorHooks != nil {
		k.validatorHooks.OnValidatorBonded(ctx, validator.ConsAddress())
	}
>>>>>>> e783b90e

	// return updated validator
	return validator
}

// remove the validator record and associated indexes
func (k Keeper) RemoveValidator(ctx sdk.Context, address sdk.ValAddress) {

	// first retrieve the old validator record
	validator, found := k.GetValidator(ctx, address)
	if !found {
		return
	}

	// delete the old validator record
	store := ctx.KVStore(k.storeKey)
	pool := k.GetPool(ctx)
	store.Delete(GetValidatorKey(address))
	store.Delete(GetValidatorByPubKeyIndexKey(validator.PubKey))
	store.Delete(GetValidatorsByPowerIndexKey(validator, pool))

	// delete from the current and power weighted validator groups if the validator
	// is bonded - and add validator with zero power to the validator updates
	if store.Get(GetValidatorsBondedIndexKey(validator.Operator)) == nil {
		return
	}
	store.Delete(GetValidatorsBondedIndexKey(validator.Operator))

	bz := k.cdc.MustMarshalBinaryLengthPrefixed(validator.ABCIValidatorZero())
	store.Set(GetTendermintUpdatesKey(address), bz)
}

//__________________________________________________________________________

// get the current validator on the cliff
func (k Keeper) GetCliffValidator(ctx sdk.Context) []byte {
	store := ctx.KVStore(k.storeKey)
	return store.Get(ValidatorCliffIndexKey)
}

// get the current power of the validator on the cliff
func (k Keeper) GetCliffValidatorPower(ctx sdk.Context) []byte {
	store := ctx.KVStore(k.storeKey)
	return store.Get(ValidatorPowerCliffKey)
}

// set the current validator and power of the validator on the cliff
func (k Keeper) setCliffValidator(ctx sdk.Context, validator types.Validator, pool types.Pool) {
	store := ctx.KVStore(k.storeKey)
	bz := GetValidatorsByPowerIndexKey(validator, pool)
	store.Set(ValidatorPowerCliffKey, bz)
	store.Set(ValidatorCliffIndexKey, validator.Operator)
}

// clear the current validator and power of the validator on the cliff
func (k Keeper) clearCliffValidator(ctx sdk.Context) {
	store := ctx.KVStore(k.storeKey)
	store.Delete(ValidatorPowerCliffKey)
	store.Delete(ValidatorCliffIndexKey)
}<|MERGE_RESOLUTION|>--- conflicted
+++ resolved
@@ -256,11 +256,7 @@
 	case powerIncreasing && !validator.Jailed &&
 		(oldFound && oldValidator.Status == sdk.Bonded):
 
-<<<<<<< HEAD
 		bz := k.cdc.MustMarshalBinaryLengthPrefixed(validator.ABCIValidator())
-		store.Set(GetTendermintUpdatesKey(validator.Owner), bz)
-=======
-		bz := k.cdc.MustMarshalBinary(validator.ABCIValidator())
 		store.Set(GetTendermintUpdatesKey(validator.Operator), bz)
 
 		if cliffPower != nil {
@@ -269,7 +265,6 @@
 				k.updateCliffValidator(ctx, validator)
 			}
 		}
->>>>>>> e783b90e
 
 	// if is a new validator and the new power is less than the cliff validator
 	case cliffPower != nil && !oldFound &&
@@ -297,13 +292,8 @@
 
 		// if decreased in power but still bonded, update Tendermint validator
 		if oldFound && oldValidator.BondedTokens().GT(validator.BondedTokens()) {
-<<<<<<< HEAD
 			bz := k.cdc.MustMarshalBinaryLengthPrefixed(validator.ABCIValidator())
-			store.Set(GetTendermintUpdatesKey(validator.Owner), bz)
-=======
-			bz := k.cdc.MustMarshalBinary(validator.ABCIValidator())
 			store.Set(GetTendermintUpdatesKey(validator.Operator), bz)
->>>>>>> e783b90e
 		}
 	}
 
@@ -644,13 +634,8 @@
 	k.SetValidator(ctx, validator)
 
 	// add to accumulated changes for tendermint
-<<<<<<< HEAD
 	bzABCI := k.cdc.MustMarshalBinaryLengthPrefixed(validator.ABCIValidatorZero())
-	store.Set(GetTendermintUpdatesKey(validator.Owner), bzABCI)
-=======
-	bzABCI := k.cdc.MustMarshalBinary(validator.ABCIValidatorZero())
 	store.Set(GetTendermintUpdatesKey(validator.Operator), bzABCI)
->>>>>>> e783b90e
 
 	// also remove from the Bonded types.Validators Store
 	store.Delete(GetValidatorsBondedIndexKey(validator.Operator))
@@ -684,18 +669,13 @@
 	store.Set(GetValidatorsBondedIndexKey(validator.Operator), []byte{})
 
 	// add to accumulated changes for tendermint
-<<<<<<< HEAD
 	bzABCI := k.cdc.MustMarshalBinaryLengthPrefixed(validator.ABCIValidator())
-	store.Set(GetTendermintUpdatesKey(validator.Owner), bzABCI)
-=======
-	bzABCI := k.cdc.MustMarshalBinary(validator.ABCIValidator())
 	store.Set(GetTendermintUpdatesKey(validator.Operator), bzABCI)
 
 	// call the bond hook if present
 	if k.validatorHooks != nil {
 		k.validatorHooks.OnValidatorBonded(ctx, validator.ConsAddress())
 	}
->>>>>>> e783b90e
 
 	// return updated validator
 	return validator
