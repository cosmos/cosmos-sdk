package keeper

import (
	"container/list"
	"fmt"
	"time"

	sdk "github.com/cosmos/cosmos-sdk/types"
	"github.com/cosmos/cosmos-sdk/x/stake/types"
)

// Cache the amino decoding of validators, as it can be the case that repeated slashing calls
// cause many calls to GetValidator, which were shown to throttle the state machine in our
// simulation. Note this is quite biased though, as the simulator does more slashes than a
// live chain should, however we require the slashing to be fast as noone pays gas for it.
type cachedValidator struct {
	val        types.Validator
	marshalled string // marshalled amino bytes for the validator object (not operator address)
}

// validatorCache-key: validator amino bytes
var validatorCache = make(map[string]cachedValidator, 500)
var validatorCacheList = list.New()

// get a single validator
func (k Keeper) GetValidator(ctx sdk.Context, addr sdk.ValAddress) (validator types.Validator, found bool) {
	store := ctx.KVStore(k.storeKey)
	value := store.Get(GetValidatorKey(addr))
	if value == nil {
		return validator, false
	}

	// If these amino encoded bytes are in the cache, return the cached validator
	strValue := string(value)
	if val, ok := validatorCache[strValue]; ok {
		valToReturn := val.val
		// Doesn't mutate the cache's value
		valToReturn.OperatorAddr = addr
		return valToReturn, true
	}

	// amino bytes weren't found in cache, so amino unmarshal and add it to the cache
	validator = types.MustUnmarshalValidator(k.cdc, addr, value)
	cachedVal := cachedValidator{validator, strValue}
	validatorCache[strValue] = cachedValidator{validator, strValue}
	validatorCacheList.PushBack(cachedVal)

	// if the cache is too big, pop off the last element from it
	if validatorCacheList.Len() > 500 {
		valToRemove := validatorCacheList.Remove(validatorCacheList.Front()).(cachedValidator)
		delete(validatorCache, valToRemove.marshalled)
	}

	validator = types.MustUnmarshalValidator(k.cdc, addr, value)
	return validator, true
}

func (k Keeper) mustGetValidator(ctx sdk.Context, addr sdk.ValAddress) types.Validator {
	validator, found := k.GetValidator(ctx, addr)
	if !found {
		panic(fmt.Sprintf("validator record not found for address: %X\n", addr))
	}
	return validator
}

// get a single validator by consensus address
func (k Keeper) GetValidatorByConsAddr(ctx sdk.Context, consAddr sdk.ConsAddress) (validator types.Validator, found bool) {
	store := ctx.KVStore(k.storeKey)
	opAddr := store.Get(GetValidatorByConsAddrKey(consAddr))
	if opAddr == nil {
		return validator, false
	}
	return k.GetValidator(ctx, opAddr)
}

func (k Keeper) mustGetValidatorByConsAddr(ctx sdk.Context, consAddr sdk.ConsAddress) types.Validator {
	validator, found := k.GetValidatorByConsAddr(ctx, consAddr)
	if !found {
		panic(fmt.Errorf("validator with consensus-Address %s not found", consAddr))
	}
	return validator
}

//___________________________________________________________________________

// set the main record holding validator details
func (k Keeper) SetValidator(ctx sdk.Context, validator types.Validator) {
	store := ctx.KVStore(k.storeKey)
	bz := types.MustMarshalValidator(k.cdc, validator)
	store.Set(GetValidatorKey(validator.OperatorAddr), bz)
}

// validator index
func (k Keeper) SetValidatorByConsAddr(ctx sdk.Context, validator types.Validator) {
	store := ctx.KVStore(k.storeKey)
	consAddr := sdk.ConsAddress(validator.ConsPubKey.Address())
	store.Set(GetValidatorByConsAddrKey(consAddr), validator.OperatorAddr)
}

// validator index
func (k Keeper) SetValidatorByPowerIndex(ctx sdk.Context, validator types.Validator, pool types.Pool) {
	// jailed validators are not kept in the power index
	if validator.Jailed {
		return
	}
	store := ctx.KVStore(k.storeKey)
	store.Set(GetValidatorsByPowerIndexKey(validator, pool), validator.OperatorAddr)
}

// validator index
func (k Keeper) DeleteValidatorByPowerIndex(ctx sdk.Context, validator types.Validator, pool types.Pool) {
	store := ctx.KVStore(k.storeKey)
	store.Delete(GetValidatorsByPowerIndexKey(validator, pool))
}

// validator index
func (k Keeper) SetNewValidatorByPowerIndex(ctx sdk.Context, validator types.Validator) {
	store := ctx.KVStore(k.storeKey)
	pool := k.GetPool(ctx)
	store.Set(GetValidatorsByPowerIndexKey(validator, pool), validator.OperatorAddr)
}

//___________________________________________________________________________

// Update the tokens of an existing validator, update the validators power index key
func (k Keeper) AddValidatorTokensAndShares(ctx sdk.Context, validator types.Validator,
	tokensToAdd sdk.Int) (valOut types.Validator, addedShares sdk.Dec) {

	pool := k.GetPool(ctx)
	k.DeleteValidatorByPowerIndex(ctx, validator, pool)
	validator, pool, addedShares = validator.AddTokensFromDel(pool, tokensToAdd)
	// increment the intra-tx counter
	// in case of a conflict, the validator which least recently changed power takes precedence
	counter := k.GetIntraTxCounter(ctx)
	validator.BondIntraTxCounter = counter
	k.SetIntraTxCounter(ctx, counter+1)
	k.SetValidator(ctx, validator)
	k.SetPool(ctx, pool)
	k.SetValidatorByPowerIndex(ctx, validator, pool)
	return validator, addedShares
}

// Update the tokens of an existing validator, update the validators power index key
func (k Keeper) RemoveValidatorTokensAndShares(ctx sdk.Context, validator types.Validator,
	sharesToRemove sdk.Dec) (valOut types.Validator, removedTokens sdk.Dec) {

	pool := k.GetPool(ctx)
	k.DeleteValidatorByPowerIndex(ctx, validator, pool)
	validator, pool, removedTokens = validator.RemoveDelShares(pool, sharesToRemove)
	k.SetValidator(ctx, validator)
	k.SetPool(ctx, pool)
	k.SetValidatorByPowerIndex(ctx, validator, pool)
	return validator, removedTokens
}

// Update the tokens of an existing validator, update the validators power index key
func (k Keeper) RemoveValidatorTokens(ctx sdk.Context, validator types.Validator, tokensToRemove sdk.Dec) types.Validator {
	pool := k.GetPool(ctx)
	k.DeleteValidatorByPowerIndex(ctx, validator, pool)
	validator, pool = validator.RemoveTokens(pool, tokensToRemove)
	k.SetValidator(ctx, validator)
	k.SetPool(ctx, pool)
	k.SetValidatorByPowerIndex(ctx, validator, pool)
	return validator
}

// UpdateValidatorCommission attempts to update a validator's commission rate.
// An error is returned if the new commission rate is invalid.
func (k Keeper) UpdateValidatorCommission(ctx sdk.Context, validator types.Validator, newRate sdk.Dec) (types.Commission, sdk.Error) {
	commission := validator.Commission
	blockTime := ctx.BlockHeader().Time

	if err := commission.ValidateNewRate(newRate, blockTime); err != nil {
		return commission, err
	}

	commission.Rate = newRate
	commission.UpdateTime = blockTime

	return commission, nil
}

// remove the validator record and associated indexes
// except for the bonded validator index which is only handled in ApplyAndReturnTendermintUpdates
func (k Keeper) RemoveValidator(ctx sdk.Context, address sdk.ValAddress) {

	// first retrieve the old validator record
	validator, found := k.GetValidator(ctx, address)
	if !found {
		return
	}

	// delete the old validator record
	store := ctx.KVStore(k.storeKey)
	pool := k.GetPool(ctx)
	store.Delete(GetValidatorKey(address))
	store.Delete(GetValidatorByConsAddrKey(sdk.ConsAddress(validator.ConsPubKey.Address())))
	store.Delete(GetValidatorsByPowerIndexKey(validator, pool))

}

//___________________________________________________________________________
// get groups of validators

// get the set of all validators with no limits, used during genesis dump
func (k Keeper) GetAllValidators(ctx sdk.Context) (validators []types.Validator) {
	store := ctx.KVStore(k.storeKey)
	iterator := sdk.KVStorePrefixIterator(store, ValidatorsKey)
	defer iterator.Close()

	for ; iterator.Valid(); iterator.Next() {
		addr := iterator.Key()[1:]
		validator := types.MustUnmarshalValidator(k.cdc, addr, iterator.Value())
		validators = append(validators, validator)
	}
	return validators
}

// return a given amount of all the validators
func (k Keeper) GetValidators(ctx sdk.Context, maxRetrieve uint16) (validators []types.Validator) {
	store := ctx.KVStore(k.storeKey)
	validators = make([]types.Validator, maxRetrieve)

	iterator := sdk.KVStorePrefixIterator(store, ValidatorsKey)
	defer iterator.Close()

	i := 0
	for ; iterator.Valid() && i < int(maxRetrieve); iterator.Next() {
		addr := iterator.Key()[1:]
		validator := types.MustUnmarshalValidator(k.cdc, addr, iterator.Value())
		validators[i] = validator
		i++
	}
	return validators[:i] // trim if the array length < maxRetrieve
}

// get the group of the bonded validators
func (k Keeper) GetValidatorsBonded(ctx sdk.Context) (validators []types.Validator) {
	store := ctx.KVStore(k.storeKey)

	// add the actual validator power sorted store
	maxValidators := k.MaxValidators(ctx)
	validators = make([]types.Validator, maxValidators)

	iterator := sdk.KVStorePrefixIterator(store, ValidatorsBondedIndexKey)
	defer iterator.Close()

	i := 0
	for ; iterator.Valid(); iterator.Next() {

		// sanity check
		if i > int(maxValidators-1) {
			panic("maxValidators is less than the number of records in ValidatorsBonded Store, store should have been updated")
		}
		address := GetAddressFromValBondedIndexKey(iterator.Key())
		validator := k.mustGetValidator(ctx, address)

		validators[i] = validator
		i++
	}
	return validators[:i] // trim
}

// get the group of bonded validators sorted by power-rank
func (k Keeper) GetBondedValidatorsByPower(ctx sdk.Context) []types.Validator {
	store := ctx.KVStore(k.storeKey)
	maxValidators := k.MaxValidators(ctx)
	validators := make([]types.Validator, maxValidators)

	iterator := sdk.KVStoreReversePrefixIterator(store, ValidatorsByPowerIndexKey)
	defer iterator.Close()

	i := 0
	for ; iterator.Valid() && i < int(maxValidators); iterator.Next() {
		address := iterator.Value()
		validator := k.mustGetValidator(ctx, address)

		if validator.Status == sdk.Bonded {
			validators[i] = validator
			i++
		}
	}
	return validators[:i] // trim
}

// gets a specific validator queue timeslice. A timeslice is a slice of ValAddresses corresponding to unbonding validators
// that expire at a certain time.
func (k Keeper) GetValidatorQueueTimeSlice(ctx sdk.Context, timestamp time.Time) (valAddrs []sdk.ValAddress) {
	store := ctx.KVStore(k.storeKey)
<<<<<<< HEAD

	iterator := sdk.KVStorePrefixIterator(store, TendermintUpdatesKey) //smallest to largest
	for ; iterator.Valid(); iterator.Next() {
		valBytes := iterator.Value()
		var val abci.Validator
		k.cdc.MustUnmarshalBinaryLengthPrefixed(valBytes, &val)
		updates = append(updates, val)
=======
	bz := store.Get(GetValidatorQueueTimeKey(timestamp))
	if bz == nil {
		return []sdk.ValAddress{}
>>>>>>> 5aae4740
	}
	k.cdc.MustUnmarshalBinary(bz, &valAddrs)
	return valAddrs
}

// Sets a specific validator queue timeslice.
func (k Keeper) SetValidatorQueueTimeSlice(ctx sdk.Context, timestamp time.Time, keys []sdk.ValAddress) {
	store := ctx.KVStore(k.storeKey)
	bz := k.cdc.MustMarshalBinary(keys)
	store.Set(GetValidatorQueueTimeKey(timestamp), bz)
}

<<<<<<< HEAD
//___________________________________________________________________________

// Perform all the necessary steps for when a validator changes its power. This
// function updates all validator stores as well as tendermint update store.
// It may kick out validators if a new validator is entering the bonded validator
// group.
//
// nolint: gocyclo
// TODO: Remove above nolint, function needs to be simplified!
func (k Keeper) UpdateValidator(ctx sdk.Context, validator types.Validator) types.Validator {
	store := ctx.KVStore(k.storeKey)
	pool := k.GetPool(ctx)
	oldValidator, oldFound := k.GetValidator(ctx, validator.Operator)

	validator = k.updateForJailing(ctx, oldFound, oldValidator, validator)
	powerIncreasing := k.getPowerIncreasing(ctx, oldFound, oldValidator, validator)
	validator.BondHeight, validator.BondIntraTxCounter = k.bondIncrement(ctx, oldFound, oldValidator, validator)
	valPower := k.updateValidatorPower(ctx, oldFound, oldValidator, validator, pool)
	cliffPower := k.GetCliffValidatorPower(ctx)

	switch {

	// if the validator is already bonded and the power is increasing, we need
	// perform the following:
	// a) update Tendermint
	// b) check if the cliff validator needs to be updated
	case powerIncreasing && !validator.Jailed &&
		(oldFound && oldValidator.Status == sdk.Bonded):

		bz := k.cdc.MustMarshalBinaryLengthPrefixed(validator.ABCIValidator())
		store.Set(GetTendermintUpdatesKey(validator.Operator), bz)

		if cliffPower != nil {
			cliffAddr := sdk.ValAddress(k.GetCliffValidator(ctx))
			if bytes.Equal(cliffAddr, validator.Operator) {
				k.updateCliffValidator(ctx, validator)
			}
		}

	// if is a new validator and the new power is less than the cliff validator
	case cliffPower != nil && !oldFound &&
		bytes.Compare(valPower, cliffPower) == -1: //(valPower < cliffPower
		// skip to completion

		// if was unbonded and the new power is less than the cliff validator
	case cliffPower != nil &&
		(oldFound && oldValidator.Status == sdk.Unbonded) &&
		bytes.Compare(valPower, cliffPower) == -1: //(valPower < cliffPower
		// skip to completion

	default:
		// default case - validator was either:
		//  a) not-bonded and now has power-rank greater than  cliff validator
		//  b) bonded and now has decreased in power

		// update the validator set for this validator
		updatedVal, updated := k.UpdateBondedValidators(ctx, validator)
		if updated {
			// the validator has changed bonding status
			validator = updatedVal
			break
		}

		// if decreased in power but still bonded, update Tendermint validator
		if oldFound && oldValidator.BondedTokens().GT(validator.BondedTokens()) {
			bz := k.cdc.MustMarshalBinaryLengthPrefixed(validator.ABCIValidator())
			store.Set(GetTendermintUpdatesKey(validator.Operator), bz)
		}
	}

	k.SetValidator(ctx, validator)
	return validator
}

// updateCliffValidator determines if the current cliff validator needs to be
// updated or swapped. If the provided affected validator is the current cliff
// validator before it's power was increased, either the cliff power key will
// be updated or if it's power is greater than the next bonded validator by
// power, it'll be swapped.
func (k Keeper) updateCliffValidator(ctx sdk.Context, affectedVal types.Validator) {
	var newCliffVal types.Validator

	store := ctx.KVStore(k.storeKey)
	pool := k.GetPool(ctx)
	cliffAddr := sdk.ValAddress(k.GetCliffValidator(ctx))

	oldCliffVal, found := k.GetValidator(ctx, cliffAddr)
	if !found {
		panic(fmt.Sprintf("cliff validator record not found for address: %v\n", cliffAddr))
	}

	// Create a validator iterator ranging from smallest to largest by power
	// starting the current cliff validator's power.
	start := GetValidatorsByPowerIndexKey(oldCliffVal, pool)
	end := sdk.PrefixEndBytes(ValidatorsByPowerIndexKey)
	iterator := store.Iterator(start, end)

	if iterator.Valid() {
		ownerAddr := iterator.Value()
		currVal, found := k.GetValidator(ctx, ownerAddr)
		if !found {
			panic(fmt.Sprintf("validator record not found for address: %v\n", ownerAddr))
		}

		if currVal.Status != sdk.Bonded || currVal.Jailed {
			panic(fmt.Sprintf("unexpected jailed or unbonded validator for address: %s\n", ownerAddr))
		}

		newCliffVal = currVal
		iterator.Close()
=======
// Insert an validator address to the appropriate timeslice in the validator queue
func (k Keeper) InsertValidatorQueue(ctx sdk.Context, val types.Validator) {
	timeSlice := k.GetValidatorQueueTimeSlice(ctx, val.UnbondingMinTime)
	if len(timeSlice) == 0 {
		k.SetValidatorQueueTimeSlice(ctx, val.UnbondingMinTime, []sdk.ValAddress{val.OperatorAddr})
>>>>>>> 5aae4740
	} else {
		timeSlice = append(timeSlice, val.OperatorAddr)
		k.SetValidatorQueueTimeSlice(ctx, val.UnbondingMinTime, timeSlice)
	}
}

// Returns all the validator queue timeslices from time 0 until endTime
func (k Keeper) ValidatorQueueIterator(ctx sdk.Context, endTime time.Time) sdk.Iterator {
	store := ctx.KVStore(k.storeKey)
	return store.Iterator(ValidatorQueueKey, sdk.InclusiveEndBytes(GetValidatorQueueTimeKey(endTime)))
}

// Returns a concatenated list of all the timeslices before currTime, and deletes the timeslices from the queue
func (k Keeper) GetAllMatureValidatorQueue(ctx sdk.Context, currTime time.Time) (matureValsAddrs []sdk.ValAddress) {
	// gets an iterator for all timeslices from time 0 until the current Blockheader time
	validatorTimesliceIterator := k.ValidatorQueueIterator(ctx, ctx.BlockHeader().Time)
	for ; validatorTimesliceIterator.Valid(); validatorTimesliceIterator.Next() {
		timeslice := []sdk.ValAddress{}
		k.cdc.MustUnmarshalBinary(validatorTimesliceIterator.Value(), &timeslice)
		matureValsAddrs = append(matureValsAddrs, timeslice...)
	}
	return matureValsAddrs
}

// Unbonds all the unbonding validators that have finished their unbonding period
func (k Keeper) UnbondAllMatureValidatorQueue(ctx sdk.Context) {
	store := ctx.KVStore(k.storeKey)
	validatorTimesliceIterator := k.ValidatorQueueIterator(ctx, ctx.BlockHeader().Time)
	for ; validatorTimesliceIterator.Valid(); validatorTimesliceIterator.Next() {
		timeslice := []sdk.ValAddress{}
		k.cdc.MustUnmarshalBinary(validatorTimesliceIterator.Value(), &timeslice)
		for _, valAddr := range timeslice {
			val, found := k.GetValidator(ctx, valAddr)
			if !found || val.GetStatus() != sdk.Unbonding {
				continue
			}
			if val.GetDelegatorShares().IsZero() {
				k.RemoveValidator(ctx, val.OperatorAddr)
			} else {
				k.unbondingToUnbonded(ctx, val)
			}
		}
		store.Delete(validatorTimesliceIterator.Key())
	}
<<<<<<< HEAD
}

// perform all the store operations for when a validator status becomes unbonded
func (k Keeper) beginUnbondingValidator(ctx sdk.Context, validator types.Validator) types.Validator {

	store := ctx.KVStore(k.storeKey)
	pool := k.GetPool(ctx)
	params := k.GetParams(ctx)

	// sanity check
	if validator.Status == sdk.Unbonded ||
		validator.Status == sdk.Unbonding {
		panic(fmt.Sprintf("should not already be unbonded or unbonding, validator: %v\n", validator))
	}

	// set the status
	validator, pool = validator.UpdateStatus(pool, sdk.Unbonding)
	k.SetPool(ctx, pool)

	validator.UnbondingMinTime = ctx.BlockHeader().Time.Add(params.UnbondingTime)
	validator.UnbondingHeight = ctx.BlockHeader().Height

	// save the now unbonded validator record
	k.SetValidator(ctx, validator)

	// add to accumulated changes for tendermint
	bzABCI := k.cdc.MustMarshalBinaryLengthPrefixed(validator.ABCIValidatorZero())
	store.Set(GetTendermintUpdatesKey(validator.Operator), bzABCI)

	// also remove from the Bonded types.Validators Store
	store.Delete(GetValidatorsBondedIndexKey(validator.Operator))

	// call the unbond hook if present
	if k.validatorHooks != nil {
		k.validatorHooks.OnValidatorBeginUnbonding(ctx, validator.ConsAddress())
	}

	// return updated validator
	return validator
}

// perform all the store operations for when a validator status becomes bonded
func (k Keeper) bondValidator(ctx sdk.Context, validator types.Validator) types.Validator {

	store := ctx.KVStore(k.storeKey)
	pool := k.GetPool(ctx)

	// sanity check
	if validator.Status == sdk.Bonded {
		panic(fmt.Sprintf("should not already be bonded, validator: %v\n", validator))
	}

	// set the status
	validator, pool = validator.UpdateStatus(pool, sdk.Bonded)
	k.SetPool(ctx, pool)

	// save the now bonded validator record to the three referenced stores
	k.SetValidator(ctx, validator)
	store.Set(GetValidatorsBondedIndexKey(validator.Operator), []byte{})

	// add to accumulated changes for tendermint
	bzABCI := k.cdc.MustMarshalBinaryLengthPrefixed(validator.ABCIValidator())
	store.Set(GetTendermintUpdatesKey(validator.Operator), bzABCI)

	// call the bond hook if present
	if k.validatorHooks != nil {
		k.validatorHooks.OnValidatorBonded(ctx, validator.ConsAddress())
	}

	// return updated validator
	return validator
}

// remove the validator record and associated indexes
func (k Keeper) RemoveValidator(ctx sdk.Context, address sdk.ValAddress) {

	// first retrieve the old validator record
	validator, found := k.GetValidator(ctx, address)
	if !found {
		return
	}

	// delete the old validator record
	store := ctx.KVStore(k.storeKey)
	pool := k.GetPool(ctx)
	store.Delete(GetValidatorKey(address))
	store.Delete(GetValidatorByPubKeyIndexKey(validator.PubKey))
	store.Delete(GetValidatorsByPowerIndexKey(validator, pool))

	// delete from the current and power weighted validator groups if the validator
	// is bonded - and add validator with zero power to the validator updates
	if store.Get(GetValidatorsBondedIndexKey(validator.Operator)) == nil {
		return
	}
	store.Delete(GetValidatorsBondedIndexKey(validator.Operator))

	bz := k.cdc.MustMarshalBinaryLengthPrefixed(validator.ABCIValidatorZero())
	store.Set(GetTendermintUpdatesKey(address), bz)
}

//__________________________________________________________________________

// get the current validator on the cliff
func (k Keeper) GetCliffValidator(ctx sdk.Context) []byte {
	store := ctx.KVStore(k.storeKey)
	return store.Get(ValidatorCliffIndexKey)
}

// get the current power of the validator on the cliff
func (k Keeper) GetCliffValidatorPower(ctx sdk.Context) []byte {
	store := ctx.KVStore(k.storeKey)
	return store.Get(ValidatorPowerCliffKey)
}

// set the current validator and power of the validator on the cliff
func (k Keeper) setCliffValidator(ctx sdk.Context, validator types.Validator, pool types.Pool) {
	store := ctx.KVStore(k.storeKey)
	bz := GetValidatorsByPowerIndexKey(validator, pool)
	store.Set(ValidatorPowerCliffKey, bz)
	store.Set(ValidatorCliffIndexKey, validator.Operator)
}

// clear the current validator and power of the validator on the cliff
func (k Keeper) clearCliffValidator(ctx sdk.Context) {
	store := ctx.KVStore(k.storeKey)
	store.Delete(ValidatorPowerCliffKey)
	store.Delete(ValidatorCliffIndexKey)
=======
>>>>>>> 5aae4740
}<|MERGE_RESOLUTION|>--- conflicted
+++ resolved
@@ -287,149 +287,26 @@
 // that expire at a certain time.
 func (k Keeper) GetValidatorQueueTimeSlice(ctx sdk.Context, timestamp time.Time) (valAddrs []sdk.ValAddress) {
 	store := ctx.KVStore(k.storeKey)
-<<<<<<< HEAD
-
-	iterator := sdk.KVStorePrefixIterator(store, TendermintUpdatesKey) //smallest to largest
-	for ; iterator.Valid(); iterator.Next() {
-		valBytes := iterator.Value()
-		var val abci.Validator
-		k.cdc.MustUnmarshalBinaryLengthPrefixed(valBytes, &val)
-		updates = append(updates, val)
-=======
 	bz := store.Get(GetValidatorQueueTimeKey(timestamp))
 	if bz == nil {
 		return []sdk.ValAddress{}
->>>>>>> 5aae4740
-	}
-	k.cdc.MustUnmarshalBinary(bz, &valAddrs)
+	}
+	k.cdc.MustUnmarshalBinaryLengthPrefixed(bz, &valAddrs)
 	return valAddrs
 }
 
 // Sets a specific validator queue timeslice.
 func (k Keeper) SetValidatorQueueTimeSlice(ctx sdk.Context, timestamp time.Time, keys []sdk.ValAddress) {
 	store := ctx.KVStore(k.storeKey)
-	bz := k.cdc.MustMarshalBinary(keys)
+	bz := k.cdc.MustUnmarshalBinaryLengthPrefixed(keys)
 	store.Set(GetValidatorQueueTimeKey(timestamp), bz)
 }
 
-<<<<<<< HEAD
-//___________________________________________________________________________
-
-// Perform all the necessary steps for when a validator changes its power. This
-// function updates all validator stores as well as tendermint update store.
-// It may kick out validators if a new validator is entering the bonded validator
-// group.
-//
-// nolint: gocyclo
-// TODO: Remove above nolint, function needs to be simplified!
-func (k Keeper) UpdateValidator(ctx sdk.Context, validator types.Validator) types.Validator {
-	store := ctx.KVStore(k.storeKey)
-	pool := k.GetPool(ctx)
-	oldValidator, oldFound := k.GetValidator(ctx, validator.Operator)
-
-	validator = k.updateForJailing(ctx, oldFound, oldValidator, validator)
-	powerIncreasing := k.getPowerIncreasing(ctx, oldFound, oldValidator, validator)
-	validator.BondHeight, validator.BondIntraTxCounter = k.bondIncrement(ctx, oldFound, oldValidator, validator)
-	valPower := k.updateValidatorPower(ctx, oldFound, oldValidator, validator, pool)
-	cliffPower := k.GetCliffValidatorPower(ctx)
-
-	switch {
-
-	// if the validator is already bonded and the power is increasing, we need
-	// perform the following:
-	// a) update Tendermint
-	// b) check if the cliff validator needs to be updated
-	case powerIncreasing && !validator.Jailed &&
-		(oldFound && oldValidator.Status == sdk.Bonded):
-
-		bz := k.cdc.MustMarshalBinaryLengthPrefixed(validator.ABCIValidator())
-		store.Set(GetTendermintUpdatesKey(validator.Operator), bz)
-
-		if cliffPower != nil {
-			cliffAddr := sdk.ValAddress(k.GetCliffValidator(ctx))
-			if bytes.Equal(cliffAddr, validator.Operator) {
-				k.updateCliffValidator(ctx, validator)
-			}
-		}
-
-	// if is a new validator and the new power is less than the cliff validator
-	case cliffPower != nil && !oldFound &&
-		bytes.Compare(valPower, cliffPower) == -1: //(valPower < cliffPower
-		// skip to completion
-
-		// if was unbonded and the new power is less than the cliff validator
-	case cliffPower != nil &&
-		(oldFound && oldValidator.Status == sdk.Unbonded) &&
-		bytes.Compare(valPower, cliffPower) == -1: //(valPower < cliffPower
-		// skip to completion
-
-	default:
-		// default case - validator was either:
-		//  a) not-bonded and now has power-rank greater than  cliff validator
-		//  b) bonded and now has decreased in power
-
-		// update the validator set for this validator
-		updatedVal, updated := k.UpdateBondedValidators(ctx, validator)
-		if updated {
-			// the validator has changed bonding status
-			validator = updatedVal
-			break
-		}
-
-		// if decreased in power but still bonded, update Tendermint validator
-		if oldFound && oldValidator.BondedTokens().GT(validator.BondedTokens()) {
-			bz := k.cdc.MustMarshalBinaryLengthPrefixed(validator.ABCIValidator())
-			store.Set(GetTendermintUpdatesKey(validator.Operator), bz)
-		}
-	}
-
-	k.SetValidator(ctx, validator)
-	return validator
-}
-
-// updateCliffValidator determines if the current cliff validator needs to be
-// updated or swapped. If the provided affected validator is the current cliff
-// validator before it's power was increased, either the cliff power key will
-// be updated or if it's power is greater than the next bonded validator by
-// power, it'll be swapped.
-func (k Keeper) updateCliffValidator(ctx sdk.Context, affectedVal types.Validator) {
-	var newCliffVal types.Validator
-
-	store := ctx.KVStore(k.storeKey)
-	pool := k.GetPool(ctx)
-	cliffAddr := sdk.ValAddress(k.GetCliffValidator(ctx))
-
-	oldCliffVal, found := k.GetValidator(ctx, cliffAddr)
-	if !found {
-		panic(fmt.Sprintf("cliff validator record not found for address: %v\n", cliffAddr))
-	}
-
-	// Create a validator iterator ranging from smallest to largest by power
-	// starting the current cliff validator's power.
-	start := GetValidatorsByPowerIndexKey(oldCliffVal, pool)
-	end := sdk.PrefixEndBytes(ValidatorsByPowerIndexKey)
-	iterator := store.Iterator(start, end)
-
-	if iterator.Valid() {
-		ownerAddr := iterator.Value()
-		currVal, found := k.GetValidator(ctx, ownerAddr)
-		if !found {
-			panic(fmt.Sprintf("validator record not found for address: %v\n", ownerAddr))
-		}
-
-		if currVal.Status != sdk.Bonded || currVal.Jailed {
-			panic(fmt.Sprintf("unexpected jailed or unbonded validator for address: %s\n", ownerAddr))
-		}
-
-		newCliffVal = currVal
-		iterator.Close()
-=======
 // Insert an validator address to the appropriate timeslice in the validator queue
 func (k Keeper) InsertValidatorQueue(ctx sdk.Context, val types.Validator) {
 	timeSlice := k.GetValidatorQueueTimeSlice(ctx, val.UnbondingMinTime)
 	if len(timeSlice) == 0 {
 		k.SetValidatorQueueTimeSlice(ctx, val.UnbondingMinTime, []sdk.ValAddress{val.OperatorAddr})
->>>>>>> 5aae4740
 	} else {
 		timeSlice = append(timeSlice, val.OperatorAddr)
 		k.SetValidatorQueueTimeSlice(ctx, val.UnbondingMinTime, timeSlice)
@@ -474,134 +351,4 @@
 		}
 		store.Delete(validatorTimesliceIterator.Key())
 	}
-<<<<<<< HEAD
-}
-
-// perform all the store operations for when a validator status becomes unbonded
-func (k Keeper) beginUnbondingValidator(ctx sdk.Context, validator types.Validator) types.Validator {
-
-	store := ctx.KVStore(k.storeKey)
-	pool := k.GetPool(ctx)
-	params := k.GetParams(ctx)
-
-	// sanity check
-	if validator.Status == sdk.Unbonded ||
-		validator.Status == sdk.Unbonding {
-		panic(fmt.Sprintf("should not already be unbonded or unbonding, validator: %v\n", validator))
-	}
-
-	// set the status
-	validator, pool = validator.UpdateStatus(pool, sdk.Unbonding)
-	k.SetPool(ctx, pool)
-
-	validator.UnbondingMinTime = ctx.BlockHeader().Time.Add(params.UnbondingTime)
-	validator.UnbondingHeight = ctx.BlockHeader().Height
-
-	// save the now unbonded validator record
-	k.SetValidator(ctx, validator)
-
-	// add to accumulated changes for tendermint
-	bzABCI := k.cdc.MustMarshalBinaryLengthPrefixed(validator.ABCIValidatorZero())
-	store.Set(GetTendermintUpdatesKey(validator.Operator), bzABCI)
-
-	// also remove from the Bonded types.Validators Store
-	store.Delete(GetValidatorsBondedIndexKey(validator.Operator))
-
-	// call the unbond hook if present
-	if k.validatorHooks != nil {
-		k.validatorHooks.OnValidatorBeginUnbonding(ctx, validator.ConsAddress())
-	}
-
-	// return updated validator
-	return validator
-}
-
-// perform all the store operations for when a validator status becomes bonded
-func (k Keeper) bondValidator(ctx sdk.Context, validator types.Validator) types.Validator {
-
-	store := ctx.KVStore(k.storeKey)
-	pool := k.GetPool(ctx)
-
-	// sanity check
-	if validator.Status == sdk.Bonded {
-		panic(fmt.Sprintf("should not already be bonded, validator: %v\n", validator))
-	}
-
-	// set the status
-	validator, pool = validator.UpdateStatus(pool, sdk.Bonded)
-	k.SetPool(ctx, pool)
-
-	// save the now bonded validator record to the three referenced stores
-	k.SetValidator(ctx, validator)
-	store.Set(GetValidatorsBondedIndexKey(validator.Operator), []byte{})
-
-	// add to accumulated changes for tendermint
-	bzABCI := k.cdc.MustMarshalBinaryLengthPrefixed(validator.ABCIValidator())
-	store.Set(GetTendermintUpdatesKey(validator.Operator), bzABCI)
-
-	// call the bond hook if present
-	if k.validatorHooks != nil {
-		k.validatorHooks.OnValidatorBonded(ctx, validator.ConsAddress())
-	}
-
-	// return updated validator
-	return validator
-}
-
-// remove the validator record and associated indexes
-func (k Keeper) RemoveValidator(ctx sdk.Context, address sdk.ValAddress) {
-
-	// first retrieve the old validator record
-	validator, found := k.GetValidator(ctx, address)
-	if !found {
-		return
-	}
-
-	// delete the old validator record
-	store := ctx.KVStore(k.storeKey)
-	pool := k.GetPool(ctx)
-	store.Delete(GetValidatorKey(address))
-	store.Delete(GetValidatorByPubKeyIndexKey(validator.PubKey))
-	store.Delete(GetValidatorsByPowerIndexKey(validator, pool))
-
-	// delete from the current and power weighted validator groups if the validator
-	// is bonded - and add validator with zero power to the validator updates
-	if store.Get(GetValidatorsBondedIndexKey(validator.Operator)) == nil {
-		return
-	}
-	store.Delete(GetValidatorsBondedIndexKey(validator.Operator))
-
-	bz := k.cdc.MustMarshalBinaryLengthPrefixed(validator.ABCIValidatorZero())
-	store.Set(GetTendermintUpdatesKey(address), bz)
-}
-
-//__________________________________________________________________________
-
-// get the current validator on the cliff
-func (k Keeper) GetCliffValidator(ctx sdk.Context) []byte {
-	store := ctx.KVStore(k.storeKey)
-	return store.Get(ValidatorCliffIndexKey)
-}
-
-// get the current power of the validator on the cliff
-func (k Keeper) GetCliffValidatorPower(ctx sdk.Context) []byte {
-	store := ctx.KVStore(k.storeKey)
-	return store.Get(ValidatorPowerCliffKey)
-}
-
-// set the current validator and power of the validator on the cliff
-func (k Keeper) setCliffValidator(ctx sdk.Context, validator types.Validator, pool types.Pool) {
-	store := ctx.KVStore(k.storeKey)
-	bz := GetValidatorsByPowerIndexKey(validator, pool)
-	store.Set(ValidatorPowerCliffKey, bz)
-	store.Set(ValidatorCliffIndexKey, validator.Operator)
-}
-
-// clear the current validator and power of the validator on the cliff
-func (k Keeper) clearCliffValidator(ctx sdk.Context) {
-	store := ctx.KVStore(k.storeKey)
-	store.Delete(ValidatorPowerCliffKey)
-	store.Delete(ValidatorCliffIndexKey)
-=======
->>>>>>> 5aae4740
 }