package keeper

import (
	"bytes"
	"fmt"

	abci "github.com/tendermint/tendermint/abci/types"
	"github.com/tendermint/tendermint/crypto"

	sdk "github.com/cosmos/cosmos-sdk/types"
	"github.com/cosmos/cosmos-sdk/x/stake/types"
)

// get a single validator
func (k Keeper) GetValidator(ctx sdk.Context, addr sdk.AccAddress) (validator types.Validator, found bool) {
	store := ctx.KVStore(k.storeKey)
	value := store.Get(GetValidatorKey(addr))
	if value == nil {
		return validator, false
	}
	validator = types.MustUnmarshalValidator(k.cdc, addr, value)
	return validator, true
}

// get a single validator by pubkey
func (k Keeper) GetValidatorByPubKey(ctx sdk.Context, pubkey crypto.PubKey) (validator types.Validator, found bool) {
	store := ctx.KVStore(k.storeKey)
	addr := store.Get(GetValidatorByPubKeyIndexKey(pubkey))
	if addr == nil {
		return validator, false
	}
	return k.GetValidator(ctx, addr)
}

// set the main record holding validator details
func (k Keeper) SetValidator(ctx sdk.Context, validator types.Validator) {
	store := ctx.KVStore(k.storeKey)
	bz := types.MustMarshalValidator(k.cdc, validator)
	store.Set(GetValidatorKey(validator.Owner), bz)
}

// validator index
func (k Keeper) SetValidatorByPubKeyIndex(ctx sdk.Context, validator types.Validator) {
	store := ctx.KVStore(k.storeKey)
	store.Set(GetValidatorByPubKeyIndexKey(validator.PubKey), validator.Owner)
}

// validator index
func (k Keeper) SetValidatorByPowerIndex(ctx sdk.Context, validator types.Validator, pool types.Pool) {
	store := ctx.KVStore(k.storeKey)
	store.Set(GetValidatorsByPowerIndexKey(validator, pool), validator.Owner)
}

// validator index
func (k Keeper) SetValidatorBondedIndex(ctx sdk.Context, validator types.Validator) {
	store := ctx.KVStore(k.storeKey)
	store.Set(GetValidatorsBondedIndexKey(validator.Owner), []byte{})
}

// used in testing
func (k Keeper) validatorByPowerIndexExists(ctx sdk.Context, power []byte) bool {
	store := ctx.KVStore(k.storeKey)
	return store.Get(power) != nil
}

// Get the set of all validators with no limits, used during genesis dump
func (k Keeper) GetAllValidators(ctx sdk.Context) (validators []types.Validator) {
	store := ctx.KVStore(k.storeKey)
	iterator := sdk.KVStorePrefixIterator(store, ValidatorsKey)

	i := 0
	for ; ; i++ {
		if !iterator.Valid() {
			break
		}
		addr := iterator.Key()[1:]
		validator := types.MustUnmarshalValidator(k.cdc, addr, iterator.Value())
		validators = append(validators, validator)
		iterator.Next()
	}
	iterator.Close()
	return validators
}

// Get the set of all validators, retrieve a maxRetrieve number of records
func (k Keeper) GetValidators(ctx sdk.Context, maxRetrieve int16) (validators []types.Validator) {
	store := ctx.KVStore(k.storeKey)
	iterator := sdk.KVStorePrefixIterator(store, ValidatorsKey)

	validators = make([]types.Validator, maxRetrieve)
	i := 0
	for ; ; i++ {
		if !iterator.Valid() || i > int(maxRetrieve-1) {
			break
		}
		addr := iterator.Key()[1:]
		validator := types.MustUnmarshalValidator(k.cdc, addr, iterator.Value())
		validators[i] = validator
		iterator.Next()
	}
	iterator.Close()
	return validators[:i] // trim
}

//___________________________________________________________________________

// get the group of the bonded validators
func (k Keeper) GetValidatorsBonded(ctx sdk.Context) (validators []types.Validator) {
	store := ctx.KVStore(k.storeKey)

	// add the actual validator power sorted store
	maxValidators := k.GetParams(ctx).MaxValidators
	validators = make([]types.Validator, maxValidators)

	iterator := sdk.KVStorePrefixIterator(store, ValidatorsBondedIndexKey)
	i := 0
	for ; iterator.Valid(); iterator.Next() {

		// sanity check
		if i > int(maxValidators-1) {
			panic("maxValidators is less than the number of records in ValidatorsBonded Store, store should have been updated")
		}
		address := GetAddressFromValBondedIndexKey(iterator.Key())
		validator, found := k.GetValidator(ctx, address)
		if !found {
			panic(fmt.Sprintf("validator record not found for address: %v\n", address))
		}

		validators[i] = validator
		i++
	}
	iterator.Close()
	return validators[:i] // trim
}

// get the group of bonded validators sorted by power-rank
//
// TODO: Rename to GetBondedValidatorsByPower or GetValidatorsByPower(ctx, status)
func (k Keeper) GetValidatorsByPower(ctx sdk.Context) []types.Validator {
	store := ctx.KVStore(k.storeKey)
	maxValidators := k.GetParams(ctx).MaxValidators
	validators := make([]types.Validator, maxValidators)
	iterator := sdk.KVStoreReversePrefixIterator(store, ValidatorsByPowerIndexKey) // largest to smallest
	i := 0
	for {
		if !iterator.Valid() || i > int(maxValidators-1) {
			break
		}
		address := iterator.Value()
		validator, found := k.GetValidator(ctx, address)
		if !found {
			panic(fmt.Sprintf("validator record not found for address: %v\n", address))
		}
		if validator.Status == sdk.Bonded {
			validators[i] = validator
			i++
		}
		iterator.Next()
	}
	iterator.Close()
	return validators[:i] // trim
}

//_________________________________________________________________________
// Accumulated updates to the active/bonded validator set for tendermint

// get the most recently updated validators
func (k Keeper) GetTendermintUpdates(ctx sdk.Context) (updates []abci.Validator) {
	store := ctx.KVStore(k.storeKey)

	iterator := sdk.KVStorePrefixIterator(store, TendermintUpdatesKey) //smallest to largest
	for ; iterator.Valid(); iterator.Next() {
		valBytes := iterator.Value()
		var val abci.Validator
		k.cdc.MustUnmarshalBinary(valBytes, &val)
		updates = append(updates, val)
	}
	iterator.Close()
	return
}

// remove all validator update entries after applied to Tendermint
func (k Keeper) ClearTendermintUpdates(ctx sdk.Context) {
	store := ctx.KVStore(k.storeKey)

	// delete subspace
	iterator := sdk.KVStorePrefixIterator(store, TendermintUpdatesKey)
	for ; iterator.Valid(); iterator.Next() {
		store.Delete(iterator.Key())
	}
	iterator.Close()
}

//___________________________________________________________________________

<<<<<<< HEAD
// Perform all the necessary steps for when a validator changes its power.  This
=======
// Perfom all the necessary steps for when a validator changes its power. This
>>>>>>> 1da1115a
// function updates all validator stores as well as tendermint update store.
// It may kick out validators if a new validator is entering the bonded validator
// group.
//
// nolint: gocyclo
// TODO: Remove above nolint, function needs to be simplified!
func (k Keeper) UpdateValidator(ctx sdk.Context, validator types.Validator) types.Validator {
	store := ctx.KVStore(k.storeKey)
	pool := k.GetPool(ctx)
	oldValidator, oldFound := k.GetValidator(ctx, validator.Owner)

	validator = k.updateForRevoking(ctx, oldFound, oldValidator, validator)
	powerIncreasing := k.getPowerIncreasing(ctx, oldFound, oldValidator, validator)
	validator.BondHeight, validator.BondIntraTxCounter = k.bondIncrement(ctx, oldFound, oldValidator, validator)
	valPower := k.updateValidatorPower(ctx, oldFound, oldValidator, validator, pool)
	cliffPower := k.GetCliffValidatorPower(ctx)

	switch {
	// if the validator is already bonded and the power is increasing, we need
	// perform the following:
	// a) update Tendermint
	// b) check if the cliff validator needs to be updated
	case powerIncreasing && !validator.Revoked &&
		(oldFound && oldValidator.Status == sdk.Bonded):

		bz := k.cdc.MustMarshalBinary(validator.ABCIValidator())
		store.Set(GetTendermintUpdatesKey(validator.Owner), bz)

		if cliffPower != nil {
			cliffAddr := sdk.AccAddress(k.GetCliffValidator(ctx))
			if bytes.Equal(cliffAddr, validator.Owner) {
				k.updateCliffValidator(ctx, validator)
			}
		}

	// if is a new validator and the new power is less than the cliff validator
	case cliffPower != nil && !oldFound &&
		bytes.Compare(valPower, cliffPower) == -1: //(valPower < cliffPower
		// skip to completion

		// if was unbonded and the new power is less than the cliff validator
	case cliffPower != nil &&
		(oldFound && oldValidator.Status == sdk.Unbonded) &&
		bytes.Compare(valPower, cliffPower) == -1: //(valPower < cliffPower
		// skip to completion

		// default case -  validator was either:
		//  a) not-bonded and now has power-rank greater than  cliff validator
		//  b) bonded and now has decreased in power
	default:
		// update the validator set for this validator
		updatedVal, updated := k.UpdateBondedValidators(ctx, validator)
		if updated {
			// the validator has changed bonding status
			validator = updatedVal
			break
		}

		// if decreased in power but still bonded, update Tendermint validator
		if oldFound && oldValidator.BondedTokens().GT(validator.BondedTokens()) {
			bz := k.cdc.MustMarshalBinary(validator.ABCIValidator())
			store.Set(GetTendermintUpdatesKey(validator.Owner), bz)
		}
	}

	k.SetValidator(ctx, validator)
	return validator
}

// updateCliffValidator determines if the current cliff validator needs to be
// updated or swapped. If the provided affected validator is the current cliff
// validator before it's power was increased, either the cliff power key will
// be updated or if it's power is greater than the next bonded validator by
// power, it'll be swapped.
func (k Keeper) updateCliffValidator(ctx sdk.Context, affectedVal types.Validator) {
	store := ctx.KVStore(k.storeKey)
	pool := k.GetPool(ctx)
	cliffAddr := sdk.AccAddress(k.GetCliffValidator(ctx))

	oldCliffVal, found := k.GetValidator(ctx, cliffAddr)
	if !found {
		panic(fmt.Sprintf("cliff validator record not found for address: %v\n", cliffAddr))
	}

	// NOTE: We get the power via affectedVal since the store (by power key)
	// has yet to be updated.
	affectedValPower := affectedVal.GetPower()

	// Create a validator iterator ranging from smallest to largest by power
	// starting the current cliff validator's power.
	start := GetValidatorsByPowerIndexKey(oldCliffVal, pool)
	end := sdk.PrefixEndBytes(ValidatorsByPowerIndexKey)
	iterator := store.Iterator(start, end)

	offset := 0
	var newCliffVal types.Validator

	for ; iterator.Valid() && offset < 1; iterator.Next() {
		ownerAddr := iterator.Value()

		currVal, found := k.GetValidator(ctx, ownerAddr)
		if !found {
			panic(fmt.Sprintf("validator record not found for address: %v\n", ownerAddr))
		}

		if currVal.Status != sdk.Bonded || currVal.Revoked {
			panic(fmt.Sprintf("unexpected revoked or unbonded validator for address: %s\n", ownerAddr))
		}

		newCliffVal = currVal
		offset++
	}

	iterator.Close()
	if offset == 0 {
		panic("unable to find cliff validator")
	}

	if bytes.Equal(affectedVal.Owner, newCliffVal.Owner) {
		// The affected validator remains the cliff validator, however, since
		// the store does not contain the new power, set the new cliff
		// validator to the affected validator.
		k.setCliffValidator(ctx, affectedVal, pool)
	} else if affectedValPower.GT(newCliffVal.GetPower()) {
		// The affected validator no longer remains the cliff validator as it's
		// power is greater than the new current cliff validator.
		k.setCliffValidator(ctx, newCliffVal, pool)
	}
}

func (k Keeper) updateForRevoking(ctx sdk.Context, oldFound bool, oldValidator, newValidator types.Validator) types.Validator {
	if newValidator.Revoked && oldFound && oldValidator.Status == sdk.Bonded {
		newValidator = k.unbondValidator(ctx, newValidator)

		// need to also clear the cliff validator spot because the revoke has
		// opened up a new spot which will be filled when
		// updateValidatorsBonded is called
		k.clearCliffValidator(ctx)
	}
	return newValidator
}

func (k Keeper) getPowerIncreasing(ctx sdk.Context, oldFound bool, oldValidator, newValidator types.Validator) bool {
	if oldFound && oldValidator.BondedTokens().LT(newValidator.BondedTokens()) {
		return true
	}
	return false
}

// get the bond height and incremented intra-tx counter
func (k Keeper) bondIncrement(ctx sdk.Context, oldFound bool, oldValidator,
	newValidator types.Validator) (height int64, intraTxCounter int16) {

	// if already a validator, copy the old block height and counter, else set them
	if oldFound && oldValidator.Status == sdk.Bonded {
		height = oldValidator.BondHeight
		intraTxCounter = oldValidator.BondIntraTxCounter
		return
	}
	height = ctx.BlockHeight()
	counter := k.GetIntraTxCounter(ctx)
	intraTxCounter = counter
	k.SetIntraTxCounter(ctx, counter+1)
	return
}

func (k Keeper) updateValidatorPower(ctx sdk.Context, oldFound bool, oldValidator,
	newValidator types.Validator, pool types.Pool) (valPower []byte) {
	store := ctx.KVStore(k.storeKey)

	// update the list ordered by voting power
	if oldFound {
		store.Delete(GetValidatorsByPowerIndexKey(oldValidator, pool))
	}
	valPower = GetValidatorsByPowerIndexKey(newValidator, pool)
	store.Set(valPower, newValidator.Owner)

	return valPower
}

// Update the bonded validator group based on a change to the validator
// affectedValidator. This function potentially adds the affectedValidator to
// the bonded validator group which kicks out the cliff validator. Under this
// situation this function returns the updated affectedValidator.
//
// The correct bonded subset of validators is retrieved by iterating through an
// index of the validators sorted by power, stored using the
// ValidatorsByPowerIndexKey.  Simultaneously the current validator records are
// updated in store with the ValidatorsBondedIndexKey. This store is used to
// determine if a validator is a validator without needing to iterate over all
// validators.
//
// nolint: gocyclo
// TODO: Remove the above golint
func (k Keeper) UpdateBondedValidators(
	ctx sdk.Context, affectedValidator types.Validator,
) (updatedVal types.Validator, updated bool) {

	store := ctx.KVStore(k.storeKey)

	oldCliffValidatorAddr := k.GetCliffValidator(ctx)
	maxValidators := k.GetParams(ctx).MaxValidators
	bondedValidatorsCount := 0
	var validator, validatorToBond types.Validator
	newValidatorBonded := false

	// create a validator iterator ranging from largest to smallest by power
	iterator := sdk.KVStoreReversePrefixIterator(store, ValidatorsByPowerIndexKey)
	for {
		if !iterator.Valid() || bondedValidatorsCount > int(maxValidators-1) {
			break
		}

		// either retrieve the original validator from the store, or under the
		// situation that this is the "affected validator" just use the
		// validator provided because it has not yet been updated in the store
		ownerAddr := iterator.Value()
		if bytes.Equal(ownerAddr, affectedValidator.Owner) {
			validator = affectedValidator
		} else {
			var found bool
			validator, found = k.GetValidator(ctx, ownerAddr)
			if !found {
				panic(fmt.Sprintf("validator record not found for address: %v\n", ownerAddr))
			}
		}

		// increment bondedValidatorsCount / get the validator to bond
		if !validator.Revoked {
			if validator.Status != sdk.Bonded {
				validatorToBond = validator
				newValidatorBonded = true
			}

			bondedValidatorsCount++

			// sanity check
		} else if validator.Status == sdk.Bonded {
			panic(fmt.Sprintf("revoked validator cannot be bonded, address: %v\n", ownerAddr))
		}

		iterator.Next()
	}

	iterator.Close()

	// clear or set the cliff validator
	if bondedValidatorsCount == int(maxValidators) {
		k.setCliffValidator(ctx, validator, k.GetPool(ctx))
	} else if len(oldCliffValidatorAddr) > 0 {
		k.clearCliffValidator(ctx)
	}

	// swap the cliff validator for a new validator if the affected validator
	// was bonded
	if newValidatorBonded {
		// unbond the cliff validator
		if oldCliffValidatorAddr != nil {
			cliffVal, found := k.GetValidator(ctx, oldCliffValidatorAddr)
			if !found {
				panic(fmt.Sprintf("validator record not found for address: %v\n", oldCliffValidatorAddr))
			}

			k.unbondValidator(ctx, cliffVal)
		}

		// bond the new validator
		validator = k.bondValidator(ctx, validatorToBond)
		if bytes.Equal(validator.Owner, affectedValidator.Owner) {
			return validator, true
		}
	}

	return types.Validator{}, false
}

// full update of the bonded validator set, many can be added/kicked
func (k Keeper) UpdateBondedValidatorsFull(ctx sdk.Context) {

	store := ctx.KVStore(k.storeKey)

	// clear the current validators store, add to the ToKickOut temp store
	toKickOut := make(map[string]byte)
	iterator := sdk.KVStorePrefixIterator(store, ValidatorsBondedIndexKey)
	for ; iterator.Valid(); iterator.Next() {
		ownerAddr := GetAddressFromValBondedIndexKey(iterator.Key())
		toKickOut[string(ownerAddr)] = 0 // set anything
	}
	iterator.Close()

	oldCliffValidatorAddr := k.GetCliffValidator(ctx)
	maxValidators := k.GetParams(ctx).MaxValidators
	bondedValidatorsCount := 0

	iterator = sdk.KVStoreReversePrefixIterator(store, ValidatorsByPowerIndexKey) // largest to smallest
	var validator types.Validator
	for {
		if !iterator.Valid() || bondedValidatorsCount > int(maxValidators-1) {
			break
		}

		// either retrieve the original validator from the store,
		// or under the situation that this is the "new validator" just
		// use the validator provided because it has not yet been updated
		// in the main validator store
		ownerAddr := iterator.Value()
		var found bool
		validator, found = k.GetValidator(ctx, ownerAddr)
		if !found {
			panic(fmt.Sprintf("validator record not found for address: %v\n", ownerAddr))
		}

		_, found = toKickOut[string(ownerAddr)]
		if found {
			delete(toKickOut, string(ownerAddr))
		} else {

			// if it wasn't in the toKickOut group it means
			// this wasn't a previously a validator, therefor
			// update the validator to enter the validator group
			validator = k.bondValidator(ctx, validator)
		}

		if !validator.Revoked {
			bondedValidatorsCount++
		} else {
			if validator.Status == sdk.Bonded {
				panic(fmt.Sprintf("revoked validator cannot be bonded, address: %v\n", ownerAddr))
			}
		}

		iterator.Next()
	}
	iterator.Close()

	// clear or set the cliff validator
	if bondedValidatorsCount == int(maxValidators) {
		k.setCliffValidator(ctx, validator, k.GetPool(ctx))
	} else if len(oldCliffValidatorAddr) > 0 {
		k.clearCliffValidator(ctx)
	}

	// perform the actual kicks
	kickOutValidators(k, ctx, toKickOut)
	return
}

func kickOutValidators(k Keeper, ctx sdk.Context, toKickOut map[string]byte) {
	for key := range toKickOut {
		ownerAddr := []byte(key)
		validator, found := k.GetValidator(ctx, ownerAddr)
		if !found {
			panic(fmt.Sprintf("validator record not found for address: %v\n", ownerAddr))
		}
		k.unbondValidator(ctx, validator)
	}
}

// perform all the store operations for when a validator status becomes unbonded
func (k Keeper) unbondValidator(ctx sdk.Context, validator types.Validator) types.Validator {

	store := ctx.KVStore(k.storeKey)
	pool := k.GetPool(ctx)

	// sanity check
	if validator.Status == sdk.Unbonded {
		panic(fmt.Sprintf("should not already be unbonded,  validator: %v\n", validator))
	}

	// set the status
	validator, pool = validator.UpdateStatus(pool, sdk.Unbonded)
	k.SetPool(ctx, pool)

	// save the now unbonded validator record
	k.SetValidator(ctx, validator)

	// add to accumulated changes for tendermint
	bzABCI := k.cdc.MustMarshalBinary(validator.ABCIValidatorZero())
	store.Set(GetTendermintUpdatesKey(validator.Owner), bzABCI)

	// also remove from the Bonded types.Validators Store
	store.Delete(GetValidatorsBondedIndexKey(validator.Owner))
	return validator
}

// perform all the store operations for when a validator status becomes bonded
func (k Keeper) bondValidator(ctx sdk.Context, validator types.Validator) types.Validator {

	store := ctx.KVStore(k.storeKey)
	pool := k.GetPool(ctx)

	// sanity check
	if validator.Status == sdk.Bonded {
		panic(fmt.Sprintf("should not already be bonded, validator: %v\n", validator))
	}

	// set the status
	validator, pool = validator.UpdateStatus(pool, sdk.Bonded)
	k.SetPool(ctx, pool)

	// save the now bonded validator record to the three referenced stores
	k.SetValidator(ctx, validator)
	store.Set(GetValidatorsBondedIndexKey(validator.Owner), []byte{})

	// add to accumulated changes for tendermint
	bzABCI := k.cdc.MustMarshalBinary(validator.ABCIValidator())
	store.Set(GetTendermintUpdatesKey(validator.Owner), bzABCI)

	return validator
}

// remove the validator record and associated indexes
func (k Keeper) RemoveValidator(ctx sdk.Context, address sdk.AccAddress) {

	// first retrieve the old validator record
	validator, found := k.GetValidator(ctx, address)
	if !found {
		return
	}

	// delete the old validator record
	store := ctx.KVStore(k.storeKey)
	pool := k.GetPool(ctx)
	store.Delete(GetValidatorKey(address))
	store.Delete(GetValidatorByPubKeyIndexKey(validator.PubKey))
	store.Delete(GetValidatorsByPowerIndexKey(validator, pool))

	// delete from the current and power weighted validator groups if the validator
	// is bonded - and add validator with zero power to the validator updates
	if store.Get(GetValidatorsBondedIndexKey(validator.Owner)) == nil {
		return
	}
	store.Delete(GetValidatorsBondedIndexKey(validator.Owner))

	bz := k.cdc.MustMarshalBinary(validator.ABCIValidatorZero())
	store.Set(GetTendermintUpdatesKey(address), bz)
}

//__________________________________________________________________________

// get the current validator on the cliff
func (k Keeper) GetCliffValidator(ctx sdk.Context) []byte {
	store := ctx.KVStore(k.storeKey)
	return store.Get(ValidatorCliffIndexKey)
}

// get the current power of the validator on the cliff
func (k Keeper) GetCliffValidatorPower(ctx sdk.Context) []byte {
	store := ctx.KVStore(k.storeKey)
	return store.Get(ValidatorPowerCliffKey)
}

// set the current validator and power of the validator on the cliff
func (k Keeper) setCliffValidator(ctx sdk.Context, validator types.Validator, pool types.Pool) {
	store := ctx.KVStore(k.storeKey)
	bz := GetValidatorsByPowerIndexKey(validator, pool)
	store.Set(ValidatorPowerCliffKey, bz)
	store.Set(ValidatorCliffIndexKey, validator.Owner)
}

// clear the current validator and power of the validator on the cliff
func (k Keeper) clearCliffValidator(ctx sdk.Context) {
	store := ctx.KVStore(k.storeKey)
	store.Delete(ValidatorPowerCliffKey)
	store.Delete(ValidatorCliffIndexKey)
}<|MERGE_RESOLUTION|>--- conflicted
+++ resolved
@@ -193,11 +193,7 @@
 
 //___________________________________________________________________________
 
-<<<<<<< HEAD
-// Perform all the necessary steps for when a validator changes its power.  This
-=======
 // Perfom all the necessary steps for when a validator changes its power. This
->>>>>>> 1da1115a
 // function updates all validator stores as well as tendermint update store.
 // It may kick out validators if a new validator is entering the bonded validator
 // group.
