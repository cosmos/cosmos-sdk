--- conflicted
+++ resolved
@@ -184,13 +184,9 @@
 func (k Keeper) GetValidTendermintUpdates(ctx sdk.Context) (updates []abci.Validator) {
 	store := ctx.KVStore(k.storeKey)
 
-<<<<<<< HEAD
 	iterator := sdk.KVStorePrefixIterator(store, TendermintUpdatesKey) //smallest to largest
 	defer iterator.Close()
 
-=======
-	iterator := sdk.KVStorePrefixIterator(store, TendermintUpdatesKey)
->>>>>>> 8682556f
 	for ; iterator.Valid(); iterator.Next() {
 		var abciVal abci.Validator
 
@@ -213,11 +209,6 @@
 			updates = append(updates, abciVal)
 		}
 	}
-<<<<<<< HEAD
-=======
-
-	iterator.Close()
->>>>>>> 8682556f
 	return
 }
 
