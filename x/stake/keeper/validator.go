package keeper

import (
	"bytes"
	"container/list"
	"fmt"

	abci "github.com/tendermint/tendermint/abci/types"
	"github.com/tendermint/tendermint/crypto"

	sdk "github.com/cosmos/cosmos-sdk/types"
	"github.com/cosmos/cosmos-sdk/x/stake/types"
)

// Cache the amino decoding of validators, as it can be the case that repeated slashing calls
// cause many calls to GetValidator, which were shown to throttle the state machine in our
// simulation. Note this is quite biased though, as the simulator does more slashes than a
// live chain should, however we require the slashing to be fast as noone pays gas for it.
type cachedValidator struct {
	val        types.Validator
	marshalled string // marshalled amino bytes for the validator object (not operator address)
}

// validatorCache-key: validator amino bytes
var validatorCache = make(map[string]cachedValidator, 500)
var validatorCacheList = list.New()

// get a single validator
func (k Keeper) GetValidator(ctx sdk.Context, addr sdk.ValAddress) (validator types.Validator, found bool) {
	store := ctx.KVStore(k.storeKey)
	value := store.Get(GetValidatorKey(addr))
	if value == nil {
		return validator, false
	}

	// If these amino encoded bytes are in the cache, return the cached validator
	strValue := string(value)
	if val, ok := validatorCache[strValue]; ok {
		valToReturn := val.val
		// Doesn't mutate the cache's value
		valToReturn.OperatorAddr = addr
		return valToReturn, true
	}

	// amino bytes weren't found in cache, so amino unmarshal and add it to the cache
	validator = types.MustUnmarshalValidator(k.cdc, addr, value)
	cachedVal := cachedValidator{validator, strValue}
	validatorCache[strValue] = cachedValidator{validator, strValue}
	validatorCacheList.PushBack(cachedVal)

	// if the cache is too big, pop off the last element from it
	if validatorCacheList.Len() > 500 {
		valToRemove := validatorCacheList.Remove(validatorCacheList.Front()).(cachedValidator)
		delete(validatorCache, valToRemove.marshalled)
	}

	validator = types.MustUnmarshalValidator(k.cdc, addr, value)
	return validator, true
}

// get a single validator by pubkey
func (k Keeper) GetValidatorByPubKey(ctx sdk.Context, pubkey crypto.PubKey) (validator types.Validator, found bool) {
	store := ctx.KVStore(k.storeKey)
	addr := store.Get(GetValidatorByPubKeyIndexKey(pubkey))
	if addr == nil {
		return validator, false
	}
	return k.GetValidator(ctx, addr)
}

// set the main record holding validator details
func (k Keeper) SetValidator(ctx sdk.Context, validator types.Validator) {
	store := ctx.KVStore(k.storeKey)
	bz := types.MustMarshalValidator(k.cdc, validator)
	store.Set(GetValidatorKey(validator.OperatorAddr), bz)
}

// validator index
func (k Keeper) SetValidatorByPubKeyIndex(ctx sdk.Context, validator types.Validator) {
	store := ctx.KVStore(k.storeKey)
	store.Set(GetValidatorByPubKeyIndexKey(validator.ConsPubKey), validator.OperatorAddr)
}

// validator index
func (k Keeper) SetValidatorByPowerIndex(ctx sdk.Context, validator types.Validator, pool types.Pool) {
	store := ctx.KVStore(k.storeKey)
	store.Set(GetValidatorsByPowerIndexKey(validator, pool), validator.OperatorAddr)
}

// validator index
func (k Keeper) SetValidatorBondedIndex(ctx sdk.Context, validator types.Validator) {
	store := ctx.KVStore(k.storeKey)
	store.Set(GetValidatorsBondedIndexKey(validator.OperatorAddr), []byte{})
}

// used in testing
func (k Keeper) validatorByPowerIndexExists(ctx sdk.Context, power []byte) bool {
	store := ctx.KVStore(k.storeKey)
	return store.Get(power) != nil
}

// Get the set of all validators. If maxRetrieve is supplied, the respective amount will be returned.
func (k Keeper) GetValidators(ctx sdk.Context, maxRetrieve uint16) (validators []types.Validator) {

	validators = make([]types.Validator, maxRetrieve)

	store := ctx.KVStore(k.storeKey)
	iterator := sdk.KVStorePrefixIterator(store, ValidatorsKey)
	defer iterator.Close()

	i := 0
	for ; iterator.Valid() && i < int(maxRetrieve); iterator.Next() {
		addr := iterator.Key()[1:]
		validator := types.MustUnmarshalValidator(k.cdc, addr, iterator.Value())
		validators[i] = validator
		i++
	}
	return validators[:i] // trim
}

//___________________________________________________________________________

// get the group of the bonded validators
func (k Keeper) GetValidatorsBonded(ctx sdk.Context) (validators []types.Validator) {
	store := ctx.KVStore(k.storeKey)

	// add the actual validator power sorted store
	maxValidators := k.GetParams(ctx).MaxValidators
	validators = make([]types.Validator, maxValidators)

	iterator := sdk.KVStorePrefixIterator(store, ValidatorsBondedIndexKey)
	defer iterator.Close()

	i := 0
	for ; iterator.Valid(); iterator.Next() {

		// sanity check
		if i > int(maxValidators-1) {
			panic("maxValidators is less than the number of records in ValidatorsBonded Store, store should have been updated")
		}
		address := GetAddressFromValBondedIndexKey(iterator.Key())
		validator, found := k.GetValidator(ctx, address)
<<<<<<< HEAD
		if !found {
			panic(types.ErrNoValidatorFound(types.DefaultCodespace))
		}
=======
		ensureValidatorFound(found, address)
>>>>>>> 962b04d9

		validators[i] = validator
		i++
	}
	return validators[:i] // trim
}

// get the group of bonded validators sorted by power-rank
//
// TODO: Rename to GetBondedValidatorsByPower or GetValidatorsByPower(ctx, status)
func (k Keeper) GetValidatorsByPower(ctx sdk.Context) []types.Validator {
	store := ctx.KVStore(k.storeKey)
	maxValidators := k.GetParams(ctx).MaxValidators
	validators := make([]types.Validator, maxValidators)

	iterator := sdk.KVStoreReversePrefixIterator(store, ValidatorsByPowerIndexKey) // largest to smallest
	defer iterator.Close()

	i := 0
	for ; iterator.Valid() && i < int(maxValidators); iterator.Next() {
		address := iterator.Value()
		validator, found := k.GetValidator(ctx, address)
<<<<<<< HEAD
		if !found {
			panic(types.ErrNoValidatorFound(types.DefaultCodespace))
		}
=======
		ensureValidatorFound(found, address)

>>>>>>> 962b04d9
		if validator.Status == sdk.Bonded {
			validators[i] = validator
			i++
		}
	}
	return validators[:i] // trim
}

//_________________________________________________________________________
// Accumulated updates to the active/bonded validator set for tendermint

// get the most recently updated validators
func (k Keeper) GetTendermintUpdates(ctx sdk.Context) (updates []abci.Validator) {
	store := ctx.KVStore(k.storeKey)

	iterator := sdk.KVStorePrefixIterator(store, TendermintUpdatesKey) //smallest to largest
	defer iterator.Close()

	for ; iterator.Valid(); iterator.Next() {
		valBytes := iterator.Value()
		var val abci.Validator
		k.cdc.MustUnmarshalBinary(valBytes, &val)
		updates = append(updates, val)
	}
	return
}

// remove all validator update entries after applied to Tendermint
func (k Keeper) ClearTendermintUpdates(ctx sdk.Context) {
	store := ctx.KVStore(k.storeKey)

	// delete subspace
	iterator := sdk.KVStorePrefixIterator(store, TendermintUpdatesKey)
	defer iterator.Close()

	for ; iterator.Valid(); iterator.Next() {
		store.Delete(iterator.Key())
	}
}

//___________________________________________________________________________

// Perform all the necessary steps for when a validator changes its power. This
// function updates all validator stores as well as tendermint update store.
// It may kick out validators if a new validator is entering the bonded validator
// group.
//
// nolint: gocyclo
// TODO: Remove above nolint, function needs to be simplified!
func (k Keeper) UpdateValidator(ctx sdk.Context, validator types.Validator) types.Validator {
	store := ctx.KVStore(k.storeKey)
	pool := k.GetPool(ctx)
	oldValidator, oldFound := k.GetValidator(ctx, validator.OperatorAddr)

	validator = k.updateForJailing(ctx, oldFound, oldValidator, validator)
	powerIncreasing := k.getPowerIncreasing(ctx, oldFound, oldValidator, validator)
	validator.BondHeight, validator.BondIntraTxCounter = k.bondIncrement(ctx, oldFound, oldValidator, validator)
	valPower := k.updateValidatorPower(ctx, oldFound, oldValidator, validator, pool)
	cliffPower := k.GetCliffValidatorPower(ctx)
	cliffValExists := (cliffPower != nil)
	var valPowerLTcliffPower bool
	if cliffValExists {
		valPowerLTcliffPower = (bytes.Compare(valPower, cliffPower) == -1)
	}

	switch {

	// if the validator is already bonded and the power is increasing, we need
	// perform the following:
	// a) update Tendermint
	// b) check if the cliff validator needs to be updated
	case powerIncreasing && !validator.Jailed &&
		(oldFound && oldValidator.Status == sdk.Bonded):

		bz := k.cdc.MustMarshalBinary(validator.ABCIValidator())
		store.Set(GetTendermintUpdatesKey(validator.OperatorAddr), bz)

		if cliffValExists {
			cliffAddr := sdk.ValAddress(k.GetCliffValidator(ctx))
			if bytes.Equal(cliffAddr, validator.OperatorAddr) {
				k.updateCliffValidator(ctx, validator)
			}
		}

	// if is a new validator and the new power is less than the cliff validator
	case cliffValExists && !oldFound && valPowerLTcliffPower:
		// skip to completion

		// if was unbonded and the new power is less than the cliff validator
	case cliffValExists &&
		(oldFound && oldValidator.Status == sdk.Unbonded) &&
		valPowerLTcliffPower: //(valPower < cliffPower
		// skip to completion

	default:
		// default case - validator was either:
		//  a) not-bonded and now has power-rank greater than  cliff validator
		//  b) bonded and now has decreased in power

		// update the validator set for this validator
		updatedVal, updated := k.UpdateBondedValidators(ctx, validator)
		if updated {
			// the validator has changed bonding status
			validator = updatedVal
			break
		}

		// if decreased in power but still bonded, update Tendermint validator
		if oldFound && oldValidator.BondedTokens().GT(validator.BondedTokens()) {
			bz := k.cdc.MustMarshalBinary(validator.ABCIValidator())
			store.Set(GetTendermintUpdatesKey(validator.OperatorAddr), bz)
		}
	}

	k.SetValidator(ctx, validator)
	return validator
}

// updateCliffValidator determines if the current cliff validator needs to be
// updated or swapped. If the provided affected validator is the current cliff
// validator before it's power was increased, either the cliff power key will
// be updated or if it's power is greater than the next bonded validator by
// power, it'll be swapped.
func (k Keeper) updateCliffValidator(ctx sdk.Context, affectedVal types.Validator) {
	var newCliffVal types.Validator

	store := ctx.KVStore(k.storeKey)
	pool := k.GetPool(ctx)
	cliffAddr := sdk.ValAddress(k.GetCliffValidator(ctx))

	oldCliffVal, found := k.GetValidator(ctx, cliffAddr)
	if !found {
		panic(fmt.Sprintf("cliff validator record not found for address: %v\n", cliffAddr))
	}

	// Create a validator iterator ranging from smallest to largest by power
	// starting the current cliff validator's power.
	start := GetValidatorsByPowerIndexKey(oldCliffVal, pool)
	end := sdk.PrefixEndBytes(ValidatorsByPowerIndexKey)
	iterator := store.Iterator(start, end)

	if iterator.Valid() {
		ownerAddr := iterator.Value()
		currVal, found := k.GetValidator(ctx, ownerAddr)
		ensureValidatorFound(found, ownerAddr)

		if currVal.Status != sdk.Bonded || currVal.Jailed {
			panic(fmt.Sprintf("unexpected jailed or unbonded validator for address: %s\n", ownerAddr))
		}

		newCliffVal = currVal
		iterator.Close()
	} else {
		panic("failed to create valid validator power iterator")
	}

	affectedValRank := GetValidatorsByPowerIndexKey(affectedVal, pool)
	newCliffValRank := GetValidatorsByPowerIndexKey(newCliffVal, pool)

	if bytes.Equal(affectedVal.OperatorAddr, newCliffVal.OperatorAddr) {

		// The affected validator remains the cliff validator, however, since
		// the store does not contain the new power, update the new power rank.
		store.Set(ValidatorPowerCliffKey, affectedValRank)

	} else if bytes.Compare(affectedValRank, newCliffValRank) > 0 {

		// The affected validator no longer remains the cliff validator as it's
		// power is greater than the new cliff validator.
		k.setCliffValidator(ctx, newCliffVal, pool)
	} else {
		panic("invariant broken: the cliff validator should change or it should remain the same")
	}
}

func (k Keeper) updateForJailing(ctx sdk.Context, oldFound bool, oldValidator, newValidator types.Validator) types.Validator {
	if newValidator.Jailed && oldFound && oldValidator.Status == sdk.Bonded {
		newValidator = k.beginUnbondingValidator(ctx, newValidator)

		// need to also clear the cliff validator spot because the jail has
		// opened up a new spot which will be filled when
		// updateValidatorsBonded is called
		k.clearCliffValidator(ctx)
	}
	return newValidator
}

// nolint: unparam
func (k Keeper) getPowerIncreasing(ctx sdk.Context, oldFound bool, oldValidator, newValidator types.Validator) bool {
	if oldFound && oldValidator.BondedTokens().LT(newValidator.BondedTokens()) {
		return true
	}
	return false
}

// get the bond height and incremented intra-tx counter
// nolint: unparam
func (k Keeper) bondIncrement(ctx sdk.Context, oldFound bool, oldValidator,
	newValidator types.Validator) (height int64, intraTxCounter int16) {

	// if already a validator, copy the old block height and counter, else set them
	if oldFound && oldValidator.Status == sdk.Bonded {
		height = oldValidator.BondHeight
		intraTxCounter = oldValidator.BondIntraTxCounter
		return
	}
	height = ctx.BlockHeight()
	counter := k.GetIntraTxCounter(ctx)
	intraTxCounter = counter
	k.SetIntraTxCounter(ctx, counter+1)
	return
}

func (k Keeper) updateValidatorPower(ctx sdk.Context, oldFound bool, oldValidator,
	newValidator types.Validator, pool types.Pool) (valPower []byte) {
	store := ctx.KVStore(k.storeKey)

	// update the list ordered by voting power
	if oldFound {
		store.Delete(GetValidatorsByPowerIndexKey(oldValidator, pool))
	}
	valPower = GetValidatorsByPowerIndexKey(newValidator, pool)
	store.Set(valPower, newValidator.OperatorAddr)

	return valPower
}

// Update the bonded validator group based on a change to the validator
// affectedValidator. This function potentially adds the affectedValidator to
// the bonded validator group which kicks out the cliff validator. Under this
// situation this function returns the updated affectedValidator.
//
// The correct bonded subset of validators is retrieved by iterating through an
// index of the validators sorted by power, stored using the
// ValidatorsByPowerIndexKey.  Simultaneously the current validator records are
// updated in store with the ValidatorsBondedIndexKey. This store is used to
// determine if a validator is a validator without needing to iterate over all
// validators.
//
// nolint: gocyclo
// TODO: Remove the above golint
func (k Keeper) UpdateBondedValidators(
	ctx sdk.Context, affectedValidator types.Validator) (
	updatedVal types.Validator, updated bool) {

	store := ctx.KVStore(k.storeKey)

	oldCliffValidatorAddr := k.GetCliffValidator(ctx)
	maxValidators := k.GetParams(ctx).MaxValidators
	bondedValidatorsCount := 0
	var validator, validatorToBond types.Validator
	newValidatorBonded := false

	// create a validator iterator ranging from largest to smallest by power
	iterator := sdk.KVStoreReversePrefixIterator(store, ValidatorsByPowerIndexKey)
	for ; iterator.Valid() && bondedValidatorsCount < int(maxValidators); iterator.Next() {

		// either retrieve the original validator from the store, or under the
		// situation that this is the "affected validator" just use the
		// validator provided because it has not yet been updated in the store
		ownerAddr := iterator.Value()
		if bytes.Equal(ownerAddr, affectedValidator.OperatorAddr) {
			validator = affectedValidator
		} else {
			var found bool
			validator, found = k.GetValidator(ctx, ownerAddr)
<<<<<<< HEAD
			if !found {
				panic(types.ErrNoValidatorFound(types.DefaultCodespace))
			}
=======
			ensureValidatorFound(found, ownerAddr)
>>>>>>> 962b04d9
		}

		// if we've reached jailed validators no further bonded validators exist
		if validator.Jailed {
			break
		}

		// increment bondedValidatorsCount / get the validator to bond
		if validator.Status != sdk.Bonded {
			validatorToBond = validator
			if newValidatorBonded {
				panic("already decided to bond a validator, can't bond another!")
			}
			newValidatorBonded = true
		}

		// increment the total number of bonded validators and potentially mark
		// the validator to bond
		if validator.Status != sdk.Bonded {
			validatorToBond = validator
			newValidatorBonded = true
		}

		bondedValidatorsCount++
	}

	iterator.Close()

	if newValidatorBonded && bytes.Equal(oldCliffValidatorAddr, validator.OperatorAddr) {
		panic("cliff validator has not been changed, yet we bonded a new validator")
	}

	// clear or set the cliff validator
	if bondedValidatorsCount == int(maxValidators) {
		k.setCliffValidator(ctx, validator, k.GetPool(ctx))
	} else if len(oldCliffValidatorAddr) > 0 {
		k.clearCliffValidator(ctx)
	}

	// swap the cliff validator for a new validator if the affected validator
	// was bonded
	if newValidatorBonded {
		if oldCliffValidatorAddr != nil {
			oldCliffVal, found := k.GetValidator(ctx, oldCliffValidatorAddr)
			ensureValidatorFound(found, oldCliffValidatorAddr)

			if bytes.Equal(validatorToBond.OperatorAddr, affectedValidator.OperatorAddr) {

				// begin unbonding the old cliff validator iff the affected
				// validator was newly bonded and has greater power
				k.beginUnbondingValidator(ctx, oldCliffVal)
			} else {

				// otherwise begin unbonding the affected validator, which must
				// have been kicked out
				affectedValidator = k.beginUnbondingValidator(ctx, affectedValidator)
			}
		}

		validator = k.bondValidator(ctx, validatorToBond)
		if bytes.Equal(validator.OperatorAddr, affectedValidator.OperatorAddr) {
			return validator, true
		}

		return affectedValidator, true
	}

	return types.Validator{}, false
}

// full update of the bonded validator set, many can be added/kicked
func (k Keeper) UpdateBondedValidatorsFull(ctx sdk.Context) {
	store := ctx.KVStore(k.storeKey)

	// clear the current validators store, add to the ToKickOut temp store
	toKickOut := make(map[string]byte)
	iterator := sdk.KVStorePrefixIterator(store, ValidatorsBondedIndexKey)
	for ; iterator.Valid(); iterator.Next() {
		ownerAddr := GetAddressFromValBondedIndexKey(iterator.Key())
		toKickOut[string(ownerAddr)] = 0
	}

	iterator.Close()

	var validator types.Validator

	oldCliffValidatorAddr := k.GetCliffValidator(ctx)
	maxValidators := k.GetParams(ctx).MaxValidators
	bondedValidatorsCount := 0

	iterator = sdk.KVStoreReversePrefixIterator(store, ValidatorsByPowerIndexKey)
	for ; iterator.Valid() && bondedValidatorsCount < int(maxValidators); iterator.Next() {
		var found bool

		ownerAddr := iterator.Value()
		validator, found = k.GetValidator(ctx, ownerAddr)
		ensureValidatorFound(found, ownerAddr)

		_, found = toKickOut[string(ownerAddr)]
		if found {
			delete(toKickOut, string(ownerAddr))
		} else {
			// If the validator wasn't in the toKickOut group it means it wasn't
			// previously a validator, therefor update the validator to enter
			// the validator group.
			validator = k.bondValidator(ctx, validator)
		}

		if validator.Jailed {
			// we should no longer consider jailed validators as they are ranked
			// lower than any non-jailed/bonded validators
			if validator.Status == sdk.Bonded {
				panic(fmt.Sprintf("jailed validator cannot be bonded for address: %s\n", ownerAddr))
			}
			break
		}

		bondedValidatorsCount++
	}

	iterator.Close()

	// clear or set the cliff validator
	if bondedValidatorsCount == int(maxValidators) {
		k.setCliffValidator(ctx, validator, k.GetPool(ctx))
	} else if len(oldCliffValidatorAddr) > 0 {
		k.clearCliffValidator(ctx)
	}

	kickOutValidators(k, ctx, toKickOut)
	return
}

func kickOutValidators(k Keeper, ctx sdk.Context, toKickOut map[string]byte) {
	for key := range toKickOut {
		ownerAddr := []byte(key)
		validator, found := k.GetValidator(ctx, ownerAddr)
		ensureValidatorFound(found, ownerAddr)
		k.beginUnbondingValidator(ctx, validator)
	}
}

// perform all the store operations for when a validator status becomes unbonded
func (k Keeper) beginUnbondingValidator(ctx sdk.Context, validator types.Validator) types.Validator {

	store := ctx.KVStore(k.storeKey)
	pool := k.GetPool(ctx)
	params := k.GetParams(ctx)

	// sanity check
	if validator.Status == sdk.Unbonded ||
		validator.Status == sdk.Unbonding {
		panic(fmt.Sprintf("should not already be unbonded or unbonding, validator: %v\n", validator))
	}

	// set the status
	validator, pool = validator.UpdateStatus(pool, sdk.Unbonding)
	k.SetPool(ctx, pool)

	validator.UnbondingMinTime = ctx.BlockHeader().Time.Add(params.UnbondingTime)
	validator.UnbondingHeight = ctx.BlockHeader().Height

	// save the now unbonded validator record
	k.SetValidator(ctx, validator)

	// add to accumulated changes for tendermint
	bzABCI := k.cdc.MustMarshalBinary(validator.ABCIValidatorZero())
	store.Set(GetTendermintUpdatesKey(validator.OperatorAddr), bzABCI)

	// also remove from the Bonded types.Validators Store
	store.Delete(GetValidatorsBondedIndexKey(validator.OperatorAddr))

	// call the unbond hook if present
	if k.validatorHooks != nil {
		k.validatorHooks.OnValidatorBeginUnbonding(ctx, validator.ConsAddress())
	}

	// return updated validator
	return validator
}

// perform all the store operations for when a validator status becomes bonded
func (k Keeper) bondValidator(ctx sdk.Context, validator types.Validator) types.Validator {

	store := ctx.KVStore(k.storeKey)
	pool := k.GetPool(ctx)

	// sanity check
	if validator.Status == sdk.Bonded {
		panic(fmt.Sprintf("should not already be bonded, validator: %v\n", validator))
	}

	// set the status
	validator, pool = validator.UpdateStatus(pool, sdk.Bonded)
	k.SetPool(ctx, pool)

	// save the now bonded validator record to the three referenced stores
	k.SetValidator(ctx, validator)
	store.Set(GetValidatorsBondedIndexKey(validator.OperatorAddr), []byte{})

	// add to accumulated changes for tendermint
	bzABCI := k.cdc.MustMarshalBinary(validator.ABCIValidator())
	store.Set(GetTendermintUpdatesKey(validator.OperatorAddr), bzABCI)

	// call the bond hook if present
	if k.validatorHooks != nil {
		k.validatorHooks.OnValidatorBonded(ctx, validator.ConsAddress())
	}

	// return updated validator
	return validator
}

// remove the validator record and associated indexes
func (k Keeper) RemoveValidator(ctx sdk.Context, address sdk.ValAddress) {

	// first retrieve the old validator record
	validator, found := k.GetValidator(ctx, address)
	if !found {
		return
	}

	// delete the old validator record
	store := ctx.KVStore(k.storeKey)
	pool := k.GetPool(ctx)
	store.Delete(GetValidatorKey(address))
	store.Delete(GetValidatorByPubKeyIndexKey(validator.ConsPubKey))
	store.Delete(GetValidatorsByPowerIndexKey(validator, pool))

	// delete from the current and power weighted validator groups if the validator
	// is bonded - and add validator with zero power to the validator updates
	if store.Get(GetValidatorsBondedIndexKey(validator.OperatorAddr)) == nil {
		return
	}
	store.Delete(GetValidatorsBondedIndexKey(validator.OperatorAddr))

	bz := k.cdc.MustMarshalBinary(validator.ABCIValidatorZero())
	store.Set(GetTendermintUpdatesKey(address), bz)
}

//__________________________________________________________________________

// get the current validator on the cliff
func (k Keeper) GetCliffValidator(ctx sdk.Context) []byte {
	store := ctx.KVStore(k.storeKey)
	return store.Get(ValidatorCliffIndexKey)
}

// get the current power of the validator on the cliff
func (k Keeper) GetCliffValidatorPower(ctx sdk.Context) []byte {
	store := ctx.KVStore(k.storeKey)
	return store.Get(ValidatorPowerCliffKey)
}

// set the current validator and power of the validator on the cliff
func (k Keeper) setCliffValidator(ctx sdk.Context, validator types.Validator, pool types.Pool) {
	store := ctx.KVStore(k.storeKey)
	bz := GetValidatorsByPowerIndexKey(validator, pool)
	store.Set(ValidatorPowerCliffKey, bz)
	store.Set(ValidatorCliffIndexKey, validator.OperatorAddr)
}

// clear the current validator and power of the validator on the cliff
func (k Keeper) clearCliffValidator(ctx sdk.Context) {
	store := ctx.KVStore(k.storeKey)
	store.Delete(ValidatorPowerCliffKey)
	store.Delete(ValidatorCliffIndexKey)
}

func ensureValidatorFound(found bool, ownerAddr []byte) {
	if !found {
		panic(fmt.Sprintf("validator record not found for address: %X\n", ownerAddr))
	}
}<|MERGE_RESOLUTION|>--- conflicted
+++ resolved
@@ -140,13 +140,7 @@
 		}
 		address := GetAddressFromValBondedIndexKey(iterator.Key())
 		validator, found := k.GetValidator(ctx, address)
-<<<<<<< HEAD
-		if !found {
-			panic(types.ErrNoValidatorFound(types.DefaultCodespace))
-		}
-=======
 		ensureValidatorFound(found, address)
->>>>>>> 962b04d9
 
 		validators[i] = validator
 		i++
@@ -169,14 +163,8 @@
 	for ; iterator.Valid() && i < int(maxValidators); iterator.Next() {
 		address := iterator.Value()
 		validator, found := k.GetValidator(ctx, address)
-<<<<<<< HEAD
-		if !found {
-			panic(types.ErrNoValidatorFound(types.DefaultCodespace))
-		}
-=======
 		ensureValidatorFound(found, address)
 
->>>>>>> 962b04d9
 		if validator.Status == sdk.Bonded {
 			validators[i] = validator
 			i++
@@ -443,13 +431,7 @@
 		} else {
 			var found bool
 			validator, found = k.GetValidator(ctx, ownerAddr)
-<<<<<<< HEAD
-			if !found {
-				panic(types.ErrNoValidatorFound(types.DefaultCodespace))
-			}
-=======
 			ensureValidatorFound(found, ownerAddr)
->>>>>>> 962b04d9
 		}
 
 		// if we've reached jailed validators no further bonded validators exist
