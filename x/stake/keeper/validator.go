--- conflicted
+++ resolved
@@ -197,13 +197,9 @@
 func (k Keeper) GetValidTendermintUpdates(ctx sdk.Context) (updates []abci.Validator) {
 	tstore := ctx.TransientStore(k.storeTKey)
 
-<<<<<<< HEAD
-	iterator := sdk.KVStorePrefixIterator(store, TendermintUpdatesKey) //smallest to largest
-	defer iterator.Close()
-
-=======
 	iterator := sdk.KVStorePrefixIterator(tstore, TendermintUpdatesTKey)
->>>>>>> 5bf9401e
+  defer iterator.Close()
+
 	for ; iterator.Valid(); iterator.Next() {
 		var abciVal abci.Validator
 
@@ -229,22 +225,6 @@
 	return
 }
 
-<<<<<<< HEAD
-// remove all validator update entries after applied to Tendermint
-func (k Keeper) ClearTendermintUpdates(ctx sdk.Context) {
-	store := ctx.KVStore(k.storeKey)
-
-	// delete subspace
-	iterator := sdk.KVStorePrefixIterator(store, TendermintUpdatesKey)
-	defer iterator.Close()
-
-	for ; iterator.Valid(); iterator.Next() {
-		store.Delete(iterator.Key())
-	}
-}
-
-=======
->>>>>>> 5bf9401e
 //___________________________________________________________________________
 
 // Perform all the necessary steps for when a validator changes its power. This
