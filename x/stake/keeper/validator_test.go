package keeper

import (
	"fmt"
	"testing"
	"time"

	abci "github.com/tendermint/tendermint/abci/types"

	sdk "github.com/cosmos/cosmos-sdk/types"
	"github.com/cosmos/cosmos-sdk/x/stake/types"

	"github.com/stretchr/testify/assert"
	"github.com/stretchr/testify/require"
)

//_______________________________________________________

func TestSetValidator(t *testing.T) {
	ctx, _, keeper := CreateTestInput(t, false, 10)
	pool := keeper.GetPool(ctx)

	valPubKey := PKs[0]
	valAddr := sdk.ValAddress(valPubKey.Address().Bytes())

	// test how the validator is set from a purely unbonbed pool
	validator := types.NewValidator(valAddr, valPubKey, types.Description{})
	validator, pool, _ = validator.AddTokensFromDel(pool, sdk.NewInt(10))
	require.Equal(t, sdk.Unbonded, validator.Status)
	assert.True(sdk.IntEq(t, sdk.NewInt(10), validator.Tokens))
	assert.True(sdk.DecEq(t, sdk.NewDec(10), validator.DelegatorShares))
	keeper.SetPool(ctx, pool)
	keeper.SetValidator(ctx, validator)
	keeper.SetValidatorByPowerIndex(ctx, validator)

	// ensure update
	updates := keeper.ApplyAndReturnValidatorSetUpdates(ctx)
	validator, found := keeper.GetValidator(ctx, valAddr)
	require.True(t, found)
	require.Equal(t, 1, len(updates))
	require.Equal(t, validator.ABCIValidatorUpdate(), updates[0])

	// after the save the validator should be bonded
	require.Equal(t, sdk.Bonded, validator.Status)
	assert.True(sdk.IntEq(t, sdk.NewInt(10), validator.Tokens))
	assert.True(sdk.DecEq(t, sdk.NewDec(10), validator.DelegatorShares))

	// Check each store for being saved
	resVal, found := keeper.GetValidator(ctx, valAddr)
	assert.True(ValEq(t, validator, resVal))
	require.True(t, found)

	resVals := keeper.GetLastValidators(ctx)
	require.Equal(t, 1, len(resVals))
	assert.True(ValEq(t, validator, resVals[0]))

	resVals = keeper.GetBondedValidatorsByPower(ctx)
	require.Equal(t, 1, len(resVals))
	require.True(ValEq(t, validator, resVals[0]))

	resVals = keeper.GetValidators(ctx, 1)
	require.Equal(t, 1, len(resVals))
	require.True(ValEq(t, validator, resVals[0]))

	resVals = keeper.GetValidators(ctx, 10)
	require.Equal(t, 1, len(resVals))
	require.True(ValEq(t, validator, resVals[0]))

	allVals := keeper.GetAllValidators(ctx)
	require.Equal(t, 1, len(allVals))
}

func TestUpdateValidatorByPowerIndex(t *testing.T) {
	ctx, _, keeper := CreateTestInput(t, false, 0)
	pool := keeper.GetPool(ctx)

	// create a random pool
	pool.LooseTokens = sdk.NewInt(10000)
	pool.BondedTokens = sdk.NewInt(1234)
	keeper.SetPool(ctx, pool)

	// add a validator
	validator := types.NewValidator(addrVals[0], PKs[0], types.Description{})
	validator, pool, delSharesCreated := validator.AddTokensFromDel(pool, sdk.NewInt(100))
	require.Equal(t, sdk.Unbonded, validator.Status)
	require.Equal(t, int64(100), validator.Tokens.Int64())
	keeper.SetPool(ctx, pool)
	TestingUpdateValidator(keeper, ctx, validator, true)
	validator, found := keeper.GetValidator(ctx, addrVals[0])
	require.True(t, found)
	require.Equal(t, int64(100), validator.Tokens.Int64(), "\nvalidator %v\npool %v", validator, pool)

	pool = keeper.GetPool(ctx)
	power := GetValidatorsByPowerIndexKey(validator)
	require.True(t, validatorByPowerIndexExists(keeper, ctx, power))

	// burn half the delegator shares
	keeper.DeleteValidatorByPowerIndex(ctx, validator)
	validator, pool, burned := validator.RemoveDelShares(pool, delSharesCreated.Quo(sdk.NewDec(2)))
<<<<<<< HEAD
	require.Equal(t, int64(50), burned.Int64())
	keeper.SetPool(ctx, pool)                      // update the pool
	TestingUpdateValidator(keeper, ctx, validator) // update the validator, possibly kicking it out
=======
	require.Equal(t, int64(50), burned.RoundInt64())
	keeper.SetPool(ctx, pool)                            // update the pool
	TestingUpdateValidator(keeper, ctx, validator, true) // update the validator, possibly kicking it out
>>>>>>> feff014d
	require.False(t, validatorByPowerIndexExists(keeper, ctx, power))

	pool = keeper.GetPool(ctx)
	validator, found = keeper.GetValidator(ctx, addrVals[0])
	require.True(t, found)
	power = GetValidatorsByPowerIndexKey(validator)
	require.True(t, validatorByPowerIndexExists(keeper, ctx, power))
}

func TestUpdateBondedValidatorsDecreaseCliff(t *testing.T) {
	numVals := 10
	maxVals := 5

	// create context, keeper, and pool for tests
	ctx, _, keeper := CreateTestInput(t, false, 0)
	pool := keeper.GetPool(ctx)

	// create keeper parameters
	params := keeper.GetParams(ctx)
	params.MaxValidators = uint16(maxVals)
	keeper.SetParams(ctx, params)

	// create a random pool
	pool.LooseTokens = sdk.NewInt(10000)
	pool.BondedTokens = sdk.NewInt(1234)
	keeper.SetPool(ctx, pool)

	validators := make([]types.Validator, numVals)
	for i := 0; i < len(validators); i++ {
		moniker := fmt.Sprintf("val#%d", int64(i))
		val := types.NewValidator(sdk.ValAddress(Addrs[i]), PKs[i], types.Description{Moniker: moniker})
		val.BondHeight = int64(i)
		val, pool, _ = val.AddTokensFromDel(pool, sdk.NewInt(int64((i+1)*10)))

		keeper.SetPool(ctx, pool)
		val = TestingUpdateValidator(keeper, ctx, val, true)
		validators[i] = val
	}

	nextCliffVal := validators[numVals-maxVals+1]

	// remove enough tokens to kick out the validator below the current cliff
	// validator and next in line cliff validator
	keeper.DeleteValidatorByPowerIndex(ctx, nextCliffVal)
	nextCliffVal, pool, _ = nextCliffVal.RemoveDelShares(pool, sdk.NewDec(21))
	keeper.SetPool(ctx, pool)
	nextCliffVal = TestingUpdateValidator(keeper, ctx, nextCliffVal, true)

	expectedValStatus := map[int]sdk.BondStatus{
		9: sdk.Bonded, 8: sdk.Bonded, 7: sdk.Bonded, 5: sdk.Bonded, 4: sdk.Bonded,
		0: sdk.Unbonding, 1: sdk.Unbonding, 2: sdk.Unbonding, 3: sdk.Unbonding, 6: sdk.Unbonding,
	}

	// require all the validators have their respective statuses
	for valIdx, status := range expectedValStatus {
		valAddr := validators[valIdx].OperatorAddr
		val, _ := keeper.GetValidator(ctx, valAddr)

		assert.Equal(
			t, status, val.GetStatus(),
			fmt.Sprintf("expected validator at index %v to have status: %s",
				valIdx,
				sdk.BondStatusToString(status)))
	}
}

func TestSlashToZeroPowerRemoved(t *testing.T) {
	// initialize setup
	ctx, _, keeper := CreateTestInput(t, false, 100)
	pool := keeper.GetPool(ctx)

	// add a validator
	validator := types.NewValidator(addrVals[0], PKs[0], types.Description{})
	validator, pool, _ = validator.AddTokensFromDel(pool, sdk.NewInt(100))
	require.Equal(t, sdk.Unbonded, validator.Status)
	require.Equal(t, int64(100), validator.Tokens.Int64())
	keeper.SetPool(ctx, pool)
	keeper.SetValidatorByConsAddr(ctx, validator)
<<<<<<< HEAD
	validator = TestingUpdateValidator(keeper, ctx, validator)
	require.Equal(t, int64(100), validator.Tokens.Int64(), "\nvalidator %v\npool %v", validator, pool)
=======
	validator = TestingUpdateValidator(keeper, ctx, validator, true)
	require.Equal(t, int64(100), validator.Tokens.RoundInt64(), "\nvalidator %v\npool %v", validator, pool)
>>>>>>> feff014d

	// slash the validator by 100%
	consAddr0 := sdk.ConsAddress(PKs[0].Address())
	keeper.Slash(ctx, consAddr0, 0, 100, sdk.OneDec())
	// apply TM updates
	keeper.ApplyAndReturnValidatorSetUpdates(ctx)
	// validator should be unbonding
	validator, _ = keeper.GetValidator(ctx, addrVals[0])
	require.Equal(t, validator.GetStatus(), sdk.Unbonding)
}

// This function tests UpdateValidator, GetValidator, GetLastValidators, RemoveValidator
func TestValidatorBasics(t *testing.T) {
	ctx, _, keeper := CreateTestInput(t, false, 1000)
	pool := keeper.GetPool(ctx)

	//construct the validators
	var validators [3]types.Validator
	amts := []int64{9, 8, 7}
	for i, amt := range amts {
		validators[i] = types.NewValidator(addrVals[i], PKs[i], types.Description{})
		validators[i].Status = sdk.Unbonded
		validators[i].Tokens = sdk.ZeroInt()
		validators[i], pool, _ = validators[i].AddTokensFromDel(pool, sdk.NewInt(amt))
		keeper.SetPool(ctx, pool)
	}
	assert.True(sdk.IntEq(t, sdk.NewInt(9), validators[0].Tokens))
	assert.True(sdk.IntEq(t, sdk.NewInt(8), validators[1].Tokens))
	assert.True(sdk.IntEq(t, sdk.NewInt(7), validators[2].Tokens))

	// check the empty keeper first
	_, found := keeper.GetValidator(ctx, addrVals[0])
	require.False(t, found)
	resVals := keeper.GetLastValidators(ctx)
	require.Zero(t, len(resVals))

	resVals = keeper.GetValidators(ctx, 2)
	require.Zero(t, len(resVals))

	pool = keeper.GetPool(ctx)
	assert.True(sdk.IntEq(t, sdk.ZeroInt(), pool.BondedTokens))

	// set and retrieve a record
	validators[0] = TestingUpdateValidator(keeper, ctx, validators[0], true)
	keeper.SetValidatorByConsAddr(ctx, validators[0])
	resVal, found := keeper.GetValidator(ctx, addrVals[0])
	require.True(t, found)
	assert.True(ValEq(t, validators[0], resVal))

	// retrieve from consensus
	resVal, found = keeper.GetValidatorByConsAddr(ctx, sdk.ConsAddress(PKs[0].Address()))
	require.True(t, found)
	assert.True(ValEq(t, validators[0], resVal))
	resVal, found = keeper.GetValidatorByConsAddr(ctx, sdk.GetConsAddress(PKs[0]))
	require.True(t, found)
	assert.True(ValEq(t, validators[0], resVal))

	resVals = keeper.GetLastValidators(ctx)
	require.Equal(t, 1, len(resVals))
	assert.True(ValEq(t, validators[0], resVals[0]))
	assert.Equal(t, sdk.Bonded, validators[0].Status)
	assert.True(sdk.IntEq(t, sdk.NewInt(9), validators[0].BondedTokens()))

	pool = keeper.GetPool(ctx)
	assert.True(sdk.IntEq(t, pool.BondedTokens, validators[0].BondedTokens()))

	// modify a records, save, and retrieve
	validators[0].Status = sdk.Bonded
	validators[0].Tokens = sdk.NewInt(10)
	validators[0].DelegatorShares = sdk.NewDec(10)
	validators[0] = TestingUpdateValidator(keeper, ctx, validators[0], true)
	resVal, found = keeper.GetValidator(ctx, addrVals[0])
	require.True(t, found)
	assert.True(ValEq(t, validators[0], resVal))

	resVals = keeper.GetLastValidators(ctx)
	require.Equal(t, 1, len(resVals))
	assert.True(ValEq(t, validators[0], resVals[0]))

	// add other validators
	validators[1] = TestingUpdateValidator(keeper, ctx, validators[1], true)
	validators[2] = TestingUpdateValidator(keeper, ctx, validators[2], true)
	resVal, found = keeper.GetValidator(ctx, addrVals[1])
	require.True(t, found)
	assert.True(ValEq(t, validators[1], resVal))
	resVal, found = keeper.GetValidator(ctx, addrVals[2])
	require.True(t, found)
	assert.True(ValEq(t, validators[2], resVal))

	resVals = keeper.GetLastValidators(ctx)
	require.Equal(t, 3, len(resVals))
	assert.True(ValEq(t, validators[0], resVals[0])) // order doesn't matter here
	assert.True(ValEq(t, validators[1], resVals[1]))
	assert.True(ValEq(t, validators[2], resVals[2]))

	// remove a record
	validators[1].Status = sdk.Unbonded                     // First must set to Unbonded.
	keeper.SetValidator(ctx, validators[1])                 // ...
	keeper.RemoveValidator(ctx, validators[1].OperatorAddr) // Now it can be removed.
	_, found = keeper.GetValidator(ctx, addrVals[1])
	require.False(t, found)
}

// test how the validators are sorted, tests GetBondedValidatorsByPower
func GetValidatorSortingUnmixed(t *testing.T) {
	ctx, _, keeper := CreateTestInput(t, false, 1000)

	// initialize some validators into the state
	amts := []int64{0, 100, 1, 400, 200}
	n := len(amts)
	var validators [5]types.Validator
	for i, amt := range amts {
		validators[i] = types.NewValidator(sdk.ValAddress(Addrs[i]), PKs[i], types.Description{})
		validators[i].Status = sdk.Bonded
		validators[i].Tokens = sdk.NewInt(amt)
		validators[i].DelegatorShares = sdk.NewDec(amt)
		TestingUpdateValidator(keeper, ctx, validators[i], true)
	}

	// first make sure everything made it in to the gotValidator group
	resValidators := keeper.GetBondedValidatorsByPower(ctx)
	assert.Equal(t, n, len(resValidators))
	assert.Equal(t, sdk.NewInt(400), resValidators[0].BondedTokens(), "%v", resValidators)
	assert.Equal(t, sdk.NewInt(200), resValidators[1].BondedTokens(), "%v", resValidators)
	assert.Equal(t, sdk.NewInt(100), resValidators[2].BondedTokens(), "%v", resValidators)
	assert.Equal(t, sdk.NewInt(1), resValidators[3].BondedTokens(), "%v", resValidators)
	assert.Equal(t, sdk.NewInt(0), resValidators[4].BondedTokens(), "%v", resValidators)
	assert.Equal(t, validators[3].OperatorAddr, resValidators[0].OperatorAddr, "%v", resValidators)
	assert.Equal(t, validators[4].OperatorAddr, resValidators[1].OperatorAddr, "%v", resValidators)
	assert.Equal(t, validators[1].OperatorAddr, resValidators[2].OperatorAddr, "%v", resValidators)
	assert.Equal(t, validators[2].OperatorAddr, resValidators[3].OperatorAddr, "%v", resValidators)
	assert.Equal(t, validators[0].OperatorAddr, resValidators[4].OperatorAddr, "%v", resValidators)

	// test a basic increase in voting power
<<<<<<< HEAD
	validators[3].Tokens = sdk.NewInt(500)
	TestingUpdateValidator(keeper, ctx, validators[3])
=======
	validators[3].Tokens = sdk.NewDec(500)
	TestingUpdateValidator(keeper, ctx, validators[3], true)
>>>>>>> feff014d
	resValidators = keeper.GetBondedValidatorsByPower(ctx)
	require.Equal(t, len(resValidators), n)
	assert.True(ValEq(t, validators[3], resValidators[0]))

	// test a decrease in voting power
<<<<<<< HEAD
	validators[3].Tokens = sdk.NewInt(300)
	TestingUpdateValidator(keeper, ctx, validators[3])
=======
	validators[3].Tokens = sdk.NewDec(300)
	TestingUpdateValidator(keeper, ctx, validators[3], true)
>>>>>>> feff014d
	resValidators = keeper.GetBondedValidatorsByPower(ctx)
	require.Equal(t, len(resValidators), n)
	assert.True(ValEq(t, validators[3], resValidators[0]))
	assert.True(ValEq(t, validators[4], resValidators[1]))

	// test equal voting power, different age
	validators[3].Tokens = sdk.NewInt(200)
	ctx = ctx.WithBlockHeight(10)
	TestingUpdateValidator(keeper, ctx, validators[3], true)
	resValidators = keeper.GetBondedValidatorsByPower(ctx)
	require.Equal(t, len(resValidators), n)
	assert.True(ValEq(t, validators[3], resValidators[0]))
	assert.True(ValEq(t, validators[4], resValidators[1]))
	require.Equal(t, int64(0), resValidators[0].BondHeight, "%v", resValidators)
	require.Equal(t, int64(0), resValidators[1].BondHeight, "%v", resValidators)

	// no change in voting power - no change in sort
	ctx = ctx.WithBlockHeight(20)
	TestingUpdateValidator(keeper, ctx, validators[4], true)
	resValidators = keeper.GetBondedValidatorsByPower(ctx)
	require.Equal(t, len(resValidators), n)
	assert.True(ValEq(t, validators[3], resValidators[0]))
	assert.True(ValEq(t, validators[4], resValidators[1]))

	// change in voting power of both validators, both still in v-set, no age change
<<<<<<< HEAD
	validators[3].Tokens = sdk.NewInt(300)
	validators[4].Tokens = sdk.NewInt(300)
	TestingUpdateValidator(keeper, ctx, validators[3])
=======
	validators[3].Tokens = sdk.NewDec(300)
	validators[4].Tokens = sdk.NewDec(300)
	TestingUpdateValidator(keeper, ctx, validators[3], true)
>>>>>>> feff014d
	resValidators = keeper.GetBondedValidatorsByPower(ctx)
	require.Equal(t, len(resValidators), n)
	ctx = ctx.WithBlockHeight(30)
	TestingUpdateValidator(keeper, ctx, validators[4], true)
	resValidators = keeper.GetBondedValidatorsByPower(ctx)
	require.Equal(t, len(resValidators), n, "%v", resValidators)
	assert.True(ValEq(t, validators[3], resValidators[0]))
	assert.True(ValEq(t, validators[4], resValidators[1]))
}

func GetValidatorSortingMixed(t *testing.T) {
	ctx, _, keeper := CreateTestInput(t, false, 1000)

	// now 2 max resValidators
	params := keeper.GetParams(ctx)
	params.MaxValidators = 2
	keeper.SetParams(ctx, params)

	// initialize some validators into the state
	amts := []int64{0, 100, 1, 400, 200}

	n := len(amts)
	var validators [5]types.Validator
	for i, amt := range amts {
		validators[i] = types.NewValidator(sdk.ValAddress(Addrs[i]), PKs[i], types.Description{})
		validators[i].DelegatorShares = sdk.NewDec(amt)
	}

	validators[0].Status = sdk.Bonded
	validators[1].Status = sdk.Bonded
	validators[2].Status = sdk.Bonded
	validators[0].Tokens = sdk.NewInt(amts[0])
	validators[1].Tokens = sdk.NewInt(amts[1])
	validators[2].Tokens = sdk.NewInt(amts[2])

	validators[3].Status = sdk.Bonded
	validators[4].Status = sdk.Bonded
	validators[3].Tokens = sdk.NewInt(amts[3])
	validators[4].Tokens = sdk.NewInt(amts[4])

	for i := range amts {
		TestingUpdateValidator(keeper, ctx, validators[i], true)
	}
	val0, found := keeper.GetValidator(ctx, sdk.ValAddress(Addrs[0]))
	require.True(t, found)
	val1, found := keeper.GetValidator(ctx, sdk.ValAddress(Addrs[1]))
	require.True(t, found)
	val2, found := keeper.GetValidator(ctx, sdk.ValAddress(Addrs[2]))
	require.True(t, found)
	val3, found := keeper.GetValidator(ctx, sdk.ValAddress(Addrs[3]))
	require.True(t, found)
	val4, found := keeper.GetValidator(ctx, sdk.ValAddress(Addrs[4]))
	require.True(t, found)
	require.Equal(t, sdk.Unbonded, val0.Status)
	require.Equal(t, sdk.Unbonded, val1.Status)
	require.Equal(t, sdk.Unbonded, val2.Status)
	require.Equal(t, sdk.Bonded, val3.Status)
	require.Equal(t, sdk.Bonded, val4.Status)

	// first make sure everything made it in to the gotValidator group
	resValidators := keeper.GetBondedValidatorsByPower(ctx)
	assert.Equal(t, n, len(resValidators))
	assert.Equal(t, sdk.NewInt(400), resValidators[0].BondedTokens(), "%v", resValidators)
	assert.Equal(t, sdk.NewInt(200), resValidators[1].BondedTokens(), "%v", resValidators)
	assert.Equal(t, sdk.NewInt(100), resValidators[2].BondedTokens(), "%v", resValidators)
	assert.Equal(t, sdk.NewInt(1), resValidators[3].BondedTokens(), "%v", resValidators)
	assert.Equal(t, sdk.NewInt(0), resValidators[4].BondedTokens(), "%v", resValidators)
	assert.Equal(t, validators[3].OperatorAddr, resValidators[0].OperatorAddr, "%v", resValidators)
	assert.Equal(t, validators[4].OperatorAddr, resValidators[1].OperatorAddr, "%v", resValidators)
	assert.Equal(t, validators[1].OperatorAddr, resValidators[2].OperatorAddr, "%v", resValidators)
	assert.Equal(t, validators[2].OperatorAddr, resValidators[3].OperatorAddr, "%v", resValidators)
	assert.Equal(t, validators[0].OperatorAddr, resValidators[4].OperatorAddr, "%v", resValidators)
}

// TODO separate out into multiple tests
func TestGetValidatorsEdgeCases(t *testing.T) {
	ctx, _, keeper := CreateTestInput(t, false, 1000)
	var found bool

	// now 2 max resValidators
	params := keeper.GetParams(ctx)
	nMax := uint16(2)
	params.MaxValidators = nMax
	keeper.SetParams(ctx, params)

	// initialize some validators into the state
	amts := []int64{0, 100, 400, 400}
	var validators [4]types.Validator
	for i, amt := range amts {
		pool := keeper.GetPool(ctx)
		moniker := fmt.Sprintf("val#%d", int64(i))
		validators[i] = types.NewValidator(sdk.ValAddress(Addrs[i]), PKs[i], types.Description{Moniker: moniker})
		validators[i], pool, _ = validators[i].AddTokensFromDel(pool, sdk.NewInt(amt))
		keeper.SetPool(ctx, pool)
		validators[i] = TestingUpdateValidator(keeper, ctx, validators[i], true)
	}

	for i := range amts {
		validators[i], found = keeper.GetValidator(ctx, validators[i].OperatorAddr)
		require.True(t, found)
	}
	resValidators := keeper.GetBondedValidatorsByPower(ctx)
	require.Equal(t, nMax, uint16(len(resValidators)))
	assert.True(ValEq(t, validators[2], resValidators[0]))
	assert.True(ValEq(t, validators[3], resValidators[1]))

	pool := keeper.GetPool(ctx)
	keeper.DeleteValidatorByPowerIndex(ctx, validators[0])
	validators[0], pool, _ = validators[0].AddTokensFromDel(pool, sdk.NewInt(500))
	keeper.SetPool(ctx, pool)
	validators[0] = TestingUpdateValidator(keeper, ctx, validators[0], true)
	resValidators = keeper.GetBondedValidatorsByPower(ctx)
	require.Equal(t, nMax, uint16(len(resValidators)))
	assert.True(ValEq(t, validators[0], resValidators[0]))
	assert.True(ValEq(t, validators[2], resValidators[1]))

	// A validator which leaves the gotValidator set due to a decrease in voting power,
	// then increases to the original voting power, does not get its spot back in the
	// case of a tie.

	// validator 3 enters bonded validator set
	ctx = ctx.WithBlockHeight(40)

	validators[3], found = keeper.GetValidator(ctx, validators[3].OperatorAddr)
	require.True(t, found)
	keeper.DeleteValidatorByPowerIndex(ctx, validators[3])
	validators[3], pool, _ = validators[3].AddTokensFromDel(pool, sdk.NewInt(1))
	keeper.SetPool(ctx, pool)
	validators[3] = TestingUpdateValidator(keeper, ctx, validators[3], true)
	resValidators = keeper.GetBondedValidatorsByPower(ctx)
	require.Equal(t, nMax, uint16(len(resValidators)))
	assert.True(ValEq(t, validators[0], resValidators[0]))
	assert.True(ValEq(t, validators[3], resValidators[1]))

	// validator 3 kicked out temporarily
	keeper.DeleteValidatorByPowerIndex(ctx, validators[3])
	validators[3], pool, _ = validators[3].RemoveDelShares(pool, sdk.NewDec(201))
	keeper.SetPool(ctx, pool)
	validators[3] = TestingUpdateValidator(keeper, ctx, validators[3], true)
	resValidators = keeper.GetBondedValidatorsByPower(ctx)
	require.Equal(t, nMax, uint16(len(resValidators)))
	assert.True(ValEq(t, validators[0], resValidators[0]))
	assert.True(ValEq(t, validators[2], resValidators[1]))

	// validator 4 does not get spot back
	keeper.DeleteValidatorByPowerIndex(ctx, validators[3])
	validators[3], pool, _ = validators[3].AddTokensFromDel(pool, sdk.NewInt(200))
	keeper.SetPool(ctx, pool)
	validators[3] = TestingUpdateValidator(keeper, ctx, validators[3], true)
	resValidators = keeper.GetBondedValidatorsByPower(ctx)
	require.Equal(t, nMax, uint16(len(resValidators)))
	assert.True(ValEq(t, validators[0], resValidators[0]))
	assert.True(ValEq(t, validators[2], resValidators[1]))
	validator, exists := keeper.GetValidator(ctx, validators[3].OperatorAddr)
	require.Equal(t, exists, true)
	require.Equal(t, int64(40), validator.BondHeight)
}

func TestValidatorBondHeight(t *testing.T) {
	ctx, _, keeper := CreateTestInput(t, false, 1000)
	pool := keeper.GetPool(ctx)

	// now 2 max resValidators
	params := keeper.GetParams(ctx)
	params.MaxValidators = 2
	keeper.SetParams(ctx, params)

	// initialize some validators into the state
	var validators [3]types.Validator
	validators[0] = types.NewValidator(sdk.ValAddress(Addrs[0]), PKs[0], types.Description{})
	validators[1] = types.NewValidator(sdk.ValAddress(Addrs[1]), PKs[1], types.Description{})
	validators[2] = types.NewValidator(sdk.ValAddress(Addrs[2]), PKs[2], types.Description{})

	validators[0], pool, _ = validators[0].AddTokensFromDel(pool, sdk.NewInt(200))
	validators[1], pool, _ = validators[1].AddTokensFromDel(pool, sdk.NewInt(100))
	validators[2], pool, _ = validators[2].AddTokensFromDel(pool, sdk.NewInt(100))
	keeper.SetPool(ctx, pool)

	validators[0] = TestingUpdateValidator(keeper, ctx, validators[0], true)

	////////////////////////////////////////
	// If two validators both increase to the same voting power in the same block,
	// the one with the first transaction should become bonded
	validators[1] = TestingUpdateValidator(keeper, ctx, validators[1], true)
	validators[2] = TestingUpdateValidator(keeper, ctx, validators[2], true)

	pool = keeper.GetPool(ctx)

	resValidators := keeper.GetBondedValidatorsByPower(ctx)
	require.Equal(t, uint16(len(resValidators)), params.MaxValidators)

	assert.True(ValEq(t, validators[0], resValidators[0]))
	assert.True(ValEq(t, validators[1], resValidators[1]))
	keeper.DeleteValidatorByPowerIndex(ctx, validators[1])
	keeper.DeleteValidatorByPowerIndex(ctx, validators[2])
	validators[1], pool, _ = validators[1].AddTokensFromDel(pool, sdk.NewInt(50))
	validators[2], pool, _ = validators[2].AddTokensFromDel(pool, sdk.NewInt(50))
	keeper.SetPool(ctx, pool)
	validators[2] = TestingUpdateValidator(keeper, ctx, validators[2], true)
	resValidators = keeper.GetBondedValidatorsByPower(ctx)
	require.Equal(t, params.MaxValidators, uint16(len(resValidators)))
	validators[1] = TestingUpdateValidator(keeper, ctx, validators[1], true)
	assert.True(ValEq(t, validators[0], resValidators[0]))
	assert.True(ValEq(t, validators[2], resValidators[1]))
}

func TestFullValidatorSetPowerChange(t *testing.T) {
	ctx, _, keeper := CreateTestInput(t, false, 1000)
	params := keeper.GetParams(ctx)
	max := 2
	params.MaxValidators = uint16(2)
	keeper.SetParams(ctx, params)

	// initialize some validators into the state
	amts := []int64{0, 100, 400, 400, 200}
	var validators [5]types.Validator
	for i, amt := range amts {
		pool := keeper.GetPool(ctx)
		validators[i] = types.NewValidator(sdk.ValAddress(Addrs[i]), PKs[i], types.Description{})
		validators[i], pool, _ = validators[i].AddTokensFromDel(pool, sdk.NewInt(amt))
		keeper.SetPool(ctx, pool)
		TestingUpdateValidator(keeper, ctx, validators[i], true)
	}
	for i := range amts {
		var found bool
		validators[i], found = keeper.GetValidator(ctx, validators[i].OperatorAddr)
		require.True(t, found)
	}
	assert.Equal(t, sdk.Unbonded, validators[0].Status)
	assert.Equal(t, sdk.Unbonding, validators[1].Status)
	assert.Equal(t, sdk.Bonded, validators[2].Status)
	assert.Equal(t, sdk.Bonded, validators[3].Status)
	assert.Equal(t, sdk.Unbonded, validators[4].Status)
	resValidators := keeper.GetBondedValidatorsByPower(ctx)
	assert.Equal(t, max, len(resValidators))
	assert.True(ValEq(t, validators[2], resValidators[0])) // in the order of txs
	assert.True(ValEq(t, validators[3], resValidators[1]))

	// test a swap in voting power
	pool := keeper.GetPool(ctx)
	validators[0], pool, _ = validators[0].AddTokensFromDel(pool, sdk.NewInt(600))
	keeper.SetPool(ctx, pool)
	validators[0] = TestingUpdateValidator(keeper, ctx, validators[0], true)
	resValidators = keeper.GetBondedValidatorsByPower(ctx)
	assert.Equal(t, max, len(resValidators))
	assert.True(ValEq(t, validators[0], resValidators[0]))
	assert.True(ValEq(t, validators[2], resValidators[1]))
}

func TestApplyAndReturnValidatorSetUpdatesAllNone(t *testing.T) {
	ctx, _, keeper := CreateTestInput(t, false, 1000)

	amts := []int64{10, 20}
	var validators [2]types.Validator
	for i, amt := range amts {
		pool := keeper.GetPool(ctx)

		valPubKey := PKs[i+1]
		valAddr := sdk.ValAddress(valPubKey.Address().Bytes())

		validators[i] = types.NewValidator(valAddr, valPubKey, types.Description{})
		validators[i], pool, _ = validators[i].AddTokensFromDel(pool, sdk.NewInt(amt))
		keeper.SetPool(ctx, pool)
	}

	// test from nothing to something
	//  tendermintUpdate set: {} -> {c1, c3}
	require.Equal(t, 0, len(keeper.ApplyAndReturnValidatorSetUpdates(ctx)))
	keeper.SetValidator(ctx, validators[0])
	keeper.SetValidatorByPowerIndex(ctx, validators[0])
	keeper.SetValidator(ctx, validators[1])
	keeper.SetValidatorByPowerIndex(ctx, validators[1])

	updates := keeper.ApplyAndReturnValidatorSetUpdates(ctx)
	assert.Equal(t, 2, len(updates))
	validators[0], _ = keeper.GetValidator(ctx, validators[0].OperatorAddr)
	validators[1], _ = keeper.GetValidator(ctx, validators[1].OperatorAddr)
	assert.Equal(t, validators[0].ABCIValidatorUpdate(), updates[1])
	assert.Equal(t, validators[1].ABCIValidatorUpdate(), updates[0])
}

func TestApplyAndReturnValidatorSetUpdatesIdentical(t *testing.T) {
	ctx, _, keeper := CreateTestInput(t, false, 1000)

	amts := []int64{10, 20}
	var validators [2]types.Validator
	for i, amt := range amts {
		pool := keeper.GetPool(ctx)
		validators[i] = types.NewValidator(sdk.ValAddress(Addrs[i]), PKs[i], types.Description{})
		validators[i], pool, _ = validators[i].AddTokensFromDel(pool, sdk.NewInt(amt))
		keeper.SetPool(ctx, pool)
	}
	validators[0] = TestingUpdateValidator(keeper, ctx, validators[0], false)
	validators[1] = TestingUpdateValidator(keeper, ctx, validators[1], false)
	require.Equal(t, 2, len(keeper.ApplyAndReturnValidatorSetUpdates(ctx)))

	// test identical,
	//  tendermintUpdate set: {} -> {}
	validators[0] = TestingUpdateValidator(keeper, ctx, validators[0], false)
	validators[1] = TestingUpdateValidator(keeper, ctx, validators[1], false)
	require.Equal(t, 0, len(keeper.ApplyAndReturnValidatorSetUpdates(ctx)))
}

func TestApplyAndReturnValidatorSetUpdatesSingleValueChange(t *testing.T) {
	ctx, _, keeper := CreateTestInput(t, false, 1000)

	amts := []int64{10, 20}
	var validators [2]types.Validator
	for i, amt := range amts {
		pool := keeper.GetPool(ctx)
		validators[i] = types.NewValidator(sdk.ValAddress(Addrs[i]), PKs[i], types.Description{})
		validators[i], pool, _ = validators[i].AddTokensFromDel(pool, sdk.NewInt(amt))
		keeper.SetPool(ctx, pool)
	}
	validators[0] = TestingUpdateValidator(keeper, ctx, validators[0], false)
	validators[1] = TestingUpdateValidator(keeper, ctx, validators[1], false)
	require.Equal(t, 2, len(keeper.ApplyAndReturnValidatorSetUpdates(ctx)))

	// test single value change
	//  tendermintUpdate set: {} -> {c1'}
	validators[0].Status = sdk.Bonded
<<<<<<< HEAD
	validators[0].Tokens = sdk.NewInt(600)
	validators[0] = TestingUpdateValidator(keeper, ctx, validators[0])
=======
	validators[0].Tokens = sdk.NewDec(600)
	validators[0] = TestingUpdateValidator(keeper, ctx, validators[0], false)
>>>>>>> feff014d

	updates := keeper.ApplyAndReturnValidatorSetUpdates(ctx)

	require.Equal(t, 1, len(updates))
	require.Equal(t, validators[0].ABCIValidatorUpdate(), updates[0])
}

func TestApplyAndReturnValidatorSetUpdatesMultipleValueChange(t *testing.T) {
	ctx, _, keeper := CreateTestInput(t, false, 1000)

	amts := []int64{10, 20}
	var validators [2]types.Validator
	for i, amt := range amts {
		pool := keeper.GetPool(ctx)
		validators[i] = types.NewValidator(sdk.ValAddress(Addrs[i]), PKs[i], types.Description{})
		validators[i], pool, _ = validators[i].AddTokensFromDel(pool, sdk.NewInt(amt))
		keeper.SetPool(ctx, pool)
	}
	validators[0] = TestingUpdateValidator(keeper, ctx, validators[0], false)
	validators[1] = TestingUpdateValidator(keeper, ctx, validators[1], false)
	require.Equal(t, 2, len(keeper.ApplyAndReturnValidatorSetUpdates(ctx)))

	// test multiple value change
	//  tendermintUpdate set: {c1, c3} -> {c1', c3'}
	pool := keeper.GetPool(ctx)
	validators[0], pool, _ = validators[0].AddTokensFromDel(pool, sdk.NewInt(190))
	validators[1], pool, _ = validators[1].AddTokensFromDel(pool, sdk.NewInt(80))
	keeper.SetPool(ctx, pool)
	validators[0] = TestingUpdateValidator(keeper, ctx, validators[0], false)
	validators[1] = TestingUpdateValidator(keeper, ctx, validators[1], false)

	updates := keeper.ApplyAndReturnValidatorSetUpdates(ctx)
	require.Equal(t, 2, len(updates))
	require.Equal(t, validators[0].ABCIValidatorUpdate(), updates[0])
	require.Equal(t, validators[1].ABCIValidatorUpdate(), updates[1])
}

func TestApplyAndReturnValidatorSetUpdatesInserted(t *testing.T) {
	ctx, _, keeper := CreateTestInput(t, false, 1000)

	amts := []int64{10, 20, 5, 15, 25}
	var validators [5]types.Validator
	for i, amt := range amts {
		pool := keeper.GetPool(ctx)
		validators[i] = types.NewValidator(sdk.ValAddress(Addrs[i]), PKs[i], types.Description{})
		validators[i], pool, _ = validators[i].AddTokensFromDel(pool, sdk.NewInt(amt))
		keeper.SetPool(ctx, pool)
	}
	validators[0] = TestingUpdateValidator(keeper, ctx, validators[0], false)
	validators[1] = TestingUpdateValidator(keeper, ctx, validators[1], false)
	require.Equal(t, 2, len(keeper.ApplyAndReturnValidatorSetUpdates(ctx)))

	// test validtor added at the beginning
	//  tendermintUpdate set: {} -> {c0}
	keeper.SetValidator(ctx, validators[2])
	keeper.SetValidatorByPowerIndex(ctx, validators[2])
	updates := keeper.ApplyAndReturnValidatorSetUpdates(ctx)
	validators[2], _ = keeper.GetValidator(ctx, validators[2].OperatorAddr)
	require.Equal(t, 1, len(updates))
	require.Equal(t, validators[2].ABCIValidatorUpdate(), updates[0])

	// test validtor added at the beginning
	//  tendermintUpdate set: {} -> {c0}
	keeper.SetValidator(ctx, validators[3])
	keeper.SetValidatorByPowerIndex(ctx, validators[3])
	updates = keeper.ApplyAndReturnValidatorSetUpdates(ctx)
	validators[3], _ = keeper.GetValidator(ctx, validators[3].OperatorAddr)
	require.Equal(t, 1, len(updates))
	require.Equal(t, validators[3].ABCIValidatorUpdate(), updates[0])

	// test validtor added at the end
	//  tendermintUpdate set: {} -> {c0}
	keeper.SetValidator(ctx, validators[4])
	keeper.SetValidatorByPowerIndex(ctx, validators[4])
	updates = keeper.ApplyAndReturnValidatorSetUpdates(ctx)
	validators[4], _ = keeper.GetValidator(ctx, validators[4].OperatorAddr)
	require.Equal(t, 1, len(updates))
	require.Equal(t, validators[4].ABCIValidatorUpdate(), updates[0])
}

func TestApplyAndReturnValidatorSetUpdatesWithCliffValidator(t *testing.T) {
	ctx, _, keeper := CreateTestInput(t, false, 1000)
	params := types.DefaultParams()
	params.MaxValidators = 2
	keeper.SetParams(ctx, params)

	amts := []int64{10, 20, 5}
	var validators [5]types.Validator
	for i, amt := range amts {
		pool := keeper.GetPool(ctx)
		validators[i] = types.NewValidator(sdk.ValAddress(Addrs[i]), PKs[i], types.Description{})
		validators[i], pool, _ = validators[i].AddTokensFromDel(pool, sdk.NewInt(amt))
		keeper.SetPool(ctx, pool)
	}
	validators[0] = TestingUpdateValidator(keeper, ctx, validators[0], false)
	validators[1] = TestingUpdateValidator(keeper, ctx, validators[1], false)
	require.Equal(t, 2, len(keeper.ApplyAndReturnValidatorSetUpdates(ctx)))

	// test validator added at the end but not inserted in the valset
	//  tendermintUpdate set: {} -> {}
	TestingUpdateValidator(keeper, ctx, validators[2], false)
	updates := keeper.ApplyAndReturnValidatorSetUpdates(ctx)
	require.Equal(t, 0, len(updates))

	// test validator change its power and become a gotValidator (pushing out an existing)
	//  tendermintUpdate set: {}     -> {c0, c4}
	require.Equal(t, 0, len(keeper.ApplyAndReturnValidatorSetUpdates(ctx)))

	pool := keeper.GetPool(ctx)
	validators[2], pool, _ = validators[2].AddTokensFromDel(pool, sdk.NewInt(10))
	keeper.SetPool(ctx, pool)
	keeper.SetValidator(ctx, validators[2])
	keeper.SetValidatorByPowerIndex(ctx, validators[2])
	updates = keeper.ApplyAndReturnValidatorSetUpdates(ctx)
	validators[2], _ = keeper.GetValidator(ctx, validators[2].OperatorAddr)
	require.Equal(t, 2, len(updates), "%v", updates)
	require.Equal(t, validators[0].ABCIValidatorUpdateZero(), updates[1])
	require.Equal(t, validators[2].ABCIValidatorUpdate(), updates[0])
}

func TestApplyAndReturnValidatorSetUpdatesPowerDecrease(t *testing.T) {
	ctx, _, keeper := CreateTestInput(t, false, 1000)

	amts := []int64{100, 100}
	var validators [2]types.Validator
	for i, amt := range amts {
		pool := keeper.GetPool(ctx)
		validators[i] = types.NewValidator(sdk.ValAddress(Addrs[i]), PKs[i], types.Description{})
		validators[i], pool, _ = validators[i].AddTokensFromDel(pool, sdk.NewInt(amt))
		keeper.SetPool(ctx, pool)
	}
	validators[0] = TestingUpdateValidator(keeper, ctx, validators[0], false)
	validators[1] = TestingUpdateValidator(keeper, ctx, validators[1], false)
	require.Equal(t, 2, len(keeper.ApplyAndReturnValidatorSetUpdates(ctx)))

	// check initial power
	require.Equal(t, int64(100), validators[0].GetPower().Int64())
	require.Equal(t, int64(100), validators[1].GetPower().Int64())

	// test multiple value change
	//  tendermintUpdate set: {c1, c3} -> {c1', c3'}
	pool := keeper.GetPool(ctx)
	validators[0], pool, _ = validators[0].RemoveDelShares(pool, sdk.NewDec(20))
	validators[1], pool, _ = validators[1].RemoveDelShares(pool, sdk.NewDec(30))
	keeper.SetPool(ctx, pool)
	validators[0] = TestingUpdateValidator(keeper, ctx, validators[0], false)
	validators[1] = TestingUpdateValidator(keeper, ctx, validators[1], false)

	// power has changed
	require.Equal(t, int64(80), validators[0].GetPower().Int64())
	require.Equal(t, int64(70), validators[1].GetPower().Int64())

	// Tendermint updates should reflect power change
	updates := keeper.ApplyAndReturnValidatorSetUpdates(ctx)
	require.Equal(t, 2, len(updates))
	require.Equal(t, validators[0].ABCIValidatorUpdate(), updates[0])
	require.Equal(t, validators[1].ABCIValidatorUpdate(), updates[1])
}

func TestApplyAndReturnValidatorSetUpdatesNewValidator(t *testing.T) {
	ctx, _, keeper := CreateTestInput(t, false, 1000)
	params := keeper.GetParams(ctx)
	params.MaxValidators = uint16(3)

	keeper.SetParams(ctx, params)

	amts := []int64{100, 100}
	var validators [2]types.Validator

	// initialize some validators into the state
	for i, amt := range amts {
		pool := keeper.GetPool(ctx)
		valPubKey := PKs[i+1]
		valAddr := sdk.ValAddress(valPubKey.Address().Bytes())

		validators[i] = types.NewValidator(valAddr, valPubKey, types.Description{})
		validators[i], pool, _ = validators[i].AddTokensFromDel(pool, sdk.NewInt(amt))

		keeper.SetPool(ctx, pool)
		keeper.SetValidator(ctx, validators[i])
		keeper.SetValidatorByPowerIndex(ctx, validators[i])
	}

	// verify initial Tendermint updates are correct
	updates := keeper.ApplyAndReturnValidatorSetUpdates(ctx)
	require.Equal(t, len(validators), len(updates))
	validators[0], _ = keeper.GetValidator(ctx, validators[0].OperatorAddr)
	validators[1], _ = keeper.GetValidator(ctx, validators[1].OperatorAddr)
	require.Equal(t, validators[0].ABCIValidatorUpdate(), updates[0])
	require.Equal(t, validators[1].ABCIValidatorUpdate(), updates[1])

	require.Equal(t, 0, len(keeper.ApplyAndReturnValidatorSetUpdates(ctx)))

	// update initial validator set
	for i, amt := range amts {
		pool := keeper.GetPool(ctx)
		keeper.DeleteValidatorByPowerIndex(ctx, validators[i])
		validators[i], pool, _ = validators[i].AddTokensFromDel(pool, sdk.NewInt(amt))

		keeper.SetPool(ctx, pool)
		keeper.SetValidator(ctx, validators[i])
		keeper.SetValidatorByPowerIndex(ctx, validators[i])
	}

	// add a new validator that goes from zero power, to non-zero power, back to
	// zero power
	pool := keeper.GetPool(ctx)
	valPubKey := PKs[len(validators)+1]
	valAddr := sdk.ValAddress(valPubKey.Address().Bytes())
	amt := sdk.NewInt(100)

	validator := types.NewValidator(valAddr, valPubKey, types.Description{})
	validator, pool, _ = validator.AddTokensFromDel(pool, amt)

	keeper.SetPool(ctx, pool)
	keeper.SetValidator(ctx, validator)

	validator, pool, _ = validator.RemoveDelShares(pool, sdk.NewDecFromInt(amt))
	keeper.SetValidator(ctx, validator)
	keeper.SetValidatorByPowerIndex(ctx, validator)

	// add a new validator that increases in power
	valPubKey = PKs[len(validators)+2]
	valAddr = sdk.ValAddress(valPubKey.Address().Bytes())

	validator = types.NewValidator(valAddr, valPubKey, types.Description{})
	validator, pool, _ = validator.AddTokensFromDel(pool, sdk.NewInt(500))
	keeper.SetValidator(ctx, validator)
	keeper.SetValidatorByPowerIndex(ctx, validator)
	keeper.SetPool(ctx, pool)

	// verify initial Tendermint updates are correct
	updates = keeper.ApplyAndReturnValidatorSetUpdates(ctx)
	validator, _ = keeper.GetValidator(ctx, validator.OperatorAddr)
	validators[0], _ = keeper.GetValidator(ctx, validators[0].OperatorAddr)
	validators[1], _ = keeper.GetValidator(ctx, validators[1].OperatorAddr)
	require.Equal(t, len(validators)+1, len(updates))
	require.Equal(t, validator.ABCIValidatorUpdate(), updates[0])
	require.Equal(t, validators[0].ABCIValidatorUpdate(), updates[1])
	require.Equal(t, validators[1].ABCIValidatorUpdate(), updates[2])
}

func TestApplyAndReturnValidatorSetUpdatesBondTransition(t *testing.T) {
	ctx, _, keeper := CreateTestInput(t, false, 1000)
	params := keeper.GetParams(ctx)
	params.MaxValidators = uint16(2)

	keeper.SetParams(ctx, params)

	amts := []int64{100, 200, 300}
	var validators [3]types.Validator

	// initialize some validators into the state
	for i, amt := range amts {
		pool := keeper.GetPool(ctx)
		moniker := fmt.Sprintf("%d", i)
		valPubKey := PKs[i+1]
		valAddr := sdk.ValAddress(valPubKey.Address().Bytes())

		validators[i] = types.NewValidator(valAddr, valPubKey, types.Description{Moniker: moniker})
		validators[i], pool, _ = validators[i].AddTokensFromDel(pool, sdk.NewInt(amt))
		keeper.SetPool(ctx, pool)
		keeper.SetValidator(ctx, validators[i])
		keeper.SetValidatorByPowerIndex(ctx, validators[i])
	}

	// verify initial Tendermint updates are correct
	updates := keeper.ApplyAndReturnValidatorSetUpdates(ctx)
	require.Equal(t, 2, len(updates))
	validators[2], _ = keeper.GetValidator(ctx, validators[2].OperatorAddr)
	validators[1], _ = keeper.GetValidator(ctx, validators[1].OperatorAddr)
	require.Equal(t, validators[2].ABCIValidatorUpdate(), updates[0])
	require.Equal(t, validators[1].ABCIValidatorUpdate(), updates[1])

	require.Equal(t, 0, len(keeper.ApplyAndReturnValidatorSetUpdates(ctx)))

	// delegate to validator with lowest power but not enough to bond
	ctx = ctx.WithBlockHeight(1)
	pool := keeper.GetPool(ctx)

	var found bool
	validators[0], found = keeper.GetValidator(ctx, validators[0].OperatorAddr)
	require.True(t, found)

	keeper.DeleteValidatorByPowerIndex(ctx, validators[0])
	validators[0], pool, _ = validators[0].AddTokensFromDel(pool, sdk.NewInt(1))
	keeper.SetPool(ctx, pool)
	keeper.SetValidator(ctx, validators[0])
	keeper.SetValidatorByPowerIndex(ctx, validators[0])

	// verify initial Tendermint updates are correct
	require.Equal(t, 0, len(keeper.ApplyAndReturnValidatorSetUpdates(ctx)))

	// create a series of events that will bond and unbond the validator with
	// lowest power in a single block context (height)
	ctx = ctx.WithBlockHeight(2)
	pool = keeper.GetPool(ctx)

	validators[1], found = keeper.GetValidator(ctx, validators[1].OperatorAddr)
	require.True(t, found)

	keeper.DeleteValidatorByPowerIndex(ctx, validators[0])
	validators[0], pool, _ = validators[0].RemoveDelShares(pool, validators[0].DelegatorShares)
	keeper.SetPool(ctx, pool)
	keeper.SetValidator(ctx, validators[0])
	keeper.SetValidatorByPowerIndex(ctx, validators[0])
	updates = keeper.ApplyAndReturnValidatorSetUpdates(ctx)
	require.Equal(t, 0, len(updates))

	keeper.DeleteValidatorByPowerIndex(ctx, validators[1])
	validators[1], pool, _ = validators[1].AddTokensFromDel(pool, sdk.NewInt(250))
	keeper.SetPool(ctx, pool)
	keeper.SetValidator(ctx, validators[1])
	keeper.SetValidatorByPowerIndex(ctx, validators[1])

	// verify initial Tendermint updates are correct
	updates = keeper.ApplyAndReturnValidatorSetUpdates(ctx)
	require.Equal(t, 1, len(updates))
	require.Equal(t, validators[1].ABCIValidatorUpdate(), updates[0])

	require.Equal(t, 0, len(keeper.ApplyAndReturnValidatorSetUpdates(ctx)))
}

func TestUpdateValidatorCommission(t *testing.T) {
	ctx, _, keeper := CreateTestInput(t, false, 1000)
	ctx = ctx.WithBlockHeader(abci.Header{Time: time.Now().UTC()})

	commission1 := types.NewCommissionWithTime(
		sdk.NewDecWithPrec(1, 1), sdk.NewDecWithPrec(3, 1),
		sdk.NewDecWithPrec(1, 1), time.Now().UTC().Add(time.Duration(-1)*time.Hour),
	)
	commission2 := types.NewCommission(sdk.NewDecWithPrec(1, 1), sdk.NewDecWithPrec(3, 1), sdk.NewDecWithPrec(1, 1))

	val1 := types.NewValidator(addrVals[0], PKs[0], types.Description{})
	val2 := types.NewValidator(addrVals[1], PKs[1], types.Description{})

	val1, _ = val1.SetInitialCommission(commission1)
	val2, _ = val2.SetInitialCommission(commission2)

	keeper.SetValidator(ctx, val1)
	keeper.SetValidator(ctx, val2)

	testCases := []struct {
		validator   types.Validator
		newRate     sdk.Dec
		expectedErr bool
	}{
		{val1, sdk.ZeroDec(), true},
		{val2, sdk.NewDecWithPrec(-1, 1), true},
		{val2, sdk.NewDecWithPrec(4, 1), true},
		{val2, sdk.NewDecWithPrec(3, 1), true},
		{val2, sdk.NewDecWithPrec(2, 1), false},
	}

	for i, tc := range testCases {
		commission, err := keeper.UpdateValidatorCommission(ctx, tc.validator, tc.newRate)

		if tc.expectedErr {
			require.Error(t, err, "expected error for test case #%d with rate: %s", i, tc.newRate)
		} else {
			tc.validator.Commission = commission
			keeper.SetValidator(ctx, tc.validator)
			val, found := keeper.GetValidator(ctx, tc.validator.OperatorAddr)

			require.True(t, found,
				"expected to find validator for test case #%d with rate: %s", i, tc.newRate,
			)
			require.NoError(t, err,
				"unexpected error for test case #%d with rate: %s", i, tc.newRate,
			)
			require.Equal(t, tc.newRate, val.Commission.Rate,
				"expected new validator commission rate for test case #%d with rate: %s", i, tc.newRate,
			)
			require.Equal(t, ctx.BlockHeader().Time, val.Commission.UpdateTime,
				"expected new validator commission update time for test case #%d with rate: %s", i, tc.newRate,
			)
		}
	}
}<|MERGE_RESOLUTION|>--- conflicted
+++ resolved
@@ -97,15 +97,9 @@
 	// burn half the delegator shares
 	keeper.DeleteValidatorByPowerIndex(ctx, validator)
 	validator, pool, burned := validator.RemoveDelShares(pool, delSharesCreated.Quo(sdk.NewDec(2)))
-<<<<<<< HEAD
 	require.Equal(t, int64(50), burned.Int64())
-	keeper.SetPool(ctx, pool)                      // update the pool
-	TestingUpdateValidator(keeper, ctx, validator) // update the validator, possibly kicking it out
-=======
-	require.Equal(t, int64(50), burned.RoundInt64())
 	keeper.SetPool(ctx, pool)                            // update the pool
 	TestingUpdateValidator(keeper, ctx, validator, true) // update the validator, possibly kicking it out
->>>>>>> feff014d
 	require.False(t, validatorByPowerIndexExists(keeper, ctx, power))
 
 	pool = keeper.GetPool(ctx)
@@ -184,13 +178,8 @@
 	require.Equal(t, int64(100), validator.Tokens.Int64())
 	keeper.SetPool(ctx, pool)
 	keeper.SetValidatorByConsAddr(ctx, validator)
-<<<<<<< HEAD
-	validator = TestingUpdateValidator(keeper, ctx, validator)
+	validator = TestingUpdateValidator(keeper, ctx, validator, true)
 	require.Equal(t, int64(100), validator.Tokens.Int64(), "\nvalidator %v\npool %v", validator, pool)
-=======
-	validator = TestingUpdateValidator(keeper, ctx, validator, true)
-	require.Equal(t, int64(100), validator.Tokens.RoundInt64(), "\nvalidator %v\npool %v", validator, pool)
->>>>>>> feff014d
 
 	// slash the validator by 100%
 	consAddr0 := sdk.ConsAddress(PKs[0].Address())
@@ -325,25 +314,15 @@
 	assert.Equal(t, validators[0].OperatorAddr, resValidators[4].OperatorAddr, "%v", resValidators)
 
 	// test a basic increase in voting power
-<<<<<<< HEAD
 	validators[3].Tokens = sdk.NewInt(500)
-	TestingUpdateValidator(keeper, ctx, validators[3])
-=======
-	validators[3].Tokens = sdk.NewDec(500)
 	TestingUpdateValidator(keeper, ctx, validators[3], true)
->>>>>>> feff014d
 	resValidators = keeper.GetBondedValidatorsByPower(ctx)
 	require.Equal(t, len(resValidators), n)
 	assert.True(ValEq(t, validators[3], resValidators[0]))
 
 	// test a decrease in voting power
-<<<<<<< HEAD
 	validators[3].Tokens = sdk.NewInt(300)
-	TestingUpdateValidator(keeper, ctx, validators[3])
-=======
-	validators[3].Tokens = sdk.NewDec(300)
 	TestingUpdateValidator(keeper, ctx, validators[3], true)
->>>>>>> feff014d
 	resValidators = keeper.GetBondedValidatorsByPower(ctx)
 	require.Equal(t, len(resValidators), n)
 	assert.True(ValEq(t, validators[3], resValidators[0]))
@@ -369,15 +348,9 @@
 	assert.True(ValEq(t, validators[4], resValidators[1]))
 
 	// change in voting power of both validators, both still in v-set, no age change
-<<<<<<< HEAD
 	validators[3].Tokens = sdk.NewInt(300)
 	validators[4].Tokens = sdk.NewInt(300)
-	TestingUpdateValidator(keeper, ctx, validators[3])
-=======
-	validators[3].Tokens = sdk.NewDec(300)
-	validators[4].Tokens = sdk.NewDec(300)
 	TestingUpdateValidator(keeper, ctx, validators[3], true)
->>>>>>> feff014d
 	resValidators = keeper.GetBondedValidatorsByPower(ctx)
 	require.Equal(t, len(resValidators), n)
 	ctx = ctx.WithBlockHeight(30)
@@ -699,13 +672,8 @@
 	// test single value change
 	//  tendermintUpdate set: {} -> {c1'}
 	validators[0].Status = sdk.Bonded
-<<<<<<< HEAD
 	validators[0].Tokens = sdk.NewInt(600)
-	validators[0] = TestingUpdateValidator(keeper, ctx, validators[0])
-=======
-	validators[0].Tokens = sdk.NewDec(600)
 	validators[0] = TestingUpdateValidator(keeper, ctx, validators[0], false)
->>>>>>> feff014d
 
 	updates := keeper.ApplyAndReturnValidatorSetUpdates(ctx)
 
