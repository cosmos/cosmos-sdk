package stake

import (
	"testing"

	sdk "github.com/cosmos/cosmos-sdk/types"

	"github.com/stretchr/testify/assert"
	"github.com/stretchr/testify/require"
)

var (
	addrDels = []sdk.Address{
		addrs[0],
		addrs[1],
	}
	addrVals = []sdk.Address{
		addrs[2],
		addrs[3],
		addrs[4],
		addrs[5],
		addrs[6],
	}
)

// This function tests GetCandidate, GetCandidates, setCandidate, removeCandidate
func TestCandidate(t *testing.T) {
	ctx, _, keeper := createTestInput(t, false, 0)

	//construct the candidates
	var candidates [3]Candidate
	amts := []int64{9, 8, 7}
	for i, amt := range amts {
		candidates[i] = NewCandidate(addrVals[i], pks[i], Description{})
		candidates[i].BondedShares = sdk.NewRat(amt)
		candidates[i].DelegatorShares = sdk.NewRat(amt)
	}

	// check the empty keeper first
	_, found := keeper.GetCandidate(ctx, addrVals[0])
	assert.False(t, found)
	resCands := keeper.GetCandidates(ctx, 100)
	assert.Zero(t, len(resCands))

	// set and retrieve a record
	keeper.setCandidate(ctx, candidates[0])
	resCand, found := keeper.GetCandidate(ctx, addrVals[0])
	require.True(t, found)
	assert.True(t, candidates[0].equal(resCand), "%v \n %v", resCand, candidates[0])

	// modify a records, save, and retrieve
	candidates[0].DelegatorShares = sdk.NewRat(99)
	keeper.setCandidate(ctx, candidates[0])
	resCand, found = keeper.GetCandidate(ctx, addrVals[0])
	require.True(t, found)
	assert.True(t, candidates[0].equal(resCand))

	// also test that the address has been added to address list
	resCands = keeper.GetCandidates(ctx, 100)
	require.Equal(t, 1, len(resCands))
	assert.Equal(t, addrVals[0], resCands[0].Address)

	// add other candidates
	keeper.setCandidate(ctx, candidates[1])
	keeper.setCandidate(ctx, candidates[2])
	resCand, found = keeper.GetCandidate(ctx, addrVals[1])
	require.True(t, found)
	assert.True(t, candidates[1].equal(resCand), "%v \n %v", resCand, candidates[1])
	resCand, found = keeper.GetCandidate(ctx, addrVals[2])
	require.True(t, found)
	assert.True(t, candidates[2].equal(resCand), "%v \n %v", resCand, candidates[2])
	resCands = keeper.GetCandidates(ctx, 100)
	require.Equal(t, 3, len(resCands))
	assert.True(t, candidates[0].equal(resCands[0]), "%v \n %v", resCands[0], candidates[0])
	assert.True(t, candidates[1].equal(resCands[1]), "%v \n %v", resCands[1], candidates[1])
	assert.True(t, candidates[2].equal(resCands[2]), "%v \n %v", resCands[2], candidates[2])

	// remove a record
	keeper.removeCandidate(ctx, candidates[1].Address)
	_, found = keeper.GetCandidate(ctx, addrVals[1])
	assert.False(t, found)
}

// tests GetDelegatorBond, GetDelegatorBonds, SetDelegatorBond, removeDelegatorBond, GetBonds
func TestBond(t *testing.T) {
	ctx, _, keeper := createTestInput(t, false, 0)

	//construct the candidates
	amts := []int64{9, 8, 7}
	var candidates [3]Candidate
	for i, amt := range amts {
		candidates[i] = NewCandidate(addrVals[i], pks[i], Description{})
		candidates[i].BondedShares = sdk.NewRat(amt)
		candidates[i].DelegatorShares = sdk.NewRat(amt)
	}

	// first add a candidates[0] to delegate too
	keeper.setCandidate(ctx, candidates[0])

	bond1to1 := DelegatorBond{
		DelegatorAddr: addrDels[0],
		CandidateAddr: addrVals[0],
		Shares:        sdk.NewRat(9),
	}

	// check the empty keeper first
	_, found := keeper.GetDelegatorBond(ctx, addrDels[0], addrVals[0])
	assert.False(t, found)

	// set and retrieve a record
	keeper.setDelegatorBond(ctx, bond1to1)
	resBond, found := keeper.GetDelegatorBond(ctx, addrDels[0], addrVals[0])
	assert.True(t, found)
	assert.True(t, bond1to1.equal(resBond))

	// modify a records, save, and retrieve
	bond1to1.Shares = sdk.NewRat(99)
	keeper.setDelegatorBond(ctx, bond1to1)
	resBond, found = keeper.GetDelegatorBond(ctx, addrDels[0], addrVals[0])
	assert.True(t, found)
	assert.True(t, bond1to1.equal(resBond))

	// add some more records
	keeper.setCandidate(ctx, candidates[1])
	keeper.setCandidate(ctx, candidates[2])
	bond1to2 := DelegatorBond{addrDels[0], addrVals[1], sdk.NewRat(9), 0}
	bond1to3 := DelegatorBond{addrDels[0], addrVals[2], sdk.NewRat(9), 1}
	bond2to1 := DelegatorBond{addrDels[1], addrVals[0], sdk.NewRat(9), 2}
	bond2to2 := DelegatorBond{addrDels[1], addrVals[1], sdk.NewRat(9), 3}
	bond2to3 := DelegatorBond{addrDels[1], addrVals[2], sdk.NewRat(9), 4}
	keeper.setDelegatorBond(ctx, bond1to2)
	keeper.setDelegatorBond(ctx, bond1to3)
	keeper.setDelegatorBond(ctx, bond2to1)
	keeper.setDelegatorBond(ctx, bond2to2)
	keeper.setDelegatorBond(ctx, bond2to3)

	// test all bond retrieve capabilities
	resBonds := keeper.GetDelegatorBonds(ctx, addrDels[0], 5)
	require.Equal(t, 3, len(resBonds))
	assert.True(t, bond1to1.equal(resBonds[0]))
	assert.True(t, bond1to2.equal(resBonds[1]))
	assert.True(t, bond1to3.equal(resBonds[2]))
	resBonds = keeper.GetDelegatorBonds(ctx, addrDels[0], 3)
	require.Equal(t, 3, len(resBonds))
	resBonds = keeper.GetDelegatorBonds(ctx, addrDels[0], 2)
	require.Equal(t, 2, len(resBonds))
	resBonds = keeper.GetDelegatorBonds(ctx, addrDels[1], 5)
	require.Equal(t, 3, len(resBonds))
	assert.True(t, bond2to1.equal(resBonds[0]))
	assert.True(t, bond2to2.equal(resBonds[1]))
	assert.True(t, bond2to3.equal(resBonds[2]))
	allBonds := keeper.getBonds(ctx, 1000)
	require.Equal(t, 6, len(allBonds))
	assert.True(t, bond1to1.equal(allBonds[0]))
	assert.True(t, bond1to2.equal(allBonds[1]))
	assert.True(t, bond1to3.equal(allBonds[2]))
	assert.True(t, bond2to1.equal(allBonds[3]))
	assert.True(t, bond2to2.equal(allBonds[4]))
	assert.True(t, bond2to3.equal(allBonds[5]))

	// delete a record
	keeper.removeDelegatorBond(ctx, bond2to3)
	_, found = keeper.GetDelegatorBond(ctx, addrDels[1], addrVals[2])
	assert.False(t, found)
	resBonds = keeper.GetDelegatorBonds(ctx, addrDels[1], 5)
	require.Equal(t, 2, len(resBonds))
	assert.True(t, bond2to1.equal(resBonds[0]))
	assert.True(t, bond2to2.equal(resBonds[1]))

	// delete all the records from delegator 2
	keeper.removeDelegatorBond(ctx, bond2to1)
	keeper.removeDelegatorBond(ctx, bond2to2)
	_, found = keeper.GetDelegatorBond(ctx, addrDels[1], addrVals[0])
	assert.False(t, found)
	_, found = keeper.GetDelegatorBond(ctx, addrDels[1], addrVals[1])
	assert.False(t, found)
	resBonds = keeper.GetDelegatorBonds(ctx, addrDels[1], 5)
	require.Equal(t, 0, len(resBonds))
}

// TODO seperate out into multiple tests
func TestGetValidators(t *testing.T) {
	ctx, _, keeper := createTestInput(t, false, 0)

	// initialize some candidates into the state
	amts := []int64{0, 100, 1, 400, 200}
	n := len(amts)
	var candidates [5]Candidate
	for i, amt := range amts {
		candidates[i] = NewCandidate(addrs[i], pks[i], Description{})
		candidates[i].BondedShares = sdk.NewRat(amt)
		candidates[i].DelegatorShares = sdk.NewRat(amt)
		keeper.setCandidate(ctx, candidates[i])
	}

	// first make sure everything made it in to the validator group
	validators := keeper.getValidatorsOrdered(ctx)
	require.Equal(t, len(validators), n)
	assert.Equal(t, sdk.NewRat(400), validators[0].Power, "%v", validators)
	assert.Equal(t, sdk.NewRat(200), validators[1].Power, "%v", validators)
	assert.Equal(t, sdk.NewRat(100), validators[2].Power, "%v", validators)
	assert.Equal(t, sdk.NewRat(1), validators[3].Power, "%v", validators)
	assert.Equal(t, sdk.NewRat(0), validators[4].Power, "%v", validators)
	assert.Equal(t, candidates[3].Address, validators[0].Address, "%v", validators)
	assert.Equal(t, candidates[4].Address, validators[1].Address, "%v", validators)
	assert.Equal(t, candidates[1].Address, validators[2].Address, "%v", validators)
	assert.Equal(t, candidates[2].Address, validators[3].Address, "%v", validators)
	assert.Equal(t, candidates[0].Address, validators[4].Address, "%v", validators)

	// test a basic increase in voting power
	candidates[3].BondedShares = sdk.NewRat(500)
	keeper.setCandidate(ctx, candidates[3])
	validators = keeper.getValidatorsOrdered(ctx)
	require.Equal(t, len(validators), n)
	assert.Equal(t, sdk.NewRat(500), validators[0].Power, "%v", validators)
	assert.Equal(t, candidates[3].Address, validators[0].Address, "%v", validators)

	// test a decrease in voting power
	candidates[3].BondedShares = sdk.NewRat(300)
	keeper.setCandidate(ctx, candidates[3])
	validators = keeper.getValidatorsOrdered(ctx)
	require.Equal(t, len(validators), n)
	assert.Equal(t, sdk.NewRat(300), validators[0].Power, "%v", validators)
	assert.Equal(t, candidates[3].Address, validators[0].Address, "%v", validators)

	// XXX FIX TEST
	// test equal voting power, different age
	candidates[3].BondedShares = sdk.NewRat(200)
	ctx = ctx.WithBlockHeight(10)
	keeper.setCandidate(ctx, candidates[3])
	validators = keeper.getValidatorsOrdered(ctx)
	require.Equal(t, len(validators), n)
	//assert.Equal(t, sdk.NewRat(200), validators[0].Power, "%v", validators)
	//assert.Equal(t, sdk.NewRat(200), validators[1].Power, "%v", validators)
	//assert.Equal(t, candidates[3].Address, validators[0].Address, "%v", validators)
	//assert.Equal(t, candidates[4].Address, validators[1].Address, "%v", validators)
	//assert.Equal(t, int64(0), validators[0].Height, "%v", validators)
	//assert.Equal(t, int64(0), validators[1].Height, "%v", validators)

	// XXX FIX TEST
	// no change in voting power - no change in sort
	ctx = ctx.WithBlockHeight(20)
	keeper.setCandidate(ctx, candidates[4])
	validators = keeper.getValidatorsOrdered(ctx)
	require.Equal(t, len(validators), n)
	//assert.Equal(t, candidates[3].Address, validators[0].Address, "%v", validators)
	//assert.Equal(t, candidates[4].Address, validators[1].Address, "%v", validators)

	// XXX FIX TEST
	// change in voting power of both candidates, both still in v-set, no age change
	candidates[3].BondedShares = sdk.NewRat(300)
	candidates[4].BondedShares = sdk.NewRat(300)
	keeper.setCandidate(ctx, candidates[3])
	validators = keeper.getValidatorsOrdered(ctx)
	require.Equal(t, len(validators), n)
	ctx = ctx.WithBlockHeight(30)
	keeper.setCandidate(ctx, candidates[4])
	validators = keeper.getValidatorsOrdered(ctx)
	require.Equal(t, len(validators), n, "%v", validators)
	//assert.Equal(t, candidates[3].Address, validators[0].Address, "%v", validators)
	//assert.Equal(t, candidates[4].Address, validators[1].Address, "%v", validators)

}

// TODO seperate out into multiple tests
/* XXX FIX THESE TESTS
func TestGetValidatorsEdgeCases(t *testing.T) {
	ctx, _, keeper := createTestInput(t, false, 0)

	// now 2 max validators
	params := keeper.GetParams(ctx)
	params.MaxValidators = 2
	keeper.setParams(ctx, params)

	// initialize some candidates into the state
	amts := []int64{0, 100, 1, 400, 200}
	n := len(amts)
	var candidates [5]Candidate
	for i, amt := range amts {
		candidates[i] = NewCandidate(addrs[i], pks[i], Description{})
		candidates[i].BondedShares = sdk.NewRat(amt)
		candidates[i].DelegatorShares = sdk.NewRat(amt)
		keeper.setCandidate(ctx, candidates[i])
	}

	candidates[0].BondedShares = sdk.NewRat(500)
	keeper.setCandidate(ctx, candidates[0])
	validators := keeper.getValidatorsOrdered(ctx)
	require.Equal(t, uint16(len(validators)), params.MaxValidators)
	require.Equal(t, candidates[0].Address, validators[0].Address, "%v", validators)
	// candidate 3 was set before candidate 4
	require.Equal(t, candidates[3].Address, validators[1].Address, "%v", validators)

	   //A candidate which leaves the validator set due to a decrease in voting power,
	   //then increases to the original voting power, does not get its spot back in the
	   //case of a tie.

	   //ref https://github.com/cosmos/cosmos-sdk/issues/582#issuecomment-380757108
	candidates[4].BondedShares = sdk.NewRat(301)
	keeper.setCandidate(ctx, candidates[4])
	validators = keeper.getValidatorsOrdered(ctx)
	require.Equal(t, uint16(len(validators)), params.MaxValidators)
	require.Equal(t, candidates[0].Address, validators[0].Address, "%v", validators)
	require.Equal(t, candidates[4].Address, validators[1].Address, "%v", validators)
	ctx = ctx.WithBlockHeight(40)
	// candidate 4 kicked out temporarily
	candidates[4].BondedShares = sdk.NewRat(200)
	keeper.setCandidate(ctx, candidates[4])
	validators = keeper.getValidatorsOrdered(ctx)
	require.Equal(t, uint16(len(validators)), params.MaxValidators)
	require.Equal(t, candidates[0].Address, validators[0].Address, "%v", validators)
	require.Equal(t, candidates[3].Address, validators[1].Address, "%v", validators)
	// candidate 4 does not get spot back
	candidates[4].BondedShares = sdk.NewRat(300)
	keeper.setCandidate(ctx, candidates[4])
	validators = keeper.getValidatorsOrdered(ctx)
	require.Equal(t, uint16(len(validators)), params.MaxValidators)
	require.Equal(t, candidates[0].Address, validators[0].Address, "%v", validators)
	require.Equal(t, candidates[3].Address, validators[1].Address, "%v", validators)
	candidate, exists := keeper.GetCandidate(ctx, candidates[4].Address)
	require.Equal(t, exists, true)
	require.Equal(t, candidate.ValidatorBondHeight, int64(40))

	   //If two candidates both increase to the same voting power in the same block,
	   //the one with the first transaction should take precedence (become a validator).
	   //ref https://github.com/cosmos/cosmos-sdk/issues/582#issuecomment-381250392
	candidates[0].BondedShares = sdk.NewRat(2000)
	keeper.setCandidate(ctx, candidates[0])
	candidates[1].BondedShares = sdk.NewRat(1000)
	candidates[2].BondedShares = sdk.NewRat(1000)
	keeper.setCandidate(ctx, candidates[1])
	keeper.setCandidate(ctx, candidates[2])
	validators = keeper.getValidatorsOrdered(ctx)
	require.Equal(t, uint16(len(validators)), params.MaxValidators)
	require.Equal(t, candidates[0].Address, validators[0].Address, "%v", validators)
	require.Equal(t, candidates[1].Address, validators[1].Address, "%v", validators)
	candidates[1].BondedShares = sdk.NewRat(1100)
	candidates[2].BondedShares = sdk.NewRat(1100)
	keeper.setCandidate(ctx, candidates[2])
	keeper.setCandidate(ctx, candidates[1])
	validators = keeper.getValidatorsOrdered(ctx)
	require.Equal(t, uint16(len(validators)), params.MaxValidators)
	require.Equal(t, candidates[0].Address, validators[0].Address, "%v", validators)
	require.Equal(t, candidates[2].Address, validators[1].Address, "%v", validators)

	// reset assets / heights
	params.MaxValidators = 100
	keeper.setParams(ctx, params)
	candidates[0].BondedShares = sdk.NewRat(0)
	candidates[1].BondedShares = sdk.NewRat(100)
	candidates[2].BondedShares = sdk.NewRat(1)
	candidates[3].BondedShares = sdk.NewRat(300)
	candidates[4].BondedShares = sdk.NewRat(200)
	ctx = ctx.WithBlockHeight(0)
	keeper.setCandidate(ctx, candidates[0])
	keeper.setCandidate(ctx, candidates[1])
	keeper.setCandidate(ctx, candidates[2])
	keeper.setCandidate(ctx, candidates[3])
	keeper.setCandidate(ctx, candidates[4])

	// test a swap in voting power
	candidates[0].BondedShares = sdk.NewRat(600)
	keeper.setCandidate(ctx, candidates[0])
	validators = keeper.getValidatorsOrdered(ctx)
	require.Equal(t, len(validators), n)
	assert.Equal(t, sdk.NewRat(600), validators[0].Power, "%v", validators)
	assert.Equal(t, candidates[0].Address, validators[0].Address, "%v", validators)
	assert.Equal(t, sdk.NewRat(300), validators[1].Power, "%v", validators)
	assert.Equal(t, candidates[3].Address, validators[1].Address, "%v", validators)

	// test the max validators term
	params = keeper.GetParams(ctx)
	n = 2
	params.MaxValidators = uint16(n)
	keeper.setParams(ctx, params)
	validators = keeper.getValidatorsOrdered(ctx)
	require.Equal(t, len(validators), n)
	assert.Equal(t, sdk.NewRat(600), validators[0].Power, "%v", validators)
	assert.Equal(t, candidates[0].Address, validators[0].Address, "%v", validators)
	assert.Equal(t, sdk.NewRat(300), validators[1].Power, "%v", validators)
	assert.Equal(t, candidates[3].Address, validators[1].Address, "%v", validators)
}
*/

// clear the tracked changes to the validator set
func TestClearAccUpdateValidators(t *testing.T) {
	ctx, _, keeper := createTestInput(t, false, 0)

	amts := []int64{100, 400, 200}
	candidates := make([]Candidate, len(amts))
	for i, amt := range amts {
		candidates[i] = NewCandidate(addrs[i], pks[i], Description{})
		candidates[i].BondedShares = sdk.NewRat(amt)
		candidates[i].DelegatorShares = sdk.NewRat(amt)
		keeper.setCandidate(ctx, candidates[i])
	}

	acc := keeper.getAccUpdateValidators(ctx)
	assert.Equal(t, len(amts), len(acc))
	keeper.clearAccUpdateValidators(ctx)
	acc = keeper.getAccUpdateValidators(ctx)
	assert.Equal(t, 0, len(acc))
}

// test the mechanism which keeps track of a validator set change
func TestGetAccUpdateValidators(t *testing.T) {
	ctx, _, keeper := createTestInput(t, false, 0)
	params := defaultParams()
	params.MaxValidators = 4
	keeper.setParams(ctx, params)

	// TODO eliminate use of candidatesIn here
	// tests could be clearer if they just
	// created the candidate at time of use
	// and were labelled by power in the comments
	// outlining in each test
	amts := []int64{10, 11, 12, 13, 1}
	var candidatesIn [5]Candidate
	for i, amt := range amts {
		candidatesIn[i] = NewCandidate(addrs[i], pks[i], Description{})
		candidatesIn[i].BondedShares = sdk.NewRat(amt)
		candidatesIn[i].DelegatorShares = sdk.NewRat(amt)
	}

	// test from nothing to something
	//  candidate set: {} -> {c1, c3}
	//  validator set: {} -> {c1, c3}
	//  accUpdate set: {} -> {c1, c3}
	assert.Equal(t, 0, len(keeper.GetCandidates(ctx, 5)))
	assert.Equal(t, 0, len(keeper.GetValidators(ctx)))
	assert.Equal(t, 0, len(keeper.getAccUpdateValidators(ctx)))

	keeper.setCandidate(ctx, candidatesIn[1])
	keeper.setCandidate(ctx, candidatesIn[3])

	vals := keeper.getValidatorsOrdered(ctx) // to init recent validator set
	require.Equal(t, 2, len(vals))
	acc := keeper.getAccUpdateValidators(ctx)
	require.Equal(t, 2, len(acc))
	candidates := keeper.GetCandidates(ctx, 5)
	require.Equal(t, 2, len(candidates))
	assert.Equal(t, candidates[0].validator().abciValidator(keeper.cdc), acc[0])
	assert.Equal(t, candidates[1].validator().abciValidator(keeper.cdc), acc[1])
	assert.True(t, candidates[0].validator().equal(vals[1]))
	assert.True(t, candidates[1].validator().equal(vals[0]))

	// test identical,
	//  candidate set: {c1, c3} -> {c1, c3}
	//  accUpdate set: {} -> {}
	keeper.clearAccUpdateValidators(ctx)
	assert.Equal(t, 2, len(keeper.GetCandidates(ctx, 5)))
	assert.Equal(t, 0, len(keeper.getAccUpdateValidators(ctx)))

	keeper.setCandidate(ctx, candidates[0])
	keeper.setCandidate(ctx, candidates[1])

	require.Equal(t, 2, len(keeper.GetCandidates(ctx, 5)))
	assert.Equal(t, 0, len(keeper.getAccUpdateValidators(ctx)))

	// test single value change
	//  candidate set: {c1, c3} -> {c1', c3}
	//  accUpdate set: {} -> {c1'}
	keeper.clearAccUpdateValidators(ctx)
	assert.Equal(t, 2, len(keeper.GetCandidates(ctx, 5)))
	assert.Equal(t, 0, len(keeper.getAccUpdateValidators(ctx)))

	candidates[0].BondedShares = sdk.NewRat(600)
	keeper.setCandidate(ctx, candidates[0])

	candidates = keeper.GetCandidates(ctx, 5)
	require.Equal(t, 2, len(candidates))
	assert.True(t, candidates[0].BondedShares.Equal(sdk.NewRat(600)))
	acc = keeper.getAccUpdateValidators(ctx)
	require.Equal(t, 1, len(acc))
	assert.Equal(t, candidates[0].validator().abciValidator(keeper.cdc), acc[0])

	// test multiple value change
	//  candidate set: {c1, c3} -> {c1', c3'}
	//  accUpdate set: {c1, c3} -> {c1', c3'}
	keeper.clearAccUpdateValidators(ctx)
	assert.Equal(t, 2, len(keeper.GetCandidates(ctx, 5)))
	assert.Equal(t, 0, len(keeper.getAccUpdateValidators(ctx)))

	candidates[0].BondedShares = sdk.NewRat(200)
	candidates[1].BondedShares = sdk.NewRat(100)
	keeper.setCandidate(ctx, candidates[0])
	keeper.setCandidate(ctx, candidates[1])

	acc = keeper.getAccUpdateValidators(ctx)
	require.Equal(t, 2, len(acc))
	candidates = keeper.GetCandidates(ctx, 5)
	require.Equal(t, 2, len(candidates))
	require.Equal(t, candidates[0].validator().abciValidator(keeper.cdc), acc[0])
	require.Equal(t, candidates[1].validator().abciValidator(keeper.cdc), acc[1])

	// test validtor added at the beginning
	//  candidate set: {c1, c3} -> {c0, c1, c3}
	//  accUpdate set: {} -> {c0}
	keeper.clearAccUpdateValidators(ctx)
	assert.Equal(t, 2, len(keeper.GetCandidates(ctx, 5)))
	assert.Equal(t, 0, len(keeper.getAccUpdateValidators(ctx)))

	keeper.setCandidate(ctx, candidatesIn[0])
	acc = keeper.getAccUpdateValidators(ctx)
	require.Equal(t, 1, len(acc))
	candidates = keeper.GetCandidates(ctx, 5)
	require.Equal(t, 3, len(candidates))
	assert.Equal(t, candidates[0].validator().abciValidator(keeper.cdc), acc[0])

	// test validator added at the middle
	//  candidate set: {c0, c1, c3} -> {c0, c1, c2, c3]
	//  accUpdate set: {} -> {c2}
	keeper.clearAccUpdateValidators(ctx)
	assert.Equal(t, 3, len(keeper.GetCandidates(ctx, 5)))
	assert.Equal(t, 0, len(keeper.getAccUpdateValidators(ctx)))

	keeper.setCandidate(ctx, candidatesIn[2])
	acc = keeper.getAccUpdateValidators(ctx)
	require.Equal(t, 1, len(acc))
	candidates = keeper.GetCandidates(ctx, 5)
	require.Equal(t, 4, len(candidates))
	assert.Equal(t, candidates[2].validator().abciValidator(keeper.cdc), acc[0])

	// test candidate added at the end but not inserted in the valset
	//  candidate set: {c0, c1, c2, c3} -> {c0, c1, c2, c3, c4}
	//  validator set: {c0, c1, c2, c3} -> {c0, c1, c2, c3}
	//  accUpdate set: {} -> {}
	keeper.clearAccUpdateValidators(ctx)
	assert.Equal(t, 4, len(keeper.GetCandidates(ctx, 5)))
	assert.Equal(t, 4, len(keeper.GetValidators(ctx)))
	assert.Equal(t, 0, len(keeper.getAccUpdateValidators(ctx)))

	keeper.setCandidate(ctx, candidatesIn[4])

	assert.Equal(t, 5, len(keeper.GetCandidates(ctx, 5)))
	assert.Equal(t, 4, len(keeper.GetValidators(ctx)))
	require.Equal(t, 0, len(keeper.getAccUpdateValidators(ctx))) // max validator number is 4

	// test candidate change its power but still not in the valset
	//  candidate set: {c0, c1, c2, c3, c4} -> {c0, c1, c2, c3, c4}
	//  validator set: {c0, c1, c2, c3}     -> {c0, c1, c2, c3}
	//  accUpdate set: {}     -> {}
	keeper.clearAccUpdateValidators(ctx)
	assert.Equal(t, 5, len(keeper.GetCandidates(ctx, 5)))
	assert.Equal(t, 4, len(keeper.GetValidators(ctx)))
	assert.Equal(t, 0, len(keeper.getAccUpdateValidators(ctx)))

	candidatesIn[4].BondedShares = sdk.NewRat(1)
	keeper.setCandidate(ctx, candidatesIn[4])

	assert.Equal(t, 5, len(keeper.GetCandidates(ctx, 5)))
	assert.Equal(t, 4, len(keeper.GetValidators(ctx)))
	require.Equal(t, 0, len(keeper.getAccUpdateValidators(ctx))) // max validator number is 4

	// test candidate change its power and become a validator (pushing out an existing)
	//  candidate set: {c0, c1, c2, c3, c4} -> {c0, c1, c2, c3, c4}
	//  validator set: {c0, c1, c2, c3}     -> {c1, c2, c3, c4}
	//  accUpdate set: {}     -> {c0, c4}
	keeper.clearAccUpdateValidators(ctx)
	assert.Equal(t, 5, len(keeper.GetCandidates(ctx, 5)))
	assert.Equal(t, 4, len(keeper.GetValidators(ctx)))
	assert.Equal(t, 0, len(keeper.getAccUpdateValidators(ctx)))

	candidatesIn[4].BondedShares = sdk.NewRat(1000)
	keeper.setCandidate(ctx, candidatesIn[4])

	candidates = keeper.GetCandidates(ctx, 5)
	require.Equal(t, 5, len(candidates))
	vals = keeper.getValidatorsOrdered(ctx)
	require.Equal(t, 4, len(vals))
	assert.Equal(t, candidatesIn[1].Address, vals[1].Address)
	assert.Equal(t, candidatesIn[2].Address, vals[3].Address)
	assert.Equal(t, candidatesIn[3].Address, vals[2].Address)
	assert.Equal(t, candidatesIn[4].Address, vals[0].Address)

	acc = keeper.getAccUpdateValidators(ctx)
	require.Equal(t, 2, len(acc), "%v", acc)

	assert.Equal(t, candidatesIn[0].PubKey.Bytes(), acc[0].PubKey)
	assert.Equal(t, int64(0), acc[0].Power)
	assert.Equal(t, vals[0].abciValidator(keeper.cdc), acc[1])

	// test from something to nothing
	//  candidate set: {c0, c1, c2, c3, c4} -> {}
	//  validator set: {c1, c2, c3, c4}  -> {}
	//  accUpdate set: {} -> {c1, c2, c3, c4}
	keeper.clearAccUpdateValidators(ctx)
	assert.Equal(t, 5, len(keeper.GetCandidates(ctx, 5)))
	assert.Equal(t, 4, len(keeper.GetValidators(ctx)))
	assert.Equal(t, 0, len(keeper.getAccUpdateValidators(ctx)))

	keeper.removeCandidate(ctx, candidatesIn[0].Address)
	keeper.removeCandidate(ctx, candidatesIn[1].Address)
	keeper.removeCandidate(ctx, candidatesIn[2].Address)
	keeper.removeCandidate(ctx, candidatesIn[3].Address)
	keeper.removeCandidate(ctx, candidatesIn[4].Address)

	vals = keeper.getValidatorsOrdered(ctx)
	assert.Equal(t, 0, len(vals), "%v", vals)
	candidates = keeper.GetCandidates(ctx, 5)
	require.Equal(t, 0, len(candidates))
	acc = keeper.getAccUpdateValidators(ctx)
	require.Equal(t, 4, len(acc))
	assert.Equal(t, candidatesIn[1].PubKey.Bytes(), acc[0].PubKey)
	assert.Equal(t, candidatesIn[2].PubKey.Bytes(), acc[1].PubKey)
	assert.Equal(t, candidatesIn[3].PubKey.Bytes(), acc[2].PubKey)
	assert.Equal(t, candidatesIn[4].PubKey.Bytes(), acc[3].PubKey)
	assert.Equal(t, int64(0), acc[0].Power)
	assert.Equal(t, int64(0), acc[1].Power)
	assert.Equal(t, int64(0), acc[2].Power)
	assert.Equal(t, int64(0), acc[3].Power)
}

// test if is a validator from the last update
func TestIsValidator(t *testing.T) {
	ctx, _, keeper := createTestInput(t, false, 0)

	amts := []int64{9, 8, 7, 10, 6}
	var candidatesIn [5]Candidate
	for i, amt := range amts {
		candidatesIn[i] = NewCandidate(addrVals[i], pks[i], Description{})
		candidatesIn[i].BondedShares = sdk.NewRat(amt)
		candidatesIn[i].DelegatorShares = sdk.NewRat(amt)
	}

	// test that an empty validator set doesn't have any validators
	validators := keeper.getValidatorsOrdered(ctx)
	assert.Equal(t, 0, len(validators))

	// get the validators for the first time
	keeper.setCandidate(ctx, candidatesIn[0])
	keeper.setCandidate(ctx, candidatesIn[1])
	validators = keeper.getValidatorsOrdered(ctx)
	require.Equal(t, 2, len(validators))
	assert.True(t, candidatesIn[0].validator().equal(validators[0]))
	c1ValWithCounter := candidatesIn[1].validator()
	c1ValWithCounter.Counter = int16(1)
	assert.True(t, c1ValWithCounter.equal(validators[1]))

	// test a basic retrieve of something that should be a recent validator
	assert.True(t, keeper.IsValidator(ctx, candidatesIn[0].PubKey))
	assert.True(t, keeper.IsValidator(ctx, candidatesIn[1].PubKey))

	// test a basic retrieve of something that should not be a recent validator
	assert.False(t, keeper.IsValidator(ctx, candidatesIn[2].PubKey))

	// remove that validator, but don't retrieve the recent validator group
	keeper.removeCandidate(ctx, candidatesIn[0].Address)

	// test that removed validator is not considered a recent validator
	assert.False(t, keeper.IsValidator(ctx, candidatesIn[0].PubKey))
}

// test if is a validator from the last update
func TestGetTotalPrecommitVotingPower(t *testing.T) {
	ctx, _, keeper := createTestInput(t, false, 0)

	amts := []int64{10000, 1000, 100, 10, 1}
	var candidatesIn [5]Candidate
	for i, amt := range amts {
		candidatesIn[i] = NewCandidate(addrVals[i], pks[i], Description{})
		candidatesIn[i].BondedShares = sdk.NewRat(amt)
		candidatesIn[i].DelegatorShares = sdk.NewRat(amt)
		keeper.setCandidate(ctx, candidatesIn[i])
	}

	// test that an empty validator set doesn't have any validators
	validators := keeper.GetValidators(ctx)
	assert.Equal(t, 5, len(validators))

	totPow := keeper.GetTotalPrecommitVotingPower(ctx)
	exp := sdk.NewRat(11111)
	assert.True(t, exp.Equal(totPow), "exp %v, got %v", exp, totPow)

	// set absent validators to be the 1st and 3rd record sorted by pubKey address
	ctx = ctx.WithAbsentValidators([]int32{1, 3})
	totPow = keeper.GetTotalPrecommitVotingPower(ctx)

	// XXX verify that this order should infact exclude these two records
	exp = sdk.NewRat(11100)
	assert.True(t, exp.Equal(totPow), "exp %v, got %v", exp, totPow)
}

func TestParams(t *testing.T) {
	ctx, _, keeper := createTestInput(t, false, 0)
	expParams := defaultParams()

	//check that the empty keeper loads the default
	resParams := keeper.GetParams(ctx)
	assert.True(t, expParams.equal(resParams))

	//modify a params, save, and retrieve
	expParams.MaxValidators = 777
	keeper.setParams(ctx, expParams)
	resParams = keeper.GetParams(ctx)
	assert.True(t, expParams.equal(resParams))
}

func TestPool(t *testing.T) {
	ctx, _, keeper := createTestInput(t, false, 0)
	expPool := initialPool()

	//check that the empty keeper loads the default
	resPool := keeper.GetPool(ctx)
	assert.True(t, expPool.equal(resPool))

	//modify a params, save, and retrieve
	expPool.TotalSupply = 777
	keeper.setPool(ctx, expPool)
	resPool = keeper.GetPool(ctx)
<<<<<<< HEAD
	assert.Equal(t, expPool, resPool)
}

func TestValidatorsetKeeper(t *testing.T) {
	ctx, _, keeper := createTestInput(t, false, 0)

	total := int64(0)
	amts := []int64{9, 8, 7}
	var candidates [3]Candidate
	for i, amt := range amts {
		candidates[i] = Candidate{
			Address:     addrVals[i],
			PubKey:      pks[i],
			Assets:      sdk.NewRat(amt),
			Liabilities: sdk.NewRat(amt),
		}

		keeper.setCandidate(ctx, candidates[i])

		total += amt
	}

	assert.Equal(t, 3, keeper.Size(ctx))

	for _, addr := range addrVals[:3] {
		assert.True(t, keeper.IsValidator(ctx, addr))
	}
	for _, addr := range addrVals[3:] {
		assert.False(t, keeper.IsValidator(ctx, addr))
	}

	for i, addr := range addrVals[:3] {
		index, val := keeper.GetByAddress(ctx, addr)
		assert.Equal(t, i, index)
		assert.Equal(t, candidates[i].validator().abciValidator(keeper.cdc), *val)
	}

	for _, addr := range addrVals[3:] {
		index, val := keeper.GetByAddress(ctx, addr)
		assert.Equal(t, -1, index)
		assert.Nil(t, val)
	}

	for i, can := range candidates {
		assert.Equal(t, can.validator().abciValidator(keeper.cdc), *keeper.GetByIndex(ctx, i))
	}

	assert.Equal(t, total, keeper.TotalPower(ctx).Evaluate())
=======
	assert.True(t, expPool.equal(resPool))
>>>>>>> 1ac91d62
}<|MERGE_RESOLUTION|>--- conflicted
+++ resolved
@@ -508,7 +508,7 @@
 	assert.Equal(t, candidates[0].validator().abciValidator(keeper.cdc), acc[0])
 
 	// test validator added at the middle
-	//  candidate set: {c0, c1, c3} -> {c0, c1, c2, c3]
+	//  candidate set: {c0, c1, c3} -> {c0, c1, c2, c3}
 	//  accUpdate set: {} -> {c2}
 	keeper.clearAccUpdateValidators(ctx)
 	assert.Equal(t, 3, len(keeper.GetCandidates(ctx, 5)))
@@ -708,56 +708,48 @@
 	expPool.TotalSupply = 777
 	keeper.setPool(ctx, expPool)
 	resPool = keeper.GetPool(ctx)
-<<<<<<< HEAD
-	assert.Equal(t, expPool, resPool)
+	assert.True(t, expPool.equal(resPool))
 }
 
 func TestValidatorsetKeeper(t *testing.T) {
 	ctx, _, keeper := createTestInput(t, false, 0)
 
+	pool := keeper.GetPool(ctx)
 	total := int64(0)
 	amts := []int64{9, 8, 7}
 	var candidates [3]Candidate
 	for i, amt := range amts {
 		candidates[i] = Candidate{
-			Address:     addrVals[i],
-			PubKey:      pks[i],
-			Assets:      sdk.NewRat(amt),
-			Liabilities: sdk.NewRat(amt),
+			Address:      addrVals[i],
+			PubKey:       pks[i],
+			BondedShares: sdk.NewRat(amt),
 		}
 
 		keeper.setCandidate(ctx, candidates[i])
 
+		pool, _ = pool.addTokensBonded(amt)
+
 		total += amt
 	}
 
-	assert.Equal(t, 3, keeper.Size(ctx))
-
-	for _, addr := range addrVals[:3] {
-		assert.True(t, keeper.IsValidator(ctx, addr))
-	}
+	keeper.setPool(ctx, pool)
+
+	valset := keeper.ValidatorSet(ctx)
+	assert.Equal(t, 3, valset.Size())
+
+	for i, addr := range addrVals[:3] {
+		val := keeper.GetByAddress(ctx, addr)
+		canval := candidates[i].validator()
+		assert.Equal(t, canval, val)
+		assert.Equal(t, canval.Address, val.GetAddress())
+		assert.Equal(t, canval.PubKey, val.GetPubKey())
+		assert.Equal(t, canval.Power, val.GetPower())
+	}
+
 	for _, addr := range addrVals[3:] {
-		assert.False(t, keeper.IsValidator(ctx, addr))
-	}
-
-	for i, addr := range addrVals[:3] {
-		index, val := keeper.GetByAddress(ctx, addr)
-		assert.Equal(t, i, index)
-		assert.Equal(t, candidates[i].validator().abciValidator(keeper.cdc), *val)
-	}
-
-	for _, addr := range addrVals[3:] {
-		index, val := keeper.GetByAddress(ctx, addr)
-		assert.Equal(t, -1, index)
+		val := keeper.GetByAddress(ctx, addr)
 		assert.Nil(t, val)
 	}
 
-	for i, can := range candidates {
-		assert.Equal(t, can.validator().abciValidator(keeper.cdc), *keeper.GetByIndex(ctx, i))
-	}
-
 	assert.Equal(t, total, keeper.TotalPower(ctx).Evaluate())
-=======
-	assert.True(t, expPool.equal(resPool))
->>>>>>> 1ac91d62
 }