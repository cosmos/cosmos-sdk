--- conflicted
+++ resolved
@@ -44,17 +44,8 @@
 }
 
 // get the bytes for the message signer to sign on
-<<<<<<< HEAD
-func (msg MsgDeclareCandidacy) GetSignBytes() []byte {
-	bin, err := msgCdc.MarshalJSON(msg)
-	if err != nil {
-		panic(err)
-	}
-	return bin
-=======
 func (msg MsgCreateValidator) GetSignBytes() []byte {
 	return msgCdc.MustMarshalBinary(msg)
->>>>>>> 1a013940
 }
 
 // quick validity check
