--- conflicted
+++ resolved
@@ -75,21 +75,13 @@
 		loose = loose.Add(feePool.ValPool.AmountOf("steak"))
 
 		// add validator distribution commission and yet-to-be-withdrawn-by-delegators
-<<<<<<< HEAD
 		d.IterateValidatorDistInfos(ctx,
 			func(_ int64, distInfo distribution.ValidatorDistInfo) (stop bool) {
-				loose = loose.Add(distInfo.Pool.AmountOf("steak"))
-				loose = loose.Add(distInfo.PoolCommission.AmountOf("steak"))
+				loose = loose.Add(distInfo.DelPool.AmountOf("steak"))
+				loose = loose.Add(distInfo.ValCommission.AmountOf("steak"))
 				return false
 			},
 		)
-=======
-		d.IterateValidatorDistInfos(ctx, func(_ int64, distInfo distribution.ValidatorDistInfo) (stop bool) {
-			loose = loose.Add(distInfo.ValCommission.AmountOf("steak"))
-			loose = loose.Add(distInfo.DelPool.AmountOf("steak"))
-			return false
-		})
->>>>>>> 99efde2b
 
 		// Loose tokens should equal coin supply plus unbonding delegations
 		// plus tokens on unbonded validators
