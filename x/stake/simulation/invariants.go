--- conflicted
+++ resolved
@@ -26,14 +26,12 @@
 		if err != nil {
 			return err
 		}
-<<<<<<< HEAD
-		err = PowerStoreInvariant(k)(app, header)
-=======
+
 		err = PositivePowerInvariant(k)(app)
->>>>>>> 15c20932
 		if err != nil {
 			return err
 		}
+
 		err = ValidatorSetInvariant(k)(app)
 		return err
 	}
@@ -106,15 +104,9 @@
 	}
 }
 
-<<<<<<< HEAD
-// PowerStoreInvariant checks that a validator's power aligns with its key in the power store
-func PowerStoreInvariant(k stake.Keeper) simulation.Invariant {
-	return func(app *baseapp.BaseApp, _ abci.Header) error {
-=======
-// PositivePowerInvariant checks that all stored validators have > 0 power
+// PositivePowerInvariant checks that all stored validators have > 0 power.
 func PositivePowerInvariant(k stake.Keeper) simulation.Invariant {
 	return func(app *baseapp.BaseApp) error {
->>>>>>> 15c20932
 		ctx := app.NewContext(false, abci.Header{})
 
 		iterator := k.ValidatorsPowerStoreIterator(ctx)
