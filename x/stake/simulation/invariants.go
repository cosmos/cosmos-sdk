package simulation

import (
	"bytes"
	"fmt"

	sdk "github.com/cosmos/cosmos-sdk/types"
	"github.com/cosmos/cosmos-sdk/x/auth"
	"github.com/cosmos/cosmos-sdk/x/bank"
	"github.com/cosmos/cosmos-sdk/x/distribution"
	"github.com/cosmos/cosmos-sdk/x/mock/simulation"
	"github.com/cosmos/cosmos-sdk/x/stake"
	"github.com/cosmos/cosmos-sdk/x/stake/keeper"
<<<<<<< HEAD
	abci "github.com/tendermint/tendermint/abci/types"
=======
	stakeTypes "github.com/cosmos/cosmos-sdk/x/stake/types"
>>>>>>> f11a65de
)

// AllInvariants runs all invariants of the stake module.
// Currently: total supply, positive power
func AllInvariants(ck bank.Keeper, k stake.Keeper,
	f auth.FeeCollectionKeeper, d distribution.Keeper,
	am auth.AccountKeeper) simulation.Invariant {

<<<<<<< HEAD
	return func(app *baseapp.BaseApp) error {
		err := BondedAmountInvariants(ck, k, f, d, am)(app)
=======
	return func(ctx sdk.Context) error {
		err := SupplyInvariants(ck, k, f, d, am)(ctx)
>>>>>>> f11a65de
		if err != nil {
			return err
		}

		err = PositivePowerInvariant(k)(ctx)
		if err != nil {
			return err
		}

		err = PositiveDelegationInvariant(k)(ctx)
		if err != nil {
			return err
		}

		err = DelegatorSharesInvariant(k)(ctx)
		if err != nil {
			return err
		}

		return nil
	}
}

// BondedAmountInvariants checks that the logged amount of bonded tokens reflects the amount held in validators.
// nolint: unparam
func BondedAmountInvariants(ck bank.Keeper, k stake.Keeper,
	f auth.FeeCollectionKeeper, d distribution.Keeper, am auth.AccountKeeper) simulation.Invariant {
	return func(ctx sdk.Context) error {
		pool := k.GetPool(ctx)

		bonded := sdk.ZeroDec()
		k.IterateValidators(ctx, func(_ int64, validator sdk.Validator) bool {
			if validator.GetStatus() == sdk.Bonded {
				bonded = bonded.Add(validator.GetPower())
			}
			return false
		})

		// Bonded tokens should equal sum of tokens with bonded validators
		if !pool.BondedTokens.Equal(bonded) {
			return fmt.Errorf("bonded token invariance:\n\tpool.BondedTokens: %v"+
				"\n\tsum of account tokens: %v", pool.BondedTokens, bonded)
		}

		return nil
	}
}

// PositivePowerInvariant checks that all stored validators have > 0 power.
func PositivePowerInvariant(k stake.Keeper) simulation.Invariant {
	return func(ctx sdk.Context) error {
		iterator := k.ValidatorsPowerStoreIterator(ctx)
		pool := k.GetPool(ctx)

		for ; iterator.Valid(); iterator.Next() {
			validator, found := k.GetValidator(ctx, iterator.Value())
			if !found {
				panic(fmt.Sprintf("validator record not found for address: %X\n", iterator.Value()))
			}

			powerKey := keeper.GetValidatorsByPowerIndexKey(validator, pool)

			if !bytes.Equal(iterator.Key(), powerKey) {
				return fmt.Errorf("power store invariance:\n\tvalidator.Power: %v"+
					"\n\tkey should be: %v\n\tkey in store: %v", validator.GetPower(), powerKey, iterator.Key())
			}
		}
		iterator.Close()
		return nil
	}
}

// PositiveDelegationInvariant checks that all stored delegations have > 0 shares.
func PositiveDelegationInvariant(k stake.Keeper) simulation.Invariant {
	return func(ctx sdk.Context) error {
		delegations := k.GetAllDelegations(ctx)
		for _, delegation := range delegations {
			if delegation.Shares.IsNegative() {
				return fmt.Errorf("delegation with negative shares: %+v", delegation)
			}
			if delegation.Shares.IsZero() {
				return fmt.Errorf("delegation with zero shares: %+v", delegation)
			}
		}

		return nil
	}
}

// DelegatorSharesInvariant checks whether all the delegator shares which persist
// in the delegator object add up to the correct total delegator shares
// amount stored in each validator
func DelegatorSharesInvariant(k stake.Keeper) simulation.Invariant {
	return func(ctx sdk.Context) error {
		validators := k.GetAllValidators(ctx)
		for _, validator := range validators {

			valTotalDelShares := validator.GetDelegatorShares()

			totalDelShares := sdk.ZeroDec()
			delegations := k.GetValidatorDelegations(ctx, validator.GetOperator())
			for _, delegation := range delegations {
				totalDelShares = totalDelShares.Add(delegation.Shares)
			}

			if !valTotalDelShares.Equal(totalDelShares) {
				return fmt.Errorf("broken delegator shares invariance:\n"+
					"\tvalidator.DelegatorShares: %v\n"+
					"\tsum of Delegator.Shares: %v", valTotalDelShares, totalDelShares)
			}
		}
		return nil
	}
}<|MERGE_RESOLUTION|>--- conflicted
+++ resolved
@@ -11,11 +11,6 @@
 	"github.com/cosmos/cosmos-sdk/x/mock/simulation"
 	"github.com/cosmos/cosmos-sdk/x/stake"
 	"github.com/cosmos/cosmos-sdk/x/stake/keeper"
-<<<<<<< HEAD
-	abci "github.com/tendermint/tendermint/abci/types"
-=======
-	stakeTypes "github.com/cosmos/cosmos-sdk/x/stake/types"
->>>>>>> f11a65de
 )
 
 // AllInvariants runs all invariants of the stake module.
@@ -24,13 +19,8 @@
 	f auth.FeeCollectionKeeper, d distribution.Keeper,
 	am auth.AccountKeeper) simulation.Invariant {
 
-<<<<<<< HEAD
-	return func(app *baseapp.BaseApp) error {
-		err := BondedAmountInvariants(ck, k, f, d, am)(app)
-=======
 	return func(ctx sdk.Context) error {
-		err := SupplyInvariants(ck, k, f, d, am)(ctx)
->>>>>>> f11a65de
+		err := BondedAmountInvariants(k)(ctx)
 		if err != nil {
 			return err
 		}
@@ -56,8 +46,7 @@
 
 // BondedAmountInvariants checks that the logged amount of bonded tokens reflects the amount held in validators.
 // nolint: unparam
-func BondedAmountInvariants(ck bank.Keeper, k stake.Keeper,
-	f auth.FeeCollectionKeeper, d distribution.Keeper, am auth.AccountKeeper) simulation.Invariant {
+func BondedAmountInvariants(k stake.Keeper) simulation.Invariant {
 	return func(ctx sdk.Context) error {
 		pool := k.GetPool(ctx)
 
