package simulation

import (
	"encoding/json"
	"math/rand"
	"testing"

	abci "github.com/tendermint/tendermint/abci/types"
	"github.com/tendermint/tendermint/crypto"

	sdk "github.com/cosmos/cosmos-sdk/types"
	"github.com/cosmos/cosmos-sdk/x/bank"
	"github.com/cosmos/cosmos-sdk/x/mock"
	"github.com/cosmos/cosmos-sdk/x/mock/simulation"
	"github.com/cosmos/cosmos-sdk/x/stake"
)

// TestStakeWithRandomMessages
func TestStakeWithRandomMessages(t *testing.T) {
	mapp := mock.NewApp()

	bank.RegisterWire(mapp.Cdc)
	mapper := mapp.AccountMapper
	coinKeeper := bank.NewKeeper(mapper)
	stakeKey := sdk.NewKVStoreKey("stake")
	stakeKeeper := stake.NewKeeper(mapp.Cdc, stakeKey, coinKeeper, stake.DefaultCodespace)
	mapp.Router().AddRoute("stake", stake.NewHandler(stakeKeeper))
	mapp.SetEndBlocker(func(ctx sdk.Context, req abci.RequestEndBlock) abci.ResponseEndBlock {
		validatorUpdates := stake.EndBlocker(ctx, stakeKeeper)
		return abci.ResponseEndBlock{
			ValidatorUpdates: validatorUpdates,
		}
	})

	err := mapp.CompleteSetup([]*sdk.KVStoreKey{stakeKey})
	if err != nil {
		panic(err)
	}

	appStateFn := func(r *rand.Rand, keys []crypto.PrivKey, accs []sdk.AccAddress) json.RawMessage {
		mock.RandomSetGenesis(r, mapp, accs, []string{"stake"})
		return json.RawMessage("{}")
	}

	simulation.Simulate(
		t, mapp.BaseApp, appStateFn,
		[]simulation.TestAndRunTx{
			SimulateMsgCreateValidator(mapper, stakeKeeper),
			SimulateMsgEditValidator(stakeKeeper),
			SimulateMsgDelegate(mapper, stakeKeeper),
			SimulateMsgBeginUnbonding(mapper, stakeKeeper),
			SimulateMsgCompleteUnbonding(stakeKeeper),
			SimulateMsgBeginRedelegate(mapper, stakeKeeper),
			SimulateMsgCompleteRedelegate(stakeKeeper),
		}, []simulation.RandSetup{
			Setup(mapp, stakeKeeper),
		}, []simulation.Invariant{
			AllInvariants(coinKeeper, stakeKeeper, mapp.AccountMapper),
<<<<<<< HEAD
		}, 10, 100, false,
=======
		}, 10, 100,
		false,
>>>>>>> 8bb79d12
	)
}<|MERGE_RESOLUTION|>--- conflicted
+++ resolved
@@ -56,11 +56,7 @@
 			Setup(mapp, stakeKeeper),
 		}, []simulation.Invariant{
 			AllInvariants(coinKeeper, stakeKeeper, mapp.AccountMapper),
-<<<<<<< HEAD
-		}, 10, 100, false,
-=======
 		}, 10, 100,
 		false,
->>>>>>> 8bb79d12
 	)
 }