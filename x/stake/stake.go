// nolint
package stake

import (
	"github.com/cosmos/cosmos-sdk/x/stake/keeper"
	"github.com/cosmos/cosmos-sdk/x/stake/querier"
	"github.com/cosmos/cosmos-sdk/x/stake/tags"
	"github.com/cosmos/cosmos-sdk/x/stake/types"
)

type (
<<<<<<< HEAD
	Keeper                  = keeper.Keeper
	Validator               = types.Validator
	Description             = types.Description
	Delegation              = types.Delegation
	DelegationSummary       = types.DelegationSummary
	UnbondingDelegation     = types.UnbondingDelegation
	Redelegation            = types.Redelegation
	Params                  = types.Params
	Pool                    = types.Pool
	MsgCreateValidator      = types.MsgCreateValidator
	MsgEditValidator        = types.MsgEditValidator
	MsgDelegate             = types.MsgDelegate
	MsgBeginUnbonding       = types.MsgBeginUnbonding
	MsgCompleteUnbonding    = types.MsgCompleteUnbonding
	MsgBeginRedelegate      = types.MsgBeginRedelegate
	MsgCompleteRedelegate   = types.MsgCompleteRedelegate
	GenesisState            = types.GenesisState
	QueryDelegatorParams    = querier.QueryDelegatorParams
	QueryValidatorParams    = querier.QueryValidatorParams
	QueryBondsParams        = querier.QueryBondsParams
	QueryRedelegationParams = querier.QueryRedelegationParams
=======
	Keeper                = keeper.Keeper
	Validator             = types.Validator
	Description           = types.Description
	Commission            = types.Commission
	Delegation            = types.Delegation
	DelegationSummary     = types.DelegationSummary
	UnbondingDelegation   = types.UnbondingDelegation
	Redelegation          = types.Redelegation
	Params                = types.Params
	Pool                  = types.Pool
	MsgCreateValidator    = types.MsgCreateValidator
	MsgEditValidator      = types.MsgEditValidator
	MsgDelegate           = types.MsgDelegate
	MsgBeginUnbonding     = types.MsgBeginUnbonding
	MsgCompleteUnbonding  = types.MsgCompleteUnbonding
	MsgBeginRedelegate    = types.MsgBeginRedelegate
	MsgCompleteRedelegate = types.MsgCompleteRedelegate
	GenesisState          = types.GenesisState
	QueryDelegatorParams  = querier.QueryDelegatorParams
	QueryValidatorParams  = querier.QueryValidatorParams
	QueryBondsParams      = querier.QueryBondsParams
>>>>>>> 1e26ba2e
)

var (
	NewKeeper = keeper.NewKeeper

	GetValidatorKey              = keeper.GetValidatorKey
	GetValidatorByConsAddrKey    = keeper.GetValidatorByConsAddrKey
	GetValidatorsBondedIndexKey  = keeper.GetValidatorsBondedIndexKey
	GetValidatorsByPowerIndexKey = keeper.GetValidatorsByPowerIndexKey
	GetTendermintUpdatesTKey     = keeper.GetTendermintUpdatesTKey
	GetDelegationKey             = keeper.GetDelegationKey
	GetDelegationsKey            = keeper.GetDelegationsKey
	ParamKey                     = keeper.ParamKey
	PoolKey                      = keeper.PoolKey
	ValidatorsKey                = keeper.ValidatorsKey
	ValidatorsByConsAddrKey      = keeper.ValidatorsByConsAddrKey
	ValidatorsBondedIndexKey     = keeper.ValidatorsBondedIndexKey
	ValidatorsByPowerIndexKey    = keeper.ValidatorsByPowerIndexKey
	ValidatorCliffIndexKey       = keeper.ValidatorCliffIndexKey
	ValidatorPowerCliffKey       = keeper.ValidatorPowerCliffKey
	TendermintUpdatesTKey        = keeper.TendermintUpdatesTKey
	DelegationKey                = keeper.DelegationKey
	IntraTxCounterKey            = keeper.IntraTxCounterKey
	GetUBDKey                    = keeper.GetUBDKey
	GetUBDByValIndexKey          = keeper.GetUBDByValIndexKey
	GetUBDsKey                   = keeper.GetUBDsKey
	GetUBDsByValIndexKey         = keeper.GetUBDsByValIndexKey
	GetREDKey                    = keeper.GetREDKey
	GetREDByValSrcIndexKey       = keeper.GetREDByValSrcIndexKey
	GetREDByValDstIndexKey       = keeper.GetREDByValDstIndexKey
	GetREDsKey                   = keeper.GetREDsKey
	GetREDsFromValSrcIndexKey    = keeper.GetREDsFromValSrcIndexKey
	GetREDsToValDstIndexKey      = keeper.GetREDsToValDstIndexKey
	GetREDsByDelToValDstIndexKey = keeper.GetREDsByDelToValDstIndexKey

	DefaultParams         = types.DefaultParams
	InitialPool           = types.InitialPool
	NewValidator          = types.NewValidator
	NewDescription        = types.NewDescription
	NewCommission         = types.NewCommission
	NewCommissionMsg      = types.NewCommissionMsg
	NewCommissionWithTime = types.NewCommissionWithTime
	NewGenesisState       = types.NewGenesisState
	DefaultGenesisState   = types.DefaultGenesisState
	RegisterCodec         = types.RegisterCodec

	NewMsgCreateValidator           = types.NewMsgCreateValidator
	NewMsgCreateValidatorOnBehalfOf = types.NewMsgCreateValidatorOnBehalfOf
	NewMsgEditValidator             = types.NewMsgEditValidator
	NewMsgDelegate                  = types.NewMsgDelegate
	NewMsgBeginUnbonding            = types.NewMsgBeginUnbonding
	NewMsgCompleteUnbonding         = types.NewMsgCompleteUnbonding
	NewMsgBeginRedelegate           = types.NewMsgBeginRedelegate
	NewMsgCompleteRedelegate        = types.NewMsgCompleteRedelegate

	NewQuerier = querier.NewQuerier
)

const (
	DefaultCodespace      = types.DefaultCodespace
	CodeInvalidValidator  = types.CodeInvalidValidator
	CodeInvalidDelegation = types.CodeInvalidDelegation
	CodeInvalidInput      = types.CodeInvalidInput
	CodeValidatorJailed   = types.CodeValidatorJailed
	CodeUnauthorized      = types.CodeUnauthorized
	CodeInternal          = types.CodeInternal
	CodeUnknownRequest    = types.CodeUnknownRequest
)

var (
	ErrNilValidatorAddr      = types.ErrNilValidatorAddr
	ErrNoValidatorFound      = types.ErrNoValidatorFound
	ErrValidatorOwnerExists  = types.ErrValidatorOwnerExists
	ErrValidatorPubKeyExists = types.ErrValidatorPubKeyExists
	ErrValidatorJailed       = types.ErrValidatorJailed
	ErrBadRemoveValidator    = types.ErrBadRemoveValidator
	ErrDescriptionLength     = types.ErrDescriptionLength
	ErrCommissionNegative    = types.ErrCommissionNegative
	ErrCommissionHuge        = types.ErrCommissionHuge

	ErrNilDelegatorAddr          = types.ErrNilDelegatorAddr
	ErrBadDenom                  = types.ErrBadDenom
	ErrBadDelegationAmount       = types.ErrBadDelegationAmount
	ErrNoDelegation              = types.ErrNoDelegation
	ErrBadDelegatorAddr          = types.ErrBadDelegatorAddr
	ErrNoDelegatorForAddress     = types.ErrNoDelegatorForAddress
	ErrInsufficientShares        = types.ErrInsufficientShares
	ErrDelegationValidatorEmpty  = types.ErrDelegationValidatorEmpty
	ErrNotEnoughDelegationShares = types.ErrNotEnoughDelegationShares
	ErrBadSharesAmount           = types.ErrBadSharesAmount
	ErrBadSharesPercent          = types.ErrBadSharesPercent

	ErrNotMature             = types.ErrNotMature
	ErrNoUnbondingDelegation = types.ErrNoUnbondingDelegation
	ErrNoRedelegation        = types.ErrNoRedelegation
	ErrBadRedelegationDst    = types.ErrBadRedelegationDst

	ErrBothShareMsgsGiven    = types.ErrBothShareMsgsGiven
	ErrNeitherShareMsgsGiven = types.ErrNeitherShareMsgsGiven
	ErrMissingSignature      = types.ErrMissingSignature
)

var (
	ActionCreateValidator      = tags.ActionCreateValidator
	ActionEditValidator        = tags.ActionEditValidator
	ActionDelegate             = tags.ActionDelegate
	ActionBeginUnbonding       = tags.ActionBeginUnbonding
	ActionCompleteUnbonding    = tags.ActionCompleteUnbonding
	ActionBeginRedelegation    = tags.ActionBeginRedelegation
	ActionCompleteRedelegation = tags.ActionCompleteRedelegation

	TagAction       = tags.Action
	TagSrcValidator = tags.SrcValidator
	TagDstValidator = tags.DstValidator
	TagDelegator    = tags.Delegator
	TagMoniker      = tags.Moniker
	TagIdentity     = tags.Identity
)<|MERGE_RESOLUTION|>--- conflicted
+++ resolved
@@ -9,10 +9,10 @@
 )
 
 type (
-<<<<<<< HEAD
 	Keeper                  = keeper.Keeper
 	Validator               = types.Validator
 	Description             = types.Description
+	Commission              = types.Commission
 	Delegation              = types.Delegation
 	DelegationSummary       = types.DelegationSummary
 	UnbondingDelegation     = types.UnbondingDelegation
@@ -31,29 +31,6 @@
 	QueryValidatorParams    = querier.QueryValidatorParams
 	QueryBondsParams        = querier.QueryBondsParams
 	QueryRedelegationParams = querier.QueryRedelegationParams
-=======
-	Keeper                = keeper.Keeper
-	Validator             = types.Validator
-	Description           = types.Description
-	Commission            = types.Commission
-	Delegation            = types.Delegation
-	DelegationSummary     = types.DelegationSummary
-	UnbondingDelegation   = types.UnbondingDelegation
-	Redelegation          = types.Redelegation
-	Params                = types.Params
-	Pool                  = types.Pool
-	MsgCreateValidator    = types.MsgCreateValidator
-	MsgEditValidator      = types.MsgEditValidator
-	MsgDelegate           = types.MsgDelegate
-	MsgBeginUnbonding     = types.MsgBeginUnbonding
-	MsgCompleteUnbonding  = types.MsgCompleteUnbonding
-	MsgBeginRedelegate    = types.MsgBeginRedelegate
-	MsgCompleteRedelegate = types.MsgCompleteRedelegate
-	GenesisState          = types.GenesisState
-	QueryDelegatorParams  = querier.QueryDelegatorParams
-	QueryValidatorParams  = querier.QueryValidatorParams
-	QueryBondsParams      = querier.QueryBondsParams
->>>>>>> 1e26ba2e
 )
 
 var (
