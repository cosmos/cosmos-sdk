--- conflicted
+++ resolved
@@ -94,7 +94,6 @@
 	Entries       []UnbondingDelegationEntry `json:"entries"`        // unbonding delegation entries
 }
 
-<<<<<<< HEAD
 // UnbondingDelegationEntry - entry to an UnbondingDelegation
 type UnbondingDelegationEntry struct {
 	CreationHeight int64     `json:"creation_height"` // height which the unbonding took place
@@ -118,7 +117,9 @@
 		DelegatorAddr: delegatorAddr,
 		ValidatorAddr: validatorAddr,
 		Entries:       []UnbondingDelegationEntry{entry},
-=======
+	}
+}
+
 // return the unbonding delegation
 func MustMarshalUBD(cdc *codec.Codec, ubd UnbondingDelegation) []byte {
 	return cdc.MustMarshalBinaryLengthPrefixed(ubd)
@@ -129,11 +130,9 @@
 	ubd, err := UnmarshalUBD(cdc, value)
 	if err != nil {
 		panic(err)
->>>>>>> 20f6ff3e
-	}
-}
-
-<<<<<<< HEAD
+	}
+}
+
 // NewUnbondingDelegation - create a new unbonding delegation object
 func NewUnbondingDelegationEntry(creationHeight int64, completionTime time.Time,
 	balance sdk.Coin) UnbondingDelegationEntry {
@@ -173,8 +172,6 @@
 	return ubd
 }
 
-=======
->>>>>>> 20f6ff3e
 // unmarshal a unbonding delegation from a store value
 func UnmarshalUBD(cdc *codec.Codec, value []byte) (ubd UnbondingDelegation, err error) {
 	err = cdc.UnmarshalBinaryLengthPrefixed(value, &ubd)
@@ -213,7 +210,6 @@
 	Entries          []RedelegationEntry `json:"entries"`            // redelegation entries
 }
 
-<<<<<<< HEAD
 // RedelegationEntry - entry to a Redelegation
 type RedelegationEntry struct {
 	CreationHeight int64     `json:"creation_height"` // height which the redelegation took place
@@ -241,6 +237,19 @@
 	}
 }
 
+// return the redelegation
+func MustMarshalRED(cdc *codec.Codec, red Redelegation) []byte {
+	return cdc.MustMarshalBinaryLengthPrefixed(red)
+}
+
+// unmarshal a redelegation from a store value
+func MustUnmarshalRED(cdc *codec.Codec, value []byte) Redelegation {
+	red, err := UnmarshalRED(cdc, value)
+	if err != nil {
+		panic(err)
+	}
+}
+
 // NewRedelegation - create a new redelegation object
 func NewRedelegationEntry(creationHeight int64,
 	completionTime time.Time, balance sdk.Coin,
@@ -253,22 +262,9 @@
 		Balance:        balance,
 		SharesSrc:      sharesSrc,
 		SharesDst:      sharesDst,
-=======
-// return the redelegation
-func MustMarshalRED(cdc *codec.Codec, red Redelegation) []byte {
-	return cdc.MustMarshalBinaryLengthPrefixed(red)
-}
-
-// unmarshal a redelegation from a store value
-func MustUnmarshalRED(cdc *codec.Codec, value []byte) Redelegation {
-	red, err := UnmarshalRED(cdc, value)
-	if err != nil {
-		panic(err)
->>>>>>> 20f6ff3e
-	}
-}
-
-<<<<<<< HEAD
+	}
+}
+
 // IsMature - is the current entry mature
 func (e RedelegationEntry) IsMature(currentTime time.Time) bool {
 	return !e.CompletionTime.After(currentTime)
@@ -302,8 +298,6 @@
 	return red
 }
 
-=======
->>>>>>> 20f6ff3e
 // unmarshal a redelegation from a store value
 func UnmarshalRED(cdc *codec.Codec, value []byte) (red Redelegation, err error) {
 	err = cdc.UnmarshalBinaryLengthPrefixed(value, &red)
