--- conflicted
+++ resolved
@@ -177,18 +177,12 @@
 	DefaultParams                      = types.DefaultParams
 	MustUnmarshalParams                = types.MustUnmarshalParams
 	UnmarshalParams                    = types.UnmarshalParams
-<<<<<<< HEAD
 	NewPool                            = types.NewPool
-=======
-	InitialPool                        = types.InitialPool
-	MustUnmarshalPool                  = types.MustUnmarshalPool
-	UnmarshalPool                      = types.UnmarshalPool
 	NewQueryDelegatorParams            = types.NewQueryDelegatorParams
 	NewQueryValidatorParams            = types.NewQueryValidatorParams
 	NewQueryBondsParams                = types.NewQueryBondsParams
 	NewQueryRedelegationParams         = types.NewQueryRedelegationParams
 	NewQueryValidatorsParams           = types.NewQueryValidatorsParams
->>>>>>> 5f9c3fdf
 	NewValidator                       = types.NewValidator
 	MustMarshalValidator               = types.MustMarshalValidator
 	MustUnmarshalValidator             = types.MustUnmarshalValidator
@@ -243,13 +237,10 @@
 	DistributionKeeper        = types.DistributionKeeper
 	BankKeeper                = types.BankKeeper
 	AccountKeeper             = types.AccountKeeper
-<<<<<<< HEAD
 	SupplyKeeper              = types.SupplyKeeper
-=======
 	ValidatorSet              = types.ValidatorSet
 	DelegationSet             = types.DelegationSet
 	StakingHooks              = types.StakingHooks
->>>>>>> 5f9c3fdf
 	GenesisState              = types.GenesisState
 	LastValidatorPower        = types.LastValidatorPower
 	MultiStakingHooks         = types.MultiStakingHooks
