--- conflicted
+++ resolved
@@ -55,18 +55,12 @@
 	return func(ctx sdk.Context, req abci.RequestInitChain) abci.ResponseInitChain {
 		mapp.InitChainer(ctx, req)
 
-<<<<<<< HEAD
 		// set module accounts
 		notBondedPool := supply.NewModuleHolderAccount(types.NotBondedTokensName)
 		bondPool := supply.NewModuleHolderAccount(types.BondedTokensName)
 
 		supplyKeeper.SetModuleAccount(ctx, bondPool)
 		supplyKeeper.SetModuleAccount(ctx, notBondedPool)
-=======
-		stakingGenesis := DefaultGenesisState()
-		tokens := sdk.TokensFromConsensusPower(100000)
-		stakingGenesis.Pool.NotBondedTokens = tokens
->>>>>>> 84a25828
 
 		stakingGenesis := DefaultGenesisState()
 		validators := InitGenesis(ctx, keeper, accountKeeper, supplyKeeper, stakingGenesis)
