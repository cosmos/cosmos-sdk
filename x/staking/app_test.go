package staking_test

import (
	"testing"

	"github.com/stretchr/testify/require"
	abci "github.com/tendermint/tendermint/abci/types"

	"github.com/cosmos/cosmos-sdk/simapp"
	sdk "github.com/cosmos/cosmos-sdk/types"
<<<<<<< HEAD
	authtypes "github.com/cosmos/cosmos-sdk/x/auth/types"
	"github.com/cosmos/cosmos-sdk/x/bank"
=======
	"github.com/cosmos/cosmos-sdk/x/auth"
	banktypes "github.com/cosmos/cosmos-sdk/x/bank/types"
>>>>>>> 6a05b830
	"github.com/cosmos/cosmos-sdk/x/staking/types"
)

func checkValidator(t *testing.T, app *simapp.SimApp, addr sdk.ValAddress, expFound bool) types.Validator {
	ctxCheck := app.BaseApp.NewContext(true, abci.Header{})
	validator, found := app.StakingKeeper.GetValidator(ctxCheck, addr)

	require.Equal(t, expFound, found)
	return validator
}

func checkDelegation(
	t *testing.T, app *simapp.SimApp, delegatorAddr sdk.AccAddress,
	validatorAddr sdk.ValAddress, expFound bool, expShares sdk.Dec,
) {

	ctxCheck := app.BaseApp.NewContext(true, abci.Header{})
	delegation, found := app.StakingKeeper.GetDelegation(ctxCheck, delegatorAddr, validatorAddr)
	if expFound {
		require.True(t, found)
		require.True(sdk.DecEq(t, expShares, delegation.Shares))

		return
	}

	require.False(t, found)
}

func TestStakingMsgs(t *testing.T) {
	genTokens := sdk.TokensFromConsensusPower(42)
	bondTokens := sdk.TokensFromConsensusPower(10)
	genCoin := sdk.NewCoin(sdk.DefaultBondDenom, genTokens)
	bondCoin := sdk.NewCoin(sdk.DefaultBondDenom, bondTokens)

<<<<<<< HEAD
	acc1 := &authtypes.BaseAccount{Address: addr1}
	acc2 := &authtypes.BaseAccount{Address: addr2}
	accs := authtypes.GenesisAccounts{acc1, acc2}
	balances := []bank.Balance{
=======
	acc1 := &auth.BaseAccount{Address: addr1}
	acc2 := &auth.BaseAccount{Address: addr2}
	accs := auth.GenesisAccounts{acc1, acc2}
	balances := []banktypes.Balance{
>>>>>>> 6a05b830
		{
			Address: addr1,
			Coins:   sdk.Coins{genCoin},
		},
		{
			Address: addr2,
			Coins:   sdk.Coins{genCoin},
		},
	}

	app := simapp.SetupWithGenesisAccounts(accs, balances...)
	simapp.CheckBalance(t, app, addr1, sdk.Coins{genCoin})
	simapp.CheckBalance(t, app, addr2, sdk.Coins{genCoin})

	// create validator
	description := types.NewDescription("foo_moniker", "", "", "", "")
	createValidatorMsg := types.NewMsgCreateValidator(
		sdk.ValAddress(addr1), priv1.PubKey(), bondCoin, description, commissionRates, sdk.OneInt(),
	)

	header := abci.Header{Height: app.LastBlockHeight() + 1}
	_, _, err := simapp.SignCheckDeliver(t, app.Codec(), app.BaseApp, header, []sdk.Msg{createValidatorMsg}, []uint64{0}, []uint64{0}, true, true, priv1)
	require.NoError(t, err)
	simapp.CheckBalance(t, app, addr1, sdk.Coins{genCoin.Sub(bondCoin)})

	header = abci.Header{Height: app.LastBlockHeight() + 1}
	app.BeginBlock(abci.RequestBeginBlock{Header: header})

	validator := checkValidator(t, app, sdk.ValAddress(addr1), true)
	require.Equal(t, sdk.ValAddress(addr1), validator.OperatorAddress)
	require.Equal(t, sdk.Bonded, validator.Status)
	require.True(sdk.IntEq(t, bondTokens, validator.BondedTokens()))

	header = abci.Header{Height: app.LastBlockHeight() + 1}
	app.BeginBlock(abci.RequestBeginBlock{Header: header})

	// edit the validator
	description = types.NewDescription("bar_moniker", "", "", "", "")
	editValidatorMsg := types.NewMsgEditValidator(sdk.ValAddress(addr1), description, nil, nil)

	header = abci.Header{Height: app.LastBlockHeight() + 1}
	_, _, err = simapp.SignCheckDeliver(t, app.Codec(), app.BaseApp, header, []sdk.Msg{editValidatorMsg}, []uint64{0}, []uint64{1}, true, true, priv1)
	require.NoError(t, err)

	validator = checkValidator(t, app, sdk.ValAddress(addr1), true)
	require.Equal(t, description, validator.Description)

	// delegate
	simapp.CheckBalance(t, app, addr2, sdk.Coins{genCoin})
	delegateMsg := types.NewMsgDelegate(addr2, sdk.ValAddress(addr1), bondCoin)

	header = abci.Header{Height: app.LastBlockHeight() + 1}
	_, _, err = simapp.SignCheckDeliver(t, app.Codec(), app.BaseApp, header, []sdk.Msg{delegateMsg}, []uint64{1}, []uint64{0}, true, true, priv2)
	require.NoError(t, err)

	simapp.CheckBalance(t, app, addr2, sdk.Coins{genCoin.Sub(bondCoin)})
	checkDelegation(t, app, addr2, sdk.ValAddress(addr1), true, bondTokens.ToDec())

	// begin unbonding
	beginUnbondingMsg := types.NewMsgUndelegate(addr2, sdk.ValAddress(addr1), bondCoin)
	header = abci.Header{Height: app.LastBlockHeight() + 1}
	_, _, err = simapp.SignCheckDeliver(t, app.Codec(), app.BaseApp, header, []sdk.Msg{beginUnbondingMsg}, []uint64{1}, []uint64{1}, true, true, priv2)
	require.NoError(t, err)

	// delegation should exist anymore
	checkDelegation(t, app, addr2, sdk.ValAddress(addr1), false, sdk.Dec{})

	// balance should be the same because bonding not yet complete
	simapp.CheckBalance(t, app, addr2, sdk.Coins{genCoin.Sub(bondCoin)})
}<|MERGE_RESOLUTION|>--- conflicted
+++ resolved
@@ -8,13 +8,8 @@
 
 	"github.com/cosmos/cosmos-sdk/simapp"
 	sdk "github.com/cosmos/cosmos-sdk/types"
-<<<<<<< HEAD
 	authtypes "github.com/cosmos/cosmos-sdk/x/auth/types"
-	"github.com/cosmos/cosmos-sdk/x/bank"
-=======
-	"github.com/cosmos/cosmos-sdk/x/auth"
 	banktypes "github.com/cosmos/cosmos-sdk/x/bank/types"
->>>>>>> 6a05b830
 	"github.com/cosmos/cosmos-sdk/x/staking/types"
 )
 
@@ -49,17 +44,10 @@
 	genCoin := sdk.NewCoin(sdk.DefaultBondDenom, genTokens)
 	bondCoin := sdk.NewCoin(sdk.DefaultBondDenom, bondTokens)
 
-<<<<<<< HEAD
 	acc1 := &authtypes.BaseAccount{Address: addr1}
 	acc2 := &authtypes.BaseAccount{Address: addr2}
 	accs := authtypes.GenesisAccounts{acc1, acc2}
-	balances := []bank.Balance{
-=======
-	acc1 := &auth.BaseAccount{Address: addr1}
-	acc2 := &auth.BaseAccount{Address: addr2}
-	accs := auth.GenesisAccounts{acc1, acc2}
 	balances := []banktypes.Balance{
->>>>>>> 6a05b830
 		{
 			Address: addr1,
 			Coins:   sdk.Coins{genCoin},
