--- conflicted
+++ resolved
@@ -14,94 +14,9 @@
 	"github.com/cosmos/cosmos-sdk/x/staking"
 )
 
-<<<<<<< HEAD
-// getMockApp returns an initialized mock application for this module.
-func getMockApp(t *testing.T) (*mock.App, Keeper) {
-	mApp := mock.NewApp()
-
-	RegisterCodec(mApp.Cdc)
-	supply.RegisterCodec(mApp.Cdc)
-
-	keyStaking := sdk.NewKVStoreKey(StoreKey)
-	keySupply := sdk.NewKVStoreKey(supply.StoreKey)
-
-	feeCollector := supply.NewEmptyModuleAccount(auth.FeeCollectorName)
-	notBondedPool := supply.NewEmptyModuleAccount(types.NotBondedPoolName, supply.Burner, supply.Staking)
-	bondPool := supply.NewEmptyModuleAccount(types.BondedPoolName, supply.Burner, supply.Staking)
-
-	blacklistedAddrs := make(map[string]bool)
-	blacklistedAddrs[feeCollector.GetAddress().String()] = true
-	blacklistedAddrs[notBondedPool.GetAddress().String()] = true
-	blacklistedAddrs[bondPool.GetAddress().String()] = true
-
-	maccPerms := map[string][]string{
-		auth.FeeCollectorName:   nil,
-		types.NotBondedPoolName: {supply.Burner, supply.Staking},
-		types.BondedPoolName:    {supply.Burner, supply.Staking},
-	}
-	supplyKeeper := supply.NewKeeper(supply.ModuleCdc, keySupply, mApp.AccountKeeper, mApp.BankKeeper, maccPerms)
-	keeper := NewKeeper(ModuleCdc, keyStaking, mApp.BankKeeper, supplyKeeper, mApp.ParamsKeeper.Subspace(DefaultParamspace))
-
-	mApp.Router().AddRoute(RouterKey, NewHandler(keeper))
-	mApp.SetEndBlocker(getEndBlocker(keeper))
-	mApp.SetInitChainer(
-		getInitChainer(
-			mApp, keeper, mApp.AccountKeeper, mApp.BankKeeper, supplyKeeper,
-			[]supplyexported.ModuleAccountI{feeCollector, notBondedPool, bondPool},
-		),
-	)
-
-	require.NoError(t, mApp.CompleteSetup(keyStaking, keySupply))
-	return mApp, keeper
-}
-
-// getEndBlocker returns a staking endblocker.
-func getEndBlocker(keeper Keeper) sdk.EndBlocker {
-	return func(ctx sdk.Context, req abci.RequestEndBlock) abci.ResponseEndBlock {
-		validatorUpdates := EndBlocker(ctx, keeper)
-
-		return abci.ResponseEndBlock{
-			ValidatorUpdates: validatorUpdates,
-		}
-	}
-}
-
-// getInitChainer initializes the chainer of the mock app and sets the genesis
-// state. It returns an empty ResponseInitChain.
-func getInitChainer(
-	mapp *mock.App, keeper Keeper, ak types.AccountKeeper, bk types.BankKeeper,
-	sk types.SupplyKeeper, blacklistedAddrs []supplyexported.ModuleAccountI,
-) sdk.InitChainer {
-
-	return func(ctx sdk.Context, req abci.RequestInitChain) abci.ResponseInitChain {
-		mapp.InitChainer(ctx, req)
-
-		// set module accounts
-		for _, macc := range blacklistedAddrs {
-			sk.SetModuleAccount(ctx, macc)
-		}
-
-		stakingGenesis := DefaultGenesisState()
-		validators := InitGenesis(ctx, keeper, ak, bk, sk, stakingGenesis)
-
-		return abci.ResponseInitChain{
-			Validators: validators,
-		}
-	}
-}
-
-//__________________________________________________________________________________________
-
-func checkValidator(t *testing.T, mapp *mock.App, keeper Keeper,
-	addr sdk.ValAddress, expFound bool) Validator {
-
-	ctxCheck := mapp.BaseApp.NewContext(true, abci.Header{})
-	validator, found := keeper.GetValidator(ctxCheck, addr)
-=======
 func checkValidator(t *testing.T, app *simapp.SimApp, addr sdk.ValAddress, expFound bool) staking.Validator {
 	ctxCheck := app.BaseApp.NewContext(true, abci.Header{})
 	validator, found := app.StakingKeeper.GetValidator(ctxCheck, addr)
->>>>>>> 05c21a53
 
 	require.Equal(t, expFound, found)
 	return validator
