package cli

import (
	"fmt"
	"strconv"
	"strings"

	"github.com/spf13/cobra"
	"github.com/spf13/viper"

	"github.com/cosmos/cosmos-sdk/client"
	"github.com/cosmos/cosmos-sdk/client/flags"
	"github.com/cosmos/cosmos-sdk/codec"
	sdk "github.com/cosmos/cosmos-sdk/types"
	"github.com/cosmos/cosmos-sdk/version"
	"github.com/cosmos/cosmos-sdk/x/staking/types"
)

// GetQueryCmd returns the cli query commands for this module
func GetQueryCmd(queryRoute string, cdc *codec.Codec) *cobra.Command {
	stakingQueryCmd := &cobra.Command{
		Use:                        types.ModuleName,
		Short:                      "Querying commands for the staking module",
		DisableFlagParsing:         true,
		SuggestionsMinimumDistance: 2,
		RunE:                       client.ValidateCmd,
	}
	stakingQueryCmd.AddCommand(flags.GetCommands(
		GetCmdQueryDelegation(queryRoute, cdc),
		GetCmdQueryDelegations(queryRoute, cdc),
		GetCmdQueryUnbondingDelegation(queryRoute, cdc),
		GetCmdQueryUnbondingDelegations(queryRoute, cdc),
		GetCmdQueryRedelegation(queryRoute, cdc),
		GetCmdQueryRedelegations(queryRoute, cdc),
		GetCmdQueryValidator(queryRoute, cdc),
		GetCmdQueryValidators(queryRoute, cdc),
		GetCmdQueryValidatorDelegations(queryRoute, cdc),
		GetCmdQueryValidatorUnbondingDelegations(queryRoute, cdc),
		GetCmdQueryValidatorRedelegations(queryRoute, cdc),
		GetCmdQueryHistoricalInfo(queryRoute, cdc),
		GetCmdQueryParams(queryRoute, cdc),
		GetCmdQueryPool(queryRoute, cdc))...)

	return stakingQueryCmd
}

// GetCmdQueryValidator implements the validator query command.
func GetCmdQueryValidator(storeName string, cdc *codec.Codec) *cobra.Command {
	return &cobra.Command{
		Use:   "validator [validator-addr]",
		Short: "Query a validator",
		Long: strings.TrimSpace(
			fmt.Sprintf(`Query details about an individual validator.

Example:
$ %s query staking validator cosmosvaloper1gghjut3ccd8ay0zduzj64hwre2fxs9ldmqhffj
`,
				version.ClientName,
			),
		),
		Args: cobra.ExactArgs(1),
		RunE: func(cmd *cobra.Command, args []string) error {
			clientCtx := client.NewContext().WithCodec(cdc)

			addr, err := sdk.ValAddressFromBech32(args[0])
			if err != nil {
				return err
			}

			res, _, err := clientCtx.QueryStore(types.GetValidatorKey(addr), storeName)
			if err != nil {
				return err
			}

			if len(res) == 0 {
				return fmt.Errorf("no validator found with address %s", addr)
			}

			validator, err := types.UnmarshalValidator(types.ModuleCdc, res)
			if err != nil {
				return err
			}

			return clientCtx.PrintOutput(validator)
		},
	}
}

// GetCmdQueryValidators implements the query all validators command.
func GetCmdQueryValidators(storeName string, cdc *codec.Codec) *cobra.Command {
	return &cobra.Command{
		Use:   "validators",
		Short: "Query for all validators",
		Args:  cobra.NoArgs,
		Long: strings.TrimSpace(
			fmt.Sprintf(`Query details about all validators on a network.

Example:
$ %s query staking validators
`,
				version.ClientName,
			),
		),
		RunE: func(cmd *cobra.Command, args []string) error {
			clientCtx := client.NewContext().WithCodec(cdc)

			resKVs, _, err := clientCtx.QuerySubspace(types.ValidatorsKey, storeName)
			if err != nil {
				return err
			}

			var validators types.Validators
			for _, kv := range resKVs {
				validator, err := types.UnmarshalValidator(types.ModuleCdc, kv.Value)
				if err != nil {
					return err
				}

				validators = append(validators, validator)
			}

			return clientCtx.PrintOutput(validators)
		},
	}
}

// GetCmdQueryValidatorUnbondingDelegations implements the query all unbonding delegatations from a validator command.
func GetCmdQueryValidatorUnbondingDelegations(queryRoute string, cdc *codec.Codec) *cobra.Command {
	cmd := &cobra.Command{
		Use:   "unbonding-delegations-from [validator-addr]",
		Short: "Query all unbonding delegatations from a validator",
		Long: strings.TrimSpace(
			fmt.Sprintf(`Query delegations that are unbonding _from_ a validator.

Example:
$ %s query staking unbonding-delegations-from cosmosvaloper1gghjut3ccd8ay0zduzj64hwre2fxs9ldmqhffj
`,
				version.ClientName,
			),
		),
		Args: cobra.ExactArgs(1),
		RunE: func(cmd *cobra.Command, args []string) error {
<<<<<<< HEAD
			cliCtx := context.NewCLIContext().WithCodec(cdc)
=======
			clientCtx := client.NewContext().WithCodec(cdc)

>>>>>>> 71374d0e
			valAddr, err := sdk.ValAddressFromBech32(args[0])
			if err != nil {
				return err
			}

			bz, err := cdc.MarshalJSON(types.NewQueryValidatorParams(valAddr, viper.GetInt(flags.FlagPage), viper.GetInt(flags.FlagLimit)))
			if err != nil {
				return err
			}

			route := fmt.Sprintf("custom/%s/%s", queryRoute, types.QueryValidatorUnbondingDelegations)
			res, _, err := clientCtx.QueryWithData(route, bz)
			if err != nil {
				return err
			}

			var ubds types.UnbondingDelegations
			cdc.MustUnmarshalJSON(res, &ubds)
			return clientCtx.PrintOutput(ubds)
		},
	}

	cmd.Flags().Int(flags.FlagPage, 1, "pagination page of unbonding delegations to query for")
	cmd.Flags().Int(flags.FlagLimit, 100, "pagination limit of unbonding delegations to query for")

	return cmd
}

// GetCmdQueryValidatorRedelegations implements the query all redelegatations
// from a validator command.
func GetCmdQueryValidatorRedelegations(queryRoute string, cdc *codec.Codec) *cobra.Command {
	return &cobra.Command{
		Use:   "redelegations-from [validator-addr]",
		Short: "Query all outgoing redelegatations from a validator",
		Long: strings.TrimSpace(
			fmt.Sprintf(`Query delegations that are redelegating _from_ a validator.

Example:
$ %s query staking redelegations-from cosmosvaloper1gghjut3ccd8ay0zduzj64hwre2fxs9ldmqhffj
`,
				version.ClientName,
			),
		),
		Args: cobra.ExactArgs(1),
		RunE: func(cmd *cobra.Command, args []string) error {
			clientCtx := client.NewContext().WithCodec(cdc)

			valSrcAddr, err := sdk.ValAddressFromBech32(args[0])
			if err != nil {
				return err
			}

			bz, err := cdc.MarshalJSON(types.QueryRedelegationParams{SrcValidatorAddr: valSrcAddr})
			if err != nil {
				return err
			}

			route := fmt.Sprintf("custom/%s/%s", queryRoute, types.QueryRedelegations)
			res, _, err := clientCtx.QueryWithData(route, bz)
			if err != nil {
				return err
			}

			var resp types.RedelegationResponses
			if err := cdc.UnmarshalJSON(res, &resp); err != nil {
				return err
			}

			return clientCtx.PrintOutput(resp)
		},
	}
}

// GetCmdQueryDelegation the query delegation command.
func GetCmdQueryDelegation(queryRoute string, cdc *codec.Codec) *cobra.Command {
	return &cobra.Command{
		Use:   "delegation [delegator-addr] [validator-addr]",
		Short: "Query a delegation based on address and validator address",
		Long: strings.TrimSpace(
			fmt.Sprintf(`Query delegations for an individual delegator on an individual validator.

Example:
$ %s query staking delegation cosmos1gghjut3ccd8ay0zduzj64hwre2fxs9ld75ru9p cosmosvaloper1gghjut3ccd8ay0zduzj64hwre2fxs9ldmqhffj
`,
				version.ClientName,
			),
		),
		Args: cobra.ExactArgs(2),
		RunE: func(cmd *cobra.Command, args []string) error {
			clientCtx := client.NewContext().WithCodec(cdc)

			delAddr, err := sdk.AccAddressFromBech32(args[0])
			if err != nil {
				return err
			}

			valAddr, err := sdk.ValAddressFromBech32(args[1])
			if err != nil {
				return err
			}

			bz, err := cdc.MarshalJSON(types.NewQueryBondsParams(delAddr, valAddr))
			if err != nil {
				return err
			}

			route := fmt.Sprintf("custom/%s/%s", queryRoute, types.QueryDelegation)
			res, _, err := clientCtx.QueryWithData(route, bz)
			if err != nil {
				return err
			}

			var resp types.DelegationResponse
			if err := cdc.UnmarshalJSON(res, &resp); err != nil {
				return err
			}

			return clientCtx.PrintOutput(resp)
		},
	}
}

// GetCmdQueryDelegations implements the command to query all the delegations
// made from one delegator.
func GetCmdQueryDelegations(queryRoute string, cdc *codec.Codec) *cobra.Command {
	return &cobra.Command{
		Use:   "delegations [delegator-addr]",
		Short: "Query all delegations made by one delegator",
		Long: strings.TrimSpace(
			fmt.Sprintf(`Query delegations for an individual delegator on all validators.

Example:
$ %s query staking delegations cosmos1gghjut3ccd8ay0zduzj64hwre2fxs9ld75ru9p
`,
				version.ClientName,
			),
		),
		Args: cobra.ExactArgs(1),
		RunE: func(cmd *cobra.Command, args []string) error {
			clientCtx := client.NewContext().WithCodec(cdc)

			delAddr, err := sdk.AccAddressFromBech32(args[0])
			if err != nil {
				return err
			}

			bz, err := cdc.MarshalJSON(types.NewQueryDelegatorParams(delAddr))
			if err != nil {
				return err
			}

			route := fmt.Sprintf("custom/%s/%s", queryRoute, types.QueryDelegatorDelegations)
			res, _, err := clientCtx.QueryWithData(route, bz)
			if err != nil {
				return err
			}

			var resp types.DelegationResponses
			if err := cdc.UnmarshalJSON(res, &resp); err != nil {
				return err
			}

			return clientCtx.PrintOutput(resp)
		},
	}
}

// GetCmdQueryValidatorDelegations implements the command to query all the
// delegations to a specific validator.
func GetCmdQueryValidatorDelegations(queryRoute string, cdc *codec.Codec) *cobra.Command {
	cmd := &cobra.Command{
		Use:   "delegations-to [validator-addr]",
		Short: "Query all delegations made to one validator",
		Long: strings.TrimSpace(
			fmt.Sprintf(`Query delegations on an individual validator.

Example:
$ %s query staking delegations-to cosmosvaloper1gghjut3ccd8ay0zduzj64hwre2fxs9ldmqhffj
`,
				version.ClientName,
			),
		),
		Args: cobra.ExactArgs(1),
		RunE: func(cmd *cobra.Command, args []string) error {
			clientCtx := client.NewContext().WithCodec(cdc)

			valAddr, err := sdk.ValAddressFromBech32(args[0])
			if err != nil {
				return err
			}

			bz, err := cdc.MarshalJSON(types.NewQueryValidatorParams(valAddr, viper.GetInt(flags.FlagPage), viper.GetInt(flags.FlagLimit)))
			if err != nil {
				return err
			}

			route := fmt.Sprintf("custom/%s/%s", queryRoute, types.QueryValidatorDelegations)
			res, _, err := clientCtx.QueryWithData(route, bz)
			if err != nil {
				return err
			}

			var resp types.DelegationResponses
			if err := cdc.UnmarshalJSON(res, &resp); err != nil {
				return err
			}

			return clientCtx.PrintOutput(resp)
		},
	}

	cmd.Flags().Int(flags.FlagPage, 1, "pagination page of delegations to query for")
	cmd.Flags().Int(flags.FlagLimit, 100, "pagination limit of delegations to query for")

	return cmd
}

// GetCmdQueryUnbondingDelegation implements the command to query a single
// unbonding-delegation record.
func GetCmdQueryUnbondingDelegation(queryRoute string, cdc *codec.Codec) *cobra.Command {
	return &cobra.Command{
		Use:   "unbonding-delegation [delegator-addr] [validator-addr]",
		Short: "Query an unbonding-delegation record based on delegator and validator address",
		Long: strings.TrimSpace(
			fmt.Sprintf(`Query unbonding delegations for an individual delegator on an individual validator.

Example:
$ %s query staking unbonding-delegation cosmos1gghjut3ccd8ay0zduzj64hwre2fxs9ld75ru9p cosmosvaloper1gghjut3ccd8ay0zduzj64hwre2fxs9ldmqhffj
`,
				version.ClientName,
			),
		),
		Args: cobra.ExactArgs(2),
		RunE: func(cmd *cobra.Command, args []string) error {
			clientCtx := client.NewContext().WithCodec(cdc)

			valAddr, err := sdk.ValAddressFromBech32(args[1])
			if err != nil {
				return err
			}

			delAddr, err := sdk.AccAddressFromBech32(args[0])
			if err != nil {
				return err
			}

			bz, err := cdc.MarshalJSON(types.NewQueryBondsParams(delAddr, valAddr))
			if err != nil {
				return err
			}

			route := fmt.Sprintf("custom/%s/%s", queryRoute, types.QueryUnbondingDelegation)
			res, _, err := clientCtx.QueryWithData(route, bz)
			if err != nil {
				return err
			}

			ubd, err := types.UnmarshalUBD(types.ModuleCdc, res)
			if err != nil {
				return err
			}

			return clientCtx.PrintOutput(ubd)
		},
	}
}

// GetCmdQueryUnbondingDelegations implements the command to query all the
// unbonding-delegation records for a delegator.
func GetCmdQueryUnbondingDelegations(queryRoute string, cdc *codec.Codec) *cobra.Command {
	return &cobra.Command{
		Use:   "unbonding-delegations [delegator-addr]",
		Short: "Query all unbonding-delegations records for one delegator",
		Long: strings.TrimSpace(
			fmt.Sprintf(`Query unbonding delegations for an individual delegator.

Example:
$ %s query staking unbonding-delegation cosmos1gghjut3ccd8ay0zduzj64hwre2fxs9ld75ru9p
`,
				version.ClientName,
			),
		),
		Args: cobra.ExactArgs(1),
		RunE: func(cmd *cobra.Command, args []string) error {
			clientCtx := client.NewContext().WithCodec(cdc)

			delegatorAddr, err := sdk.AccAddressFromBech32(args[0])
			if err != nil {
				return err
			}

			bz, err := cdc.MarshalJSON(types.NewQueryDelegatorParams(delegatorAddr))
			if err != nil {
				return err
			}

			route := fmt.Sprintf("custom/%s/%s", queryRoute, types.QueryDelegatorUnbondingDelegations)
			res, _, err := clientCtx.QueryWithData(route, bz)
			if err != nil {
				return err
			}

			var ubds types.UnbondingDelegations
			if err = cdc.UnmarshalJSON(res, &ubds); err != nil {
				return err
			}

			return clientCtx.PrintOutput(ubds)
		},
	}
}

// GetCmdQueryRedelegation implements the command to query a single
// redelegation record.
func GetCmdQueryRedelegation(queryRoute string, cdc *codec.Codec) *cobra.Command {
	return &cobra.Command{
		Use:   "redelegation [delegator-addr] [src-validator-addr] [dst-validator-addr]",
		Short: "Query a redelegation record based on delegator and a source and destination validator address",
		Long: strings.TrimSpace(
			fmt.Sprintf(`Query a redelegation record for an individual delegator between a source and destination validator.

Example:
$ %s query staking redelegation cosmos1gghjut3ccd8ay0zduzj64hwre2fxs9ld75ru9p cosmosvaloper1l2rsakp388kuv9k8qzq6lrm9taddae7fpx59wm cosmosvaloper1gghjut3ccd8ay0zduzj64hwre2fxs9ldmqhffj
`,
				version.ClientName,
			),
		),
		Args: cobra.ExactArgs(3),
		RunE: func(cmd *cobra.Command, args []string) error {
			clientCtx := client.NewContext().WithCodec(cdc)

			delAddr, err := sdk.AccAddressFromBech32(args[0])
			if err != nil {
				return err
			}

			valSrcAddr, err := sdk.ValAddressFromBech32(args[1])
			if err != nil {
				return err
			}

			valDstAddr, err := sdk.ValAddressFromBech32(args[2])
			if err != nil {
				return err
			}

			bz, err := cdc.MarshalJSON(types.NewQueryRedelegationParams(delAddr, valSrcAddr, valDstAddr))
			if err != nil {
				return err
			}

			route := fmt.Sprintf("custom/%s/%s", queryRoute, types.QueryRedelegations)
			res, _, err := clientCtx.QueryWithData(route, bz)
			if err != nil {
				return err
			}

			var resp types.RedelegationResponses
			if err := cdc.UnmarshalJSON(res, &resp); err != nil {
				return err
			}

			return clientCtx.PrintOutput(resp)
		},
	}
}

// GetCmdQueryRedelegations implements the command to query all the
// redelegation records for a delegator.
func GetCmdQueryRedelegations(queryRoute string, cdc *codec.Codec) *cobra.Command {
	return &cobra.Command{
		Use:   "redelegations [delegator-addr]",
		Args:  cobra.ExactArgs(1),
		Short: "Query all redelegations records for one delegator",
		Long: strings.TrimSpace(
			fmt.Sprintf(`Query all redelegation records for an individual delegator.

Example:
$ %s query staking redelegation cosmos1gghjut3ccd8ay0zduzj64hwre2fxs9ld75ru9p
`,
				version.ClientName,
			),
		),
		RunE: func(cmd *cobra.Command, args []string) error {
			clientCtx := client.NewContext().WithCodec(cdc)

			delAddr, err := sdk.AccAddressFromBech32(args[0])
			if err != nil {
				return err
			}

			bz, err := cdc.MarshalJSON(types.QueryRedelegationParams{DelegatorAddr: delAddr})
			if err != nil {
				return err
			}

			route := fmt.Sprintf("custom/%s/%s", queryRoute, types.QueryRedelegations)
			res, _, err := clientCtx.QueryWithData(route, bz)
			if err != nil {
				return err
			}

			var resp types.RedelegationResponses
			if err := cdc.UnmarshalJSON(res, &resp); err != nil {
				return err
			}

			return clientCtx.PrintOutput(resp)
		},
	}
}

// GetCmdQueryHistoricalInfo implements the historical info query command
func GetCmdQueryHistoricalInfo(queryRoute string, cdc *codec.Codec) *cobra.Command {
	return &cobra.Command{
		Use:   "historical-info [height]",
		Args:  cobra.ExactArgs(1),
		Short: "Query historical info at given height",
		Long: strings.TrimSpace(
			fmt.Sprintf(`Query historical info at given height.

Example:
$ %s query staking historical-info 5
`,
				version.ClientName,
			),
		),
		RunE: func(cmd *cobra.Command, args []string) error {
			clientCtx := client.NewContext().WithCodec(cdc)

			height, err := strconv.ParseInt(args[0], 10, 64)
			if err != nil || height < 0 {
				return fmt.Errorf("height argument provided must be a non-negative-integer: %v", err)
			}

			bz, err := cdc.MarshalJSON(types.QueryHistoricalInfoParams{Height: height})
			if err != nil {
				return err
			}

			route := fmt.Sprintf("custom/%s/%s", queryRoute, types.QueryHistoricalInfo)
			res, _, err := clientCtx.QueryWithData(route, bz)
			if err != nil {
				return err
			}

			var resp types.HistoricalInfo
			if err := cdc.UnmarshalJSON(res, &resp); err != nil {
				return err
			}

			return clientCtx.PrintOutput(resp)
		},
	}
}

// GetCmdQueryPool implements the pool query command.
func GetCmdQueryPool(storeName string, cdc *codec.Codec) *cobra.Command {
	return &cobra.Command{
		Use:   "pool",
		Args:  cobra.NoArgs,
		Short: "Query the current staking pool values",
		Long: strings.TrimSpace(
			fmt.Sprintf(`Query values for amounts stored in the staking pool.

Example:
$ %s query staking pool
`,
				version.ClientName,
			),
		),
		RunE: func(cmd *cobra.Command, args []string) error {
			clientCtx := client.NewContext().WithCodec(cdc)

			bz, _, err := clientCtx.QueryWithData(fmt.Sprintf("custom/%s/pool", storeName), nil)
			if err != nil {
				return err
			}

			var pool types.Pool
			if err := cdc.UnmarshalJSON(bz, &pool); err != nil {
				return err
			}

			return clientCtx.PrintOutput(pool)
		},
	}
}

// GetCmdQueryParams implements the params query command.
func GetCmdQueryParams(storeName string, cdc *codec.Codec) *cobra.Command {
	return &cobra.Command{
		Use:   "params",
		Args:  cobra.NoArgs,
		Short: "Query the current staking parameters information",
		Long: strings.TrimSpace(
			fmt.Sprintf(`Query values set as staking parameters.

Example:
$ %s query staking params
`,
				version.ClientName,
			),
		),
		RunE: func(cmd *cobra.Command, args []string) error {
			clientCtx := client.NewContext().WithCodec(cdc)

			route := fmt.Sprintf("custom/%s/%s", storeName, types.QueryParameters)
			bz, _, err := clientCtx.QueryWithData(route, nil)
			if err != nil {
				return err
			}

			var params types.Params
			cdc.MustUnmarshalJSON(bz, &params)
			return clientCtx.PrintOutput(params)
		},
	}
}<|MERGE_RESOLUTION|>--- conflicted
+++ resolved
@@ -140,12 +140,8 @@
 		),
 		Args: cobra.ExactArgs(1),
 		RunE: func(cmd *cobra.Command, args []string) error {
-<<<<<<< HEAD
-			cliCtx := context.NewCLIContext().WithCodec(cdc)
-=======
-			clientCtx := client.NewContext().WithCodec(cdc)
-
->>>>>>> 71374d0e
+			clientCtx := client.NewContext().WithCodec(cdc)
+
 			valAddr, err := sdk.ValAddressFromBech32(args[0])
 			if err != nil {
 				return err
