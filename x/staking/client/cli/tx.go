--- conflicted
+++ resolved
@@ -51,12 +51,8 @@
 }
 
 // NewCreateValidatorCmd returns a CLI command handler for creating a MsgCreateValidator transaction.
-<<<<<<< HEAD
 // TODO(@julienrbrt): remove this once AutoCLI can flatten nested structs.
-func NewCreateValidatorCmd(ac address.Codec) *cobra.Command {
-=======
 func NewCreateValidatorCmd() *cobra.Command {
->>>>>>> 44934e3b
 	cmd := &cobra.Command{
 		Use:   "create-validator [path/to/validator.json]",
 		Short: "Create new validator initialized with a self-delegation to it",
@@ -119,12 +115,8 @@
 }
 
 // NewEditValidatorCmd returns a CLI command handler for creating a MsgEditValidator transaction.
-<<<<<<< HEAD
 // TODO(@julienrbrt): remove this once AutoCLI can flatten nested structs.
-func NewEditValidatorCmd(ac address.Codec) *cobra.Command {
-=======
 func NewEditValidatorCmd() *cobra.Command {
->>>>>>> 44934e3b
 	cmd := &cobra.Command{
 		Use:   "edit-validator",
 		Short: "Edit an existing validator account",
