--- conflicted
+++ resolved
@@ -9,26 +9,13 @@
 	flag "github.com/spf13/pflag"
 	"github.com/tendermint/tendermint/crypto"
 
-<<<<<<< HEAD
 	"github.com/KiraCore/cosmos-sdk/client"
-	"github.com/KiraCore/cosmos-sdk/client/context"
 	"github.com/KiraCore/cosmos-sdk/client/flags"
 	"github.com/KiraCore/cosmos-sdk/client/tx"
-	"github.com/KiraCore/cosmos-sdk/codec"
 	sdk "github.com/KiraCore/cosmos-sdk/types"
 	"github.com/KiraCore/cosmos-sdk/version"
-	"github.com/KiraCore/cosmos-sdk/x/auth"
-	authclient "github.com/KiraCore/cosmos-sdk/x/auth/client"
+	authtypes "github.com/KiraCore/cosmos-sdk/x/auth/types"
 	"github.com/KiraCore/cosmos-sdk/x/staking/types"
-=======
-	"github.com/cosmos/cosmos-sdk/client"
-	"github.com/cosmos/cosmos-sdk/client/flags"
-	"github.com/cosmos/cosmos-sdk/client/tx"
-	sdk "github.com/cosmos/cosmos-sdk/types"
-	"github.com/cosmos/cosmos-sdk/version"
-	authtypes "github.com/cosmos/cosmos-sdk/x/auth/types"
-	"github.com/cosmos/cosmos-sdk/x/staking/types"
->>>>>>> f59df68a
 )
 
 var (
@@ -468,30 +455,9 @@
 		return c, err
 	}
 
-<<<<<<< HEAD
-// ---------------------------------------------------------------------------
-// Deprecated
-//
-// TODO: Remove once client-side Protobuf migration has been completed.
-// ---------------------------------------------------------------------------
-
-// GetTxCmd returns the transaction commands for this module
-//
-// TODO: Remove once client-side Protobuf migration has been completed.
-// ref: https://github.com/KiraCore/cosmos-sdk/issues/5864
-// GetTxCmd returns the transaction commands for this module
-func GetTxCmd(storeKey string, cdc *codec.Codec) *cobra.Command {
-	stakingTxCmd := &cobra.Command{
-		Use:                        types.ModuleName,
-		Short:                      "Staking transaction subcommands",
-		DisableFlagParsing:         true,
-		SuggestionsMinimumDistance: 2,
-		RunE:                       client.ValidateCmd,
-=======
 	c.CommissionMaxRate, err = flagSet.GetString(FlagCommissionMaxRate)
 	if err != nil {
 		return c, err
->>>>>>> f59df68a
 	}
 
 	c.CommissionMaxChangeRate, err = flagSet.GetString(FlagCommissionMaxChangeRate)
