--- conflicted
+++ resolved
@@ -107,60 +107,35 @@
 		{
 			name: "Custom amount",
 			fsModify: func(fs *pflag.FlagSet) {
-<<<<<<< HEAD
-				err := fs.Set(cli.FlagAmount, "2000stake")
-				require.NoError(s.T(), err)
-=======
 				require.NoError(fs.Set(cli.FlagAmount, "2000stake"))
->>>>>>> aeccbc91
 			},
 			expectedCfg: mkTxValCfg("2000stake", "0.1", "0.2", "0.01", "1"),
 		},
 		{
 			name: "Custom commission rate",
 			fsModify: func(fs *pflag.FlagSet) {
-<<<<<<< HEAD
-				err := fs.Set(cli.FlagCommissionRate, "0.54")
-				require.NoError(s.T(), err)
-=======
 				require.NoError(fs.Set(cli.FlagCommissionRate, "0.54"))
->>>>>>> aeccbc91
 			},
 			expectedCfg: mkTxValCfg(cli.DefaultTokens.String()+sdk.DefaultBondDenom, "0.54", "0.2", "0.01", "1"),
 		},
 		{
 			name: "Custom commission max rate",
 			fsModify: func(fs *pflag.FlagSet) {
-<<<<<<< HEAD
-				err := fs.Set(cli.FlagCommissionMaxRate, "0.89")
-				require.NoError(s.T(), err)
-=======
 				require.NoError(fs.Set(cli.FlagCommissionMaxRate, "0.89"))
->>>>>>> aeccbc91
 			},
 			expectedCfg: mkTxValCfg(cli.DefaultTokens.String()+sdk.DefaultBondDenom, "0.1", "0.89", "0.01", "1"),
 		},
 		{
 			name: "Custom commission max change rate",
 			fsModify: func(fs *pflag.FlagSet) {
-<<<<<<< HEAD
-				err := fs.Set(cli.FlagCommissionMaxChangeRate, "0.55")
-				require.NoError(s.T(), err)
-=======
 				require.NoError(fs.Set(cli.FlagCommissionMaxChangeRate, "0.55"))
->>>>>>> aeccbc91
 			},
 			expectedCfg: mkTxValCfg(cli.DefaultTokens.String()+sdk.DefaultBondDenom, "0.1", "0.2", "0.55", "1"),
 		},
 		{
 			name: "Custom min self delegations",
 			fsModify: func(fs *pflag.FlagSet) {
-<<<<<<< HEAD
-				err := fs.Set(cli.FlagMinSelfDelegation, "0.33")
-				require.NoError(s.T(), err)
-=======
 				require.NoError(fs.Set(cli.FlagMinSelfDelegation, "0.33"))
->>>>>>> aeccbc91
 			},
 			expectedCfg: mkTxValCfg(cli.DefaultTokens.String()+sdk.DefaultBondDenom, "0.1", "0.2", "0.01", "0.33"),
 		},
