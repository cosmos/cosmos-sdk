package cli_test

import (
	"fmt"
	"io"
	"testing"

	abci "github.com/cometbft/cometbft/abci/types"
	rpcclientmock "github.com/cometbft/cometbft/rpc/client/mock"
	"github.com/spf13/pflag"
	"github.com/stretchr/testify/suite"

	sdkmath "cosmossdk.io/math"

	"github.com/cosmos/cosmos-sdk/client"
	"github.com/cosmos/cosmos-sdk/client/flags"
	addresscodec "github.com/cosmos/cosmos-sdk/codec/address"
	"github.com/cosmos/cosmos-sdk/crypto/hd"
	"github.com/cosmos/cosmos-sdk/crypto/keyring"
	"github.com/cosmos/cosmos-sdk/crypto/keys/ed25519"
	"github.com/cosmos/cosmos-sdk/testutil"
	clitestutil "github.com/cosmos/cosmos-sdk/testutil/cli"
	simtestutil "github.com/cosmos/cosmos-sdk/testutil/sims"
	sdk "github.com/cosmos/cosmos-sdk/types"
	testutilmod "github.com/cosmos/cosmos-sdk/types/module/testutil"
	"github.com/cosmos/cosmos-sdk/x/staking"
	"github.com/cosmos/cosmos-sdk/x/staking/client/cli"
)

var PKs = simtestutil.CreateTestPubKeys(500)

type CLITestSuite struct {
	suite.Suite

	kr        keyring.Keyring
	encCfg    testutilmod.TestEncodingConfig
	baseCtx   client.Context
	clientCtx client.Context
	addrs     []sdk.AccAddress
}

func TestCLITestSuite(t *testing.T) {
	suite.Run(t, new(CLITestSuite))
}

func (s *CLITestSuite) SetupSuite() {
	s.encCfg = testutilmod.MakeTestEncodingConfig(staking.AppModuleBasic{})
	s.kr = keyring.NewInMemory(s.encCfg.Codec)
	s.baseCtx = client.Context{}.
		WithKeyring(s.kr).
		WithTxConfig(s.encCfg.TxConfig).
		WithCodec(s.encCfg.Codec).
		WithClient(clitestutil.MockCometRPC{Client: rpcclientmock.Client{}}).
		WithAccountRetriever(client.MockAccountRetriever{}).
		WithOutput(io.Discard).
		WithChainID("test-chain").
		WithAddressCodec(addresscodec.NewBech32Codec("cosmos")).
		WithValidatorAddressCodec(addresscodec.NewBech32Codec("cosmosvaloper")).
		WithConsensusAddressCodec(addresscodec.NewBech32Codec("cosmosvalcons"))

	ctxGen := func() client.Context {
		bz, _ := s.encCfg.Codec.Marshal(&sdk.TxResponse{})
		c := clitestutil.NewMockCometRPC(abci.ResponseQuery{
			Value: bz,
		})
		return s.baseCtx.WithClient(c)
	}
	s.clientCtx = ctxGen()

	s.addrs = make([]sdk.AccAddress, 0)
	for i := 0; i < 3; i++ {
		k, _, err := s.clientCtx.Keyring.NewMnemonic("NewValidator", keyring.English, sdk.FullFundraiserPath, keyring.DefaultBIP39Passphrase, hd.Secp256k1)
		s.Require().NoError(err)

		pub, err := k.GetPubKey()
		s.Require().NoError(err)

		newAddr := sdk.AccAddress(pub.Address())
		s.addrs = append(s.addrs, newAddr)
	}
}

func (s *CLITestSuite) TestPrepareConfigForTxCreateValidator() {
	chainID := "chainID"
	ip := "1.1.1.1"
	nodeID := "nodeID"
	privKey := ed25519.GenPrivKey()
	valPubKey := privKey.PubKey()
	moniker := "DefaultMoniker"
	require := s.Require()
	mkTxValCfg := func(amount, commission, commissionMax, commissionMaxChange, minSelfDelegation string) cli.TxCreateValidatorConfig {
		return cli.TxCreateValidatorConfig{
			IP:                      ip,
			ChainID:                 chainID,
			NodeID:                  nodeID,
			P2PPort:                 26656,
			PubKey:                  valPubKey,
			Moniker:                 moniker,
			Amount:                  amount,
			CommissionRate:          commission,
			CommissionMaxRate:       commissionMax,
			CommissionMaxChangeRate: commissionMaxChange,
			MinSelfDelegation:       minSelfDelegation,
		}
	}

	tests := []struct {
		name        string
		fsModify    func(fs *pflag.FlagSet)
		expectedCfg cli.TxCreateValidatorConfig
	}{
		{
			name:        "all defaults",
			fsModify:    func(fs *pflag.FlagSet) {},
			expectedCfg: mkTxValCfg(cli.DefaultTokens.String()+sdk.DefaultBondDenom, "0.1", "0.2", "0.01", "1"),
		},
		{
			name: "Custom amount",
			fsModify: func(fs *pflag.FlagSet) {
				require.NoError(fs.Set(cli.FlagAmount, "2000stake"))
			},
			expectedCfg: mkTxValCfg("2000stake", "0.1", "0.2", "0.01", "1"),
		},
		{
			name: "Custom commission rate",
			fsModify: func(fs *pflag.FlagSet) {
				require.NoError(fs.Set(cli.FlagCommissionRate, "0.54"))
			},
			expectedCfg: mkTxValCfg(cli.DefaultTokens.String()+sdk.DefaultBondDenom, "0.54", "0.2", "0.01", "1"),
		},
		{
			name: "Custom commission max rate",
			fsModify: func(fs *pflag.FlagSet) {
				require.NoError(fs.Set(cli.FlagCommissionMaxRate, "0.89"))
			},
			expectedCfg: mkTxValCfg(cli.DefaultTokens.String()+sdk.DefaultBondDenom, "0.1", "0.89", "0.01", "1"),
		},
		{
			name: "Custom commission max change rate",
			fsModify: func(fs *pflag.FlagSet) {
				require.NoError(fs.Set(cli.FlagCommissionMaxChangeRate, "0.55"))
			},
			expectedCfg: mkTxValCfg(cli.DefaultTokens.String()+sdk.DefaultBondDenom, "0.1", "0.2", "0.55", "1"),
		},
		{
			name: "Custom min self delegations",
			fsModify: func(fs *pflag.FlagSet) {
				require.NoError(fs.Set(cli.FlagMinSelfDelegation, "0.33"))
			},
			expectedCfg: mkTxValCfg(cli.DefaultTokens.String()+sdk.DefaultBondDenom, "0.1", "0.2", "0.01", "0.33"),
		},
	}

	for _, tc := range tests {
		tc := tc
		s.Run(tc.name, func() {
			fs, _ := cli.CreateValidatorMsgFlagSet(ip)
			fs.String(flags.FlagName, "", "name of private key with which to sign the gentx")

			tc.fsModify(fs)

			cvCfg, err := cli.PrepareConfigForTxCreateValidator(fs, moniker, nodeID, chainID, valPubKey)
			require.NoError(err)

			require.Equal(tc.expectedCfg, cvCfg)
		})
	}
}

func (s *CLITestSuite) TestNewCreateValidatorCmd() {
	require := s.Require()
	cmd := cli.NewCreateValidatorCmd()

	validJSON := fmt.Sprintf(`
	{
  		"pubkey": {"@type":"/cosmos.crypto.ed25519.PubKey","key":"oWg2ISpLF405Jcm2vXV+2v4fnjodh6aafuIdeoW+rUw="},
  		"amount": "%dstake",
  		"moniker": "NewValidator",
		"identity": "AFAF00C4",
		"website": "https://newvalidator.io",
		"security": "contact@newvalidator.io",
		"details": "'Hey, I am a new validator. Please delegate!'",
  		"commission-rate": "0.5",
  		"commission-max-rate": "1.0",
  		"commission-max-change-rate": "0.1",
  		"min-self-delegation": "1"
	}`, 100)
	validJSONFile := testutil.WriteToNewTempFile(s.T(), validJSON)
	defer validJSONFile.Close()

	validJSONWithoutOptionalFields := fmt.Sprintf(`
	{
  		"pubkey": {"@type":"/cosmos.crypto.ed25519.PubKey","key":"oWg2ISpLF405Jcm2vXV+2v4fnjodh6aafuIdeoW+rUw="},
  		"amount": "%dstake",
  		"moniker": "NewValidator",
  		"commission-rate": "0.5",
  		"commission-max-rate": "1.0",
  		"commission-max-change-rate": "0.1",
  		"min-self-delegation": "1"
	}`, 100)
	validJSONWOOptionalFile := testutil.WriteToNewTempFile(s.T(), validJSONWithoutOptionalFields)
	defer validJSONWOOptionalFile.Close()

	noAmountJSON := `
	{
  		"pubkey": {"@type":"/cosmos.crypto.ed25519.PubKey","key":"oWg2ISpLF405Jcm2vXV+2v4fnjodh6aafuIdeoW+rUw="},
  		"moniker": "NewValidator",
  		"commission-rate": "0.5",
  		"commission-max-rate": "1.0",
  		"commission-max-change-rate": "0.1",
  		"min-self-delegation": "1"
	}`
	noAmountJSONFile := testutil.WriteToNewTempFile(s.T(), noAmountJSON)
	defer noAmountJSONFile.Close()

	noPubKeyJSON := fmt.Sprintf(`
	{
  		"amount": "%dstake",
  		"moniker": "NewValidator",
  		"commission-rate": "0.5",
  		"commission-max-rate": "1.0",
  		"commission-max-change-rate": "0.1",
  		"min-self-delegation": "1"
	}`, 100)
	noPubKeyJSONFile := testutil.WriteToNewTempFile(s.T(), noPubKeyJSON)
	defer noPubKeyJSONFile.Close()

	noMonikerJSON := fmt.Sprintf(`
	{
  		"pubkey": {"@type":"/cosmos.crypto.ed25519.PubKey","key":"oWg2ISpLF405Jcm2vXV+2v4fnjodh6aafuIdeoW+rUw="},
  		"amount": "%dstake",
  		"commission-rate": "0.5",
  		"commission-max-rate": "1.0",
  		"commission-max-change-rate": "0.1",
  		"min-self-delegation": "1"
	}`, 100)
	noMonikerJSONFile := testutil.WriteToNewTempFile(s.T(), noMonikerJSON)
	defer noMonikerJSONFile.Close()

	testCases := []struct {
		name         string
		args         []string
		expectErrMsg string
	}{
		{
			"invalid transaction (missing amount)",
			[]string{
				noAmountJSONFile.Name(),
				fmt.Sprintf("--%s=%s", flags.FlagFrom, s.addrs[0]),
				fmt.Sprintf("--%s=true", flags.FlagSkipConfirmation),
				fmt.Sprintf("--%s=%s", flags.FlagBroadcastMode, flags.BroadcastSync),
				fmt.Sprintf("--%s=%s", flags.FlagFees, sdk.NewCoins(sdk.NewCoin(sdk.DefaultBondDenom, sdkmath.NewInt(10))).String()),
			},
			"must specify amount of coins to bond",
		},
		{
			"invalid transaction (missing pubkey)",
			[]string{
				noPubKeyJSONFile.Name(),
				fmt.Sprintf("--%s=%s", flags.FlagFrom, s.addrs[0]),
				fmt.Sprintf("--%s=true", flags.FlagSkipConfirmation),
				fmt.Sprintf("--%s=%s", flags.FlagBroadcastMode, flags.BroadcastSync),
				fmt.Sprintf("--%s=%s", flags.FlagFees, sdk.NewCoins(sdk.NewCoin(sdk.DefaultBondDenom, sdkmath.NewInt(10))).String()),
			},
			"must specify the JSON encoded pubkey",
		},
		{
			"invalid transaction (missing moniker)",
			[]string{
				noMonikerJSONFile.Name(),
				fmt.Sprintf("--%s=%s", flags.FlagFrom, s.addrs[0]),
				fmt.Sprintf("--%s=true", flags.FlagSkipConfirmation),
				fmt.Sprintf("--%s=%s", flags.FlagBroadcastMode, flags.BroadcastSync),
				fmt.Sprintf("--%s=%s", flags.FlagFees, sdk.NewCoins(sdk.NewCoin(sdk.DefaultBondDenom, sdkmath.NewInt(10))).String()),
			},
			"must specify the moniker name",
		},
		{
			"valid transaction with all fields",
			[]string{
				validJSONFile.Name(),
				fmt.Sprintf("--%s=%s", flags.FlagFrom, s.addrs[0]),
				fmt.Sprintf("--%s=true", flags.FlagSkipConfirmation),
				fmt.Sprintf("--%s=%s", flags.FlagBroadcastMode, flags.BroadcastSync),
				fmt.Sprintf("--%s=%s", flags.FlagFees, sdk.NewCoins(sdk.NewCoin(sdk.DefaultBondDenom, sdkmath.NewInt(10))).String()),
			},
			"",
		},
		{
			"valid transaction without optional fields",
			[]string{
				validJSONWOOptionalFile.Name(),
				fmt.Sprintf("--%s=%s", flags.FlagFrom, s.addrs[0]),
				fmt.Sprintf("--%s=true", flags.FlagSkipConfirmation),
				fmt.Sprintf("--%s=%s", flags.FlagBroadcastMode, flags.BroadcastSync),
				fmt.Sprintf("--%s=%s", flags.FlagFees, sdk.NewCoins(sdk.NewCoin(sdk.DefaultBondDenom, sdkmath.NewInt(10))).String()),
			},
			"",
		},
	}
	for _, tc := range testCases {
		tc := tc
		s.Run(tc.name, func() {
			out, err := clitestutil.ExecTestCLICmd(s.clientCtx, cmd, tc.args)
			if tc.expectErrMsg != "" {
				require.Error(err)
				require.Contains(err.Error(), tc.expectErrMsg)
			} else {
				require.NoError(err, "test: %s\noutput: %s", tc.name, out.String())
				resp := &sdk.TxResponse{}
				err = s.clientCtx.Codec.UnmarshalJSON(out.Bytes(), resp)
				require.NoError(err, out.String(), "test: %s, output\n:", tc.name, out.String())
			}
		})
	}
}

func (s *CLITestSuite) TestNewEditValidatorCmd() {
	cmd := cli.NewEditValidatorCmd()

	moniker := "testing"
	details := "bio"
	identity := "test identity"
	securityContact := "test contact"
	website := "https://test.com"

	testCases := []struct {
		name         string
		args         []string
		expectErrMsg string
	}{
		{
			"wrong from address",
			[]string{
				fmt.Sprintf("--%s=%s", flags.FlagFrom, "with wrong from address"),
				fmt.Sprintf("--%s=true", flags.FlagSkipConfirmation),
				fmt.Sprintf("--%s=%s", flags.FlagBroadcastMode, flags.BroadcastSync),
				fmt.Sprintf("--%s=%s", flags.FlagFees, sdk.NewCoins(sdk.NewCoin(sdk.DefaultBondDenom, sdkmath.NewInt(10))).String()),
			},
			"key not found",
		},
		{
			"valid with no edit flag (since all are optional)",
			[]string{
				fmt.Sprintf("--%s=%s", flags.FlagFrom, s.addrs[0]),
				fmt.Sprintf("--%s=true", flags.FlagSkipConfirmation),
				fmt.Sprintf("--%s=%s", flags.FlagBroadcastMode, flags.BroadcastSync),
				fmt.Sprintf("--%s=%s", flags.FlagFees, sdk.NewCoins(sdk.NewCoin(sdk.DefaultBondDenom, sdkmath.NewInt(10))).String()),
			},
			"",
		},
		{
			"valid with edit validator details",
			[]string{
				fmt.Sprintf("--details=%s", details),
				fmt.Sprintf("--%s=%s", flags.FlagFrom, s.addrs[0]),
				fmt.Sprintf("--%s=true", flags.FlagSkipConfirmation),
				fmt.Sprintf("--%s=%s", flags.FlagBroadcastMode, flags.BroadcastSync),
				fmt.Sprintf("--%s=%s", flags.FlagFees, sdk.NewCoins(sdk.NewCoin(sdk.DefaultBondDenom, sdkmath.NewInt(10))).String()),
			},
			"",
		},
		{
			"edit validator identity",
			[]string{
				fmt.Sprintf("--identity=%s", identity),
				fmt.Sprintf("--%s=%s", flags.FlagFrom, s.addrs[0]),
				fmt.Sprintf("--%s=true", flags.FlagSkipConfirmation),
				fmt.Sprintf("--%s=%s", flags.FlagBroadcastMode, flags.BroadcastSync),
				fmt.Sprintf("--%s=%s", flags.FlagFees, sdk.NewCoins(sdk.NewCoin(sdk.DefaultBondDenom, sdkmath.NewInt(10))).String()),
			},
			"",
		},
		{
			"edit validator security-contact",
			[]string{
				fmt.Sprintf("--security-contact=%s", securityContact),
				fmt.Sprintf("--%s=%s", flags.FlagFrom, s.addrs[0]),
				fmt.Sprintf("--%s=true", flags.FlagSkipConfirmation),
				fmt.Sprintf("--%s=%s", flags.FlagBroadcastMode, flags.BroadcastSync),
				fmt.Sprintf("--%s=%s", flags.FlagFees, sdk.NewCoins(sdk.NewCoin(sdk.DefaultBondDenom, sdkmath.NewInt(10))).String()),
			},
			"",
		},
		{
			"edit validator website",
			[]string{
				fmt.Sprintf("--website=%s", website),
				fmt.Sprintf("--%s=%s", flags.FlagFrom, s.addrs[0]),
				fmt.Sprintf("--%s=true", flags.FlagSkipConfirmation),
				fmt.Sprintf("--%s=%s", flags.FlagBroadcastMode, flags.BroadcastSync),
				fmt.Sprintf("--%s=%s", flags.FlagFees, sdk.NewCoins(sdk.NewCoin(sdk.DefaultBondDenom, sdkmath.NewInt(10))).String()),
			},
			"",
		},
		{
			"edit validator moniker", // https://github.com/cosmos/cosmos-sdk/issues/10660
			[]string{
				fmt.Sprintf("--%s=%s", cli.FlagEditMoniker, moniker),
				fmt.Sprintf("--%s=%s", flags.FlagFrom, s.addrs[0]),
				fmt.Sprintf("--%s=true", flags.FlagSkipConfirmation),
				fmt.Sprintf("--%s=%s", flags.FlagBroadcastMode, flags.BroadcastSync),
				fmt.Sprintf("--%s=%s", flags.FlagFees, sdk.NewCoins(sdk.NewCoin(sdk.DefaultBondDenom, sdkmath.NewInt(10))).String()),
			},
			"",
		},
		{
			"with all edit flags",
			[]string{
				fmt.Sprintf("--%s=%s", cli.FlagEditMoniker, moniker),
				fmt.Sprintf("--details=%s", details),
				fmt.Sprintf("--identity=%s", identity),
				fmt.Sprintf("--security-contact=%s", securityContact),
				fmt.Sprintf("--website=%s", website),
				fmt.Sprintf("--%s=%s", flags.FlagFrom, s.addrs[0]),
				fmt.Sprintf("--%s=true", flags.FlagSkipConfirmation),
				fmt.Sprintf("--%s=%s", flags.FlagBroadcastMode, flags.BroadcastSync),
				fmt.Sprintf("--%s=%s", flags.FlagFees, sdk.NewCoins(sdk.NewCoin(sdk.DefaultBondDenom, sdkmath.NewInt(10))).String()),
			},
			"",
		},
	}

	for _, tc := range testCases {
		tc := tc

		s.Run(tc.name, func() {
			out, err := clitestutil.ExecTestCLICmd(s.clientCtx, cmd, tc.args)
			if tc.expectErrMsg != "" {
				s.Require().Error(err)
				s.Require().Contains(err.Error(), tc.expectErrMsg)
			} else {
				s.Require().NoError(err, out.String())
				resp := &sdk.TxResponse{}
				s.Require().NoError(s.clientCtx.Codec.UnmarshalJSON(out.Bytes(), resp))
			}
		})
	}
<<<<<<< HEAD
}

func (s *CLITestSuite) TestNewDelegateCmd() {
	cmd := cli.NewDelegateCmd()

	testCases := []struct {
		name         string
		args         []string
		expectErrMsg string
	}{
		{
			"invalid delegate amount",
			[]string{
				sdk.ValAddress(s.addrs[0]).String(),
				"fooCoin",
				fmt.Sprintf("--%s=%s", flags.FlagFrom, s.addrs[0]),
				fmt.Sprintf("--%s=true", flags.FlagSkipConfirmation),
				fmt.Sprintf("--%s=%s", flags.FlagBroadcastMode, flags.BroadcastSync),
				fmt.Sprintf("--%s=%s", flags.FlagFees, sdk.NewCoins(sdk.NewCoin(sdk.DefaultBondDenom, sdkmath.NewInt(10))).String()),
			},
			"invalid decimal coin expression: fooCoin",
		},
		{
			"invalid validator address",
			[]string{
				"abc",
				sdk.NewCoin(sdk.DefaultBondDenom, sdkmath.NewInt(150)).String(),
				fmt.Sprintf("--%s=%s", flags.FlagFrom, s.addrs[0]),
				fmt.Sprintf("--%s=true", flags.FlagSkipConfirmation),
				fmt.Sprintf("--%s=%s", flags.FlagBroadcastMode, flags.BroadcastSync),
				fmt.Sprintf("--%s=%s", flags.FlagFees, sdk.NewCoins(sdk.NewCoin(sdk.DefaultBondDenom, sdkmath.NewInt(10))).String()),
			},
			"decoding bech32 failed",
		},
		{
			"valid transaction of delegate",
			[]string{
				sdk.ValAddress(s.addrs[0]).String(),
				sdk.NewCoin(sdk.DefaultBondDenom, sdkmath.NewInt(150)).String(),
				fmt.Sprintf("--%s=%s", flags.FlagFrom, s.addrs[0]),
				fmt.Sprintf("--%s=true", flags.FlagSkipConfirmation),
				fmt.Sprintf("--%s=%s", flags.FlagBroadcastMode, flags.BroadcastSync),
				fmt.Sprintf("--%s=%s", flags.FlagFees, sdk.NewCoins(sdk.NewCoin(sdk.DefaultBondDenom, sdkmath.NewInt(10))).String()),
			},
			"",
		},
	}

	for _, tc := range testCases {
		tc := tc

		s.Run(tc.name, func() {
			out, err := clitestutil.ExecTestCLICmd(s.clientCtx, cmd, tc.args)
			if tc.expectErrMsg != "" {
				s.Require().Error(err)
				s.Require().Contains(err.Error(), tc.expectErrMsg)
			} else {
				s.Require().NoError(err, out.String())
				resp := &sdk.TxResponse{}
				s.Require().NoError(s.clientCtx.Codec.UnmarshalJSON(out.Bytes(), resp))
			}
		})
	}
}

func (s *CLITestSuite) TestNewRedelegateCmd() {
	cmd := cli.NewRedelegateCmd()

	testCases := []struct {
		name         string
		args         []string
		expectErrMsg string
	}{
		{
			"invalid amount",
			[]string{
				sdk.ValAddress(s.addrs[0]).String(), // src-validator-addr
				sdk.ValAddress(s.addrs[1]).String(), // dst-validator-addr
				"fooCoin",
				fmt.Sprintf("--%s=%s", flags.FlagFrom, s.addrs[0]),
				fmt.Sprintf("--%s=true", flags.FlagSkipConfirmation),
				fmt.Sprintf("--%s=%s", flags.FlagBroadcastMode, flags.BroadcastSync),
				fmt.Sprintf("--%s=%s", flags.FlagFees, sdk.NewCoins(sdk.NewCoin(sdk.DefaultBondDenom, sdkmath.NewInt(10))).String()),
			},
			"invalid decimal coin expression: fooCoin",
		},
		{
			"wrong src validator",
			[]string{
				"invalid",                           // wrong src-validator-addr
				sdk.ValAddress(s.addrs[1]).String(), // dst-validator-addr
				sdk.NewCoin(sdk.DefaultBondDenom, sdkmath.NewInt(150)).String(), // amount
				fmt.Sprintf("--%s=%s", flags.FlagFrom, s.addrs[0]),
				fmt.Sprintf("--%s=%d", flags.FlagGas, 300000),
				fmt.Sprintf("--%s=true", flags.FlagSkipConfirmation),
				fmt.Sprintf("--%s=%s", flags.FlagBroadcastMode, flags.BroadcastSync),
				fmt.Sprintf("--%s=%s", flags.FlagFees, sdk.NewCoins(sdk.NewCoin(sdk.DefaultBondDenom, sdkmath.NewInt(10))).String()),
			},
			"invalid bech32",
		},
		{
			"wrong dst validator",
			[]string{
				sdk.ValAddress(s.addrs[0]).String(), // src-validator-addr
				"invalid",                           // wrong dst-validator-addr
				sdk.NewCoin(sdk.DefaultBondDenom, sdkmath.NewInt(150)).String(), // amount
				fmt.Sprintf("--%s=%s", flags.FlagFrom, s.addrs[0]),
				fmt.Sprintf("--%s=%d", flags.FlagGas, 300000),
				fmt.Sprintf("--%s=true", flags.FlagSkipConfirmation),
				fmt.Sprintf("--%s=%s", flags.FlagBroadcastMode, flags.BroadcastSync),
				fmt.Sprintf("--%s=%s", flags.FlagFees, sdk.NewCoins(sdk.NewCoin(sdk.DefaultBondDenom, sdkmath.NewInt(10))).String()),
			},
			"invalid bech32",
		},
		{
			"valid transaction of delegate",
			[]string{
				sdk.ValAddress(s.addrs[0]).String(),                             // src-validator-addr
				sdk.ValAddress(s.addrs[1]).String(),                             // dst-validator-addr
				sdk.NewCoin(sdk.DefaultBondDenom, sdkmath.NewInt(150)).String(), // amount
				fmt.Sprintf("--%s=%s", flags.FlagFrom, s.addrs[0]),
				fmt.Sprintf("--%s=%d", flags.FlagGas, 300000),
				fmt.Sprintf("--%s=true", flags.FlagSkipConfirmation),
				fmt.Sprintf("--%s=%s", flags.FlagBroadcastMode, flags.BroadcastSync),
				fmt.Sprintf("--%s=%s", flags.FlagFees, sdk.NewCoins(sdk.NewCoin(sdk.DefaultBondDenom, sdkmath.NewInt(10))).String()),
			},
			"",
		},
	}

	for _, tc := range testCases {
		tc := tc

		s.Run(tc.name, func() {
			out, err := clitestutil.ExecTestCLICmd(s.clientCtx, cmd, tc.args)
			if tc.expectErrMsg != "" {
				s.Require().Error(err)
				s.Require().Contains(err.Error(), tc.expectErrMsg)
			} else {
				s.Require().NoError(err, out.String())
				resp := &sdk.TxResponse{}
				s.Require().NoError(s.clientCtx.Codec.UnmarshalJSON(out.Bytes(), resp))
			}
		})
	}
}

func (s *CLITestSuite) TestNewUnbondCmd() {
	cmd := cli.NewUnbondCmd()

	testCases := []struct {
		name         string
		args         []string
		expectErrMsg string
	}{
		{
			"invalid unbond amount",
			[]string{
				sdk.ValAddress(s.addrs[0]).String(),
				"foo",
				fmt.Sprintf("--%s=%s", flags.FlagFrom, s.addrs[0]),
				fmt.Sprintf("--%s=true", flags.FlagSkipConfirmation),
				fmt.Sprintf("--%s=%s", flags.FlagBroadcastMode, flags.BroadcastSync),
				fmt.Sprintf("--%s=%s", flags.FlagFees, sdk.NewCoins(sdk.NewCoin(sdk.DefaultBondDenom, sdkmath.NewInt(10))).String()),
			},
			"invalid decimal coin expression: foo",
		},
		{
			"invalid validator address",
			[]string{
				"foo",
				sdk.NewCoin(sdk.DefaultBondDenom, sdkmath.NewInt(150)).String(),
				fmt.Sprintf("--%s=%s", flags.FlagFrom, s.addrs[0]),
				fmt.Sprintf("--%s=true", flags.FlagSkipConfirmation),
				fmt.Sprintf("--%s=%s", flags.FlagBroadcastMode, flags.BroadcastSync),
				fmt.Sprintf("--%s=%s", flags.FlagFees, sdk.NewCoins(sdk.NewCoin(sdk.DefaultBondDenom, sdkmath.NewInt(10))).String()),
			},
			"decoding bech32 failed",
		},
		{
			"valid transaction of unbond",
			[]string{
				sdk.ValAddress(s.addrs[0]).String(),
				sdk.NewCoin(sdk.DefaultBondDenom, sdkmath.NewInt(150)).String(),
				fmt.Sprintf("--%s=%s", flags.FlagFrom, s.addrs[0]),
				fmt.Sprintf("--%s=true", flags.FlagSkipConfirmation),
				fmt.Sprintf("--%s=%s", flags.FlagBroadcastMode, flags.BroadcastSync),
				fmt.Sprintf("--%s=%s", flags.FlagFees, sdk.NewCoins(sdk.NewCoin(sdk.DefaultBondDenom, sdkmath.NewInt(10))).String()),
			},
			"",
		},
	}

	for _, tc := range testCases {
		tc := tc

		s.Run(tc.name, func() {
			out, err := clitestutil.ExecTestCLICmd(s.clientCtx, cmd, tc.args)
			if tc.expectErrMsg != "" {
				s.Require().Error(err)
				s.Require().Contains(err.Error(), tc.expectErrMsg)
			} else {
				s.Require().NoError(err, out.String())
				resp := &sdk.TxResponse{}
				s.Require().NoError(s.clientCtx.Codec.UnmarshalJSON(out.Bytes(), resp))
			}
		})
	}
}

func (s *CLITestSuite) TestNewCancelUnbondingDelegationCmd() {
	cmd := cli.NewCancelUnbondingDelegation()

	testCases := []struct {
		name         string
		args         []string
		expectErrMsg string
	}{
		{
			"invalid validator address",
			[]string{
				"foo",
				sdk.NewCoin(sdk.DefaultBondDenom, sdkmath.NewInt(150)).String(),
				sdkmath.NewInt(10000).String(),
				fmt.Sprintf("--%s=%s", flags.FlagFrom, s.addrs[0]),
				fmt.Sprintf("--%s=true", flags.FlagSkipConfirmation),
				fmt.Sprintf("--%s=%s", flags.FlagBroadcastMode, flags.BroadcastSync),
				fmt.Sprintf("--%s=%s", flags.FlagFees, sdk.NewCoins(sdk.NewCoin(sdk.DefaultBondDenom, sdkmath.NewInt(10))).String()),
			},
			"decoding bech32 failed",
		},
		{
			"invalid canceling unbond delegation amount",
			[]string{
				sdk.ValAddress(s.addrs[0]).String(),
				"fooCoin",
				sdkmath.NewInt(10000).String(),
				fmt.Sprintf("--%s=%s", flags.FlagFrom, s.addrs[0]),
				fmt.Sprintf("--%s=true", flags.FlagSkipConfirmation),
				fmt.Sprintf("--%s=%s", flags.FlagBroadcastMode, flags.BroadcastSync),
				fmt.Sprintf("--%s=%s", flags.FlagFees, sdk.NewCoins(sdk.NewCoin(sdk.DefaultBondDenom, sdkmath.NewInt(10))).String()),
			},
			"invalid decimal coin expression",
		},
		{
			"without unbond creation height",
			[]string{
				sdk.ValAddress(s.addrs[0]).String(),
				sdk.NewCoin(sdk.DefaultBondDenom, sdkmath.NewInt(150)).String(),
				"abc",
				fmt.Sprintf("--%s=%s", flags.FlagFrom, s.addrs[0]),
				fmt.Sprintf("--%s=true", flags.FlagSkipConfirmation),
				fmt.Sprintf("--%s=%s", flags.FlagBroadcastMode, flags.BroadcastSync),
				fmt.Sprintf("--%s=%s", flags.FlagFees, sdk.NewCoins(sdk.NewCoin(sdk.DefaultBondDenom, sdkmath.NewInt(10))).String()),
			},
			"invalid height: invalid height: 0",
		},
		{
			"valid transaction of canceling unbonding delegation",
			[]string{
				sdk.ValAddress(s.addrs[0]).String(),
				sdk.NewCoin(sdk.DefaultBondDenom, sdkmath.NewInt(5)).String(),
				sdkmath.NewInt(10000).String(),
				fmt.Sprintf("--%s=%s", flags.FlagFrom, s.addrs[0]),
				fmt.Sprintf("--%s=true", flags.FlagSkipConfirmation),
				fmt.Sprintf("--%s=%s", flags.FlagBroadcastMode, flags.BroadcastSync),
				fmt.Sprintf("--%s=%s", flags.FlagFees, sdk.NewCoins(sdk.NewCoin(sdk.DefaultBondDenom, sdkmath.NewInt(10))).String()),
			},
			"",
		},
	}

	for _, tc := range testCases {
		tc := tc

		s.Run(tc.name, func() {
			out, err := clitestutil.ExecTestCLICmd(s.clientCtx, cmd, tc.args)
			if tc.expectErrMsg != "" {
				s.Require().Error(err)
				s.Require().Contains(err.Error(), tc.expectErrMsg)
			} else {
				s.Require().NoError(err, out.String())
				resp := &sdk.TxResponse{}
				s.Require().NoError(s.clientCtx.Codec.UnmarshalJSON(out.Bytes(), resp))
			}
		})
	}
=======
>>>>>>> f149f1ba
}<|MERGE_RESOLUTION|>--- conflicted
+++ resolved
@@ -436,294 +436,4 @@
 			}
 		})
 	}
-<<<<<<< HEAD
-}
-
-func (s *CLITestSuite) TestNewDelegateCmd() {
-	cmd := cli.NewDelegateCmd()
-
-	testCases := []struct {
-		name         string
-		args         []string
-		expectErrMsg string
-	}{
-		{
-			"invalid delegate amount",
-			[]string{
-				sdk.ValAddress(s.addrs[0]).String(),
-				"fooCoin",
-				fmt.Sprintf("--%s=%s", flags.FlagFrom, s.addrs[0]),
-				fmt.Sprintf("--%s=true", flags.FlagSkipConfirmation),
-				fmt.Sprintf("--%s=%s", flags.FlagBroadcastMode, flags.BroadcastSync),
-				fmt.Sprintf("--%s=%s", flags.FlagFees, sdk.NewCoins(sdk.NewCoin(sdk.DefaultBondDenom, sdkmath.NewInt(10))).String()),
-			},
-			"invalid decimal coin expression: fooCoin",
-		},
-		{
-			"invalid validator address",
-			[]string{
-				"abc",
-				sdk.NewCoin(sdk.DefaultBondDenom, sdkmath.NewInt(150)).String(),
-				fmt.Sprintf("--%s=%s", flags.FlagFrom, s.addrs[0]),
-				fmt.Sprintf("--%s=true", flags.FlagSkipConfirmation),
-				fmt.Sprintf("--%s=%s", flags.FlagBroadcastMode, flags.BroadcastSync),
-				fmt.Sprintf("--%s=%s", flags.FlagFees, sdk.NewCoins(sdk.NewCoin(sdk.DefaultBondDenom, sdkmath.NewInt(10))).String()),
-			},
-			"decoding bech32 failed",
-		},
-		{
-			"valid transaction of delegate",
-			[]string{
-				sdk.ValAddress(s.addrs[0]).String(),
-				sdk.NewCoin(sdk.DefaultBondDenom, sdkmath.NewInt(150)).String(),
-				fmt.Sprintf("--%s=%s", flags.FlagFrom, s.addrs[0]),
-				fmt.Sprintf("--%s=true", flags.FlagSkipConfirmation),
-				fmt.Sprintf("--%s=%s", flags.FlagBroadcastMode, flags.BroadcastSync),
-				fmt.Sprintf("--%s=%s", flags.FlagFees, sdk.NewCoins(sdk.NewCoin(sdk.DefaultBondDenom, sdkmath.NewInt(10))).String()),
-			},
-			"",
-		},
-	}
-
-	for _, tc := range testCases {
-		tc := tc
-
-		s.Run(tc.name, func() {
-			out, err := clitestutil.ExecTestCLICmd(s.clientCtx, cmd, tc.args)
-			if tc.expectErrMsg != "" {
-				s.Require().Error(err)
-				s.Require().Contains(err.Error(), tc.expectErrMsg)
-			} else {
-				s.Require().NoError(err, out.String())
-				resp := &sdk.TxResponse{}
-				s.Require().NoError(s.clientCtx.Codec.UnmarshalJSON(out.Bytes(), resp))
-			}
-		})
-	}
-}
-
-func (s *CLITestSuite) TestNewRedelegateCmd() {
-	cmd := cli.NewRedelegateCmd()
-
-	testCases := []struct {
-		name         string
-		args         []string
-		expectErrMsg string
-	}{
-		{
-			"invalid amount",
-			[]string{
-				sdk.ValAddress(s.addrs[0]).String(), // src-validator-addr
-				sdk.ValAddress(s.addrs[1]).String(), // dst-validator-addr
-				"fooCoin",
-				fmt.Sprintf("--%s=%s", flags.FlagFrom, s.addrs[0]),
-				fmt.Sprintf("--%s=true", flags.FlagSkipConfirmation),
-				fmt.Sprintf("--%s=%s", flags.FlagBroadcastMode, flags.BroadcastSync),
-				fmt.Sprintf("--%s=%s", flags.FlagFees, sdk.NewCoins(sdk.NewCoin(sdk.DefaultBondDenom, sdkmath.NewInt(10))).String()),
-			},
-			"invalid decimal coin expression: fooCoin",
-		},
-		{
-			"wrong src validator",
-			[]string{
-				"invalid",                           // wrong src-validator-addr
-				sdk.ValAddress(s.addrs[1]).String(), // dst-validator-addr
-				sdk.NewCoin(sdk.DefaultBondDenom, sdkmath.NewInt(150)).String(), // amount
-				fmt.Sprintf("--%s=%s", flags.FlagFrom, s.addrs[0]),
-				fmt.Sprintf("--%s=%d", flags.FlagGas, 300000),
-				fmt.Sprintf("--%s=true", flags.FlagSkipConfirmation),
-				fmt.Sprintf("--%s=%s", flags.FlagBroadcastMode, flags.BroadcastSync),
-				fmt.Sprintf("--%s=%s", flags.FlagFees, sdk.NewCoins(sdk.NewCoin(sdk.DefaultBondDenom, sdkmath.NewInt(10))).String()),
-			},
-			"invalid bech32",
-		},
-		{
-			"wrong dst validator",
-			[]string{
-				sdk.ValAddress(s.addrs[0]).String(), // src-validator-addr
-				"invalid",                           // wrong dst-validator-addr
-				sdk.NewCoin(sdk.DefaultBondDenom, sdkmath.NewInt(150)).String(), // amount
-				fmt.Sprintf("--%s=%s", flags.FlagFrom, s.addrs[0]),
-				fmt.Sprintf("--%s=%d", flags.FlagGas, 300000),
-				fmt.Sprintf("--%s=true", flags.FlagSkipConfirmation),
-				fmt.Sprintf("--%s=%s", flags.FlagBroadcastMode, flags.BroadcastSync),
-				fmt.Sprintf("--%s=%s", flags.FlagFees, sdk.NewCoins(sdk.NewCoin(sdk.DefaultBondDenom, sdkmath.NewInt(10))).String()),
-			},
-			"invalid bech32",
-		},
-		{
-			"valid transaction of delegate",
-			[]string{
-				sdk.ValAddress(s.addrs[0]).String(),                             // src-validator-addr
-				sdk.ValAddress(s.addrs[1]).String(),                             // dst-validator-addr
-				sdk.NewCoin(sdk.DefaultBondDenom, sdkmath.NewInt(150)).String(), // amount
-				fmt.Sprintf("--%s=%s", flags.FlagFrom, s.addrs[0]),
-				fmt.Sprintf("--%s=%d", flags.FlagGas, 300000),
-				fmt.Sprintf("--%s=true", flags.FlagSkipConfirmation),
-				fmt.Sprintf("--%s=%s", flags.FlagBroadcastMode, flags.BroadcastSync),
-				fmt.Sprintf("--%s=%s", flags.FlagFees, sdk.NewCoins(sdk.NewCoin(sdk.DefaultBondDenom, sdkmath.NewInt(10))).String()),
-			},
-			"",
-		},
-	}
-
-	for _, tc := range testCases {
-		tc := tc
-
-		s.Run(tc.name, func() {
-			out, err := clitestutil.ExecTestCLICmd(s.clientCtx, cmd, tc.args)
-			if tc.expectErrMsg != "" {
-				s.Require().Error(err)
-				s.Require().Contains(err.Error(), tc.expectErrMsg)
-			} else {
-				s.Require().NoError(err, out.String())
-				resp := &sdk.TxResponse{}
-				s.Require().NoError(s.clientCtx.Codec.UnmarshalJSON(out.Bytes(), resp))
-			}
-		})
-	}
-}
-
-func (s *CLITestSuite) TestNewUnbondCmd() {
-	cmd := cli.NewUnbondCmd()
-
-	testCases := []struct {
-		name         string
-		args         []string
-		expectErrMsg string
-	}{
-		{
-			"invalid unbond amount",
-			[]string{
-				sdk.ValAddress(s.addrs[0]).String(),
-				"foo",
-				fmt.Sprintf("--%s=%s", flags.FlagFrom, s.addrs[0]),
-				fmt.Sprintf("--%s=true", flags.FlagSkipConfirmation),
-				fmt.Sprintf("--%s=%s", flags.FlagBroadcastMode, flags.BroadcastSync),
-				fmt.Sprintf("--%s=%s", flags.FlagFees, sdk.NewCoins(sdk.NewCoin(sdk.DefaultBondDenom, sdkmath.NewInt(10))).String()),
-			},
-			"invalid decimal coin expression: foo",
-		},
-		{
-			"invalid validator address",
-			[]string{
-				"foo",
-				sdk.NewCoin(sdk.DefaultBondDenom, sdkmath.NewInt(150)).String(),
-				fmt.Sprintf("--%s=%s", flags.FlagFrom, s.addrs[0]),
-				fmt.Sprintf("--%s=true", flags.FlagSkipConfirmation),
-				fmt.Sprintf("--%s=%s", flags.FlagBroadcastMode, flags.BroadcastSync),
-				fmt.Sprintf("--%s=%s", flags.FlagFees, sdk.NewCoins(sdk.NewCoin(sdk.DefaultBondDenom, sdkmath.NewInt(10))).String()),
-			},
-			"decoding bech32 failed",
-		},
-		{
-			"valid transaction of unbond",
-			[]string{
-				sdk.ValAddress(s.addrs[0]).String(),
-				sdk.NewCoin(sdk.DefaultBondDenom, sdkmath.NewInt(150)).String(),
-				fmt.Sprintf("--%s=%s", flags.FlagFrom, s.addrs[0]),
-				fmt.Sprintf("--%s=true", flags.FlagSkipConfirmation),
-				fmt.Sprintf("--%s=%s", flags.FlagBroadcastMode, flags.BroadcastSync),
-				fmt.Sprintf("--%s=%s", flags.FlagFees, sdk.NewCoins(sdk.NewCoin(sdk.DefaultBondDenom, sdkmath.NewInt(10))).String()),
-			},
-			"",
-		},
-	}
-
-	for _, tc := range testCases {
-		tc := tc
-
-		s.Run(tc.name, func() {
-			out, err := clitestutil.ExecTestCLICmd(s.clientCtx, cmd, tc.args)
-			if tc.expectErrMsg != "" {
-				s.Require().Error(err)
-				s.Require().Contains(err.Error(), tc.expectErrMsg)
-			} else {
-				s.Require().NoError(err, out.String())
-				resp := &sdk.TxResponse{}
-				s.Require().NoError(s.clientCtx.Codec.UnmarshalJSON(out.Bytes(), resp))
-			}
-		})
-	}
-}
-
-func (s *CLITestSuite) TestNewCancelUnbondingDelegationCmd() {
-	cmd := cli.NewCancelUnbondingDelegation()
-
-	testCases := []struct {
-		name         string
-		args         []string
-		expectErrMsg string
-	}{
-		{
-			"invalid validator address",
-			[]string{
-				"foo",
-				sdk.NewCoin(sdk.DefaultBondDenom, sdkmath.NewInt(150)).String(),
-				sdkmath.NewInt(10000).String(),
-				fmt.Sprintf("--%s=%s", flags.FlagFrom, s.addrs[0]),
-				fmt.Sprintf("--%s=true", flags.FlagSkipConfirmation),
-				fmt.Sprintf("--%s=%s", flags.FlagBroadcastMode, flags.BroadcastSync),
-				fmt.Sprintf("--%s=%s", flags.FlagFees, sdk.NewCoins(sdk.NewCoin(sdk.DefaultBondDenom, sdkmath.NewInt(10))).String()),
-			},
-			"decoding bech32 failed",
-		},
-		{
-			"invalid canceling unbond delegation amount",
-			[]string{
-				sdk.ValAddress(s.addrs[0]).String(),
-				"fooCoin",
-				sdkmath.NewInt(10000).String(),
-				fmt.Sprintf("--%s=%s", flags.FlagFrom, s.addrs[0]),
-				fmt.Sprintf("--%s=true", flags.FlagSkipConfirmation),
-				fmt.Sprintf("--%s=%s", flags.FlagBroadcastMode, flags.BroadcastSync),
-				fmt.Sprintf("--%s=%s", flags.FlagFees, sdk.NewCoins(sdk.NewCoin(sdk.DefaultBondDenom, sdkmath.NewInt(10))).String()),
-			},
-			"invalid decimal coin expression",
-		},
-		{
-			"without unbond creation height",
-			[]string{
-				sdk.ValAddress(s.addrs[0]).String(),
-				sdk.NewCoin(sdk.DefaultBondDenom, sdkmath.NewInt(150)).String(),
-				"abc",
-				fmt.Sprintf("--%s=%s", flags.FlagFrom, s.addrs[0]),
-				fmt.Sprintf("--%s=true", flags.FlagSkipConfirmation),
-				fmt.Sprintf("--%s=%s", flags.FlagBroadcastMode, flags.BroadcastSync),
-				fmt.Sprintf("--%s=%s", flags.FlagFees, sdk.NewCoins(sdk.NewCoin(sdk.DefaultBondDenom, sdkmath.NewInt(10))).String()),
-			},
-			"invalid height: invalid height: 0",
-		},
-		{
-			"valid transaction of canceling unbonding delegation",
-			[]string{
-				sdk.ValAddress(s.addrs[0]).String(),
-				sdk.NewCoin(sdk.DefaultBondDenom, sdkmath.NewInt(5)).String(),
-				sdkmath.NewInt(10000).String(),
-				fmt.Sprintf("--%s=%s", flags.FlagFrom, s.addrs[0]),
-				fmt.Sprintf("--%s=true", flags.FlagSkipConfirmation),
-				fmt.Sprintf("--%s=%s", flags.FlagBroadcastMode, flags.BroadcastSync),
-				fmt.Sprintf("--%s=%s", flags.FlagFees, sdk.NewCoins(sdk.NewCoin(sdk.DefaultBondDenom, sdkmath.NewInt(10))).String()),
-			},
-			"",
-		},
-	}
-
-	for _, tc := range testCases {
-		tc := tc
-
-		s.Run(tc.name, func() {
-			out, err := clitestutil.ExecTestCLICmd(s.clientCtx, cmd, tc.args)
-			if tc.expectErrMsg != "" {
-				s.Require().Error(err)
-				s.Require().Contains(err.Error(), tc.expectErrMsg)
-			} else {
-				s.Require().NoError(err, out.String())
-				resp := &sdk.TxResponse{}
-				s.Require().NoError(s.clientCtx.Codec.UnmarshalJSON(out.Bytes(), resp))
-			}
-		})
-	}
-=======
->>>>>>> f149f1ba
 }