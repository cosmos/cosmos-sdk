package rest

import (
	"bytes"
	"net/http"

<<<<<<< HEAD
	"github.com/cosmos/cosmos-sdk/client"
=======
	"github.com/cosmos/cosmos-sdk/client/rest"

>>>>>>> c766993c
	"github.com/cosmos/cosmos-sdk/client/context"
	"github.com/cosmos/cosmos-sdk/codec"
	"github.com/cosmos/cosmos-sdk/crypto/keys"
	sdk "github.com/cosmos/cosmos-sdk/types"
	"github.com/cosmos/cosmos-sdk/x/staking"

	"github.com/gorilla/mux"
)

func registerTxRoutes(cliCtx context.CLIContext, r *mux.Router, cdc *codec.Codec, kb keys.Keybase) {
	r.HandleFunc(
		"/staking/delegators/{delegatorAddr}/delegations",
		postDelegationsHandlerFn(cdc, kb, cliCtx),
	).Methods("POST")
	r.HandleFunc(
		"/staking/delegators/{delegatorAddr}/unbonding_delegations",
		postUnbondingDelegationsHandlerFn(cdc, kb, cliCtx),
	).Methods("POST")
	r.HandleFunc(
		"/staking/delegators/{delegatorAddr}/redelegations",
		postRedelegationsHandlerFn(cdc, kb, cliCtx),
	).Methods("POST")
}

type (
	msgDelegationsInput struct {
<<<<<<< HEAD
		BaseReq       client.BaseReq `json:"base_req"`
=======
		BaseReq       rest.BaseReq   `json:"base_req"`
>>>>>>> c766993c
		DelegatorAddr sdk.AccAddress `json:"delegator_addr"` // in bech32
		ValidatorAddr sdk.ValAddress `json:"validator_addr"` // in bech32
		Delegation    sdk.Coin       `json:"delegation"`
	}

	msgBeginRedelegateInput struct {
<<<<<<< HEAD
		BaseReq          client.BaseReq `json:"base_req"`
=======
		BaseReq          rest.BaseReq   `json:"base_req"`
>>>>>>> c766993c
		DelegatorAddr    sdk.AccAddress `json:"delegator_addr"`     // in bech32
		ValidatorSrcAddr sdk.ValAddress `json:"validator_src_addr"` // in bech32
		ValidatorDstAddr sdk.ValAddress `json:"validator_dst_addr"` // in bech32
		SharesAmount     sdk.Dec        `json:"shares"`
	}

	msgUndelegateInput struct {
<<<<<<< HEAD
		BaseReq       client.BaseReq `json:"base_req"`
=======
		BaseReq       rest.BaseReq   `json:"base_req"`
>>>>>>> c766993c
		DelegatorAddr sdk.AccAddress `json:"delegator_addr"` // in bech32
		ValidatorAddr sdk.ValAddress `json:"validator_addr"` // in bech32
		SharesAmount  sdk.Dec        `json:"shares"`
	}
)

func postDelegationsHandlerFn(cdc *codec.Codec, kb keys.Keybase, cliCtx context.CLIContext) http.HandlerFunc {
	return func(w http.ResponseWriter, r *http.Request) {
		var req msgDelegationsInput

		err := rest.ReadRESTReq(w, r, cdc, &req)
		if err != nil {
			rest.WriteErrorResponse(w, http.StatusBadRequest, err.Error())
			return
		}

		req.BaseReq = req.BaseReq.Sanitize()
		if !utils.ValidateBasic(w, req.BaseReq) {
			return
		}

		msg := staking.NewMsgDelegate(req.DelegatorAddr, req.ValidatorAddr, req.Delegation)
		err = msg.ValidateBasic()
		if err != nil {
			rest.WriteErrorResponse(w, http.StatusBadRequest, err.Error())
			return
		}

		if req.BaseReq.GenerateOnly {
			rest.WriteGenerateStdTxResponse(w, cdc, cliCtx, req.BaseReq, []sdk.Msg{msg})
			return
		}

		// derive the from account address and name from the Keybase
		fromAddress, fromName, err := context.GetFromFields(req.BaseReq.From)
		if err != nil {
			rest.WriteErrorResponse(w, http.StatusBadRequest, err.Error())
			return
		}

		cliCtx = cliCtx.WithFromName(fromName).WithFromAddress(fromAddress)

		if !bytes.Equal(cliCtx.GetFromAddress(), req.DelegatorAddr) {
			rest.WriteErrorResponse(w, http.StatusUnauthorized, "must use own delegator address")
			return
		}

		rest.CompleteAndBroadcastTxREST(w, r, cliCtx, req.BaseReq, []sdk.Msg{msg}, cdc)
	}
}

func postRedelegationsHandlerFn(cdc *codec.Codec, kb keys.Keybase, cliCtx context.CLIContext) http.HandlerFunc {
	return func(w http.ResponseWriter, r *http.Request) {
		var req msgBeginRedelegateInput

		err := rest.ReadRESTReq(w, r, cdc, &req)
		if err != nil {
			rest.WriteErrorResponse(w, http.StatusBadRequest, err.Error())
			return
		}

		req.BaseReq = req.BaseReq.Sanitize()
		if !utils.ValidateBasic(w, req.BaseReq) {
			return
		}

		msg := staking.NewMsgBeginRedelegate(req.DelegatorAddr, req.ValidatorSrcAddr, req.ValidatorDstAddr, req.SharesAmount)
		err = msg.ValidateBasic()
		if err != nil {
			rest.WriteErrorResponse(w, http.StatusBadRequest, err.Error())
			return
		}

		if req.BaseReq.GenerateOnly {
			rest.WriteGenerateStdTxResponse(w, cdc, cliCtx, req.BaseReq, []sdk.Msg{msg})
			return
		}

		// derive the from account address and name from the Keybase
		fromAddress, fromName, err := context.GetFromFields(req.BaseReq.From)
		if err != nil {
			rest.WriteErrorResponse(w, http.StatusBadRequest, err.Error())
			return
		}

		cliCtx = cliCtx.WithFromName(fromName).WithFromAddress(fromAddress)

		if !bytes.Equal(cliCtx.GetFromAddress(), req.DelegatorAddr) {
			rest.WriteErrorResponse(w, http.StatusUnauthorized, "must use own delegator address")
			return
		}

		rest.CompleteAndBroadcastTxREST(w, r, cliCtx, req.BaseReq, []sdk.Msg{msg}, cdc)
	}
}

func postUnbondingDelegationsHandlerFn(cdc *codec.Codec, kb keys.Keybase, cliCtx context.CLIContext) http.HandlerFunc {
	return func(w http.ResponseWriter, r *http.Request) {
		var req msgUndelegateInput

		err := rest.ReadRESTReq(w, r, cdc, &req)
		if err != nil {
			rest.WriteErrorResponse(w, http.StatusBadRequest, err.Error())
			return
		}

		req.BaseReq = req.BaseReq.Sanitize()
		if !utils.ValidateBasic(w, req.BaseReq) {
			return
		}

		msg := staking.NewMsgUndelegate(req.DelegatorAddr, req.ValidatorAddr, req.SharesAmount)
		err = msg.ValidateBasic()
		if err != nil {
			rest.WriteErrorResponse(w, http.StatusBadRequest, err.Error())
			return
		}

		if req.BaseReq.GenerateOnly {
			rest.WriteGenerateStdTxResponse(w, cdc, cliCtx, req.BaseReq, []sdk.Msg{msg})
			return
		}

		// derive the from account address and name from the Keybase
		fromAddress, fromName, err := context.GetFromFields(req.BaseReq.From)
		if err != nil {
			rest.WriteErrorResponse(w, http.StatusBadRequest, err.Error())
			return
		}

		cliCtx = cliCtx.WithFromName(fromName).WithFromAddress(fromAddress)

		if !bytes.Equal(cliCtx.GetFromAddress(), req.DelegatorAddr) {
			rest.WriteErrorResponse(w, http.StatusUnauthorized, "must use own delegator address")
			return
		}

		rest.CompleteAndBroadcastTxREST(w, r, cliCtx, req.BaseReq, []sdk.Msg{msg}, cdc)
	}
}<|MERGE_RESOLUTION|>--- conflicted
+++ resolved
@@ -4,12 +4,8 @@
 	"bytes"
 	"net/http"
 
-<<<<<<< HEAD
-	"github.com/cosmos/cosmos-sdk/client"
-=======
 	"github.com/cosmos/cosmos-sdk/client/rest"
 
->>>>>>> c766993c
 	"github.com/cosmos/cosmos-sdk/client/context"
 	"github.com/cosmos/cosmos-sdk/codec"
 	"github.com/cosmos/cosmos-sdk/crypto/keys"
@@ -36,22 +32,14 @@
 
 type (
 	msgDelegationsInput struct {
-<<<<<<< HEAD
-		BaseReq       client.BaseReq `json:"base_req"`
-=======
 		BaseReq       rest.BaseReq   `json:"base_req"`
->>>>>>> c766993c
 		DelegatorAddr sdk.AccAddress `json:"delegator_addr"` // in bech32
 		ValidatorAddr sdk.ValAddress `json:"validator_addr"` // in bech32
 		Delegation    sdk.Coin       `json:"delegation"`
 	}
 
 	msgBeginRedelegateInput struct {
-<<<<<<< HEAD
-		BaseReq          client.BaseReq `json:"base_req"`
-=======
 		BaseReq          rest.BaseReq   `json:"base_req"`
->>>>>>> c766993c
 		DelegatorAddr    sdk.AccAddress `json:"delegator_addr"`     // in bech32
 		ValidatorSrcAddr sdk.ValAddress `json:"validator_src_addr"` // in bech32
 		ValidatorDstAddr sdk.ValAddress `json:"validator_dst_addr"` // in bech32
@@ -59,11 +47,7 @@
 	}
 
 	msgUndelegateInput struct {
-<<<<<<< HEAD
-		BaseReq       client.BaseReq `json:"base_req"`
-=======
 		BaseReq       rest.BaseReq   `json:"base_req"`
->>>>>>> c766993c
 		DelegatorAddr sdk.AccAddress `json:"delegator_addr"` // in bech32
 		ValidatorAddr sdk.ValAddress `json:"validator_addr"` // in bech32
 		SharesAmount  sdk.Dec        `json:"shares"`
