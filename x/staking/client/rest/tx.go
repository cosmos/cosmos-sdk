--- conflicted
+++ resolved
@@ -59,16 +59,12 @@
 
 func postDelegationsHandlerFn(cdc *codec.Codec, kb keys.Keybase, cliCtx context.CLIContext) http.HandlerFunc {
 	return func(w http.ResponseWriter, r *http.Request) {
-<<<<<<< HEAD
 		if !cliCtx.AllowUnsafe {
 			rest.UnsafeRouteHandler(w)
 			return
 		}
 
-		var req msgDelegationsInput
-=======
 		var req MsgDelegationsInput
->>>>>>> 1aa6c197
 
 		if !rest.ReadRESTReq(w, r, cdc, &req) {
 			return
@@ -110,16 +106,12 @@
 
 func postRedelegationsHandlerFn(cdc *codec.Codec, kb keys.Keybase, cliCtx context.CLIContext) http.HandlerFunc {
 	return func(w http.ResponseWriter, r *http.Request) {
-<<<<<<< HEAD
 		if !cliCtx.AllowUnsafe {
 			rest.UnsafeRouteHandler(w)
 			return
 		}
 
-		var req msgBeginRedelegateInput
-=======
 		var req MsgBeginRedelegateInput
->>>>>>> 1aa6c197
 
 		if !rest.ReadRESTReq(w, r, cdc, &req) {
 			return
@@ -161,16 +153,12 @@
 
 func postUnbondingDelegationsHandlerFn(cdc *codec.Codec, kb keys.Keybase, cliCtx context.CLIContext) http.HandlerFunc {
 	return func(w http.ResponseWriter, r *http.Request) {
-<<<<<<< HEAD
 		if !cliCtx.AllowUnsafe {
 			rest.UnsafeRouteHandler(w)
 			return
 		}
 
-		var req msgUndelegateInput
-=======
 		var req MsgUndelegateInput
->>>>>>> 1aa6c197
 
 		if !rest.ReadRESTReq(w, r, cdc, &req) {
 			return
