--- conflicted
+++ resolved
@@ -7,12 +7,8 @@
 	tmtypes "github.com/tendermint/tendermint/types"
 
 	sdk "github.com/cosmos/cosmos-sdk/types"
-<<<<<<< HEAD
-=======
-	"github.com/cosmos/cosmos-sdk/x/auth"
 	"github.com/cosmos/cosmos-sdk/x/staking/expected"
->>>>>>> d322e234
-	"github.com/cosmos/cosmos-sdk/x/staking/types"
+	types "github.com/cosmos/cosmos-sdk/x/staking/types"
 	"github.com/cosmos/cosmos-sdk/x/supply"
 )
 
@@ -48,19 +44,14 @@
 			keeper.AfterValidatorCreated(ctx, validator.OperatorAddress)
 		}
 
-<<<<<<< HEAD
-		// update pools and update timeslice
-		switch validator.Status {
-		case sdk.Bonded:
+		// update pools and update timeslice if necessary
+		switch {
+		case validator.IsBonded():
 			bondedTokens = bondedTokens.Add(validator.GetTokens())
-		case sdk.Unbonded:
+		case validator.IsUnbonded():
 			notBondedTokens = notBondedTokens.Add(validator.GetTokens())
-		case sdk.Unbonding:
+		case validator.IsUnbonding():
 			notBondedTokens = notBondedTokens.Add(validator.GetTokens())
-=======
-		// Set timeslice if necessary
-		if validator.IsUnbonding() {
->>>>>>> d322e234
 			keeper.InsertValidatorQueue(ctx, validator)
 		}
 	}
