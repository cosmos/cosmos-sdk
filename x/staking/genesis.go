--- conflicted
+++ resolved
@@ -25,11 +25,7 @@
 }
 
 // WriteValidators returns a slice of bonded genesis validators.
-<<<<<<< HEAD
-func WriteValidators(ctx context.Context, keeper *keeper.Keeper) (vals []cmttypes.GenesisValidator, returnErr error) {
-=======
 func WriteValidators(ctx context.Context, keeper *keeper.Keeper) (vals []GenesisValidator, returnErr error) {
->>>>>>> 4c7cc864
 	err := keeper.LastValidatorPower.Walk(ctx, nil, func(key []byte, _ gogotypes.Int64Value) (bool, error) {
 		validator, err := keeper.GetValidator(ctx, key)
 		if err != nil {
