package staking

import (
	"fmt"

	abci "github.com/tendermint/tendermint/abci/types"
	tmtypes "github.com/tendermint/tendermint/types"

	sdk "github.com/cosmos/cosmos-sdk/types"
	"github.com/cosmos/cosmos-sdk/x/auth"
	"github.com/cosmos/cosmos-sdk/x/staking/types"
	"github.com/cosmos/cosmos-sdk/x/supply"
)

// InitGenesis sets the pool and parameters for the provided keeper.  For each
// validator in data, it sets that validator in the keeper along with manually
// setting the indexes. In addition, it also sets any delegations found in
// data. Finally, it updates the bonded validators.
// Returns final validator set after applying all declaration and delegations
func InitGenesis(ctx sdk.Context, keeper Keeper, accountKeeper types.AccountKeeper, data types.GenesisState) (res []abci.ValidatorUpdate) {

	// We need to pretend to be "n blocks before genesis", where "n" is the
	// validator update delay, so that e.g. slashing periods are correctly
	// initialized for the validator set e.g. with a one-block offset - the
	// first TM block is at height 1, so state updates applied from
	// genesis.json are in block 0.
	ctx = ctx.WithBlockHeight(1 - sdk.ValidatorUpdateDelay)

<<<<<<< HEAD
=======
	// manually set the total supply for staking based on accounts if not provided
	if data.Pool.NotBondedTokens.IsZero() {
		accountKeeper.IterateAccounts(ctx,
			func(acc auth.Account) (stop bool) {
				data.Pool.NotBondedTokens = data.Pool.NotBondedTokens.
					Add(acc.GetCoins().AmountOf(data.Params.BondDenom))
				return false
			},
		)
	}

	keeper.SetPool(ctx, data.Pool) // TODO remove pool from genesis data and always calculate?
>>>>>>> 3fe58691
	keeper.SetParams(ctx, data.Params)
	keeper.SetLastTotalPower(ctx, data.LastTotalPower)

	// TODO: create module accounts for pool

	// check if the unbonded and bonded pools account exists and create it if not
	bondPool, unbondPool := keeper.GetPools(ctx)
	if bondPool == nil {
		bondPool = supply.NewPoolHolderAccount(BondedTokensName)
		keeper.SetBondedPool(ctx, bondPool)
	}

	if unbondPool == nil {
		unbondPool = supply.NewPoolHolderAccount(UnbondedTokensName)
		keeper.SetUnbondedPool(ctx, unbondPool)
	}

	for _, validator := range data.Validators {
		keeper.SetValidator(ctx, validator)

		// Manually set indices for the first time
		keeper.SetValidatorByConsAddr(ctx, validator)
		keeper.SetValidatorByPowerIndex(ctx, validator)

		// Call the creation hook if not exported
		if !data.Exported {
			keeper.AfterValidatorCreated(ctx, validator.OperatorAddress)
		}

		// Set timeslice if necessary
		if validator.Status == sdk.Unbonding {
			keeper.InsertValidatorQueue(ctx, validator)
		}
	}

	for _, delegation := range data.Delegations {
		// Call the before-creation hook if not exported
		if !data.Exported {
			keeper.BeforeDelegationCreated(ctx, delegation.DelegatorAddress, delegation.ValidatorAddress)
		}
		keeper.SetDelegation(ctx, delegation)
		// Call the after-modification hook if not exported
		if !data.Exported {
			keeper.AfterDelegationModified(ctx, delegation.DelegatorAddress, delegation.ValidatorAddress)
		}
	}

	for _, ubd := range data.UnbondingDelegations {
		keeper.SetUnbondingDelegation(ctx, ubd)
		for _, entry := range ubd.Entries {
			keeper.InsertUBDQueue(ctx, ubd, entry.CompletionTime)
		}
	}

	for _, red := range data.Redelegations {
		keeper.SetRedelegation(ctx, red)
		for _, entry := range red.Entries {
			keeper.InsertRedelegationQueue(ctx, red, entry.CompletionTime)
		}
	}

	// don't need to run Tendermint updates if we exported
	if data.Exported {
		for _, lv := range data.LastValidatorPowers {
			keeper.SetLastValidatorPower(ctx, lv.Address, lv.Power)
			validator, found := keeper.GetValidator(ctx, lv.Address)
			if !found {
				panic("expected validator, not found")
			}
			update := validator.ABCIValidatorUpdate()
			update.Power = lv.Power // keep the next-val-set offset, use the last power for the first block
			res = append(res, update)
		}
	} else {
		res = keeper.ApplyAndReturnValidatorSetUpdates(ctx)
	}

	return res
}

// ExportGenesis returns a GenesisState for a given context and keeper. The
// GenesisState will contain the pool, params, validators, and bonds found in
// the keeper.
func ExportGenesis(ctx sdk.Context, keeper Keeper) types.GenesisState {
	params := keeper.GetParams(ctx)
	lastTotalPower := keeper.GetLastTotalPower(ctx)
	validators := keeper.GetAllValidators(ctx)
	delegations := keeper.GetAllDelegations(ctx)
	var unbondingDelegations []types.UnbondingDelegation
	keeper.IterateUnbondingDelegations(ctx, func(_ int64, ubd types.UnbondingDelegation) (stop bool) {
		unbondingDelegations = append(unbondingDelegations, ubd)
		return false
	})
	var redelegations []types.Redelegation
	keeper.IterateRedelegations(ctx, func(_ int64, red types.Redelegation) (stop bool) {
		redelegations = append(redelegations, red)
		return false
	})
	var lastValidatorPowers []types.LastValidatorPower
	keeper.IterateLastValidatorPowers(ctx, func(addr sdk.ValAddress, power int64) (stop bool) {
		lastValidatorPowers = append(lastValidatorPowers, types.LastValidatorPower{addr, power})
		return false
	})

	return types.GenesisState{
		Params:               params,
		LastTotalPower:       lastTotalPower,
		LastValidatorPowers:  lastValidatorPowers,
		Validators:           validators,
		Delegations:          delegations,
		UnbondingDelegations: unbondingDelegations,
		Redelegations:        redelegations,
		Exported:             true,
	}
}

// WriteValidators returns a slice of bonded genesis validators.
func WriteValidators(ctx sdk.Context, keeper Keeper) (vals []tmtypes.GenesisValidator) {
	keeper.IterateLastValidators(ctx, func(_ int64, validator sdk.Validator) (stop bool) {
		vals = append(vals, tmtypes.GenesisValidator{
			PubKey: validator.GetConsPubKey(),
			Power:  validator.GetTendermintPower(),
			Name:   validator.GetMoniker(),
		})

		return false
	})

	return
}

// ValidateGenesis validates the provided staking genesis state to ensure the
// expected invariants holds. (i.e. params in correct bounds, no duplicate validators)
func ValidateGenesis(data types.GenesisState) error {
	err := validateGenesisStateValidators(data.Validators)
	if err != nil {
		return err
	}
	err = data.Params.Validate()
	if err != nil {
		return err
	}

	return nil
}

func validateGenesisStateValidators(validators []types.Validator) (err error) {
	addrMap := make(map[string]bool, len(validators))
	for i := 0; i < len(validators); i++ {
		val := validators[i]
		strKey := string(val.ConsPubKey.Bytes())
		if _, ok := addrMap[strKey]; ok {
			return fmt.Errorf("duplicate validator in genesis state: moniker %v, address %v", val.Description.Moniker, val.ConsAddress())
		}
		if val.Jailed && val.Status == sdk.Bonded {
			return fmt.Errorf("validator is bonded and jailed in genesis state: moniker %v, address %v", val.Description.Moniker, val.ConsAddress())
		}
		if val.DelegatorShares.IsZero() && val.Status != sdk.Unbonding {
			return fmt.Errorf("bonded/unbonded genesis validator cannot have zero delegator shares, validator: %v", val)
		}
		addrMap[strKey] = true
	}
	return
}<|MERGE_RESOLUTION|>--- conflicted
+++ resolved
@@ -26,37 +26,33 @@
 	// genesis.json are in block 0.
 	ctx = ctx.WithBlockHeight(1 - sdk.ValidatorUpdateDelay)
 
-<<<<<<< HEAD
-=======
+	// check if the unbonded and bonded pools accounts exist and create them if not
+	bondPool, unbondPool := keeper.GetPools(ctx)
+	if bondPool == nil {
+		bondPool = supply.NewPoolHolderAccount(BondedTokensName)
+		keeper.SetBondedPool(ctx, bondPool)
+	}
+
+	if unbondPool == nil {
+		unbondPool = supply.NewPoolHolderAccount(UnbondedTokensName)
+	}
+
 	// manually set the total supply for staking based on accounts if not provided
-	if data.Pool.NotBondedTokens.IsZero() {
+	if unbondPool.GetCoins().AmountOf(data.Params.BondDenom).IsZero() {
+		var notBondedTokens sdk.Int
 		accountKeeper.IterateAccounts(ctx,
 			func(acc auth.Account) (stop bool) {
-				data.Pool.NotBondedTokens = data.Pool.NotBondedTokens.
+				notBondedTokens = notBondedTokens.
 					Add(acc.GetCoins().AmountOf(data.Params.BondDenom))
 				return false
 			},
 		)
-	}
-
-	keeper.SetPool(ctx, data.Pool) // TODO remove pool from genesis data and always calculate?
->>>>>>> 3fe58691
+		unbondPool.SetCoins(sdk.NewCoins(sdk.NewCoin(data.Params.BondDenom, notBondedTokens)))
+		keeper.SetUnbondedPool(ctx, unbondPool)
+	}
+
 	keeper.SetParams(ctx, data.Params)
 	keeper.SetLastTotalPower(ctx, data.LastTotalPower)
-
-	// TODO: create module accounts for pool
-
-	// check if the unbonded and bonded pools account exists and create it if not
-	bondPool, unbondPool := keeper.GetPools(ctx)
-	if bondPool == nil {
-		bondPool = supply.NewPoolHolderAccount(BondedTokensName)
-		keeper.SetBondedPool(ctx, bondPool)
-	}
-
-	if unbondPool == nil {
-		unbondPool = supply.NewPoolHolderAccount(UnbondedTokensName)
-		keeper.SetUnbondedPool(ctx, unbondPool)
-	}
 
 	for _, validator := range data.Validators {
 		keeper.SetValidator(ctx, validator)
