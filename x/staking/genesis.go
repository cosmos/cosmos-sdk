--- conflicted
+++ resolved
@@ -12,11 +12,7 @@
 )
 
 // WriteValidators returns a slice of bonded genesis validators.
-<<<<<<< HEAD
-func WriteValidators(ctx sdk.Context, keeper *keeper.Keeper) (vals []cmttypes.GenesisValidator, err error) {
-=======
 func WriteValidators(ctx sdk.Context, keeper *keeper.Keeper) (vals []tmtypes.GenesisValidator, returnErr error) {
->>>>>>> 23d9fc45
 	keeper.IterateLastValidators(ctx, func(_ int64, validator types.ValidatorI) (stop bool) {
 		pk, err := validator.ConsPubKey()
 		if err != nil {
