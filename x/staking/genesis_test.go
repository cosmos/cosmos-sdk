package staking

import (
	"fmt"
	"testing"

	"github.com/tendermint/tendermint/crypto/ed25519"

	"github.com/stretchr/testify/assert"

	"github.com/stretchr/testify/require"
	abci "github.com/tendermint/tendermint/abci/types"

	sdk "github.com/cosmos/cosmos-sdk/types"
	keep "github.com/cosmos/cosmos-sdk/x/staking/keeper"
	"github.com/cosmos/cosmos-sdk/x/staking/types"
)

func TestInitGenesis(t *testing.T) {
	ctx, accKeeper, keeper, supplyKeeper := keep.CreateTestInput(t, false, 1000)

<<<<<<< HEAD
	valTokens := sdk.TokensFromTendermintPower(1)
=======
	pool := keeper.GetPool(ctx)
	pool.BondedTokens = sdk.TokensFromConsensusPower(2)
	valTokens := sdk.TokensFromConsensusPower(1)
>>>>>>> 84a25828

	params := keeper.GetParams(ctx)
	validators := make([]Validator, 2)
	var delegations []Delegation

	// initialize the validators
	validators[0].OperatorAddress = sdk.ValAddress(keep.Addrs[0])
	validators[0].ConsPubKey = keep.PKs[0]
	validators[0].Description = NewDescription("hoop", "", "", "")
	validators[0].Status = sdk.Bonded
	validators[0].Tokens = valTokens
	validators[0].DelegatorShares = valTokens.ToDec()
	validators[1].OperatorAddress = sdk.ValAddress(keep.Addrs[1])
	validators[1].ConsPubKey = keep.PKs[1]
	validators[1].Description = NewDescription("bloop", "", "", "")
	validators[1].Status = sdk.Bonded
	validators[1].Tokens = valTokens
	validators[1].DelegatorShares = valTokens.ToDec()

	genesisState := types.NewGenesisState(params, validators, delegations)
	vals := InitGenesis(ctx, keeper, accKeeper, supplyKeeper, genesisState)

	actualGenesis := ExportGenesis(ctx, keeper)
	require.Equal(t, genesisState.Params, actualGenesis.Params)
	require.Equal(t, genesisState.Delegations, actualGenesis.Delegations)
	require.EqualValues(t, keeper.GetAllValidators(ctx), actualGenesis.Validators)

	// now make sure the validators are bonded and intra-tx counters are correct
	resVal, found := keeper.GetValidator(ctx, sdk.ValAddress(keep.Addrs[0]))
	require.True(t, found)
	require.Equal(t, sdk.Bonded, resVal.Status)

	resVal, found = keeper.GetValidator(ctx, sdk.ValAddress(keep.Addrs[1]))
	require.True(t, found)
	require.Equal(t, sdk.Bonded, resVal.Status)

	abcivals := make([]abci.ValidatorUpdate, len(vals))
	for i, val := range validators {
		abcivals[i] = val.ABCIValidatorUpdate()
	}

	require.Equal(t, abcivals, vals)
}

func TestInitGenesisLargeValidatorSet(t *testing.T) {
	size := 200
	require.True(t, size > 100)

<<<<<<< HEAD
	ctx, accKeeper, keeper, supplyKeeper := keep.CreateTestInput(t, false, 1000)
=======
	ctx, accKeeper, keeper := keep.CreateTestInput(t, false, 1000)

	// Assigning 2 to the first 100 vals, 1 to the rest
	pool := keeper.GetPool(ctx)
	bondedTokens := sdk.TokensFromConsensusPower(int64(200 + (size - 100)))
	pool.BondedTokens = bondedTokens
>>>>>>> 84a25828

	params := keeper.GetParams(ctx)
	delegations := []Delegation{}
	validators := make([]Validator, size)

	for i := range validators {
		validators[i] = NewValidator(sdk.ValAddress(keep.Addrs[i]),
			keep.PKs[i], NewDescription(fmt.Sprintf("#%d", i), "", "", ""))

		validators[i].Status = sdk.Bonded

		tokens := sdk.TokensFromConsensusPower(1)
		if i < 100 {
			tokens = sdk.TokensFromConsensusPower(2)
		}
		validators[i].Tokens = tokens
		validators[i].DelegatorShares = tokens.ToDec()
	}

	genesisState := types.NewGenesisState(params, validators, delegations)
	vals := InitGenesis(ctx, keeper, accKeeper, supplyKeeper, genesisState)

	abcivals := make([]abci.ValidatorUpdate, 100)
	for i, val := range validators[:100] {
		abcivals[i] = val.ABCIValidatorUpdate()
	}

	require.Equal(t, abcivals, vals)
}

func TestValidateGenesis(t *testing.T) {
	genValidators1 := make([]types.Validator, 1, 5)
	pk := ed25519.GenPrivKey().PubKey()
	genValidators1[0] = types.NewValidator(sdk.ValAddress(pk.Address()), pk, types.NewDescription("", "", "", ""))
	genValidators1[0].Tokens = sdk.OneInt()
	genValidators1[0].DelegatorShares = sdk.OneDec()

	tests := []struct {
		name    string
		mutate  func(*types.GenesisState)
		wantErr bool
	}{
		{"default", func(*types.GenesisState) {}, false},
		// validate genesis validators
		{"duplicate validator", func(data *types.GenesisState) {
			(*data).Validators = genValidators1
			(*data).Validators = append((*data).Validators, genValidators1[0])
		}, true},
		{"no delegator shares", func(data *types.GenesisState) {
			(*data).Validators = genValidators1
			(*data).Validators[0].DelegatorShares = sdk.ZeroDec()
		}, true},
		{"jailed and bonded validator", func(data *types.GenesisState) {
			(*data).Validators = genValidators1
			(*data).Validators[0].Jailed = true
			(*data).Validators[0].Status = sdk.Bonded
		}, true},
	}

	for _, tt := range tests {
		t.Run(tt.name, func(t *testing.T) {
			genesisState := types.DefaultGenesisState()
			tt.mutate(&genesisState)
			if tt.wantErr {
				assert.Error(t, ValidateGenesis(genesisState))
			} else {
				assert.NoError(t, ValidateGenesis(genesisState))
			}
		})
	}
}<|MERGE_RESOLUTION|>--- conflicted
+++ resolved
@@ -19,13 +19,7 @@
 func TestInitGenesis(t *testing.T) {
 	ctx, accKeeper, keeper, supplyKeeper := keep.CreateTestInput(t, false, 1000)
 
-<<<<<<< HEAD
-	valTokens := sdk.TokensFromTendermintPower(1)
-=======
-	pool := keeper.GetPool(ctx)
-	pool.BondedTokens = sdk.TokensFromConsensusPower(2)
 	valTokens := sdk.TokensFromConsensusPower(1)
->>>>>>> 84a25828
 
 	params := keeper.GetParams(ctx)
 	validators := make([]Validator, 2)
@@ -74,16 +68,7 @@
 	size := 200
 	require.True(t, size > 100)
 
-<<<<<<< HEAD
 	ctx, accKeeper, keeper, supplyKeeper := keep.CreateTestInput(t, false, 1000)
-=======
-	ctx, accKeeper, keeper := keep.CreateTestInput(t, false, 1000)
-
-	// Assigning 2 to the first 100 vals, 1 to the rest
-	pool := keeper.GetPool(ctx)
-	bondedTokens := sdk.TokensFromConsensusPower(int64(200 + (size - 100)))
-	pool.BondedTokens = bondedTokens
->>>>>>> 84a25828
 
 	params := keeper.GetParams(ctx)
 	delegations := []Delegation{}
