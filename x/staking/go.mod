module cosmossdk.io/x/staking

go 1.22.2

require (
	cosmossdk.io/api v0.7.5
	cosmossdk.io/collections v0.4.0
	cosmossdk.io/core v0.12.1-0.20231114100755-569e3ff6a0d7
	cosmossdk.io/depinject v1.0.0-alpha.4
	cosmossdk.io/errors v1.0.1
	cosmossdk.io/math v1.3.0
	cosmossdk.io/store v1.1.1-0.20240418092142-896cdf1971bc
	github.com/cometbft/cometbft v1.0.0-alpha.2.0.20240530055211-ae27f7eb3c08
	github.com/cometbft/cometbft/api v1.0.0-alpha.2.0.20240530055211-ae27f7eb3c08
	github.com/cosmos/cosmos-proto v1.0.0-beta.5
	github.com/cosmos/cosmos-sdk v0.51.0
	github.com/cosmos/gogoproto v1.4.12
	github.com/golang/mock v1.6.0
	github.com/golang/protobuf v1.5.4
	github.com/grpc-ecosystem/grpc-gateway v1.16.0
	github.com/hashicorp/go-metrics v0.5.3
	github.com/spf13/cobra v1.8.0
	github.com/spf13/pflag v1.0.5
	github.com/stretchr/testify v1.9.0
	golang.org/x/exp v0.0.0-20240531132922-fd00a4e0eefc
	google.golang.org/genproto/googleapis/api v0.0.0-20240318140521-94a12d6c2237
	google.golang.org/grpc v1.64.0
	google.golang.org/protobuf v1.34.1
	gotest.tools/v3 v3.5.1
)

require (
	buf.build/gen/go/cosmos/gogo-proto/protocolbuffers/go v1.34.1-20240130113600-88ef6483f90f.1 // indirect
	cosmossdk.io/x/auth v0.0.0-00010101000000-000000000000
	cosmossdk.io/x/bank v0.0.0-20240226161501-23359a0b6d91 // indirect
	cosmossdk.io/x/tx v0.13.3 // indirect
	filippo.io/edwards25519 v1.1.0 // indirect
	github.com/99designs/go-keychain v0.0.0-20191008050251-8e49817e8af4 // indirect
	github.com/99designs/keyring v1.2.2 // indirect
	github.com/DataDog/datadog-go v4.8.3+incompatible // indirect
	github.com/DataDog/zstd v1.5.5 // indirect
	github.com/Microsoft/go-winio v0.6.1 // indirect
	github.com/beorn7/perks v1.0.1 // indirect
	github.com/bgentry/speakeasy v0.1.1-0.20220910012023-760eaf8b6816 // indirect
	github.com/btcsuite/btcd/btcec/v2 v2.3.3 // indirect
	github.com/cespare/xxhash/v2 v2.3.0 // indirect
	github.com/cockroachdb/errors v1.11.1 // indirect
	github.com/cockroachdb/logtags v0.0.0-20230118201751-21c54148d20b // indirect
	github.com/cockroachdb/pebble v1.1.0 // indirect
	github.com/cockroachdb/redact v1.1.5 // indirect
	github.com/cockroachdb/tokenbucket v0.0.0-20230807174530-cc333fc44b06 // indirect
	github.com/cometbft/cometbft-db v0.12.0 // indirect
	github.com/cosmos/btcutil v1.0.5 // indirect
	github.com/cosmos/cosmos-db v1.0.2 // indirect
	github.com/cosmos/go-bip39 v1.0.0 // indirect
	github.com/cosmos/gogogateway v1.2.0 // indirect
	github.com/cosmos/iavl v1.1.4 // indirect
	github.com/cosmos/ics23/go v0.10.0 // indirect
	github.com/cosmos/ledger-cosmos-go v0.13.3 // indirect
	github.com/danieljoos/wincred v1.2.1 // indirect
	github.com/davecgh/go-spew v1.1.2-0.20180830191138-d8f796af33cc // indirect
	github.com/decred/dcrd/dcrec/secp256k1/v4 v4.3.0 // indirect
	github.com/dgraph-io/ristretto v0.1.1 // indirect
	github.com/dustin/go-humanize v1.0.1 // indirect
	github.com/dvsekhvalnov/jose2go v1.6.0 // indirect
	github.com/emicklei/dot v1.6.2 // indirect
	github.com/fatih/color v1.17.0 // indirect
	github.com/felixge/httpsnoop v1.0.4 // indirect
	github.com/fsnotify/fsnotify v1.7.0 // indirect
	github.com/getsentry/sentry-go v0.27.0 // indirect
	github.com/go-kit/kit v0.13.0 // indirect
	github.com/go-kit/log v0.2.1 // indirect
	github.com/go-logfmt/logfmt v0.6.0 // indirect
	github.com/godbus/dbus v0.0.0-20190726142602-4481cbc300e2 // indirect
	github.com/gogo/googleapis v1.4.1 // indirect
	github.com/gogo/protobuf v1.3.2 // indirect
	github.com/golang/glog v1.2.0 // indirect
	github.com/golang/snappy v0.0.4 // indirect
	github.com/google/btree v1.1.2 // indirect
	github.com/google/go-cmp v0.6.0 // indirect
	github.com/google/orderedcode v0.0.1 // indirect
	github.com/gorilla/handlers v1.5.2 // indirect
	github.com/gorilla/mux v1.8.1 // indirect
	github.com/gorilla/websocket v1.5.1 // indirect
	github.com/grpc-ecosystem/go-grpc-middleware v1.4.0 // indirect
	github.com/gsterjov/go-libsecret v0.0.0-20161001094733-a6f4afe4910c // indirect
	github.com/hashicorp/go-hclog v1.6.3 // indirect
	github.com/hashicorp/go-immutable-radix v1.3.1 // indirect
	github.com/hashicorp/go-plugin v1.6.1 // indirect
	github.com/hashicorp/golang-lru v1.0.2 // indirect
	github.com/hashicorp/hcl v1.0.0 // indirect
	github.com/hashicorp/yamux v0.1.1 // indirect
	github.com/hdevalence/ed25519consensus v0.2.0 // indirect
	github.com/huandu/skiplist v1.2.0 // indirect
	github.com/iancoleman/strcase v0.3.0 // indirect
	github.com/inconshreveable/mousetrap v1.1.0 // indirect
	github.com/jmhodges/levigo v1.0.0 // indirect
	github.com/klauspost/compress v1.17.8 // indirect
	github.com/kr/pretty v0.3.1 // indirect
	github.com/kr/text v0.2.0 // indirect
	github.com/lib/pq v1.10.9 // indirect
	github.com/libp2p/go-buffer-pool v0.1.0 // indirect
	github.com/linxGnu/grocksdb v1.8.14 // indirect
	github.com/magiconair/properties v1.8.7 // indirect
	github.com/mattn/go-colorable v0.1.13 // indirect
	github.com/mattn/go-isatty v0.0.20 // indirect
	github.com/minio/highwayhash v1.0.2 // indirect
	github.com/mitchellh/go-testing-interface v1.14.1 // indirect
	github.com/mitchellh/mapstructure v1.5.0 // indirect
	github.com/mtibben/percent v0.2.1 // indirect
	github.com/oasisprotocol/curve25519-voi v0.0.0-20230904125328-1f23a7beb09a // indirect
	github.com/oklog/run v1.1.0 // indirect
	github.com/pelletier/go-toml/v2 v2.2.2 // indirect
	github.com/petermattis/goid v0.0.0-20240327183114-c42a807a84ba // indirect
	github.com/pkg/errors v0.9.1 // indirect
	github.com/pmezard/go-difflib v1.0.1-0.20181226105442-5d4384ee4fb2 // indirect
	github.com/prometheus/client_golang v1.19.1 // indirect
	github.com/prometheus/client_model v0.6.1 // indirect
	github.com/prometheus/common v0.54.0 // indirect
	github.com/prometheus/procfs v0.14.0 // indirect
	github.com/rcrowley/go-metrics v0.0.0-20201227073835-cf1acfcdf475 // indirect
	github.com/rogpeppe/go-internal v1.12.0 // indirect
	github.com/rs/cors v1.11.0 // indirect
	github.com/rs/zerolog v1.33.0 // indirect
	github.com/sagikazarmark/locafero v0.4.0 // indirect
	github.com/sagikazarmark/slog-shim v0.1.0 // indirect
	github.com/sasha-s/go-deadlock v0.3.1 // indirect
	github.com/sourcegraph/conc v0.3.0 // indirect
	github.com/spf13/afero v1.11.0 // indirect
	github.com/spf13/cast v1.6.0 // indirect
	github.com/spf13/viper v1.19.0 // indirect
	github.com/subosito/gotenv v1.6.0 // indirect
	github.com/syndtr/goleveldb v1.0.1-0.20220721030215-126854af5e6d // indirect
	github.com/tendermint/go-amino v0.16.0 // indirect
	github.com/tidwall/btree v1.7.0 // indirect
	github.com/zondax/hid v0.9.2 // indirect
	github.com/zondax/ledger-go v0.14.3 // indirect
	gitlab.com/yawning/secp256k1-voi v0.0.0-20230925100816-f2616030848b // indirect
	gitlab.com/yawning/tuplehash v0.0.0-20230713102510-df83abbf9a02 // indirect
	go.etcd.io/bbolt v1.4.0-alpha.0.0.20240404170359-43604f3112c5 // indirect
	go.uber.org/multierr v1.11.0 // indirect
	golang.org/x/crypto v0.23.0 // indirect
	golang.org/x/mod v0.17.0 // indirect
	golang.org/x/net v0.25.0 // indirect
	golang.org/x/sync v0.7.0 // indirect
	golang.org/x/sys v0.20.0 // indirect
	golang.org/x/term v0.20.0 // indirect
	golang.org/x/text v0.15.0 // indirect
	golang.org/x/tools v0.21.0 // indirect
	google.golang.org/genproto v0.0.0-20240227224415-6ceb2ff114de // indirect
	google.golang.org/genproto/googleapis/rpc v0.0.0-20240515191416-fc5f0ca64291 // indirect
	gopkg.in/ini.v1 v1.67.0 // indirect
	gopkg.in/yaml.v3 v3.0.1 // indirect
	pgregory.net/rapid v1.1.0 // indirect
	sigs.k8s.io/yaml v1.4.0 // indirect
)

require (
	buf.build/gen/go/cometbft/cometbft/protocolbuffers/go v1.34.1-20240312114316-c0d3497e35d6.1 // indirect
	cosmossdk.io/log v1.3.1 // indirect
	cosmossdk.io/x/accounts v0.0.0-20240226161501-23359a0b6d91 // indirect
	cosmossdk.io/x/accounts/defaults/lockup v0.0.0-20240417181816-5e7aae0db1f5 // indirect
	cosmossdk.io/x/consensus v0.0.0-00010101000000-000000000000
	github.com/cosmos/crypto v0.0.0-20240309083813-82ed2537802e // indirect
	github.com/dgraph-io/badger/v4 v4.2.0 // indirect
	github.com/gofrs/uuid v4.4.0+incompatible // indirect
	github.com/golang/groupcache v0.0.0-20210331224755-41bb18bfe9da // indirect
	github.com/google/flatbuffers v2.0.8+incompatible // indirect
	github.com/hashicorp/golang-lru/v2 v2.0.7 // indirect
	github.com/supranational/blst v0.3.11 // indirect
	go.opencensus.io v0.24.0 // indirect
)

<<<<<<< HEAD
require cosmossdk.io/x/consensus v0.0.0-00010101000000-000000000000

require (
	cosmossdk.io/core/testing v0.0.0-00010101000000-000000000000 // indirect
	cosmossdk.io/log v1.3.1 // indirect
	cosmossdk.io/x/accounts v0.0.0-20240226161501-23359a0b6d91 // indirect
	cosmossdk.io/x/accounts/defaults/lockup v0.0.0-20240417181816-5e7aae0db1f5 // indirect
)

=======
>>>>>>> 6ea50ef9
replace github.com/cosmos/cosmos-sdk => ../../.

// TODO remove post spinning out all modules
replace (
	cosmossdk.io/api => ../../api
	cosmossdk.io/collections => ../../collections
	cosmossdk.io/core => ../../core
	cosmossdk.io/core/testing => ../../core/testing
	cosmossdk.io/depinject => ../../depinject
	cosmossdk.io/log => ../../log
	cosmossdk.io/x/accounts => ../accounts
	cosmossdk.io/x/auth => ../auth
	cosmossdk.io/x/bank => ../bank
	cosmossdk.io/x/consensus => ../consensus
	cosmossdk.io/x/tx => ../tx
)<|MERGE_RESOLUTION|>--- conflicted
+++ resolved
@@ -171,7 +171,6 @@
 	go.opencensus.io v0.24.0 // indirect
 )
 
-<<<<<<< HEAD
 require cosmossdk.io/x/consensus v0.0.0-00010101000000-000000000000
 
 require (
@@ -181,8 +180,6 @@
 	cosmossdk.io/x/accounts/defaults/lockup v0.0.0-20240417181816-5e7aae0db1f5 // indirect
 )
 
-=======
->>>>>>> 6ea50ef9
 replace github.com/cosmos/cosmos-sdk => ../../.
 
 // TODO remove post spinning out all modules
