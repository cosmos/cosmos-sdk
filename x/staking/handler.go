package staking

import (
	"bytes"
	"time"

	abci "github.com/tendermint/tendermint/abci/types"
	"github.com/tendermint/tendermint/libs/common"
	tmtypes "github.com/tendermint/tendermint/types"

	sdk "github.com/cosmos/cosmos-sdk/types"
	"github.com/cosmos/cosmos-sdk/x/staking/keeper"
	"github.com/cosmos/cosmos-sdk/x/staking/tags"
	"github.com/cosmos/cosmos-sdk/x/staking/types"
)

func NewHandler(k keeper.Keeper) sdk.Handler {
	return func(ctx sdk.Context, msg sdk.Msg) sdk.Result {
		// NOTE msg already has validate basic run
		switch msg := msg.(type) {
		case types.MsgCreateValidator:
			return handleMsgCreateValidator(ctx, msg, k)
		case types.MsgEditValidator:
			return handleMsgEditValidator(ctx, msg, k)
		case types.MsgDelegate:
			return handleMsgDelegate(ctx, msg, k)
		case types.MsgBeginRedelegate:
			return handleMsgBeginRedelegate(ctx, msg, k)
		case types.MsgUndelegate:
			return handleMsgUndelegate(ctx, msg, k)
		default:
			return sdk.ErrTxDecode("invalid message parse in staking module").Result()
		}
	}
}

// Called every block, update validator set
func EndBlocker(ctx sdk.Context, k keeper.Keeper) ([]abci.ValidatorUpdate, sdk.Tags) {
	resTags := sdk.NewTags()

	// Calculate validator set changes.
	//
	// NOTE: ApplyAndReturnValidatorSetUpdates has to come before
	// UnbondAllMatureValidatorQueue.
	// This fixes a bug when the unbonding period is instant (is the case in
	// some of the tests). The test expected the validator to be completely
	// unbonded after the Endblocker (go from Bonded -> Unbonding during
	// ApplyAndReturnValidatorSetUpdates and then Unbonding -> Unbonded during
	// UnbondAllMatureValidatorQueue).
	validatorUpdates := k.ApplyAndReturnValidatorSetUpdates(ctx)

	// Unbond all mature validators from the unbonding queue.
	k.UnbondAllMatureValidatorQueue(ctx)

	// Remove all mature unbonding delegations from the ubd queue.
	matureUnbonds := k.DequeueAllMatureUBDQueue(ctx, ctx.BlockHeader().Time)
	for _, dvPair := range matureUnbonds {
		err := k.CompleteUnbonding(ctx, dvPair.DelegatorAddr, dvPair.ValidatorAddr)
		if err != nil {
			continue
		}

		resTags.AppendTags(sdk.NewTags(
			tags.Action, ActionCompleteUnbonding,
			tags.Delegator, []byte(dvPair.DelegatorAddr.String()),
			tags.SrcValidator, []byte(dvPair.ValidatorAddr.String()),
		))
	}

	// Remove all mature redelegations from the red queue.
	matureRedelegations := k.DequeueAllMatureRedelegationQueue(ctx, ctx.BlockHeader().Time)
	for _, dvvTriplet := range matureRedelegations {
		err := k.CompleteRedelegation(ctx, dvvTriplet.DelegatorAddr,
			dvvTriplet.ValidatorSrcAddr, dvvTriplet.ValidatorDstAddr)
		if err != nil {
			continue
		}

		resTags.AppendTags(sdk.NewTags(
			tags.Action, tags.ActionCompleteRedelegation,
			tags.Delegator, []byte(dvvTriplet.DelegatorAddr.String()),
			tags.SrcValidator, []byte(dvvTriplet.ValidatorSrcAddr.String()),
			tags.DstValidator, []byte(dvvTriplet.ValidatorDstAddr.String()),
		))
	}

	return validatorUpdates, resTags
}

//_____________________________________________________________________

// These functions assume everything has been authenticated,
// now we just perform action and save

func handleMsgCreateValidator(ctx sdk.Context, msg types.MsgCreateValidator, k keeper.Keeper) sdk.Result {
	// check to see if the pubkey or sender has been registered before
	_, found := k.GetValidator(ctx, msg.ValidatorAddr)
	if found {
		return ErrValidatorOwnerExists(k.Codespace()).Result()
	}

	_, found = k.GetValidatorByConsAddr(ctx, sdk.GetConsAddress(msg.PubKey))
	if found {
		return ErrValidatorPubKeyExists(k.Codespace()).Result()
	}

	if msg.Value.Denom != k.GetParams(ctx).BondDenom {
		return ErrBadDenom(k.Codespace()).Result()
	}

	if _, err := msg.Description.EnsureLength(); err != nil {
		return err.Result()
	}

	if ctx.ConsensusParams() != nil {
		tmPubKey := tmtypes.TM2PB.PubKey(msg.PubKey)
		if !common.StringInSlice(tmPubKey.Type, ctx.ConsensusParams().Validator.PubKeyTypes) {
			return ErrValidatorPubKeyTypeUnsupported(k.Codespace(),
				tmPubKey.Type,
				ctx.ConsensusParams().Validator.PubKeyTypes).Result()
		}
	}

	validator := NewValidator(msg.ValidatorAddr, msg.PubKey, msg.Description)
	commission := NewCommissionWithTime(
		msg.Commission.Rate, msg.Commission.MaxRate,
		msg.Commission.MaxChangeRate, ctx.BlockHeader().Time,
	)
	validator, err := validator.SetInitialCommission(commission)
	if err != nil {
		return err.Result()
	}

	k.SetValidator(ctx, validator)
	k.SetValidatorByConsAddr(ctx, validator)
	k.SetNewValidatorByPowerIndex(ctx, validator)

	k.AfterValidatorCreated(ctx, validator.OperatorAddr)

	// move coins from the msg.Address account to a (self-delegation) delegator account
	// the validator account and global shares are updated within here
	_, err = k.Delegate(ctx, msg.DelegatorAddr, msg.Value, validator, true)
	if err != nil {
		return err.Result()
	}

	tags := sdk.NewTags(
		tags.DstValidator, []byte(msg.ValidatorAddr.String()),
		tags.Moniker, []byte(msg.Description.Moniker),
		tags.Identity, []byte(msg.Description.Identity),
	)

	return sdk.Result{
		Tags: tags,
	}
}

func handleMsgEditValidator(ctx sdk.Context, msg types.MsgEditValidator, k keeper.Keeper) sdk.Result {
	// validator must already be registered
	validator, found := k.GetValidator(ctx, msg.ValidatorAddr)
	if !found {
		return ErrNoValidatorFound(k.Codespace()).Result()
	}

	// replace all editable fields (clients should autofill existing values)
	description, err := validator.Description.UpdateDescription(msg.Description)
	if err != nil {
		return err.Result()
	}

	validator.Description = description

	if msg.CommissionRate != nil {
		commission, err := k.UpdateValidatorCommission(ctx, validator, *msg.CommissionRate)
		if err != nil {
			return err.Result()
		}

		k.BeforeValidatorModified(ctx, msg.ValidatorAddr)
		validator.Commission = commission
	}

	k.SetValidator(ctx, validator)

	tags := sdk.NewTags(
		tags.DstValidator, []byte(msg.ValidatorAddr.String()),
		tags.Moniker, []byte(description.Moniker),
		tags.Identity, []byte(description.Identity),
	)

	return sdk.Result{
		Tags: tags,
	}
}

func handleMsgDelegate(ctx sdk.Context, msg types.MsgDelegate, k keeper.Keeper) sdk.Result {
	validator, found := k.GetValidator(ctx, msg.ValidatorAddr)
	if !found {
		return ErrNoValidatorFound(k.Codespace()).Result()
	}

	if msg.Value.Denom != k.GetParams(ctx).BondDenom {
		return ErrBadDenom(k.Codespace()).Result()
	}

	if validator.Jailed && !bytes.Equal(validator.OperatorAddr, msg.DelegatorAddr) {
		return ErrValidatorJailed(k.Codespace()).Result()
	}

	_, err := k.Delegate(ctx, msg.DelegatorAddr, msg.Value, validator, true)
	if err != nil {
		return err.Result()
	}

	tags := sdk.NewTags(
		tags.Delegator, []byte(msg.DelegatorAddr.String()),
		tags.DstValidator, []byte(msg.ValidatorAddr.String()),
	)

	return sdk.Result{
		Tags: tags,
	}
}

<<<<<<< HEAD
func handleMsgBeginUnbonding(ctx sdk.Context, msg types.MsgBeginUnbonding, k keeper.Keeper) sdk.Result {
	completionTime, err := k.BeginUnbonding(ctx, msg.DelegatorAddr, msg.ValidatorAddr, msg.SharesAmount)
=======
func handleMsgUndelegate(ctx sdk.Context, msg types.MsgUndelegate, k keeper.Keeper) sdk.Result {
	completionTime, err := k.Undelegate(ctx, msg.DelegatorAddr, msg.ValidatorAddr, msg.SharesAmount)
>>>>>>> f65ae493
	if err != nil {
		return err.Result()
	}

	finishTime := types.MsgCdc.MustMarshalBinaryLengthPrefixed(completionTime)
	tags := sdk.NewTags(
		tags.Delegator, []byte(msg.DelegatorAddr.String()),
		tags.SrcValidator, []byte(msg.ValidatorAddr.String()),
		tags.EndTime, []byte(completionTime.Format(time.RFC3339)),
	)

	return sdk.Result{Data: finishTime, Tags: tags}
}

func handleMsgBeginRedelegate(ctx sdk.Context, msg types.MsgBeginRedelegate, k keeper.Keeper) sdk.Result {
	completionTime, err := k.BeginRedelegation(ctx, msg.DelegatorAddr, msg.ValidatorSrcAddr,
		msg.ValidatorDstAddr, msg.SharesAmount)
	if err != nil {
		return err.Result()
	}

	finishTime := types.MsgCdc.MustMarshalBinaryLengthPrefixed(completionTime)
	resTags := sdk.NewTags(
		tags.Delegator, []byte(msg.DelegatorAddr.String()),
		tags.SrcValidator, []byte(msg.ValidatorSrcAddr.String()),
		tags.DstValidator, []byte(msg.ValidatorDstAddr.String()),
		tags.EndTime, []byte(completionTime.Format(time.RFC3339)),
	)

	return sdk.Result{Data: finishTime, Tags: resTags}
}<|MERGE_RESOLUTION|>--- conflicted
+++ resolved
@@ -222,13 +222,8 @@
 	}
 }
 
-<<<<<<< HEAD
-func handleMsgBeginUnbonding(ctx sdk.Context, msg types.MsgBeginUnbonding, k keeper.Keeper) sdk.Result {
-	completionTime, err := k.BeginUnbonding(ctx, msg.DelegatorAddr, msg.ValidatorAddr, msg.SharesAmount)
-=======
 func handleMsgUndelegate(ctx sdk.Context, msg types.MsgUndelegate, k keeper.Keeper) sdk.Result {
 	completionTime, err := k.Undelegate(ctx, msg.DelegatorAddr, msg.ValidatorAddr, msg.SharesAmount)
->>>>>>> f65ae493
 	if err != nil {
 		return err.Result()
 	}
