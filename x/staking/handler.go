package staking

import (
	"time"

	abci "github.com/tendermint/tendermint/abci/types"
	"github.com/tendermint/tendermint/libs/common"
	tmtypes "github.com/tendermint/tendermint/types"

	sdk "github.com/cosmos/cosmos-sdk/types"
	"github.com/cosmos/cosmos-sdk/x/staking/keeper"
	"github.com/cosmos/cosmos-sdk/x/staking/tags"
	"github.com/cosmos/cosmos-sdk/x/staking/types"
)

func NewHandler(k keeper.Keeper) sdk.Handler {
	return func(ctx sdk.Context, msg sdk.Msg) sdk.Result {
		// NOTE msg already has validate basic run
		switch msg := msg.(type) {
		case types.MsgCreateValidator:
			return handleMsgCreateValidator(ctx, msg, k)
		case types.MsgEditValidator:
			return handleMsgEditValidator(ctx, msg, k)
		case types.MsgDelegate:
			return handleMsgDelegate(ctx, msg, k)
		case types.MsgBeginRedelegate:
			return handleMsgBeginRedelegate(ctx, msg, k)
		case types.MsgUndelegate:
			return handleMsgUndelegate(ctx, msg, k)
		default:
			return sdk.ErrTxDecode("invalid message parse in staking module").Result()
		}
	}
}

// Called every block, update validator set
func EndBlocker(ctx sdk.Context, k keeper.Keeper) ([]abci.ValidatorUpdate, sdk.Tags) {
	resTags := sdk.NewTags()

	// Calculate validator set changes.
	//
	// NOTE: ApplyAndReturnValidatorSetUpdates has to come before
	// UnbondAllMatureValidatorQueue.
	// This fixes a bug when the unbonding period is instant (is the case in
	// some of the tests). The test expected the validator to be completely
	// unbonded after the Endblocker (go from Bonded -> Unbonding during
	// ApplyAndReturnValidatorSetUpdates and then Unbonding -> Unbonded during
	// UnbondAllMatureValidatorQueue).
	validatorUpdates := k.ApplyAndReturnValidatorSetUpdates(ctx)

	// Unbond all mature validators from the unbonding queue.
	k.UnbondAllMatureValidatorQueue(ctx)

	// Remove all mature unbonding delegations from the ubd queue.
	matureUnbonds := k.DequeueAllMatureUBDQueue(ctx, ctx.BlockHeader().Time)
	for _, dvPair := range matureUnbonds {
		err := k.CompleteUnbonding(ctx, dvPair.DelegatorAddress, dvPair.ValidatorAddress)
		if err != nil {
			continue
		}

<<<<<<< HEAD
		resTags.AppendTags(sdk.NewTags(
=======
		resTags = resTags.AppendTags(sdk.NewTags(
>>>>>>> f783cb71
			tags.Action, tags.ActionCompleteUnbonding,
			tags.Delegator, dvPair.DelegatorAddress.String(),
			tags.SrcValidator, dvPair.ValidatorAddress.String(),
		))
	}

	// Remove all mature redelegations from the red queue.
	matureRedelegations := k.DequeueAllMatureRedelegationQueue(ctx, ctx.BlockHeader().Time)
	for _, dvvTriplet := range matureRedelegations {
		err := k.CompleteRedelegation(ctx, dvvTriplet.DelegatorAddress,
			dvvTriplet.ValidatorSrcAddress, dvvTriplet.ValidatorDstAddress)
		if err != nil {
			continue
		}

		resTags = resTags.AppendTags(sdk.NewTags(
			tags.Action, tags.ActionCompleteRedelegation,
			tags.Category, tags.TxCategory,
			tags.Delegator, dvvTriplet.DelegatorAddress.String(),
			tags.SrcValidator, dvvTriplet.ValidatorSrcAddress.String(),
			tags.DstValidator, dvvTriplet.ValidatorDstAddress.String(),
		))
	}

	return validatorUpdates, resTags
}

// These functions assume everything has been authenticated,
// now we just perform action and save

func handleMsgCreateValidator(ctx sdk.Context, msg types.MsgCreateValidator, k keeper.Keeper) sdk.Result {
	// check to see if the pubkey or sender has been registered before
	if _, found := k.GetValidator(ctx, msg.ValidatorAddress); found {
		return ErrValidatorOwnerExists(k.Codespace()).Result()
	}

	if _, found := k.GetValidatorByConsAddr(ctx, sdk.GetConsAddress(msg.PubKey)); found {
		return ErrValidatorPubKeyExists(k.Codespace()).Result()
	}

	if msg.Value.Denom != k.GetParams(ctx).BondDenom {
		return ErrBadDenom(k.Codespace()).Result()
	}

	if _, err := msg.Description.EnsureLength(); err != nil {
		return err.Result()
	}

	if ctx.ConsensusParams() != nil {
		tmPubKey := tmtypes.TM2PB.PubKey(msg.PubKey)
		if !common.StringInSlice(tmPubKey.Type, ctx.ConsensusParams().Validator.PubKeyTypes) {
			return ErrValidatorPubKeyTypeUnsupported(k.Codespace(),
				tmPubKey.Type,
				ctx.ConsensusParams().Validator.PubKeyTypes).Result()
		}
	}

	validator := NewValidator(msg.ValidatorAddress, msg.PubKey, msg.Description)
	commission := NewCommissionWithTime(
		msg.Commission.Rate, msg.Commission.MaxRate,
		msg.Commission.MaxChangeRate, ctx.BlockHeader().Time,
	)
	validator, err := validator.SetInitialCommission(commission)
	if err != nil {
		return err.Result()
	}

	validator.MinSelfDelegation = msg.MinSelfDelegation

	k.SetValidator(ctx, validator)
	k.SetValidatorByConsAddr(ctx, validator)
	k.SetNewValidatorByPowerIndex(ctx, validator)

	// call the after-creation hook
	k.AfterValidatorCreated(ctx, validator.OperatorAddress)

	// move coins from the msg.Address account to a (self-delegation) delegator account
	// the validator account and global shares are updated within here
	_, err = k.Delegate(ctx, msg.DelegatorAddress, msg.Value.Amount, validator, true)
	if err != nil {
		return err.Result()
	}

	resTags := sdk.NewTags(
		tags.Category, tags.TxCategory,
		tags.Sender, msg.DelegatorAddress.String(),
		tags.DstValidator, msg.ValidatorAddress.String(),
	)

	return sdk.Result{
		Tags: resTags,
	}
}

func handleMsgEditValidator(ctx sdk.Context, msg types.MsgEditValidator, k keeper.Keeper) sdk.Result {
	// validator must already be registered
	validator, found := k.GetValidator(ctx, msg.ValidatorAddress)
	if !found {
		return ErrNoValidatorFound(k.Codespace()).Result()
	}

	// replace all editable fields (clients should autofill existing values)
	description, err := validator.Description.UpdateDescription(msg.Description)
	if err != nil {
		return err.Result()
	}

	validator.Description = description

	if msg.CommissionRate != nil {
		commission, err := k.UpdateValidatorCommission(ctx, validator, *msg.CommissionRate)
		if err != nil {
			return err.Result()
		}

		// call the before-modification hook since we're about to update the commission
		k.BeforeValidatorModified(ctx, msg.ValidatorAddress)

		validator.Commission = commission
	}

	if msg.MinSelfDelegation != nil {
		if !(*msg.MinSelfDelegation).GT(validator.MinSelfDelegation) {
			return ErrMinSelfDelegationDecreased(k.Codespace()).Result()
		}
		if (*msg.MinSelfDelegation).GT(validator.Tokens) {
			return ErrSelfDelegationBelowMinimum(k.Codespace()).Result()
		}
		validator.MinSelfDelegation = (*msg.MinSelfDelegation)
	}

	k.SetValidator(ctx, validator)

	resTags := sdk.NewTags(
		tags.Category, tags.TxCategory,
		tags.Sender, msg.ValidatorAddress.String(),
	)

	return sdk.Result{
		Tags: resTags,
	}
}

func handleMsgDelegate(ctx sdk.Context, msg types.MsgDelegate, k keeper.Keeper) sdk.Result {
	validator, found := k.GetValidator(ctx, msg.ValidatorAddress)
	if !found {
		return ErrNoValidatorFound(k.Codespace()).Result()
	}

	if msg.Amount.Denom != k.GetParams(ctx).BondDenom {
		return ErrBadDenom(k.Codespace()).Result()
	}

	_, err := k.Delegate(ctx, msg.DelegatorAddress, msg.Amount.Amount, validator, true)
	if err != nil {
		return err.Result()
	}

	resTags := sdk.NewTags(
		tags.Category, tags.TxCategory,
		tags.Sender, msg.DelegatorAddress.String(),
		tags.DstValidator, msg.ValidatorAddress.String(),
	)

	return sdk.Result{
		Tags: resTags,
	}
}

func handleMsgUndelegate(ctx sdk.Context, msg types.MsgUndelegate, k keeper.Keeper) sdk.Result {
	shares, err := k.ValidateUnbondAmount(
		ctx, msg.DelegatorAddress, msg.ValidatorAddress, msg.Amount.Amount,
	)
	if err != nil {
		return err.Result()
	}

	completionTime, err := k.Undelegate(ctx, msg.DelegatorAddress, msg.ValidatorAddress, shares)
	if err != nil {
		return err.Result()
	}

	finishTime := types.MsgCdc.MustMarshalBinaryLengthPrefixed(completionTime)
	resTags := sdk.NewTags(
		tags.Category, tags.TxCategory,
		tags.Sender, msg.DelegatorAddress.String(),
		tags.SrcValidator, msg.ValidatorAddress.String(),
		tags.EndTime, completionTime.Format(time.RFC3339),
	)

	return sdk.Result{Data: finishTime, Tags: resTags}
}

func handleMsgBeginRedelegate(ctx sdk.Context, msg types.MsgBeginRedelegate, k keeper.Keeper) sdk.Result {
	shares, err := k.ValidateUnbondAmount(
		ctx, msg.DelegatorAddress, msg.ValidatorSrcAddress, msg.Amount.Amount,
	)
	if err != nil {
		return err.Result()
	}

	completionTime, err := k.BeginRedelegation(
		ctx, msg.DelegatorAddress, msg.ValidatorSrcAddress, msg.ValidatorDstAddress, shares,
	)
	if err != nil {
		return err.Result()
	}

	finishTime := types.MsgCdc.MustMarshalBinaryLengthPrefixed(completionTime)
	resTags := sdk.NewTags(
		tags.Category, tags.TxCategory,
		tags.Sender, msg.DelegatorAddress.String(),
		tags.SrcValidator, msg.ValidatorSrcAddress.String(),
		tags.DstValidator, msg.ValidatorDstAddress.String(),
		tags.EndTime, completionTime.Format(time.RFC3339),
	)

	return sdk.Result{Data: finishTime, Tags: resTags}
}<|MERGE_RESOLUTION|>--- conflicted
+++ resolved
@@ -59,11 +59,7 @@
 			continue
 		}
 
-<<<<<<< HEAD
-		resTags.AppendTags(sdk.NewTags(
-=======
 		resTags = resTags.AppendTags(sdk.NewTags(
->>>>>>> f783cb71
 			tags.Action, tags.ActionCompleteUnbonding,
 			tags.Delegator, dvPair.DelegatorAddress.String(),
 			tags.SrcValidator, dvPair.ValidatorAddress.String(),
