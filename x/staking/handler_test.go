--- conflicted
+++ resolved
@@ -951,11 +951,7 @@
 	// begin a redelegate
 	selfDelAddr := sdk.AccAddress(valAddr) // (the validator is it's own delegator)
 	msgBeginRedelegate := NewMsgBeginRedelegate(selfDelAddr,
-<<<<<<< HEAD
-		valAddr, valAddr2, sdk.NewDecFromInt(valTokens.QuoRaw(2)))
-=======
-		valAddr, valAddr2, valTokens.DivRaw(2).ToDec())
->>>>>>> 992dc8b2
+		valAddr, valAddr2, valTokens.QuoRaw(2).ToDec())
 	got = handleMsgBeginRedelegate(ctx, msgBeginRedelegate, keeper)
 	require.True(t, got.IsOK(), "expected no error, %v", got)
 
@@ -1007,11 +1003,7 @@
 	// begin a redelegate
 	selfDelAddr := sdk.AccAddress(valAddr) // (the validator is it's own delegator)
 	msgBeginRedelegate := NewMsgBeginRedelegate(selfDelAddr,
-<<<<<<< HEAD
-		valAddr, valAddr2, sdk.NewDecFromInt(valTokens.QuoRaw(2)))
-=======
-		valAddr, valAddr2, valTokens.DivRaw(2).ToDec())
->>>>>>> 992dc8b2
+		valAddr, valAddr2, valTokens.QuoRaw(2).ToDec())
 	got = handleMsgBeginRedelegate(ctx, msgBeginRedelegate, keeper)
 	require.True(t, got.IsOK(), "expected no error, %v", got)
 
@@ -1059,11 +1051,7 @@
 
 	// begin an unbonding delegation
 	selfDelAddr := sdk.AccAddress(valAddr) // (the validator is it's own delegator)
-<<<<<<< HEAD
-	msgUndelegate := NewMsgUndelegate(selfDelAddr, valAddr, sdk.NewDecFromInt(valTokens.QuoRaw(2)))
-=======
-	msgUndelegate := NewMsgUndelegate(selfDelAddr, valAddr, valTokens.DivRaw(2).ToDec())
->>>>>>> 992dc8b2
+	msgUndelegate := NewMsgUndelegate(selfDelAddr, valAddr, valTokens.QuoRaw(2).ToDec())
 	got = handleMsgUndelegate(ctx, msgUndelegate, keeper)
 	require.True(t, got.IsOK(), "expected no error, %v", got)
 
@@ -1109,11 +1097,7 @@
 
 	// begin an unbonding delegation
 	selfDelAddr := sdk.AccAddress(valAddr) // (the validator is it's own delegator)
-<<<<<<< HEAD
-	msgUndelegate := NewMsgUndelegate(selfDelAddr, valAddr, sdk.NewDecFromInt(valTokens.QuoRaw(2)))
-=======
-	msgUndelegate := NewMsgUndelegate(selfDelAddr, valAddr, valTokens.DivRaw(2).ToDec())
->>>>>>> 992dc8b2
+	msgUndelegate := NewMsgUndelegate(selfDelAddr, valAddr, valTokens.QuoRaw(2).ToDec())
 	got = handleMsgUndelegate(ctx, msgUndelegate, keeper)
 	require.True(t, got.IsOK(), "expected no error, %v", got)
 
@@ -1265,11 +1249,7 @@
 	// destination delegation should have been slashed by half
 	delegation, found = keeper.GetDelegation(ctx, del, valB)
 	require.True(t, found)
-<<<<<<< HEAD
-	require.Equal(t, sdk.NewDecFromInt(rdTokens.QuoRaw(2)), delegation.Shares)
-=======
-	require.Equal(t, rdTokens.DivRaw(2).ToDec(), delegation.Shares)
->>>>>>> 992dc8b2
+	require.Equal(t, rdTokens.QuoRaw(2).ToDec(), delegation.Shares)
 
 	// validator power should have been reduced by half
 	validator, found := keeper.GetValidator(ctx, valA)
@@ -1294,11 +1274,7 @@
 	// destination delegation should be unchanged
 	delegation, found = keeper.GetDelegation(ctx, del, valB)
 	require.True(t, found)
-<<<<<<< HEAD
-	require.Equal(t, sdk.NewDecFromInt(rdTokens.QuoRaw(2)), delegation.Shares)
-=======
-	require.Equal(t, rdTokens.DivRaw(2).ToDec(), delegation.Shares)
->>>>>>> 992dc8b2
+	require.Equal(t, rdTokens.QuoRaw(2).ToDec(), delegation.Shares)
 
 	// end blocker
 	EndBlocker(ctx, keeper)
