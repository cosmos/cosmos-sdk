package staking

import (
	"testing"
	"time"

	"github.com/stretchr/testify/assert"
	"github.com/stretchr/testify/require"

	abci "github.com/tendermint/tendermint/abci/types"
	"github.com/tendermint/tendermint/crypto/secp256k1"
	tmtypes "github.com/tendermint/tendermint/types"

	sdk "github.com/cosmos/cosmos-sdk/types"
	keep "github.com/cosmos/cosmos-sdk/x/staking/keeper"
	"github.com/cosmos/cosmos-sdk/x/staking/types"
)

//______________________________________________________________________

// retrieve params which are instant
func setInstantUnbondPeriod(keeper keep.Keeper, ctx sdk.Context) types.Params {
	params := keeper.GetParams(ctx)
	params.UnbondingTime = 0
	keeper.SetParams(ctx, params)
	return params
}

//______________________________________________________________________

func TestValidatorByPowerIndex(t *testing.T) {
	validatorAddr, validatorAddr3 := sdk.ValAddress(keep.Addrs[0]), sdk.ValAddress(keep.Addrs[1])

	initBond := int64(1000000)
	ctx, _, keeper := keep.CreateTestInput(t, false, initBond)
	_ = setInstantUnbondPeriod(keeper, ctx)

	// create validator
	msgCreateValidator := NewTestMsgCreateValidator(validatorAddr, keep.PKs[0], initBond)
	got := handleMsgCreateValidator(ctx, msgCreateValidator, keeper)
	require.True(t, got.IsOK(), "expected create-validator to be ok, got %v", got)

	// must end-block
	updates := keeper.ApplyAndReturnValidatorSetUpdates(ctx)
	require.Equal(t, 1, len(updates))

	// verify the self-delegation exists
	bond, found := keeper.GetDelegation(ctx, sdk.AccAddress(validatorAddr), validatorAddr)
	require.True(t, found)
	gotBond := bond.Shares.RoundInt64()
	require.Equal(t, initBond, gotBond,
		"initBond: %v\ngotBond: %v\nbond: %v\n",
		initBond, gotBond, bond)

	// verify that the by power index exists
	validator, found := keeper.GetValidator(ctx, validatorAddr)
	require.True(t, found)
	power := keep.GetValidatorsByPowerIndexKey(validator)
	require.True(t, keep.ValidatorByPowerIndexExists(ctx, keeper, power))

	// create a second validator keep it bonded
	msgCreateValidator = NewTestMsgCreateValidator(validatorAddr3, keep.PKs[2], int64(1000000))
	got = handleMsgCreateValidator(ctx, msgCreateValidator, keeper)
	require.True(t, got.IsOK(), "expected create-validator to be ok, got %v", got)

	// must end-block
	updates = keeper.ApplyAndReturnValidatorSetUpdates(ctx)
	require.Equal(t, 1, len(updates))

	// slash and jail the first validator
	consAddr0 := sdk.ConsAddress(keep.PKs[0].Address())
	keeper.Slash(ctx, consAddr0, 0, initBond, sdk.NewDecWithPrec(5, 1))
	keeper.Jail(ctx, consAddr0)
	keeper.ApplyAndReturnValidatorSetUpdates(ctx)
	validator, found = keeper.GetValidator(ctx, validatorAddr)
	require.True(t, found)
	require.Equal(t, sdk.Unbonding, validator.Status)         // ensure is unbonding
	require.Equal(t, int64(500000), validator.Tokens.Int64()) // ensure tokens slashed
	keeper.Unjail(ctx, consAddr0)

	// the old power record should have been deleted as the power changed
	require.False(t, keep.ValidatorByPowerIndexExists(ctx, keeper, power))

	// but the new power record should have been created
	validator, found = keeper.GetValidator(ctx, validatorAddr)
	require.True(t, found)
	power2 := GetValidatorsByPowerIndexKey(validator)
	require.True(t, keep.ValidatorByPowerIndexExists(ctx, keeper, power2))

	// now the new record power index should be the same as the original record
	power3 := GetValidatorsByPowerIndexKey(validator)
	require.Equal(t, power2, power3)

	// unbond self-delegation
	msgUndelegate := NewMsgUndelegate(sdk.AccAddress(validatorAddr), validatorAddr, sdk.NewDec(1000000))
	got = handleMsgUndelegate(ctx, msgUndelegate, keeper)
	require.True(t, got.IsOK(), "expected msg to be ok, got %v", got)
	var finishTime time.Time
	types.MsgCdc.MustUnmarshalBinaryLengthPrefixed(got.Data, &finishTime)
	ctx = ctx.WithBlockTime(finishTime)
	EndBlocker(ctx, keeper)

	EndBlocker(ctx, keeper)

	// verify that by power key nolonger exists
	_, found = keeper.GetValidator(ctx, validatorAddr)
	require.False(t, found)
	require.False(t, keep.ValidatorByPowerIndexExists(ctx, keeper, power3))
}

func TestDuplicatesMsgCreateValidator(t *testing.T) {
	ctx, _, keeper := keep.CreateTestInput(t, false, 1000)

	addr1, addr2 := sdk.ValAddress(keep.Addrs[0]), sdk.ValAddress(keep.Addrs[1])
	pk1, pk2 := keep.PKs[0], keep.PKs[1]

	msgCreateValidator1 := NewTestMsgCreateValidator(addr1, pk1, 10)
	got := handleMsgCreateValidator(ctx, msgCreateValidator1, keeper)
	require.True(t, got.IsOK(), "%v", got)

	keeper.ApplyAndReturnValidatorSetUpdates(ctx)

	validator, found := keeper.GetValidator(ctx, addr1)
	require.True(t, found)
	assert.Equal(t, sdk.Bonded, validator.Status)
	assert.Equal(t, addr1, validator.OperatorAddr)
	assert.Equal(t, pk1, validator.ConsPubKey)
	assert.Equal(t, int64(10), validator.BondedTokens().Int64())
	assert.Equal(t, sdk.NewDec(10), validator.DelegatorShares)
	assert.Equal(t, Description{}, validator.Description)

	// two validators can't have the same operator address
	msgCreateValidator2 := NewTestMsgCreateValidator(addr1, pk2, 10)
	got = handleMsgCreateValidator(ctx, msgCreateValidator2, keeper)
	require.False(t, got.IsOK(), "%v", got)

	// two validators can't have the same pubkey
	msgCreateValidator3 := NewTestMsgCreateValidator(addr2, pk1, 10)
	got = handleMsgCreateValidator(ctx, msgCreateValidator3, keeper)
	require.False(t, got.IsOK(), "%v", got)

	// must have different pubkey and operator
	msgCreateValidator4 := NewTestMsgCreateValidator(addr2, pk2, 10)
	got = handleMsgCreateValidator(ctx, msgCreateValidator4, keeper)
	require.True(t, got.IsOK(), "%v", got)

	// must end-block
	updates := keeper.ApplyAndReturnValidatorSetUpdates(ctx)
	require.Equal(t, 1, len(updates))

	validator, found = keeper.GetValidator(ctx, addr2)

	require.True(t, found)
	assert.Equal(t, sdk.Bonded, validator.Status)
	assert.Equal(t, addr2, validator.OperatorAddr)
	assert.Equal(t, pk2, validator.ConsPubKey)
	assert.True(sdk.IntEq(t, sdk.NewInt(10), validator.Tokens))
	assert.True(sdk.DecEq(t, sdk.NewDec(10), validator.DelegatorShares))
	assert.Equal(t, Description{}, validator.Description)
}

func TestInvalidPubKeyTypeMsgCreateValidator(t *testing.T) {
	ctx, _, keeper := keep.CreateTestInput(t, false, 1000)

	addr := sdk.ValAddress(keep.Addrs[0])
	invalidPk := secp256k1.GenPrivKey().PubKey()

	// invalid pukKey type should not be allowed
	msgCreateValidator := NewTestMsgCreateValidator(addr, invalidPk, 10)
	got := handleMsgCreateValidator(ctx, msgCreateValidator, keeper)
	require.False(t, got.IsOK(), "%v", got)

	ctx = ctx.WithConsensusParams(&abci.ConsensusParams{
		Validator: &abci.ValidatorParams{PubKeyTypes: []string{tmtypes.ABCIPubKeyTypeSecp256k1}},
	})

	got = handleMsgCreateValidator(ctx, msgCreateValidator, keeper)
	require.True(t, got.IsOK(), "%v", got)
}

func TestDuplicatesMsgCreateValidatorOnBehalfOf(t *testing.T) {
	ctx, _, keeper := keep.CreateTestInput(t, false, 1000)

	validatorAddr := sdk.ValAddress(keep.Addrs[0])
	delegatorAddr := keep.Addrs[1]
	pk := keep.PKs[0]
	msgCreateValidatorOnBehalfOf := NewTestMsgCreateValidatorOnBehalfOf(delegatorAddr, validatorAddr, pk, 10)
	got := handleMsgCreateValidator(ctx, msgCreateValidatorOnBehalfOf, keeper)
	require.True(t, got.IsOK(), "%v", got)

	// must end-block
	updates := keeper.ApplyAndReturnValidatorSetUpdates(ctx)
	require.Equal(t, 1, len(updates))

	validator, found := keeper.GetValidator(ctx, validatorAddr)

	require.True(t, found)
	assert.Equal(t, sdk.Bonded, validator.Status)
	assert.Equal(t, validatorAddr, validator.OperatorAddr)
	assert.Equal(t, pk, validator.ConsPubKey)
	assert.True(sdk.IntEq(t, sdk.NewInt(10), validator.Tokens))
	assert.True(sdk.DecEq(t, sdk.NewDec(10), validator.DelegatorShares))
	assert.Equal(t, Description{}, validator.Description)

	// one validator cannot be created twice even from different delegator
	msgCreateValidatorOnBehalfOf.DelegatorAddr = keep.Addrs[2]
	msgCreateValidatorOnBehalfOf.PubKey = keep.PKs[1]
	got = handleMsgCreateValidator(ctx, msgCreateValidatorOnBehalfOf, keeper)
	require.False(t, got.IsOK(), "%v", got)
}

func TestLegacyValidatorDelegations(t *testing.T) {
	ctx, _, keeper := keep.CreateTestInput(t, false, int64(1000))
	setInstantUnbondPeriod(keeper, ctx)

	bondAmount := int64(10)
	valAddr := sdk.ValAddress(keep.Addrs[0])
	valConsPubKey, valConsAddr := keep.PKs[0], sdk.ConsAddress(keep.PKs[0].Address())
	delAddr := keep.Addrs[1]

	// create validator
	msgCreateVal := NewTestMsgCreateValidator(valAddr, valConsPubKey, bondAmount)
	got := handleMsgCreateValidator(ctx, msgCreateVal, keeper)
	require.True(t, got.IsOK(), "expected create validator msg to be ok, got %v", got)

	// must end-block
	updates := keeper.ApplyAndReturnValidatorSetUpdates(ctx)
	require.Equal(t, 1, len(updates))

	// verify the validator exists and has the correct attributes
	validator, found := keeper.GetValidator(ctx, valAddr)
	require.True(t, found)
	require.Equal(t, sdk.Bonded, validator.Status)
	require.Equal(t, bondAmount, validator.DelegatorShares.RoundInt64())
	require.Equal(t, bondAmount, validator.BondedTokens().Int64())

	// delegate tokens to the validator
	msgDelegate := NewTestMsgDelegate(delAddr, valAddr, bondAmount)
	got = handleMsgDelegate(ctx, msgDelegate, keeper)
	require.True(t, got.IsOK(), "expected delegation to be ok, got %v", got)

	// verify validator bonded shares
	validator, found = keeper.GetValidator(ctx, valAddr)
	require.True(t, found)
	require.Equal(t, bondAmount*2, validator.DelegatorShares.RoundInt64())
	require.Equal(t, bondAmount*2, validator.BondedTokens().Int64())

	// unbond validator total self-delegations (which should jail the validator)
	unbondShares := sdk.NewDec(10)
	msgUndelegate := NewMsgUndelegate(sdk.AccAddress(valAddr), valAddr, unbondShares)

	got = handleMsgUndelegate(ctx, msgUndelegate, keeper)
	require.True(t, got.IsOK(), "expected begin unbonding validator msg to be ok, got %v", got)

	var finishTime time.Time
	types.MsgCdc.MustUnmarshalBinaryLengthPrefixed(got.Data, &finishTime)
	ctx = ctx.WithBlockTime(finishTime)
	EndBlocker(ctx, keeper)

	// verify the validator record still exists, is jailed, and has correct tokens
	validator, found = keeper.GetValidator(ctx, valAddr)
	require.True(t, found)
	require.True(t, validator.Jailed)
	require.Equal(t, int64(10), validator.Tokens.Int64())

	// verify delegation still exists
	bond, found := keeper.GetDelegation(ctx, delAddr, valAddr)
	require.True(t, found)
	require.Equal(t, bondAmount, bond.Shares.RoundInt64())
	require.Equal(t, bondAmount, validator.DelegatorShares.RoundInt64())

	// verify a delegator cannot create a new delegation to the now jailed validator
	msgDelegate = NewTestMsgDelegate(delAddr, valAddr, bondAmount)
	got = handleMsgDelegate(ctx, msgDelegate, keeper)
	require.False(t, got.IsOK(), "expected delegation to not be ok, got %v", got)

	// verify the validator can still self-delegate
	msgSelfDelegate := NewTestMsgDelegate(sdk.AccAddress(valAddr), valAddr, bondAmount)
	got = handleMsgDelegate(ctx, msgSelfDelegate, keeper)
	require.True(t, got.IsOK(), "expected delegation to not be ok, got %v", got)

	// verify validator bonded shares
	validator, found = keeper.GetValidator(ctx, valAddr)
	require.True(t, found)
	require.Equal(t, bondAmount*2, validator.DelegatorShares.RoundInt64())
	require.Equal(t, bondAmount*2, validator.Tokens.Int64())

	// unjail the validator now that is has non-zero self-delegated shares
	keeper.Unjail(ctx, valConsAddr)

	// verify the validator can now accept delegations
	msgDelegate = NewTestMsgDelegate(delAddr, valAddr, bondAmount)
	got = handleMsgDelegate(ctx, msgDelegate, keeper)
	require.True(t, got.IsOK(), "expected delegation to be ok, got %v", got)

	// verify validator bonded shares
	validator, found = keeper.GetValidator(ctx, valAddr)
	require.True(t, found)
	require.Equal(t, bondAmount*3, validator.DelegatorShares.RoundInt64())
	require.Equal(t, bondAmount*3, validator.Tokens.Int64())

	// verify new delegation
	bond, found = keeper.GetDelegation(ctx, delAddr, valAddr)
	require.True(t, found)
	require.Equal(t, bondAmount*2, bond.Shares.RoundInt64())
	require.Equal(t, bondAmount*3, validator.DelegatorShares.RoundInt64())
}

func TestIncrementsMsgDelegate(t *testing.T) {
	initBond := int64(1000)
	ctx, accMapper, keeper := keep.CreateTestInput(t, false, initBond)
	params := keeper.GetParams(ctx)

	bondAmount := int64(10)
	validatorAddr, delegatorAddr := sdk.ValAddress(keep.Addrs[0]), keep.Addrs[1]

	// first create validator
	msgCreateValidator := NewTestMsgCreateValidator(validatorAddr, keep.PKs[0], bondAmount)
	got := handleMsgCreateValidator(ctx, msgCreateValidator, keeper)
	require.True(t, got.IsOK(), "expected create validator msg to be ok, got %v", got)

	// apply TM updates
	keeper.ApplyAndReturnValidatorSetUpdates(ctx)

	validator, found := keeper.GetValidator(ctx, validatorAddr)
	require.True(t, found)
	require.Equal(t, sdk.Bonded, validator.Status)
	require.Equal(t, bondAmount, validator.DelegatorShares.RoundInt64())
	require.Equal(t, bondAmount, validator.BondedTokens().Int64(), "validator: %v", validator)

	_, found = keeper.GetDelegation(ctx, delegatorAddr, validatorAddr)
	require.False(t, found)

	bond, found := keeper.GetDelegation(ctx, sdk.AccAddress(validatorAddr), validatorAddr)
	require.True(t, found)
	require.Equal(t, bondAmount, bond.Shares.RoundInt64())

	pool := keeper.GetPool(ctx)
	exRate := validator.DelegatorShareExRate()
	require.True(t, exRate.Equal(sdk.OneDec()), "expected exRate 1 got %v", exRate)
	require.Equal(t, bondAmount, pool.BondedTokens.Int64())

	// just send the same msgbond multiple times
	msgDelegate := NewTestMsgDelegate(delegatorAddr, validatorAddr, bondAmount)

	for i := 0; i < 5; i++ {
		ctx = ctx.WithBlockHeight(int64(i))

		got := handleMsgDelegate(ctx, msgDelegate, keeper)
		require.True(t, got.IsOK(), "expected msg %d to be ok, got %v", i, got)

		//Check that the accounts and the bond account have the appropriate values
		validator, found := keeper.GetValidator(ctx, validatorAddr)
		require.True(t, found)
		bond, found := keeper.GetDelegation(ctx, delegatorAddr, validatorAddr)
		require.True(t, found)

		exRate := validator.DelegatorShareExRate()
		require.True(t, exRate.Equal(sdk.OneDec()), "expected exRate 1 got %v, i = %v", exRate, i)

		expBond := int64(i+1) * bondAmount
		expDelegatorShares := int64(i+2) * bondAmount // (1 self delegation)
		expDelegatorAcc := sdk.NewInt(initBond - expBond)

		gotBond := bond.Shares.RoundInt64()
		gotDelegatorShares := validator.DelegatorShares.RoundInt64()
		gotDelegatorAcc := accMapper.GetAccount(ctx, delegatorAddr).GetCoins().AmountOf(params.BondDenom)

		require.Equal(t, expBond, gotBond,
			"i: %v\nexpBond: %v\ngotBond: %v\nvalidator: %v\nbond: %v\n",
			i, expBond, gotBond, validator, bond)
		require.Equal(t, expDelegatorShares, gotDelegatorShares,
			"i: %v\nexpDelegatorShares: %v\ngotDelegatorShares: %v\nvalidator: %v\nbond: %v\n",
			i, expDelegatorShares, gotDelegatorShares, validator, bond)
		require.Equal(t, expDelegatorAcc, gotDelegatorAcc,
			"i: %v\nexpDelegatorAcc: %v\ngotDelegatorAcc: %v\nvalidator: %v\nbond: %v\n",
			i, expDelegatorAcc, gotDelegatorAcc, validator, bond)
	}
}

func TestIncrementsMsgUnbond(t *testing.T) {
	initBond := int64(1000)
	ctx, accMapper, keeper := keep.CreateTestInput(t, false, initBond)
	params := setInstantUnbondPeriod(keeper, ctx)
	denom := params.BondDenom

	// create validator, delegate
	validatorAddr, delegatorAddr := sdk.ValAddress(keep.Addrs[0]), keep.Addrs[1]

	msgCreateValidator := NewTestMsgCreateValidator(validatorAddr, keep.PKs[0], initBond)
	got := handleMsgCreateValidator(ctx, msgCreateValidator, keeper)
	require.True(t, got.IsOK(), "expected create-validator to be ok, got %v", got)

	// initial balance
	amt1 := accMapper.GetAccount(ctx, delegatorAddr).GetCoins().AmountOf(denom)

	msgDelegate := NewTestMsgDelegate(delegatorAddr, validatorAddr, initBond)
	got = handleMsgDelegate(ctx, msgDelegate, keeper)
	require.True(t, got.IsOK(), "expected delegation to be ok, got %v", got)

	// balance should have been subtracted after delegation
	amt2 := accMapper.GetAccount(ctx, delegatorAddr).GetCoins().AmountOf(denom)
	require.Equal(t, amt1.Sub(sdk.NewInt(initBond)).Int64(), amt2.Int64(), "expected coins to be subtracted")

	// apply TM updates
	keeper.ApplyAndReturnValidatorSetUpdates(ctx)

	validator, found := keeper.GetValidator(ctx, validatorAddr)
	require.True(t, found)
	require.Equal(t, initBond*2, validator.DelegatorShares.RoundInt64())
	require.Equal(t, initBond*2, validator.BondedTokens().Int64())

	// just send the same msgUnbond multiple times
	// TODO use decimals here
	unbondShares := sdk.NewDec(10)
	msgUndelegate := NewMsgUndelegate(delegatorAddr, validatorAddr, unbondShares)
	numUnbonds := 5
	for i := 0; i < numUnbonds; i++ {

<<<<<<< HEAD
		got := handleMsgBeginUnbonding(ctx, msgBeginUnbonding, keeper)
=======
		got := handleMsgUndelegate(ctx, msgUndelegate, keeper)
>>>>>>> f65ae493
		require.True(t, got.IsOK(), "expected msg %d to be ok, got %v", i, got)
		var finishTime time.Time
		types.MsgCdc.MustUnmarshalBinaryLengthPrefixed(got.Data, &finishTime)
		ctx = ctx.WithBlockTime(finishTime)
		EndBlocker(ctx, keeper)

		// check that the accounts and the bond account have the appropriate values
		validator, found = keeper.GetValidator(ctx, validatorAddr)
		require.True(t, found)
		bond, found := keeper.GetDelegation(ctx, delegatorAddr, validatorAddr)
		require.True(t, found)

		expBond := initBond - int64(i+1)*unbondShares.RoundInt64()
		expDelegatorShares := 2*initBond - int64(i+1)*unbondShares.RoundInt64()
		expDelegatorAcc := sdk.NewInt(initBond - expBond)

		gotBond := bond.Shares.RoundInt64()
		gotDelegatorShares := validator.DelegatorShares.RoundInt64()
		gotDelegatorAcc := accMapper.GetAccount(ctx, delegatorAddr).GetCoins().AmountOf(params.BondDenom)

		require.Equal(t, expBond, gotBond,
			"i: %v\nexpBond: %v\ngotBond: %v\nvalidator: %v\nbond: %v\n",
			i, expBond, gotBond, validator, bond)
		require.Equal(t, expDelegatorShares, gotDelegatorShares,
			"i: %v\nexpDelegatorShares: %v\ngotDelegatorShares: %v\nvalidator: %v\nbond: %v\n",
			i, expDelegatorShares, gotDelegatorShares, validator, bond)
		require.Equal(t, expDelegatorAcc, gotDelegatorAcc,
			"i: %v\nexpDelegatorAcc: %v\ngotDelegatorAcc: %v\nvalidator: %v\nbond: %v\n",
			i, expDelegatorAcc, gotDelegatorAcc, validator, bond)
	}

	// these are more than we have bonded now
	errorCases := []int64{
		//1<<64 - 1, // more than int64
		//1<<63 + 1, // more than int64
		1<<63 - 1,
		1 << 31,
		initBond,
	}
	for _, c := range errorCases {
		unbondShares := sdk.NewDec(c)
		msgUndelegate := NewMsgUndelegate(delegatorAddr, validatorAddr, unbondShares)
		got = handleMsgUndelegate(ctx, msgUndelegate, keeper)
		require.False(t, got.IsOK(), "expected unbond msg to fail")
	}

	leftBonded := initBond - int64(numUnbonds)*unbondShares.RoundInt64()

	// should be unable to unbond one more than we have
	unbondShares = sdk.NewDec(leftBonded + 1)
	msgUndelegate = NewMsgUndelegate(delegatorAddr, validatorAddr, unbondShares)
	got = handleMsgUndelegate(ctx, msgUndelegate, keeper)
	require.False(t, got.IsOK(),
		"got: %v\nmsgUnbond: %v\nshares: %v\nleftBonded: %v\n", got, msgUndelegate, unbondShares.String(), leftBonded)

	// should be able to unbond just what we have
	unbondShares = sdk.NewDec(leftBonded)
	msgUndelegate = NewMsgUndelegate(delegatorAddr, validatorAddr, unbondShares)
	got = handleMsgUndelegate(ctx, msgUndelegate, keeper)
	require.True(t, got.IsOK(),
		"got: %v\nmsgUnbond: %v\nshares: %v\nleftBonded: %v\n", got, msgUndelegate, unbondShares, leftBonded)
}

func TestMultipleMsgCreateValidator(t *testing.T) {
	initBond := int64(1000)
	ctx, accMapper, keeper := keep.CreateTestInput(t, false, initBond)
	params := setInstantUnbondPeriod(keeper, ctx)

	validatorAddrs := []sdk.ValAddress{sdk.ValAddress(keep.Addrs[0]), sdk.ValAddress(keep.Addrs[1]), sdk.ValAddress(keep.Addrs[2])}
	delegatorAddrs := []sdk.AccAddress{keep.Addrs[3], keep.Addrs[4], keep.Addrs[5]}

	// bond them all
	for i, validatorAddr := range validatorAddrs {
		msgCreateValidatorOnBehalfOf := NewTestMsgCreateValidatorOnBehalfOf(delegatorAddrs[i], validatorAddr, keep.PKs[i], 10)
		got := handleMsgCreateValidator(ctx, msgCreateValidatorOnBehalfOf, keeper)
		require.True(t, got.IsOK(), "expected msg %d to be ok, got %v", i, got)

		//Check that the account is bonded
		validators := keeper.GetValidators(ctx, 100)
		require.Equal(t, (i + 1), len(validators))
		val := validators[i]
		balanceExpd := sdk.NewInt(initBond - 10)
		balanceGot := accMapper.GetAccount(ctx, delegatorAddrs[i]).GetCoins().AmountOf(params.BondDenom)
		require.Equal(t, i+1, len(validators), "expected %d validators got %d, validators: %v", i+1, len(validators), validators)
		require.Equal(t, 10, int(val.DelegatorShares.RoundInt64()), "expected %d shares, got %d", 10, val.DelegatorShares)
		require.Equal(t, balanceExpd, balanceGot, "expected account to have %d, got %d", balanceExpd, balanceGot)
	}

	// unbond them all by removing delegation
	for i, validatorAddr := range validatorAddrs {
		_, found := keeper.GetValidator(ctx, validatorAddr)
		require.True(t, found)
		msgUndelegate := NewMsgUndelegate(delegatorAddrs[i], validatorAddr, sdk.NewDec(10)) // remove delegation
		got := handleMsgUndelegate(ctx, msgUndelegate, keeper)
		require.True(t, got.IsOK(), "expected msg %d to be ok, got %v", i, got)
		var finishTime time.Time
		// Jump to finishTime for unbonding period and remove from unbonding queue
		types.MsgCdc.MustUnmarshalBinaryLengthPrefixed(got.Data, &finishTime)
		ctx = ctx.WithBlockTime(finishTime)
		EndBlocker(ctx, keeper)

		// Check that the validator is deleted from state
		validators := keeper.GetValidators(ctx, 100)
		require.Equal(t, len(validatorAddrs)-(i+1), len(validators),
			"expected %d validators got %d", len(validatorAddrs)-(i+1), len(validators))

		_, found = keeper.GetValidator(ctx, validatorAddr)
		require.False(t, found)

		expBalance := sdk.NewInt(initBond)
		gotBalance := accMapper.GetAccount(ctx, delegatorAddrs[i]).GetCoins().AmountOf(params.BondDenom)
		require.Equal(t, expBalance, gotBalance, "expected account to have %d, got %d", expBalance, gotBalance)
	}
}

func TestMultipleMsgDelegate(t *testing.T) {
	ctx, _, keeper := keep.CreateTestInput(t, false, 1000)
	validatorAddr, delegatorAddrs := sdk.ValAddress(keep.Addrs[0]), keep.Addrs[1:]
	_ = setInstantUnbondPeriod(keeper, ctx)

	//first make a validator
	msgCreateValidator := NewTestMsgCreateValidator(validatorAddr, keep.PKs[0], 10)
	got := handleMsgCreateValidator(ctx, msgCreateValidator, keeper)
	require.True(t, got.IsOK(), "expected msg to be ok, got %v", got)

	// delegate multiple parties
	for i, delegatorAddr := range delegatorAddrs {
		msgDelegate := NewTestMsgDelegate(delegatorAddr, validatorAddr, 10)
		got := handleMsgDelegate(ctx, msgDelegate, keeper)
		require.True(t, got.IsOK(), "expected msg %d to be ok, got %v", i, got)

		//Check that the account is bonded
		bond, found := keeper.GetDelegation(ctx, delegatorAddr, validatorAddr)
		require.True(t, found)
		require.NotNil(t, bond, "expected delegatee bond %d to exist", bond)
	}

	// unbond them all
	for i, delegatorAddr := range delegatorAddrs {
		msgUndelegate := NewMsgUndelegate(delegatorAddr, validatorAddr, sdk.NewDec(10))
		got := handleMsgUndelegate(ctx, msgUndelegate, keeper)
		require.True(t, got.IsOK(), "expected msg %d to be ok, got %v", i, got)
		var finishTime time.Time
		types.MsgCdc.MustUnmarshalBinaryLengthPrefixed(got.Data, &finishTime)
		ctx = ctx.WithBlockTime(finishTime)
		EndBlocker(ctx, keeper)

		//Check that the account is unbonded
		_, found := keeper.GetDelegation(ctx, delegatorAddr, validatorAddr)
		require.False(t, found)
	}
}

func TestJailValidator(t *testing.T) {
	ctx, _, keeper := keep.CreateTestInput(t, false, 1000)
	validatorAddr, delegatorAddr := sdk.ValAddress(keep.Addrs[0]), keep.Addrs[1]
	_ = setInstantUnbondPeriod(keeper, ctx)

	// create the validator
	msgCreateValidator := NewTestMsgCreateValidator(validatorAddr, keep.PKs[0], 10)
	got := handleMsgCreateValidator(ctx, msgCreateValidator, keeper)
	require.True(t, got.IsOK(), "expected no error on runMsgCreateValidator")

	// bond a delegator
	msgDelegate := NewTestMsgDelegate(delegatorAddr, validatorAddr, 10)
	got = handleMsgDelegate(ctx, msgDelegate, keeper)
	require.True(t, got.IsOK(), "expected ok, got %v", got)

	// unbond the validators bond portion
	msgUndelegateValidator := NewMsgUndelegate(sdk.AccAddress(validatorAddr), validatorAddr, sdk.NewDec(10))
	got = handleMsgUndelegate(ctx, msgUndelegateValidator, keeper)
	require.True(t, got.IsOK(), "expected no error: %v", got)
	var finishTime time.Time
	types.MsgCdc.MustUnmarshalBinaryLengthPrefixed(got.Data, &finishTime)
	ctx = ctx.WithBlockTime(finishTime)
	EndBlocker(ctx, keeper)

	validator, found := keeper.GetValidator(ctx, validatorAddr)
	require.True(t, found)
	require.True(t, validator.Jailed, "%v", validator)

	// test that this address cannot yet be bonded too because is jailed
	got = handleMsgDelegate(ctx, msgDelegate, keeper)
	require.False(t, got.IsOK(), "expected error, got %v", got)

	// test that the delegator can still withdraw their bonds
	msgUndelegateDelegator := NewMsgUndelegate(delegatorAddr, validatorAddr, sdk.NewDec(10))
	got = handleMsgUndelegate(ctx, msgUndelegateDelegator, keeper)
	require.True(t, got.IsOK(), "expected no error")
	types.MsgCdc.MustUnmarshalBinaryLengthPrefixed(got.Data, &finishTime)
	ctx = ctx.WithBlockTime(finishTime)
	EndBlocker(ctx, keeper)

	// verify that the pubkey can now be reused
	got = handleMsgCreateValidator(ctx, msgCreateValidator, keeper)
	require.True(t, got.IsOK(), "expected ok, got %v", got)
}

func TestValidatorQueue(t *testing.T) {
	ctx, _, keeper := keep.CreateTestInput(t, false, 1000)
	validatorAddr, delegatorAddr := sdk.ValAddress(keep.Addrs[0]), keep.Addrs[1]

	// set the unbonding time
	params := keeper.GetParams(ctx)
	params.UnbondingTime = 7 * time.Second
	keeper.SetParams(ctx, params)

	// create the validator
	msgCreateValidator := NewTestMsgCreateValidator(validatorAddr, keep.PKs[0], 10)
	got := handleMsgCreateValidator(ctx, msgCreateValidator, keeper)
	require.True(t, got.IsOK(), "expected no error on runMsgCreateValidator")

	// bond a delegator
	msgDelegate := NewTestMsgDelegate(delegatorAddr, validatorAddr, 10)
	got = handleMsgDelegate(ctx, msgDelegate, keeper)
	require.True(t, got.IsOK(), "expected ok, got %v", got)

	EndBlocker(ctx, keeper)

	// unbond the all self-delegation to put validator in unbonding state
	msgUndelegateValidator := NewMsgUndelegate(sdk.AccAddress(validatorAddr), validatorAddr, sdk.NewDec(10))
	got = handleMsgUndelegate(ctx, msgUndelegateValidator, keeper)
	require.True(t, got.IsOK(), "expected no error: %v", got)
	var finishTime time.Time
	types.MsgCdc.MustUnmarshalBinaryLengthPrefixed(got.Data, &finishTime)
	ctx = ctx.WithBlockTime(finishTime)
	EndBlocker(ctx, keeper)
	origHeader := ctx.BlockHeader()

	validator, found := keeper.GetValidator(ctx, validatorAddr)
	require.True(t, found)
	require.True(t, validator.GetStatus() == sdk.Unbonding, "%v", validator)

	// should still be unbonding at time 6 seconds later
	ctx = ctx.WithBlockTime(origHeader.Time.Add(time.Second * 6))
	EndBlocker(ctx, keeper)
	validator, found = keeper.GetValidator(ctx, validatorAddr)
	require.True(t, found)
	require.True(t, validator.GetStatus() == sdk.Unbonding, "%v", validator)

	// should be in unbonded state at time 7 seconds later
	ctx = ctx.WithBlockTime(origHeader.Time.Add(time.Second * 7))
	EndBlocker(ctx, keeper)
	validator, found = keeper.GetValidator(ctx, validatorAddr)
	require.True(t, found)
	require.True(t, validator.GetStatus() == sdk.Unbonded, "%v", validator)
}

func TestUnbondingPeriod(t *testing.T) {
	ctx, _, keeper := keep.CreateTestInput(t, false, 1000)
	validatorAddr := sdk.ValAddress(keep.Addrs[0])

	// set the unbonding time
	params := keeper.GetParams(ctx)
	params.UnbondingTime = 7 * time.Second
	keeper.SetParams(ctx, params)

	// create the validator
	msgCreateValidator := NewTestMsgCreateValidator(validatorAddr, keep.PKs[0], 10)
	got := handleMsgCreateValidator(ctx, msgCreateValidator, keeper)
	require.True(t, got.IsOK(), "expected no error on runMsgCreateValidator")

	EndBlocker(ctx, keeper)

	// begin unbonding
	msgUndelegate := NewMsgUndelegate(sdk.AccAddress(validatorAddr), validatorAddr, sdk.NewDec(10))
	got = handleMsgUndelegate(ctx, msgUndelegate, keeper)
	require.True(t, got.IsOK(), "expected no error")
	origHeader := ctx.BlockHeader()

	_, found := keeper.GetUnbondingDelegation(ctx, sdk.AccAddress(validatorAddr), validatorAddr)
	require.True(t, found, "should not have unbonded")

	// cannot complete unbonding at same time
	EndBlocker(ctx, keeper)
	_, found = keeper.GetUnbondingDelegation(ctx, sdk.AccAddress(validatorAddr), validatorAddr)
	require.True(t, found, "should not have unbonded")

	// cannot complete unbonding at time 6 seconds later
	ctx = ctx.WithBlockTime(origHeader.Time.Add(time.Second * 6))
	EndBlocker(ctx, keeper)
	_, found = keeper.GetUnbondingDelegation(ctx, sdk.AccAddress(validatorAddr), validatorAddr)
	require.True(t, found, "should not have unbonded")

	// can complete unbonding at time 7 seconds later
	ctx = ctx.WithBlockTime(origHeader.Time.Add(time.Second * 7))
	EndBlocker(ctx, keeper)
	_, found = keeper.GetUnbondingDelegation(ctx, sdk.AccAddress(validatorAddr), validatorAddr)
	require.False(t, found, "should have unbonded")
}

func TestUnbondingFromUnbondingValidator(t *testing.T) {
	ctx, _, keeper := keep.CreateTestInput(t, false, 1000)
	validatorAddr, delegatorAddr := sdk.ValAddress(keep.Addrs[0]), keep.Addrs[1]

	// create the validator
	msgCreateValidator := NewTestMsgCreateValidator(validatorAddr, keep.PKs[0], 10)
	got := handleMsgCreateValidator(ctx, msgCreateValidator, keeper)
	require.True(t, got.IsOK(), "expected no error on runMsgCreateValidator")

	// bond a delegator
	msgDelegate := NewTestMsgDelegate(delegatorAddr, validatorAddr, 10)
	got = handleMsgDelegate(ctx, msgDelegate, keeper)
	require.True(t, got.IsOK(), "expected ok, got %v", got)

	// unbond the validators bond portion
	msgUndelegateValidator := NewMsgUndelegate(sdk.AccAddress(validatorAddr), validatorAddr, sdk.NewDec(10))
	got = handleMsgUndelegate(ctx, msgUndelegateValidator, keeper)
	require.True(t, got.IsOK(), "expected no error")

	// change the ctx to Block Time one second before the validator would have unbonded
	var finishTime time.Time
	types.MsgCdc.MustUnmarshalBinaryLengthPrefixed(got.Data, &finishTime)
	ctx = ctx.WithBlockTime(finishTime.Add(time.Second * -1))

	// unbond the delegator from the validator
	msgUndelegateDelegator := NewMsgUndelegate(delegatorAddr, validatorAddr, sdk.NewDec(10))
	got = handleMsgUndelegate(ctx, msgUndelegateDelegator, keeper)
	require.True(t, got.IsOK(), "expected no error")

	// move the Block time forward by one second
	ctx = ctx.WithBlockTime(ctx.BlockHeader().Time.Add(time.Second * 1))

	// Run the EndBlocker
	EndBlocker(ctx, keeper)

	// Check to make sure that the unbonding delegation is no longer in state
	// (meaning it was deleted in the above EndBlocker)
	_, found := keeper.GetUnbondingDelegation(ctx, delegatorAddr, validatorAddr)
	require.False(t, found, "should be removed from state")
}

func TestRedelegationPeriod(t *testing.T) {
	ctx, AccMapper, keeper := keep.CreateTestInput(t, false, 1000)
	validatorAddr, validatorAddr2 := sdk.ValAddress(keep.Addrs[0]), sdk.ValAddress(keep.Addrs[1])
	denom := keeper.GetParams(ctx).BondDenom

	// set the unbonding time
	params := keeper.GetParams(ctx)
	params.UnbondingTime = 7 * time.Second
	keeper.SetParams(ctx, params)

	// create the validators
	msgCreateValidator := NewTestMsgCreateValidator(validatorAddr, keep.PKs[0], 10)

	// initial balance
	amt1 := AccMapper.GetAccount(ctx, sdk.AccAddress(validatorAddr)).GetCoins().AmountOf(denom)

	got := handleMsgCreateValidator(ctx, msgCreateValidator, keeper)
	require.True(t, got.IsOK(), "expected no error on runMsgCreateValidator")

	// balance should have been subtracted after creation
	amt2 := AccMapper.GetAccount(ctx, sdk.AccAddress(validatorAddr)).GetCoins().AmountOf(denom)
	require.Equal(t, amt1.Sub(sdk.NewInt(10)).Int64(), amt2.Int64(), "expected coins to be subtracted")

	msgCreateValidator = NewTestMsgCreateValidator(validatorAddr2, keep.PKs[1], 10)
	got = handleMsgCreateValidator(ctx, msgCreateValidator, keeper)
	require.True(t, got.IsOK(), "expected no error on runMsgCreateValidator")

	bal1 := AccMapper.GetAccount(ctx, sdk.AccAddress(validatorAddr)).GetCoins()

	// begin redelegate
	msgBeginRedelegate := NewMsgBeginRedelegate(sdk.AccAddress(validatorAddr), validatorAddr, validatorAddr2, sdk.NewDec(10))
	got = handleMsgBeginRedelegate(ctx, msgBeginRedelegate, keeper)
	require.True(t, got.IsOK(), "expected no error, %v", got)

	// origin account should not lose tokens as with a regular delegation
	bal2 := AccMapper.GetAccount(ctx, sdk.AccAddress(validatorAddr)).GetCoins()
	require.Equal(t, bal1, bal2)

	origHeader := ctx.BlockHeader()

	// cannot complete redelegation at same time
	EndBlocker(ctx, keeper)
	_, found := keeper.GetRedelegation(ctx, sdk.AccAddress(validatorAddr), validatorAddr, validatorAddr2)
	require.True(t, found, "should not have unbonded")

	// cannot complete redelegation at time 6 seconds later
	ctx = ctx.WithBlockTime(origHeader.Time.Add(time.Second * 6))
	EndBlocker(ctx, keeper)
	_, found = keeper.GetRedelegation(ctx, sdk.AccAddress(validatorAddr), validatorAddr, validatorAddr2)
	require.True(t, found, "should not have unbonded")

	// can complete redelegation at time 7 seconds later
	ctx = ctx.WithBlockTime(origHeader.Time.Add(time.Second * 7))
	EndBlocker(ctx, keeper)
	_, found = keeper.GetRedelegation(ctx, sdk.AccAddress(validatorAddr), validatorAddr, validatorAddr2)
	require.False(t, found, "should have unbonded")
}

func TestTransitiveRedelegation(t *testing.T) {
	ctx, _, keeper := keep.CreateTestInput(t, false, 1000)
	validatorAddr := sdk.ValAddress(keep.Addrs[0])
	validatorAddr2 := sdk.ValAddress(keep.Addrs[1])
	validatorAddr3 := sdk.ValAddress(keep.Addrs[2])

	// set the unbonding time
	params := keeper.GetParams(ctx)
	params.UnbondingTime = 0
	keeper.SetParams(ctx, params)

	// create the validators
	msgCreateValidator := NewTestMsgCreateValidator(validatorAddr, keep.PKs[0], 10)
	got := handleMsgCreateValidator(ctx, msgCreateValidator, keeper)
	require.True(t, got.IsOK(), "expected no error on runMsgCreateValidator")

	msgCreateValidator = NewTestMsgCreateValidator(validatorAddr2, keep.PKs[1], 10)
	got = handleMsgCreateValidator(ctx, msgCreateValidator, keeper)
	require.True(t, got.IsOK(), "expected no error on runMsgCreateValidator")

	msgCreateValidator = NewTestMsgCreateValidator(validatorAddr3, keep.PKs[2], 10)
	got = handleMsgCreateValidator(ctx, msgCreateValidator, keeper)
	require.True(t, got.IsOK(), "expected no error on runMsgCreateValidator")

	// begin redelegate
	msgBeginRedelegate := NewMsgBeginRedelegate(sdk.AccAddress(validatorAddr), validatorAddr, validatorAddr2, sdk.NewDec(10))
	got = handleMsgBeginRedelegate(ctx, msgBeginRedelegate, keeper)
	require.True(t, got.IsOK(), "expected no error, %v", got)

	// cannot redelegation to next validator while first delegation exists
	msgBeginRedelegate = NewMsgBeginRedelegate(sdk.AccAddress(validatorAddr), validatorAddr2, validatorAddr3, sdk.NewDec(10))
	got = handleMsgBeginRedelegate(ctx, msgBeginRedelegate, keeper)
	require.True(t, !got.IsOK(), "expected an error, msg: %v", msgBeginRedelegate)

	// complete first redelegation
	EndBlocker(ctx, keeper)

	// now should be able to redelegate from the second validator to the third
	got = handleMsgBeginRedelegate(ctx, msgBeginRedelegate, keeper)
	require.True(t, got.IsOK(), "expected no error")
}

func TestMultipleRedelegationAtSameTime(t *testing.T) {
	ctx, _, keeper := keep.CreateTestInput(t, false, 1000)
	valAddr := sdk.ValAddress(keep.Addrs[0])
	valAddr2 := sdk.ValAddress(keep.Addrs[1])

	// set the unbonding time
	params := keeper.GetParams(ctx)
	params.UnbondingTime = 1 * time.Second
	keeper.SetParams(ctx, params)

	// create the validators
	msgCreateValidator := NewTestMsgCreateValidator(valAddr, keep.PKs[0], 10)
	got := handleMsgCreateValidator(ctx, msgCreateValidator, keeper)
	require.True(t, got.IsOK(), "expected no error on runMsgCreateValidator")

	msgCreateValidator = NewTestMsgCreateValidator(valAddr2, keep.PKs[1], 10)
	got = handleMsgCreateValidator(ctx, msgCreateValidator, keeper)
	require.True(t, got.IsOK(), "expected no error on runMsgCreateValidator")

	// end block to bond them
	EndBlocker(ctx, keeper)

	// begin a redelegate
	selfDelAddr := sdk.AccAddress(valAddr) // (the validator is it's own delegator)
	msgBeginRedelegate := NewMsgBeginRedelegate(selfDelAddr,
		valAddr, valAddr2, sdk.NewDec(5))
	got = handleMsgBeginRedelegate(ctx, msgBeginRedelegate, keeper)
	require.True(t, got.IsOK(), "expected no error, %v", got)

	// there should only be one entry in the redelegation object
	rd, found := keeper.GetRedelegation(ctx, selfDelAddr, valAddr, valAddr2)
	require.True(t, found)
	require.Len(t, rd.Entries, 1)

	// start a second redelegation at this same time as the first
	got = handleMsgBeginRedelegate(ctx, msgBeginRedelegate, keeper)
	require.True(t, got.IsOK(), "expected no error, msg: %v", msgBeginRedelegate)

	// now there should be two entries
	rd, found = keeper.GetRedelegation(ctx, selfDelAddr, valAddr, valAddr2)
	require.True(t, found)
	require.Len(t, rd.Entries, 2)

	// move forward in time, should complete both redelegations
	ctx = ctx.WithBlockTime(ctx.BlockHeader().Time.Add(1 * time.Second))
	EndBlocker(ctx, keeper)

	rd, found = keeper.GetRedelegation(ctx, selfDelAddr, valAddr, valAddr2)
	require.False(t, found)
}

func TestMultipleRedelegationAtUniqueTimes(t *testing.T) {
	ctx, _, keeper := keep.CreateTestInput(t, false, 1000)
	valAddr := sdk.ValAddress(keep.Addrs[0])
	valAddr2 := sdk.ValAddress(keep.Addrs[1])

	// set the unbonding time
	params := keeper.GetParams(ctx)
	params.UnbondingTime = 10 * time.Second
	keeper.SetParams(ctx, params)

	// create the validators
	msgCreateValidator := NewTestMsgCreateValidator(valAddr, keep.PKs[0], 10)
	got := handleMsgCreateValidator(ctx, msgCreateValidator, keeper)
	require.True(t, got.IsOK(), "expected no error on runMsgCreateValidator")

	msgCreateValidator = NewTestMsgCreateValidator(valAddr2, keep.PKs[1], 10)
	got = handleMsgCreateValidator(ctx, msgCreateValidator, keeper)
	require.True(t, got.IsOK(), "expected no error on runMsgCreateValidator")

	// end block to bond them
	EndBlocker(ctx, keeper)

	// begin a redelegate
	selfDelAddr := sdk.AccAddress(valAddr) // (the validator is it's own delegator)
	msgBeginRedelegate := NewMsgBeginRedelegate(selfDelAddr,
		valAddr, valAddr2, sdk.NewDec(5))
	got = handleMsgBeginRedelegate(ctx, msgBeginRedelegate, keeper)
	require.True(t, got.IsOK(), "expected no error, %v", got)

	// move forward in time and start a second redelegation
	ctx = ctx.WithBlockTime(ctx.BlockHeader().Time.Add(5 * time.Second))
	got = handleMsgBeginRedelegate(ctx, msgBeginRedelegate, keeper)
	require.True(t, got.IsOK(), "expected no error, msg: %v", msgBeginRedelegate)

	// now there should be two entries
	rd, found := keeper.GetRedelegation(ctx, selfDelAddr, valAddr, valAddr2)
	require.True(t, found)
	require.Len(t, rd.Entries, 2)

	// move forward in time, should complete the first redelegation, but not the second
	ctx = ctx.WithBlockTime(ctx.BlockHeader().Time.Add(5 * time.Second))
	EndBlocker(ctx, keeper)
	rd, found = keeper.GetRedelegation(ctx, selfDelAddr, valAddr, valAddr2)
	require.True(t, found)
	require.Len(t, rd.Entries, 1)

	// move forward in time, should complete the second redelegation
	ctx = ctx.WithBlockTime(ctx.BlockHeader().Time.Add(5 * time.Second))
	EndBlocker(ctx, keeper)
	rd, found = keeper.GetRedelegation(ctx, selfDelAddr, valAddr, valAddr2)
	require.False(t, found)
}

func TestMultipleUnbondingDelegationAtSameTime(t *testing.T) {
	ctx, _, keeper := keep.CreateTestInput(t, false, 1000)
	valAddr := sdk.ValAddress(keep.Addrs[0])

	// set the unbonding time
	params := keeper.GetParams(ctx)
	params.UnbondingTime = 1 * time.Second
	keeper.SetParams(ctx, params)

	// create the validator
	msgCreateValidator := NewTestMsgCreateValidator(valAddr, keep.PKs[0], 10)
	got := handleMsgCreateValidator(ctx, msgCreateValidator, keeper)
	require.True(t, got.IsOK(), "expected no error on runMsgCreateValidator")

	// end block to bond
	EndBlocker(ctx, keeper)

	// begin an unbonding delegation
	selfDelAddr := sdk.AccAddress(valAddr) // (the validator is it's own delegator)
<<<<<<< HEAD
	msgBeginUnbonding := NewMsgBeginUnbonding(selfDelAddr, valAddr, sdk.NewDec(5))
	got = handleMsgBeginUnbonding(ctx, msgBeginUnbonding, keeper)
=======
	msgUndelegate := NewMsgUndelegate(selfDelAddr, valAddr, sdk.NewDec(5))
	got = handleMsgUndelegate(ctx, msgUndelegate, keeper)
>>>>>>> f65ae493
	require.True(t, got.IsOK(), "expected no error, %v", got)

	// there should only be one entry in the ubd object
	ubd, found := keeper.GetUnbondingDelegation(ctx, selfDelAddr, valAddr)
	require.True(t, found)
	require.Len(t, ubd.Entries, 1)

	// start a second ubd at this same time as the first
<<<<<<< HEAD
	got = handleMsgBeginUnbonding(ctx, msgBeginUnbonding, keeper)
	require.True(t, got.IsOK(), "expected no error, msg: %v", msgBeginUnbonding)
=======
	got = handleMsgUndelegate(ctx, msgUndelegate, keeper)
	require.True(t, got.IsOK(), "expected no error, msg: %v", msgUndelegate)
>>>>>>> f65ae493

	// now there should be two entries
	ubd, found = keeper.GetUnbondingDelegation(ctx, selfDelAddr, valAddr)
	require.True(t, found)
	require.Len(t, ubd.Entries, 2)

	// move forwaubd in time, should complete both ubds
	ctx = ctx.WithBlockTime(ctx.BlockHeader().Time.Add(1 * time.Second))
	EndBlocker(ctx, keeper)

	ubd, found = keeper.GetUnbondingDelegation(ctx, selfDelAddr, valAddr)
	require.False(t, found)
}

func TestMultipleUnbondingDelegationAtUniqueTimes(t *testing.T) {
	ctx, _, keeper := keep.CreateTestInput(t, false, 1000)
	valAddr := sdk.ValAddress(keep.Addrs[0])

	// set the unbonding time
	params := keeper.GetParams(ctx)
	params.UnbondingTime = 10 * time.Second
	keeper.SetParams(ctx, params)

	// create the validator
	msgCreateValidator := NewTestMsgCreateValidator(valAddr, keep.PKs[0], 10)
	got := handleMsgCreateValidator(ctx, msgCreateValidator, keeper)
	require.True(t, got.IsOK(), "expected no error on runMsgCreateValidator")

	// end block to bond
	EndBlocker(ctx, keeper)

	// begin an unbonding delegation
	selfDelAddr := sdk.AccAddress(valAddr) // (the validator is it's own delegator)
<<<<<<< HEAD
	msgBeginUnbonding := NewMsgBeginUnbonding(selfDelAddr, valAddr, sdk.NewDec(5))
	got = handleMsgBeginUnbonding(ctx, msgBeginUnbonding, keeper)
=======
	msgUndelegate := NewMsgUndelegate(selfDelAddr, valAddr, sdk.NewDec(5))
	got = handleMsgUndelegate(ctx, msgUndelegate, keeper)
>>>>>>> f65ae493
	require.True(t, got.IsOK(), "expected no error, %v", got)

	// there should only be one entry in the ubd object
	ubd, found := keeper.GetUnbondingDelegation(ctx, selfDelAddr, valAddr)
	require.True(t, found)
	require.Len(t, ubd.Entries, 1)

	// move forwaubd in time and start a second redelegation
	ctx = ctx.WithBlockTime(ctx.BlockHeader().Time.Add(5 * time.Second))
<<<<<<< HEAD
	got = handleMsgBeginUnbonding(ctx, msgBeginUnbonding, keeper)
	require.True(t, got.IsOK(), "expected no error, msg: %v", msgBeginUnbonding)
=======
	got = handleMsgUndelegate(ctx, msgUndelegate, keeper)
	require.True(t, got.IsOK(), "expected no error, msg: %v", msgUndelegate)
>>>>>>> f65ae493

	// now there should be two entries
	ubd, found = keeper.GetUnbondingDelegation(ctx, selfDelAddr, valAddr)
	require.True(t, found)
	require.Len(t, ubd.Entries, 2)

	// move forwaubd in time, should complete the first redelegation, but not the second
	ctx = ctx.WithBlockTime(ctx.BlockHeader().Time.Add(5 * time.Second))
	EndBlocker(ctx, keeper)
	ubd, found = keeper.GetUnbondingDelegation(ctx, selfDelAddr, valAddr)
	require.True(t, found)
	require.Len(t, ubd.Entries, 1)

	// move forwaubd in time, should complete the second redelegation
	ctx = ctx.WithBlockTime(ctx.BlockHeader().Time.Add(5 * time.Second))
	EndBlocker(ctx, keeper)
	ubd, found = keeper.GetUnbondingDelegation(ctx, selfDelAddr, valAddr)
	require.False(t, found)
}

func TestUnbondingWhenExcessValidators(t *testing.T) {
	ctx, _, keeper := keep.CreateTestInput(t, false, 1000)
	validatorAddr1 := sdk.ValAddress(keep.Addrs[0])
	validatorAddr2 := sdk.ValAddress(keep.Addrs[1])
	validatorAddr3 := sdk.ValAddress(keep.Addrs[2])

	// set the unbonding time
	params := keeper.GetParams(ctx)
	params.UnbondingTime = 0
	params.MaxValidators = 2
	keeper.SetParams(ctx, params)

	// add three validators
	msgCreateValidator := NewTestMsgCreateValidator(validatorAddr1, keep.PKs[0], 50)
	got := handleMsgCreateValidator(ctx, msgCreateValidator, keeper)
	require.True(t, got.IsOK(), "expected no error on runMsgCreateValidator")
	// apply TM updates
	keeper.ApplyAndReturnValidatorSetUpdates(ctx)
	require.Equal(t, 1, len(keeper.GetLastValidators(ctx)))

	msgCreateValidator = NewTestMsgCreateValidator(validatorAddr2, keep.PKs[1], 30)
	got = handleMsgCreateValidator(ctx, msgCreateValidator, keeper)
	require.True(t, got.IsOK(), "expected no error on runMsgCreateValidator")
	// apply TM updates
	keeper.ApplyAndReturnValidatorSetUpdates(ctx)
	require.Equal(t, 2, len(keeper.GetLastValidators(ctx)))

	msgCreateValidator = NewTestMsgCreateValidator(validatorAddr3, keep.PKs[2], 10)
	got = handleMsgCreateValidator(ctx, msgCreateValidator, keeper)
	require.True(t, got.IsOK(), "expected no error on runMsgCreateValidator")
	// apply TM updates
	keeper.ApplyAndReturnValidatorSetUpdates(ctx)
	require.Equal(t, 2, len(keeper.GetLastValidators(ctx)))

	// unbond the valdator-2
	msgUndelegate := NewMsgUndelegate(sdk.AccAddress(validatorAddr2), validatorAddr2, sdk.NewDec(30))
	got = handleMsgUndelegate(ctx, msgUndelegate, keeper)
	require.True(t, got.IsOK(), "expected no error on runMsgUndelegate")

	// apply TM updates
	keeper.ApplyAndReturnValidatorSetUpdates(ctx)

	// because there are extra validators waiting to get in, the queued
	// validator (aka. validator-1) should make it into the bonded group, thus
	// the total number of validators should stay the same
	vals := keeper.GetLastValidators(ctx)
	require.Equal(t, 2, len(vals), "vals %v", vals)
	val1, found := keeper.GetValidator(ctx, validatorAddr1)
	require.True(t, found)
	require.Equal(t, sdk.Bonded, val1.Status, "%v", val1)
}

func TestBondUnbondRedelegateSlashTwice(t *testing.T) {
	ctx, _, keeper := keep.CreateTestInput(t, false, 1000)
	valA, valB, del := sdk.ValAddress(keep.Addrs[0]), sdk.ValAddress(keep.Addrs[1]), keep.Addrs[2]
	consAddr0 := sdk.ConsAddress(keep.PKs[0].Address())

	msgCreateValidator := NewTestMsgCreateValidator(valA, keep.PKs[0], 10)
	got := handleMsgCreateValidator(ctx, msgCreateValidator, keeper)
	require.True(t, got.IsOK(), "expected no error on runMsgCreateValidator")

	msgCreateValidator = NewTestMsgCreateValidator(valB, keep.PKs[1], 10)
	got = handleMsgCreateValidator(ctx, msgCreateValidator, keeper)
	require.True(t, got.IsOK(), "expected no error on runMsgCreateValidator")

	// delegate 10 stake
	msgDelegate := NewTestMsgDelegate(del, valA, 10)
	got = handleMsgDelegate(ctx, msgDelegate, keeper)
	require.True(t, got.IsOK(), "expected no error on runMsgDelegate")

	// apply Tendermint updates
	updates := keeper.ApplyAndReturnValidatorSetUpdates(ctx)
	require.Equal(t, 2, len(updates))

	// a block passes
	ctx = ctx.WithBlockHeight(1)

	// begin unbonding 4 stake
	msgUndelegate := NewMsgUndelegate(del, valA, sdk.NewDec(4))
	got = handleMsgUndelegate(ctx, msgUndelegate, keeper)
	require.True(t, got.IsOK(), "expected no error on runMsgUndelegate")

	// begin redelegate 6 stake
	msgBeginRedelegate := NewMsgBeginRedelegate(del, valA, valB, sdk.NewDec(6))
	got = handleMsgBeginRedelegate(ctx, msgBeginRedelegate, keeper)
	require.True(t, got.IsOK(), "expected no error on runMsgBeginRedelegate")

	// destination delegation should have 6 shares
	delegation, found := keeper.GetDelegation(ctx, del, valB)
	require.True(t, found)
	require.Equal(t, sdk.NewDec(6), delegation.Shares)

	// must apply validator updates
	updates = keeper.ApplyAndReturnValidatorSetUpdates(ctx)
	require.Equal(t, 2, len(updates))

	// slash the validator by half
	keeper.Slash(ctx, consAddr0, 0, 20, sdk.NewDecWithPrec(5, 1))

	// unbonding delegation should have been slashed by half
	ubd, found := keeper.GetUnbondingDelegation(ctx, del, valA)
	require.True(t, found)
	require.Len(t, ubd.Entries, 1)
	require.Equal(t, int64(2), ubd.Entries[0].Balance.Amount.Int64())

	// redelegation should have been slashed by half
	redelegation, found := keeper.GetRedelegation(ctx, del, valA, valB)
	require.True(t, found)
	require.Len(t, redelegation.Entries, 1)
	require.Equal(t, int64(3), redelegation.Entries[0].Balance.Amount.Int64())

	// destination delegation should have been slashed by half
	delegation, found = keeper.GetDelegation(ctx, del, valB)
	require.True(t, found)
	require.Equal(t, sdk.NewDec(3), delegation.Shares)

	// validator power should have been reduced by half
	validator, found := keeper.GetValidator(ctx, valA)
	require.True(t, found)
	require.Equal(t, int64(5), validator.GetPower().Int64())

	// slash the validator for an infraction committed after the unbonding and redelegation begin
	ctx = ctx.WithBlockHeight(3)
	keeper.Slash(ctx, consAddr0, 2, 10, sdk.NewDecWithPrec(5, 1))

	// unbonding delegation should be unchanged
	ubd, found = keeper.GetUnbondingDelegation(ctx, del, valA)
	require.True(t, found)
	require.Len(t, ubd.Entries, 1)
	require.Equal(t, int64(2), ubd.Entries[0].Balance.Amount.Int64())

	// redelegation should be unchanged
	redelegation, found = keeper.GetRedelegation(ctx, del, valA, valB)
	require.True(t, found)
	require.Len(t, redelegation.Entries, 1)
	require.Equal(t, int64(3), redelegation.Entries[0].Balance.Amount.Int64())

	// destination delegation should be unchanged
	delegation, found = keeper.GetDelegation(ctx, del, valB)
	require.True(t, found)
	require.Equal(t, sdk.NewDec(3), delegation.Shares)

	// end blocker
	EndBlocker(ctx, keeper)

	// validator power should have been reduced to zero
	// validator should be in unbonding state
	validator, _ = keeper.GetValidator(ctx, valA)
	require.Equal(t, validator.GetStatus(), sdk.Unbonding)
}<|MERGE_RESOLUTION|>--- conflicted
+++ resolved
@@ -417,11 +417,7 @@
 	numUnbonds := 5
 	for i := 0; i < numUnbonds; i++ {
 
-<<<<<<< HEAD
-		got := handleMsgBeginUnbonding(ctx, msgBeginUnbonding, keeper)
-=======
 		got := handleMsgUndelegate(ctx, msgUndelegate, keeper)
->>>>>>> f65ae493
 		require.True(t, got.IsOK(), "expected msg %d to be ok, got %v", i, got)
 		var finishTime time.Time
 		types.MsgCdc.MustUnmarshalBinaryLengthPrefixed(got.Data, &finishTime)
@@ -977,13 +973,8 @@
 
 	// begin an unbonding delegation
 	selfDelAddr := sdk.AccAddress(valAddr) // (the validator is it's own delegator)
-<<<<<<< HEAD
-	msgBeginUnbonding := NewMsgBeginUnbonding(selfDelAddr, valAddr, sdk.NewDec(5))
-	got = handleMsgBeginUnbonding(ctx, msgBeginUnbonding, keeper)
-=======
 	msgUndelegate := NewMsgUndelegate(selfDelAddr, valAddr, sdk.NewDec(5))
 	got = handleMsgUndelegate(ctx, msgUndelegate, keeper)
->>>>>>> f65ae493
 	require.True(t, got.IsOK(), "expected no error, %v", got)
 
 	// there should only be one entry in the ubd object
@@ -992,13 +983,8 @@
 	require.Len(t, ubd.Entries, 1)
 
 	// start a second ubd at this same time as the first
-<<<<<<< HEAD
-	got = handleMsgBeginUnbonding(ctx, msgBeginUnbonding, keeper)
-	require.True(t, got.IsOK(), "expected no error, msg: %v", msgBeginUnbonding)
-=======
 	got = handleMsgUndelegate(ctx, msgUndelegate, keeper)
 	require.True(t, got.IsOK(), "expected no error, msg: %v", msgUndelegate)
->>>>>>> f65ae493
 
 	// now there should be two entries
 	ubd, found = keeper.GetUnbondingDelegation(ctx, selfDelAddr, valAddr)
@@ -1032,13 +1018,8 @@
 
 	// begin an unbonding delegation
 	selfDelAddr := sdk.AccAddress(valAddr) // (the validator is it's own delegator)
-<<<<<<< HEAD
-	msgBeginUnbonding := NewMsgBeginUnbonding(selfDelAddr, valAddr, sdk.NewDec(5))
-	got = handleMsgBeginUnbonding(ctx, msgBeginUnbonding, keeper)
-=======
 	msgUndelegate := NewMsgUndelegate(selfDelAddr, valAddr, sdk.NewDec(5))
 	got = handleMsgUndelegate(ctx, msgUndelegate, keeper)
->>>>>>> f65ae493
 	require.True(t, got.IsOK(), "expected no error, %v", got)
 
 	// there should only be one entry in the ubd object
@@ -1048,13 +1029,8 @@
 
 	// move forwaubd in time and start a second redelegation
 	ctx = ctx.WithBlockTime(ctx.BlockHeader().Time.Add(5 * time.Second))
-<<<<<<< HEAD
-	got = handleMsgBeginUnbonding(ctx, msgBeginUnbonding, keeper)
-	require.True(t, got.IsOK(), "expected no error, msg: %v", msgBeginUnbonding)
-=======
 	got = handleMsgUndelegate(ctx, msgUndelegate, keeper)
 	require.True(t, got.IsOK(), "expected no error, msg: %v", msgUndelegate)
->>>>>>> f65ae493
 
 	// now there should be two entries
 	ubd, found = keeper.GetUnbondingDelegation(ctx, selfDelAddr, valAddr)
