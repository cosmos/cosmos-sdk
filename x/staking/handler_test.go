--- conflicted
+++ resolved
@@ -1283,11 +1283,7 @@
 }
 
 func TestInvalidCoinDenom(t *testing.T) {
-<<<<<<< HEAD
-	ctx, _, keeper, _  := keep.CreateTestInput(t, false, 1000)
-=======
-	ctx, _, keeper := keep.CreateTestInput(t, false, 1000)
->>>>>>> b78c359a
+	ctx, _, keeper, _ := keep.CreateTestInput(t, false, 1000)
 	valA, valB, delAddr := sdk.ValAddress(keep.Addrs[0]), sdk.ValAddress(keep.Addrs[1]), keep.Addrs[2]
 
 	valTokens := sdk.TokensFromConsensusPower(100)
