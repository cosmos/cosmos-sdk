package staking_test

import (
	"strings"
	"testing"
	"time"

	"github.com/stretchr/testify/assert"
	"github.com/stretchr/testify/require"
	abci "github.com/tendermint/tendermint/abci/types"
	tmproto "github.com/tendermint/tendermint/proto/tendermint/types"
	tmtypes "github.com/tendermint/tendermint/types"

	"github.com/cosmos/cosmos-sdk/crypto/keys/secp256k1"
	cryptotypes "github.com/cosmos/cosmos-sdk/crypto/types"
	"github.com/cosmos/cosmos-sdk/simapp"
	"github.com/cosmos/cosmos-sdk/testutil/testdata"
	sdk "github.com/cosmos/cosmos-sdk/types"
	banktypes "github.com/cosmos/cosmos-sdk/x/bank/types"
	"github.com/cosmos/cosmos-sdk/x/staking"
	"github.com/cosmos/cosmos-sdk/x/staking/keeper"
	"github.com/cosmos/cosmos-sdk/x/staking/teststaking"
	"github.com/cosmos/cosmos-sdk/x/staking/types"
	"github.com/golang/protobuf/proto"
)

func bootstrapHandlerGenesisTest(t *testing.T, power int64, numAddrs int, accAmount int64) (*simapp.SimApp, sdk.Context, []sdk.AccAddress, []sdk.ValAddress) {
	_, app, ctx := getBaseSimappWithCustomKeeper()

	addrDels, addrVals := generateAddresses(app, ctx, numAddrs, accAmount)

	amt := sdk.TokensFromConsensusPower(power)
	totalSupply := sdk.NewCoins(sdk.NewCoin(app.StakingKeeper.BondDenom(ctx), amt.MulRaw(int64(len(addrDels)))))

	notBondedPool := app.StakingKeeper.GetNotBondedPool(ctx)
	err := app.BankKeeper.SetBalances(ctx, notBondedPool.GetAddress(), totalSupply)
	require.NoError(t, err)

	app.AccountKeeper.SetModuleAccount(ctx, notBondedPool)
	app.BankKeeper.SetSupply(ctx, banktypes.NewSupply(totalSupply))

	return app, ctx, addrDels, addrVals
}

func TestValidatorByPowerIndex(t *testing.T) {
	initPower := int64(1000000)
	app, ctx, _, valAddrs := bootstrapHandlerGenesisTest(t, initPower, 10, 10000000000000)
	validatorAddr, validatorAddr3 := valAddrs[0], valAddrs[1]
	tstaking := teststaking.NewService(t, ctx, app.StakingKeeper)

	// create validator
	initBond := tstaking.CreateValidatorWithValPower(validatorAddr, PKs[0], initPower, true)

	// must end-block
	updates := app.StakingKeeper.ApplyAndReturnValidatorSetUpdates(ctx)
	require.Equal(t, 1, len(updates))

	// verify the self-delegation exists
	bond, found := app.StakingKeeper.GetDelegation(ctx, sdk.AccAddress(validatorAddr), validatorAddr)
	require.True(t, found)
	gotBond := bond.Shares.RoundInt()
	require.Equal(t, initBond, gotBond)

	// verify that the by power index exists
	validator, found := app.StakingKeeper.GetValidator(ctx, validatorAddr)
	require.True(t, found)
	power := types.GetValidatorsByPowerIndexKey(validator)
	require.True(t, keeper.ValidatorByPowerIndexExists(ctx, app.StakingKeeper, power))

	// create a second validator keep it bonded
	tstaking.CreateValidatorWithValPower(validatorAddr3, PKs[2], initPower, true)

	// must end-block
	updates = app.StakingKeeper.ApplyAndReturnValidatorSetUpdates(ctx)
	require.Equal(t, 1, len(updates))

	// slash and jail the first validator
	consAddr0 := sdk.ConsAddress(PKs[0].Address())
	app.StakingKeeper.Slash(ctx, consAddr0, 0, initPower, sdk.NewDecWithPrec(5, 1))
	app.StakingKeeper.Jail(ctx, consAddr0)
	app.StakingKeeper.ApplyAndReturnValidatorSetUpdates(ctx)

	validator, found = app.StakingKeeper.GetValidator(ctx, validatorAddr)
	require.True(t, found)
	require.Equal(t, types.Unbonding, validator.Status)    // ensure is unbonding
	require.Equal(t, initBond.QuoRaw(2), validator.Tokens) // ensure tokens slashed
	app.StakingKeeper.Unjail(ctx, consAddr0)

	// the old power record should have been deleted as the power changed
	require.False(t, keeper.ValidatorByPowerIndexExists(ctx, app.StakingKeeper, power))

	// but the new power record should have been created
	validator, found = app.StakingKeeper.GetValidator(ctx, validatorAddr)
	require.True(t, found)
	power2 := types.GetValidatorsByPowerIndexKey(validator)
	require.True(t, keeper.ValidatorByPowerIndexExists(ctx, app.StakingKeeper, power2))

	// now the new record power index should be the same as the original record
	power3 := types.GetValidatorsByPowerIndexKey(validator)
	require.Equal(t, power2, power3)

	// unbond self-delegation
	totalBond := validator.TokensFromShares(bond.GetShares()).TruncateInt()
	res := tstaking.Undelegate(sdk.AccAddress(validatorAddr), validatorAddr, totalBond, true)

<<<<<<< HEAD
	ts := &gogotypes.Timestamp{}
	types.ModuleCdc.MustUnmarshalBinaryLengthPrefixed(res.Data, ts)
	finishTime, err := gogotypes.TimestampFromProto(ts)
	require.NoError(t, err)

	ctx = ctx.WithBlockTime(finishTime)
	tstaking.Ctx = ctx
=======
	var resData types.MsgUndelegateResponse
	err = proto.Unmarshal(res.Data, &resData)
	require.NoError(t, err)

	ctx = ctx.WithBlockTime(resData.CompletionTime)
>>>>>>> 18ef33ca
	staking.EndBlocker(ctx, app.StakingKeeper)
	staking.EndBlocker(ctx, app.StakingKeeper)

	// verify that by power key nolonger exists
	_, found = app.StakingKeeper.GetValidator(ctx, validatorAddr)
	require.False(t, found)
	require.False(t, keeper.ValidatorByPowerIndexExists(ctx, app.StakingKeeper, power3))
}

func TestDuplicatesMsgCreateValidator(t *testing.T) {
	initPower := int64(1000000)
	app, ctx, _, valAddrs := bootstrapHandlerGenesisTest(t, initPower, 10, 10000000000000)

	addr1, addr2 := valAddrs[0], valAddrs[1]
	pk1, pk2 := PKs[0], PKs[1]
	tstaking := teststaking.NewService(t, ctx, app.StakingKeeper)

	valTokens := tstaking.CreateValidatorWithValPower(addr1, pk1, 10, true)
	app.StakingKeeper.ApplyAndReturnValidatorSetUpdates(ctx)

	validator := tstaking.CheckValidator(addr1, types.Bonded, false)
	assert.Equal(t, addr1.String(), validator.OperatorAddress)
	assert.Equal(t, pk1.(cryptotypes.IntoTmPubKey).AsTmPubKey(), validator.GetConsPubKey())
	assert.Equal(t, valTokens, validator.BondedTokens())
	assert.Equal(t, valTokens.ToDec(), validator.DelegatorShares)
	assert.Equal(t, types.Description{}, validator.Description)

	// two validators can't have the same operator address
	tstaking.CreateValidator(addr1, pk2, valTokens.Int64(), false)

	// two validators can't have the same pubkey
	tstaking.CreateValidator(addr2, pk1, valTokens.Int64(), false)

	// must have different pubkey and operator
	tstaking.CreateValidator(addr2, pk2, valTokens.Int64(), true)

	// must end-block
	updates := app.StakingKeeper.ApplyAndReturnValidatorSetUpdates(ctx)
	require.Equal(t, 1, len(updates))

	validator = tstaking.CheckValidator(addr2, types.Bonded, false)
	assert.Equal(t, addr2.String(), validator.OperatorAddress)
	assert.Equal(t, pk2.(cryptotypes.IntoTmPubKey).AsTmPubKey(), validator.GetConsPubKey())
	assert.True(sdk.IntEq(t, valTokens, validator.Tokens))
	assert.True(sdk.DecEq(t, valTokens.ToDec(), validator.DelegatorShares))
	assert.Equal(t, types.Description{}, validator.Description)
}

func TestInvalidPubKeyTypeMsgCreateValidator(t *testing.T) {
	app, ctx, _, valAddrs := bootstrapHandlerGenesisTest(t, 1000, 1, 1000)
	ctx = ctx.WithConsensusParams(&abci.ConsensusParams{
		Validator: &tmproto.ValidatorParams{PubKeyTypes: []string{tmtypes.ABCIPubKeyTypeEd25519}},
	})

	addr := valAddrs[0]
	invalidPk := secp256k1.GenPrivKey().PubKey()
	tstaking := teststaking.NewService(t, ctx, app.StakingKeeper)

	// invalid pukKey type should not be allowed
	tstaking.CreateValidator(addr, invalidPk, 10, false)
}

func TestLegacyValidatorDelegations(t *testing.T) {
	app, ctx, delAddrs, valAddrs := bootstrapHandlerGenesisTest(t, 1000, 2, 100000000)

	tstaking := teststaking.NewService(t, ctx, app.StakingKeeper)
	valAddr := valAddrs[0]
	valConsPubKey, valConsAddr := PKs[0], sdk.ConsAddress(PKs[0].Address())
	delAddr := delAddrs[1]

	// create validator
	bondAmount := tstaking.CreateValidatorWithValPower(valAddr, valConsPubKey, 10, true)

	// must end-block
	updates := app.StakingKeeper.ApplyAndReturnValidatorSetUpdates(ctx)
	require.Equal(t, 1, len(updates))

	// verify the validator exists and has the correct attributes
	validator := tstaking.CheckValidator(valAddr, types.Bonded, false)
	require.Equal(t, bondAmount, validator.DelegatorShares.RoundInt())
	require.Equal(t, bondAmount, validator.BondedTokens())

	// delegate tokens to the validator
	tstaking.Delegate(delAddr, valAddr, bondAmount.Int64())

	// verify validator bonded shares
	validator = tstaking.CheckValidator(valAddr, types.Bonded, false)
	require.Equal(t, bondAmount.MulRaw(2), validator.DelegatorShares.RoundInt())
	require.Equal(t, bondAmount.MulRaw(2), validator.BondedTokens())

	// unbond validator total self-delegations (which should jail the validator)
	res := tstaking.Undelegate(sdk.AccAddress(valAddr), valAddr, bondAmount, true)

	var resData types.MsgUndelegateResponse
	err = proto.Unmarshal(res.Data, &resData)
	require.NoError(t, err)

<<<<<<< HEAD
	ctx = ctx.WithBlockTime(finishTime)
	tstaking.Ctx = ctx
=======
	ctx = ctx.WithBlockTime(resData.CompletionTime)
>>>>>>> 18ef33ca
	staking.EndBlocker(ctx, app.StakingKeeper)

	// verify the validator record still exists, is jailed, and has correct tokens
	validator = tstaking.CheckValidator(valAddr, -1, true)
	require.Equal(t, bondAmount, validator.Tokens)

	// verify delegation still exists
	bond, found := app.StakingKeeper.GetDelegation(ctx, delAddr, valAddr)
	require.True(t, found)
	require.Equal(t, bondAmount, bond.Shares.RoundInt())
	require.Equal(t, bondAmount, validator.DelegatorShares.RoundInt())

	// verify the validator can still self-delegate
	tstaking.Delegate(sdk.AccAddress(valAddr), valAddr, bondAmount.Int64())

	// verify validator bonded shares
	validator, found = app.StakingKeeper.GetValidator(ctx, valAddr)
	require.True(t, found)
	require.Equal(t, bondAmount.MulRaw(2), validator.DelegatorShares.RoundInt())
	require.Equal(t, bondAmount.MulRaw(2), validator.Tokens)

	// unjail the validator now that is has non-zero self-delegated shares
	app.StakingKeeper.Unjail(ctx, valConsAddr)

	// verify the validator can now accept delegations
	tstaking.Delegate(delAddr, valAddr, bondAmount.Int64())

	// verify validator bonded shares
	validator, found = app.StakingKeeper.GetValidator(ctx, valAddr)
	require.True(t, found)
	require.Equal(t, bondAmount.MulRaw(3), validator.DelegatorShares.RoundInt())
	require.Equal(t, bondAmount.MulRaw(3), validator.Tokens)

	// verify new delegation
	bond, found = app.StakingKeeper.GetDelegation(ctx, delAddr, valAddr)
	require.True(t, found)
	require.Equal(t, bondAmount.MulRaw(2), bond.Shares.RoundInt())
	require.Equal(t, bondAmount.MulRaw(3), validator.DelegatorShares.RoundInt())
}

func TestIncrementsMsgDelegate(t *testing.T) {
	initPower := int64(1000)
	initBond := sdk.TokensFromConsensusPower(initPower)
	app, ctx, delAddrs, valAddrs := bootstrapHandlerGenesisTest(t, initPower, 2, 1000000000)

	params := app.StakingKeeper.GetParams(ctx)
	validatorAddr, delegatorAddr := valAddrs[0], delAddrs[1]
	tstaking := teststaking.NewService(t, ctx, app.StakingKeeper)

	// first create validator
	bondAmount := tstaking.CreateValidatorWithValPower(validatorAddr, PKs[0], 10, true)

	// apply TM updates
	app.StakingKeeper.ApplyAndReturnValidatorSetUpdates(ctx)

	validator := tstaking.CheckValidator(validatorAddr, types.Bonded, false)
	require.Equal(t, bondAmount, validator.DelegatorShares.RoundInt())
	require.Equal(t, bondAmount, validator.BondedTokens(), "validator: %v", validator)

	tstaking.CheckDelegator(delegatorAddr, validatorAddr, false)

	bond, found := app.StakingKeeper.GetDelegation(ctx, sdk.AccAddress(validatorAddr), validatorAddr)
	require.True(t, found)
	require.Equal(t, bondAmount, bond.Shares.RoundInt())

	bondedTokens := app.StakingKeeper.TotalBondedTokens(ctx)
	require.Equal(t, bondAmount.Int64(), bondedTokens.Int64())

	for i := int64(0); i < 5; i++ {
		ctx = ctx.WithBlockHeight(i)
		tstaking.Ctx = ctx
		tstaking.Delegate(delegatorAddr, validatorAddr, bondAmount.Int64())

		//Check that the accounts and the bond account have the appropriate values
		validator, found := app.StakingKeeper.GetValidator(ctx, validatorAddr)
		require.True(t, found)
		bond, found := app.StakingKeeper.GetDelegation(ctx, delegatorAddr, validatorAddr)
		require.True(t, found)

		expBond := bondAmount.MulRaw(i + 1)
		expDelegatorShares := bondAmount.MulRaw(i + 2) // (1 self delegation)
		expDelegatorAcc := initBond.Sub(expBond)

		gotBond := bond.Shares.RoundInt()
		gotDelegatorShares := validator.DelegatorShares.RoundInt()
		gotDelegatorAcc := app.BankKeeper.GetBalance(ctx, delegatorAddr, params.BondDenom).Amount

		require.Equal(t, expBond, gotBond,
			"i: %v\nexpBond: %v\ngotBond: %v\nvalidator: %v\nbond: %v\n",
			i, expBond, gotBond, validator, bond)
		require.Equal(t, expDelegatorShares, gotDelegatorShares,
			"i: %v\nexpDelegatorShares: %v\ngotDelegatorShares: %v\nvalidator: %v\nbond: %v\n",
			i, expDelegatorShares, gotDelegatorShares, validator, bond)
		require.Equal(t, expDelegatorAcc, gotDelegatorAcc,
			"i: %v\nexpDelegatorAcc: %v\ngotDelegatorAcc: %v\nvalidator: %v\nbond: %v\n",
			i, expDelegatorAcc, gotDelegatorAcc, validator, bond)
	}
}

func TestEditValidatorDecreaseMinSelfDelegation(t *testing.T) {
	initPower := int64(100)
	initBond := sdk.TokensFromConsensusPower(100)
	app, ctx, _, valAddrs := bootstrapHandlerGenesisTest(t, initPower, 1, 1000000000)

	validatorAddr := valAddrs[0]
	tstaking := teststaking.NewService(t, ctx, app.StakingKeeper)

	// create validator
	msgCreateValidator := tstaking.CreateValidatorMsg(validatorAddr, PKs[0], initBond.Int64())
	msgCreateValidator.MinSelfDelegation = sdk.NewInt(2)
	tstaking.Handle(msgCreateValidator, true)

	// must end-block
	updates := app.StakingKeeper.ApplyAndReturnValidatorSetUpdates(ctx)
	require.Equal(t, 1, len(updates))

	// verify the self-delegation exists
	bond, found := app.StakingKeeper.GetDelegation(ctx, sdk.AccAddress(validatorAddr), validatorAddr)
	require.True(t, found)
	gotBond := bond.Shares.RoundInt()
	require.Equal(t, initBond, gotBond,
		"initBond: %v\ngotBond: %v\nbond: %v\n",
		initBond, gotBond, bond)

	newMinSelfDelegation := sdk.OneInt()
	msgEditValidator := types.NewMsgEditValidator(validatorAddr, types.Description{}, nil, &newMinSelfDelegation)
	tstaking.Handle(msgEditValidator, false)
}

func TestEditValidatorIncreaseMinSelfDelegationBeyondCurrentBond(t *testing.T) {
	initPower := int64(100)
	initBond := sdk.TokensFromConsensusPower(100)

	app, ctx, _, valAddrs := bootstrapHandlerGenesisTest(t, initPower, 2, 1000000000)
	validatorAddr := valAddrs[0]
	tstaking := teststaking.NewService(t, ctx, app.StakingKeeper)

	// create validator
	msgCreateValidator := tstaking.CreateValidatorMsg(validatorAddr, PKs[0], initBond.Int64())
	msgCreateValidator.MinSelfDelegation = sdk.NewInt(2)
	tstaking.Handle(msgCreateValidator, true)

	// must end-block
	updates := app.StakingKeeper.ApplyAndReturnValidatorSetUpdates(ctx)
	require.Equal(t, 1, len(updates))

	// verify the self-delegation exists
	bond, found := app.StakingKeeper.GetDelegation(ctx, sdk.AccAddress(validatorAddr), validatorAddr)
	require.True(t, found)
	gotBond := bond.Shares.RoundInt()
	require.Equal(t, initBond, gotBond,
		"initBond: %v\ngotBond: %v\nbond: %v\n",
		initBond, gotBond, bond)

	newMinSelfDelegation := initBond.Add(sdk.OneInt())
	msgEditValidator := types.NewMsgEditValidator(validatorAddr, types.Description{}, nil, &newMinSelfDelegation)
	tstaking.Handle(msgEditValidator, false)
}

func TestIncrementsMsgUnbond(t *testing.T) {
	initPower := int64(1000)

	app, ctx, delAddrs, valAddrs := bootstrapHandlerGenesisTest(t, initPower, 2, 1000000000)
	tstaking := teststaking.NewService(t, ctx, app.StakingKeeper)
	params := app.StakingKeeper.GetParams(ctx)
	denom := params.BondDenom

	// create validator, delegate
	validatorAddr, delegatorAddr := valAddrs[0], delAddrs[1]
	initBond := tstaking.CreateValidatorWithValPower(validatorAddr, PKs[0], initPower, true)

	// initial balance
	amt1 := app.BankKeeper.GetBalance(ctx, delegatorAddr, denom).Amount

	tstaking.Delegate(delegatorAddr, validatorAddr, initBond.Int64())

	// balance should have been subtracted after delegation
	amt2 := app.BankKeeper.GetBalance(ctx, delegatorAddr, denom).Amount
	require.True(sdk.IntEq(t, amt1.Sub(initBond), amt2))

	// apply TM updates
	app.StakingKeeper.ApplyAndReturnValidatorSetUpdates(ctx)

	validator, found := app.StakingKeeper.GetValidator(ctx, validatorAddr)
	require.True(t, found)
	require.Equal(t, initBond.MulRaw(2), validator.DelegatorShares.RoundInt())
	require.Equal(t, initBond.MulRaw(2), validator.BondedTokens())

	// just send the same msgUnbond multiple times
	// TODO use decimals here
	unbondAmt := sdk.NewCoin(sdk.DefaultBondDenom, sdk.NewInt(10))
	msgUndelegate := types.NewMsgUndelegate(delegatorAddr, validatorAddr, unbondAmt)
	numUnbonds := int64(5)

	for i := int64(0); i < numUnbonds; i++ {
<<<<<<< HEAD
		res := tstaking.Handle(msgUndelegate, true)
		ts := &gogotypes.Timestamp{}
		types.ModuleCdc.MustUnmarshalBinaryLengthPrefixed(res.Data, ts)

		finishTime, err := gogotypes.TimestampFromProto(ts)
		require.NoError(t, err)

		ctx = ctx.WithBlockTime(finishTime)
		tstaking.Ctx = ctx
=======
		res, err := handler(ctx, msgUndelegate)
		require.NoError(t, err)
		require.NotNil(t, res)

		var resData types.MsgUndelegateResponse
		err = proto.Unmarshal(res.Data, &resData)
		require.NoError(t, err)

		ctx = ctx.WithBlockTime(resData.CompletionTime)
>>>>>>> 18ef33ca
		staking.EndBlocker(ctx, app.StakingKeeper)

		// check that the accounts and the bond account have the appropriate values
		validator, found = app.StakingKeeper.GetValidator(ctx, validatorAddr)
		require.True(t, found)
		bond, found := app.StakingKeeper.GetDelegation(ctx, delegatorAddr, validatorAddr)
		require.True(t, found)

		expBond := initBond.Sub(unbondAmt.Amount.Mul(sdk.NewInt(i + 1)))
		expDelegatorShares := initBond.MulRaw(2).Sub(unbondAmt.Amount.Mul(sdk.NewInt(i + 1)))
		expDelegatorAcc := initBond.Sub(expBond)

		gotBond := bond.Shares.RoundInt()
		gotDelegatorShares := validator.DelegatorShares.RoundInt()
		gotDelegatorAcc := app.BankKeeper.GetBalance(ctx, delegatorAddr, params.BondDenom).Amount

		require.Equal(t, expBond.Int64(), gotBond.Int64(),
			"i: %v\nexpBond: %v\ngotBond: %v\nvalidator: %v\nbond: %v\n",
			i, expBond, gotBond, validator, bond)
		require.Equal(t, expDelegatorShares.Int64(), gotDelegatorShares.Int64(),
			"i: %v\nexpDelegatorShares: %v\ngotDelegatorShares: %v\nvalidator: %v\nbond: %v\n",
			i, expDelegatorShares, gotDelegatorShares, validator, bond)
		require.Equal(t, expDelegatorAcc.Int64(), gotDelegatorAcc.Int64(),
			"i: %v\nexpDelegatorAcc: %v\ngotDelegatorAcc: %v\nvalidator: %v\nbond: %v\n",
			i, expDelegatorAcc, gotDelegatorAcc, validator, bond)
	}

	// these are more than we have bonded now
	errorCases := []sdk.Int{
		//1<<64 - 1, // more than int64 power
		//1<<63 + 1, // more than int64 power
		sdk.TokensFromConsensusPower(1<<63 - 1),
		sdk.TokensFromConsensusPower(1 << 31),
		initBond,
	}

	for _, c := range errorCases {
		tstaking.Undelegate(delegatorAddr, validatorAddr, c, false)
	}

	// should be able to unbond remaining
	leftBonded := initBond.Sub(unbondAmt.Amount.Mul(sdk.NewInt(numUnbonds)))
	tstaking.Undelegate(delegatorAddr, validatorAddr, leftBonded, true)
}

func TestMultipleMsgCreateValidator(t *testing.T) {
	initPower := int64(1000)
	initTokens := sdk.TokensFromConsensusPower(initPower)
	app, ctx, delAddrs, valAddrs := bootstrapHandlerGenesisTest(t, initPower, 3, 1000000000)

	params := app.StakingKeeper.GetParams(ctx)
	blockTime := time.Now().UTC()
	ctx = ctx.WithBlockTime(blockTime)
	tstaking := teststaking.NewService(t, ctx, app.StakingKeeper)

	validatorAddrs := []sdk.ValAddress{
		valAddrs[0],
		valAddrs[1],
		valAddrs[2],
	}
	delegatorAddrs := []sdk.AccAddress{
		delAddrs[0],
		delAddrs[1],
		delAddrs[2],
	}

	// bond them all
	amt := sdk.TokensFromConsensusPower(10)
	for i, validatorAddr := range validatorAddrs {
		tstaking.CreateValidator(validatorAddr, PKs[i], amt.Int64(), true)
		// verify that the account is bonded
		validators := app.StakingKeeper.GetValidators(ctx, 100)
		require.Equal(t, (i + 1), len(validators))

		val := validators[i]
		balanceExpd := initTokens.Sub(amt)
		balanceGot := app.BankKeeper.GetBalance(ctx, delegatorAddrs[i], params.BondDenom).Amount

		require.Equal(t, i+1, len(validators), "expected %d validators got %d, validators: %v", i+1, len(validators), validators)
		require.Equal(t, amt, val.DelegatorShares.RoundInt(), "expected %d shares, got %d", 10, val.DelegatorShares)
		require.Equal(t, balanceExpd, balanceGot, "expected account to have %d, got %d", balanceExpd, balanceGot)
	}

	staking.EndBlocker(ctx, app.StakingKeeper)

	// unbond them all by removing delegation
	for i, validatorAddr := range validatorAddrs {
		_, found := app.StakingKeeper.GetValidator(ctx, validatorAddr)
		require.True(t, found)

		res := tstaking.Undelegate(delegatorAddrs[i], validatorAddr, amt, true)

<<<<<<< HEAD
		ts := &gogotypes.Timestamp{}
		types.ModuleCdc.MustUnmarshalBinaryLengthPrefixed(res.Data, ts)

		_, err := gogotypes.TimestampFromProto(ts)
=======
		var resData types.MsgUndelegateResponse
		err = proto.Unmarshal(res.Data, &resData)
>>>>>>> 18ef33ca
		require.NoError(t, err)

		// adds validator into unbonding queue
		staking.EndBlocker(ctx, app.StakingKeeper)

		// removes validator from queue and set
		staking.EndBlocker(ctx.WithBlockTime(blockTime.Add(params.UnbondingTime)), app.StakingKeeper)

		// Check that the validator is deleted from state
		validators := app.StakingKeeper.GetValidators(ctx, 100)
		require.Equal(t, len(validatorAddrs)-(i+1), len(validators),
			"expected %d validators got %d", len(validatorAddrs)-(i+1), len(validators))

		_, found = app.StakingKeeper.GetValidator(ctx, validatorAddr)
		require.False(t, found)

		gotBalance := app.BankKeeper.GetBalance(ctx, delegatorAddrs[i], params.BondDenom).Amount
		require.Equal(t, initTokens, gotBalance, "expected account to have %d, got %d", initTokens, gotBalance)
	}
}

func TestMultipleMsgDelegate(t *testing.T) {
	app, ctx, delAddrs, valAddrs := bootstrapHandlerGenesisTest(t, 1000, 50, 1000000000)
	validatorAddr, delegatorAddrs := valAddrs[0], delAddrs[1:]
	tstaking := teststaking.NewService(t, ctx, app.StakingKeeper)
	var amount int64 = 10

	// first make a validator
	tstaking.CreateValidator(validatorAddr, PKs[0], amount, true)

	// delegate multiple parties
	for _, delegatorAddr := range delegatorAddrs {
		tstaking.Delegate(delegatorAddr, validatorAddr, 10)
		tstaking.CheckDelegator(delegatorAddr, validatorAddr, true)
	}

	// unbond them all
	for _, delegatorAddr := range delegatorAddrs {
		res := tstaking.Undelegate(delegatorAddr, validatorAddr, sdk.NewInt(amount), true)

<<<<<<< HEAD
		ts := &gogotypes.Timestamp{}
		types.ModuleCdc.MustUnmarshalBinaryLengthPrefixed(res.Data, ts)
		finishTime, err := gogotypes.TimestampFromProto(ts)
=======
		var resData types.MsgUndelegateResponse
		err = proto.Unmarshal(res.Data, &resData)
>>>>>>> 18ef33ca
		require.NoError(t, err)

		ctx = ctx.WithBlockTime(resData.CompletionTime)
		staking.EndBlocker(ctx, app.StakingKeeper)
		tstaking.Ctx = ctx

		// check that the account is unbonded
		_, found := app.StakingKeeper.GetDelegation(ctx, delegatorAddr, validatorAddr)
		require.False(t, found)
	}
}

func TestJailValidator(t *testing.T) {
	app, ctx, delAddrs, valAddrs := bootstrapHandlerGenesisTest(t, 1000, 2, 1000000000)
	validatorAddr, delegatorAddr := valAddrs[0], delAddrs[1]
	tstaking := teststaking.NewService(t, ctx, app.StakingKeeper)
	var amt int64 = 10

	// create the validator and delegate
	tstaking.CreateValidator(validatorAddr, PKs[0], amt, true)
	tstaking.Delegate(delegatorAddr, validatorAddr, amt)

	// unbond the validators bond portion
<<<<<<< HEAD
	unamt := sdk.NewInt(amt)
	res := tstaking.Undelegate(sdk.AccAddress(validatorAddr), validatorAddr, unamt, true)
	ts := &gogotypes.Timestamp{}
	types.ModuleCdc.MustUnmarshalBinaryLengthPrefixed(res.Data, ts)

	finishTime, err := gogotypes.TimestampFromProto(ts)
=======
	unbondAmt := sdk.NewCoin(sdk.DefaultBondDenom, sdk.NewInt(10))
	msgUndelegateValidator := types.NewMsgUndelegate(sdk.AccAddress(validatorAddr), validatorAddr, unbondAmt)
	res, err = handler(ctx, msgUndelegateValidator)
	require.NoError(t, err)
	require.NotNil(t, res)

	var resData types.MsgUndelegateResponse
	err = proto.Unmarshal(res.Data, &resData)
>>>>>>> 18ef33ca
	require.NoError(t, err)

	ctx = ctx.WithBlockTime(resData.CompletionTime)
	staking.EndBlocker(ctx, app.StakingKeeper)
	tstaking.Ctx = ctx

	tstaking.CheckValidator(validatorAddr, -1, true)

	// test that the delegator can still withdraw their bonds
<<<<<<< HEAD
	tstaking.Undelegate(delegatorAddr, validatorAddr, unamt, true)
	ts = &gogotypes.Timestamp{}
	types.ModuleCdc.MustUnmarshalBinaryLengthPrefixed(res.Data, ts)

	finishTime, err = gogotypes.TimestampFromProto(ts)
=======
	msgUndelegateDelegator := types.NewMsgUndelegate(delegatorAddr, validatorAddr, unbondAmt)

	res, err = handler(ctx, msgUndelegateDelegator)
	require.NoError(t, err)
	require.NotNil(t, res)

	err = proto.Unmarshal(res.Data, &resData)
>>>>>>> 18ef33ca
	require.NoError(t, err)

	ctx = ctx.WithBlockTime(resData.CompletionTime)
	staking.EndBlocker(ctx, app.StakingKeeper)
	tstaking.Ctx = ctx

	// verify that the pubkey can now be reused
	tstaking.CreateValidator(validatorAddr, PKs[0], amt, true)
}

func TestValidatorQueue(t *testing.T) {
	app, ctx, delAddrs, valAddrs := bootstrapHandlerGenesisTest(t, 1000, 2, 1000000000)
	validatorAddr, delegatorAddr := valAddrs[0], delAddrs[1]
	tstaking := teststaking.NewService(t, ctx, app.StakingKeeper)

	// set the unbonding time
	params := app.StakingKeeper.GetParams(ctx)
	params.UnbondingTime = 7 * time.Second
	app.StakingKeeper.SetParams(ctx, params)

	// create the validator and make a bond
	amt := tstaking.CreateValidatorWithValPower(validatorAddr, PKs[0], 10, true)
	tstaking.Delegate(delegatorAddr, validatorAddr, amt.Int64())
	staking.EndBlocker(ctx, app.StakingKeeper)

	// unbond the all self-delegation to put validator in unbonding state
<<<<<<< HEAD
	res := tstaking.Undelegate(sdk.AccAddress(validatorAddr), validatorAddr, amt, true)
	ts := &gogotypes.Timestamp{}
	types.ModuleCdc.MustUnmarshalBinaryLengthPrefixed(res.Data, ts)

	finishTime, err := gogotypes.TimestampFromProto(ts)
	require.NoError(t, err)

	ctx = tstaking.TurnBlock(finishTime)
=======
	unbondAmt := sdk.NewCoin(sdk.DefaultBondDenom, delTokens)
	msgUndelegateValidator := types.NewMsgUndelegate(sdk.AccAddress(validatorAddr), validatorAddr, unbondAmt)
	res, err = handler(ctx, msgUndelegateValidator)
	require.NoError(t, err)
	require.NotNil(t, res)

	var resData types.MsgUndelegateResponse
	err = proto.Unmarshal(res.Data, &resData)
	require.NoError(t, err)

	ctx = ctx.WithBlockTime(resData.CompletionTime)
	staking.EndBlocker(ctx, app.StakingKeeper)

>>>>>>> 18ef33ca
	origHeader := ctx.BlockHeader()

	validator, found := app.StakingKeeper.GetValidator(ctx, validatorAddr)
	require.True(t, found)
	require.True(t, validator.IsUnbonding(), "%v", validator)

	// should still be unbonding at time 6 seconds later
	ctx = tstaking.TurnBlock(origHeader.Time.Add(time.Second * 6))

	validator, found = app.StakingKeeper.GetValidator(ctx, validatorAddr)
	require.True(t, found)
	require.True(t, validator.IsUnbonding(), "%v", validator)

	// should be in unbonded state at time 7 seconds later
	ctx = tstaking.TurnBlock(origHeader.Time.Add(time.Second * 7))

	validator, found = app.StakingKeeper.GetValidator(ctx, validatorAddr)
	require.True(t, found)
	require.True(t, validator.IsUnbonded(), "%v", validator)
}

func TestUnbondingPeriod(t *testing.T) {
	app, ctx, _, valAddrs := bootstrapHandlerGenesisTest(t, 1000, 1, 1000000000)
	validatorAddr := valAddrs[0]
	tstaking := teststaking.NewService(t, ctx, app.StakingKeeper)

	// set the unbonding time
	params := app.StakingKeeper.GetParams(ctx)
	params.UnbondingTime = 7 * time.Second
	app.StakingKeeper.SetParams(ctx, params)

	// create the validator
	amt := tstaking.CreateValidatorWithValPower(validatorAddr, PKs[0], 10, true)
	staking.EndBlocker(ctx, app.StakingKeeper)

	// begin unbonding
	tstaking.Undelegate(sdk.AccAddress(validatorAddr), validatorAddr, amt, true)

	origHeader := ctx.BlockHeader()

	_, found := app.StakingKeeper.GetUnbondingDelegation(ctx, sdk.AccAddress(validatorAddr), validatorAddr)
	require.True(t, found, "should not have unbonded")

	// cannot complete unbonding at same time
	staking.EndBlocker(ctx, app.StakingKeeper)
	_, found = app.StakingKeeper.GetUnbondingDelegation(ctx, sdk.AccAddress(validatorAddr), validatorAddr)
	require.True(t, found, "should not have unbonded")

	// cannot complete unbonding at time 6 seconds later
	ctx = tstaking.TurnBlock(origHeader.Time.Add(time.Second * 6))
	_, found = app.StakingKeeper.GetUnbondingDelegation(ctx, sdk.AccAddress(validatorAddr), validatorAddr)
	require.True(t, found, "should not have unbonded")

	// can complete unbonding at time 7 seconds later
	ctx = tstaking.TurnBlock(origHeader.Time.Add(time.Second * 7))
	_, found = app.StakingKeeper.GetUnbondingDelegation(ctx, sdk.AccAddress(validatorAddr), validatorAddr)
	require.False(t, found, "should have unbonded")
}

func TestUnbondingFromUnbondingValidator(t *testing.T) {
	app, ctx, delAddrs, valAddrs := bootstrapHandlerGenesisTest(t, 1000, 2, 1000000000)
	validatorAddr, delegatorAddr := valAddrs[0], delAddrs[1]
	tstaking := teststaking.NewService(t, ctx, app.StakingKeeper)

	// create the validator and delegate
	tstaking.CreateValidator(validatorAddr, PKs[0], 10, true)
	tstaking.Delegate(delegatorAddr, validatorAddr, 10)

	// unbond the validators bond portion
	unbondAmt := sdk.NewInt(10)
	res := tstaking.Undelegate(sdk.AccAddress(validatorAddr), validatorAddr, unbondAmt, true)

	// change the ctx to Block Time one second before the validator would have unbonded
<<<<<<< HEAD
	ts := &gogotypes.Timestamp{}
	types.ModuleCdc.MustUnmarshalBinaryLengthPrefixed(res.Data, ts)
	finishTime, err := gogotypes.TimestampFromProto(ts)
	require.NoError(t, err)
	ctx = ctx.WithBlockTime(finishTime.Add(time.Second * -1))
	tstaking.Ctx = ctx
=======
	var resData types.MsgUndelegateResponse
	err = proto.Unmarshal(res.Data, &resData)
	require.NoError(t, err)

	ctx = ctx.WithBlockTime(resData.CompletionTime.Add(time.Second * -1))
>>>>>>> 18ef33ca

	// unbond the delegator from the validator
	res = tstaking.Undelegate(delegatorAddr, validatorAddr, unbondAmt, true)

	ctx = tstaking.TurnBlockTimeDiff(app.StakingKeeper.UnbondingTime(ctx))

	// Check to make sure that the unbonding delegation is no longer in state
	// (meaning it was deleted in the above EndBlocker)
	_, found := app.StakingKeeper.GetUnbondingDelegation(ctx, delegatorAddr, validatorAddr)
	require.False(t, found, "should be removed from state")
}

func TestRedelegationPeriod(t *testing.T) {
	app, ctx, _, valAddrs := bootstrapHandlerGenesisTest(t, 1000, 2, 1000000000)
	validatorAddr, validatorAddr2 := valAddrs[0], valAddrs[1]
	denom := app.StakingKeeper.GetParams(ctx).BondDenom
	tstaking := teststaking.NewService(t, ctx, app.StakingKeeper)

	// set the unbonding time
	params := app.StakingKeeper.GetParams(ctx)
	params.UnbondingTime = 7 * time.Second
	app.StakingKeeper.SetParams(ctx, params)
	// initial balance
	amt1 := app.BankKeeper.GetBalance(ctx, sdk.AccAddress(validatorAddr), denom).Amount

	// create the validators
	tstaking.CreateValidator(validatorAddr, PKs[0], 10, true)

	// balance should have been subtracted after creation
	amt2 := app.BankKeeper.GetBalance(ctx, sdk.AccAddress(validatorAddr), denom).Amount
	require.Equal(t, amt1.Sub(sdk.NewInt(10)).Int64(), amt2.Int64(), "expected coins to be subtracted")

	tstaking.CreateValidator(validatorAddr2, PKs[1], 10, true)
	bal1 := app.BankKeeper.GetAllBalances(ctx, sdk.AccAddress(validatorAddr))

	// begin redelegate
	redAmt := sdk.NewCoin(sdk.DefaultBondDenom, sdk.NewInt(10))
	msgBeginRedelegate := types.NewMsgBeginRedelegate(sdk.AccAddress(validatorAddr), validatorAddr, validatorAddr2, redAmt)
	tstaking.Handle(msgBeginRedelegate, true)

	// origin account should not lose tokens as with a regular delegation
	bal2 := app.BankKeeper.GetAllBalances(ctx, sdk.AccAddress(validatorAddr))
	require.Equal(t, bal1, bal2)

	origHeader := ctx.BlockHeader()

	// cannot complete redelegation at same time
	staking.EndBlocker(ctx, app.StakingKeeper)
	_, found := app.StakingKeeper.GetRedelegation(ctx, sdk.AccAddress(validatorAddr), validatorAddr, validatorAddr2)
	require.True(t, found, "should not have unbonded")

	// cannot complete redelegation at time 6 seconds later
	ctx = tstaking.TurnBlock(origHeader.Time.Add(time.Second * 6))
	_, found = app.StakingKeeper.GetRedelegation(ctx, sdk.AccAddress(validatorAddr), validatorAddr, validatorAddr2)
	require.True(t, found, "should not have unbonded")

	// can complete redelegation at time 7 seconds later
	ctx = tstaking.TurnBlock(origHeader.Time.Add(time.Second * 7))
	_, found = app.StakingKeeper.GetRedelegation(ctx, sdk.AccAddress(validatorAddr), validatorAddr, validatorAddr2)
	require.False(t, found, "should have unbonded")
}

func TestTransitiveRedelegation(t *testing.T) {
	app, ctx, _, valAddrs := bootstrapHandlerGenesisTest(t, 1000, 3, 1000000000)

	val1, val2, val3 := valAddrs[0], valAddrs[1], valAddrs[2]
	blockTime := time.Now().UTC()
	ctx = ctx.WithBlockTime(blockTime)
	tstaking := teststaking.NewService(t, ctx, app.StakingKeeper)

	// create the validators
	tstaking.CreateValidator(val1, PKs[0], 10, true)
	tstaking.CreateValidator(val2, PKs[1], 10, true)
	tstaking.CreateValidator(val3, PKs[2], 10, true)

	// begin redelegate
	redAmt := sdk.NewCoin(sdk.DefaultBondDenom, sdk.NewInt(10))
	msgBeginRedelegate := types.NewMsgBeginRedelegate(sdk.AccAddress(val1), val1, val2, redAmt)
	tstaking.Handle(msgBeginRedelegate, true)

	// cannot redelegation to next validator while first delegation exists
	msgBeginRedelegate = types.NewMsgBeginRedelegate(sdk.AccAddress(val1), val2, val3, redAmt)
	tstaking.Handle(msgBeginRedelegate, false)

	params := app.StakingKeeper.GetParams(ctx)
	ctx = ctx.WithBlockTime(blockTime.Add(params.UnbondingTime))
	tstaking.Ctx = ctx

	// complete first redelegation
	staking.EndBlocker(ctx, app.StakingKeeper)

	// now should be able to redelegate from the second validator to the third
	tstaking.Handle(msgBeginRedelegate, true)
}

func TestMultipleRedelegationAtSameTime(t *testing.T) {
	app, ctx, _, valAddrs := bootstrapHandlerGenesisTest(t, 1000, 2, 1000000000)
	valAddr := valAddrs[0]
	valAddr2 := valAddrs[1]
	tstaking := teststaking.NewService(t, ctx, app.StakingKeeper)

	// set the unbonding time
	params := app.StakingKeeper.GetParams(ctx)
	params.UnbondingTime = 1 * time.Second
	app.StakingKeeper.SetParams(ctx, params)

	// create the validators
	valTokens := tstaking.CreateValidatorWithValPower(valAddr, PKs[0], 10, true)
	tstaking.CreateValidator(valAddr2, PKs[1], valTokens.Int64(), true)

	// end block to bond them
	staking.EndBlocker(ctx, app.StakingKeeper)

	// begin a redelegate
	selfDelAddr := sdk.AccAddress(valAddr) // (the validator is it's own delegator)
	redAmt := sdk.NewCoin(sdk.DefaultBondDenom, valTokens.QuoRaw(2))
	msgBeginRedelegate := types.NewMsgBeginRedelegate(selfDelAddr, valAddr, valAddr2, redAmt)
	tstaking.Handle(msgBeginRedelegate, true)

	// there should only be one entry in the redelegation object
	rd, found := app.StakingKeeper.GetRedelegation(ctx, selfDelAddr, valAddr, valAddr2)
	require.True(t, found)
	require.Len(t, rd.Entries, 1)

	// start a second redelegation at this same time as the first
	tstaking.Handle(msgBeginRedelegate, true)

	// now there should be two entries
	rd, found = app.StakingKeeper.GetRedelegation(ctx, selfDelAddr, valAddr, valAddr2)
	require.True(t, found)
	require.Len(t, rd.Entries, 2)

	// move forward in time, should complete both redelegations
	ctx = tstaking.TurnBlockTimeDiff(1 * time.Second)
	rd, found = app.StakingKeeper.GetRedelegation(ctx, selfDelAddr, valAddr, valAddr2)
	require.False(t, found)
}

func TestMultipleRedelegationAtUniqueTimes(t *testing.T) {
	app, ctx, _, valAddrs := bootstrapHandlerGenesisTest(t, 1000, 2, 1000000000)
	valAddr := valAddrs[0]
	valAddr2 := valAddrs[1]
	tstaking := teststaking.NewService(t, ctx, app.StakingKeeper)

	// set the unbonding time
	params := app.StakingKeeper.GetParams(ctx)
	params.UnbondingTime = 10 * time.Second
	app.StakingKeeper.SetParams(ctx, params)

	// create the validators
	valTokens := tstaking.CreateValidatorWithValPower(valAddr, PKs[0], 10, true)
	tstaking.CreateValidator(valAddr2, PKs[1], valTokens.Int64(), true)

	// end block to bond them
	staking.EndBlocker(ctx, app.StakingKeeper)

	// begin a redelegate
	selfDelAddr := sdk.AccAddress(valAddr) // (the validator is it's own delegator)
	redAmt := sdk.NewCoin(sdk.DefaultBondDenom, valTokens.QuoRaw(2))
	msgBeginRedelegate := types.NewMsgBeginRedelegate(selfDelAddr, valAddr, valAddr2, redAmt)
	tstaking.Handle(msgBeginRedelegate, true)

	// move forward in time and start a second redelegation
	ctx = ctx.WithBlockTime(ctx.BlockHeader().Time.Add(5 * time.Second))
	tstaking.Ctx = ctx
	tstaking.Handle(msgBeginRedelegate, true)

	// now there should be two entries
	rd, found := app.StakingKeeper.GetRedelegation(ctx, selfDelAddr, valAddr, valAddr2)
	require.True(t, found)
	require.Len(t, rd.Entries, 2)

	// move forward in time, should complete the first redelegation, but not the second
	ctx = tstaking.TurnBlockTimeDiff(5 * time.Second)
	rd, found = app.StakingKeeper.GetRedelegation(ctx, selfDelAddr, valAddr, valAddr2)
	require.True(t, found)
	require.Len(t, rd.Entries, 1)

	// move forward in time, should complete the second redelegation
	ctx = tstaking.TurnBlockTimeDiff(5 * time.Second)
	rd, found = app.StakingKeeper.GetRedelegation(ctx, selfDelAddr, valAddr, valAddr2)
	require.False(t, found)
}

func TestMultipleUnbondingDelegationAtSameTime(t *testing.T) {
	app, ctx, _, valAddrs := bootstrapHandlerGenesisTest(t, 1000, 1, 1000000000)
	valAddr := valAddrs[0]
	tstaking := teststaking.NewService(t, ctx, app.StakingKeeper)

	// set the unbonding time
	params := app.StakingKeeper.GetParams(ctx)
	params.UnbondingTime = 1 * time.Second
	app.StakingKeeper.SetParams(ctx, params)

	// create the validators
	valTokens := tstaking.CreateValidatorWithValPower(valAddr, PKs[0], 10, true)

	// end block to bond
	staking.EndBlocker(ctx, app.StakingKeeper)

	// begin an unbonding delegation
	selfDelAddr := sdk.AccAddress(valAddr) // (the validator is it's own delegator)
	tstaking.Undelegate(selfDelAddr, valAddr, valTokens.QuoRaw(2), true)

	// there should only be one entry in the ubd object
	ubd, found := app.StakingKeeper.GetUnbondingDelegation(ctx, selfDelAddr, valAddr)
	require.True(t, found)
	require.Len(t, ubd.Entries, 1)

	// start a second ubd at this same time as the first
	tstaking.Undelegate(selfDelAddr, valAddr, valTokens.QuoRaw(2), true)

	// now there should be two entries
	ubd, found = app.StakingKeeper.GetUnbondingDelegation(ctx, selfDelAddr, valAddr)
	require.True(t, found)
	require.Len(t, ubd.Entries, 2)

	// move forwaubd in time, should complete both ubds
	ctx = tstaking.TurnBlockTimeDiff(1 * time.Second)
	ubd, found = app.StakingKeeper.GetUnbondingDelegation(ctx, selfDelAddr, valAddr)
	require.False(t, found)
}

func TestMultipleUnbondingDelegationAtUniqueTimes(t *testing.T) {
	app, ctx, _, valAddrs := bootstrapHandlerGenesisTest(t, 1000, 1, 1000000000)
	valAddr := valAddrs[0]
	tstaking := teststaking.NewService(t, ctx, app.StakingKeeper)

	// set the unbonding time
	params := app.StakingKeeper.GetParams(ctx)
	params.UnbondingTime = 10 * time.Second
	app.StakingKeeper.SetParams(ctx, params)

	// create the validator
	valTokens := tstaking.CreateValidatorWithValPower(valAddr, PKs[0], 10, true)

	// end block to bond
	staking.EndBlocker(ctx, app.StakingKeeper)

	// begin an unbonding delegation
	selfDelAddr := sdk.AccAddress(valAddr) // (the validator is it's own delegator)
	tstaking.Undelegate(selfDelAddr, valAddr, valTokens.QuoRaw(2), true)

	// there should only be one entry in the ubd object
	ubd, found := app.StakingKeeper.GetUnbondingDelegation(ctx, selfDelAddr, valAddr)
	require.True(t, found)
	require.Len(t, ubd.Entries, 1)

	// move forwaubd in time and start a second redelegation
	ctx = ctx.WithBlockTime(ctx.BlockHeader().Time.Add(5 * time.Second))
	tstaking.Ctx = ctx
	tstaking.Undelegate(selfDelAddr, valAddr, valTokens.QuoRaw(2), true)

	// now there should be two entries
	ubd, found = app.StakingKeeper.GetUnbondingDelegation(ctx, selfDelAddr, valAddr)
	require.True(t, found)
	require.Len(t, ubd.Entries, 2)

	// move forwaubd in time, should complete the first redelegation, but not the second
	ctx = tstaking.TurnBlockTimeDiff(5 * time.Second)
	ubd, found = app.StakingKeeper.GetUnbondingDelegation(ctx, selfDelAddr, valAddr)
	require.True(t, found)
	require.Len(t, ubd.Entries, 1)

	// move forwaubd in time, should complete the second redelegation
	ctx = tstaking.TurnBlockTimeDiff(5 * time.Second)
	ubd, found = app.StakingKeeper.GetUnbondingDelegation(ctx, selfDelAddr, valAddr)
	require.False(t, found)
}

func TestUnbondingWhenExcessValidators(t *testing.T) {
	app, ctx, _, valAddrs := bootstrapHandlerGenesisTest(t, 1000, 3, 1000000000)
	val1 := valAddrs[0]
	val2 := valAddrs[1]
	val3 := valAddrs[2]
	tstaking := teststaking.NewService(t, ctx, app.StakingKeeper)

	// set the unbonding time
	params := app.StakingKeeper.GetParams(ctx)
	params.MaxValidators = 2
	app.StakingKeeper.SetParams(ctx, params)

	// add three validators
	tstaking.CreateValidatorWithValPower(val1, PKs[0], 50, true)
	// apply TM updates
	app.StakingKeeper.ApplyAndReturnValidatorSetUpdates(ctx)
	require.Equal(t, 1, len(app.StakingKeeper.GetLastValidators(ctx)))

	valTokens2 := tstaking.CreateValidatorWithValPower(val2, PKs[1], 30, true)
	app.StakingKeeper.ApplyAndReturnValidatorSetUpdates(ctx)
	require.Equal(t, 2, len(app.StakingKeeper.GetLastValidators(ctx)))

	tstaking.CreateValidatorWithValPower(val3, PKs[2], 10, true)
	app.StakingKeeper.ApplyAndReturnValidatorSetUpdates(ctx)
	require.Equal(t, 2, len(app.StakingKeeper.GetLastValidators(ctx)))

	// unbond the validator-2
	tstaking.Undelegate(sdk.AccAddress(val2), val2, valTokens2, true)
	// apply TM updates
	app.StakingKeeper.ApplyAndReturnValidatorSetUpdates(ctx)

	// because there are extra validators waiting to get in, the queued
	// validator (aka. validator-1) should make it into the bonded group, thus
	// the total number of validators should stay the same
	vals := app.StakingKeeper.GetLastValidators(ctx)
	require.Equal(t, 2, len(vals), "vals %v", vals)
	tstaking.CheckValidator(val1, types.Bonded, false)
}

func TestBondUnbondRedelegateSlashTwice(t *testing.T) {
	app, ctx, delAddrs, valAddrs := bootstrapHandlerGenesisTest(t, 1000, 3, 1000000000)
	valA, valB, del := valAddrs[0], valAddrs[1], delAddrs[2]
	consAddr0 := sdk.ConsAddress(PKs[0].Address())
	tstaking := teststaking.NewService(t, ctx, app.StakingKeeper)

	valTokens := tstaking.CreateValidatorWithValPower(valA, PKs[0], 10, true)
	tstaking.CreateValidator(valB, PKs[1], valTokens.Int64(), true)

	// delegate 10 stake
	tstaking.Delegate(del, valA, valTokens.Int64())

	// apply Tendermint updates
	updates := app.StakingKeeper.ApplyAndReturnValidatorSetUpdates(ctx)
	require.Equal(t, 2, len(updates))

	// a block passes
	ctx = ctx.WithBlockHeight(1)
	tstaking.Ctx = ctx

	// begin unbonding 4 stake
	unbondAmt := sdk.TokensFromConsensusPower(4)
	tstaking.Undelegate(del, valA, unbondAmt, true)

	// begin redelegate 6 stake
	redAmt := sdk.NewCoin(sdk.DefaultBondDenom, sdk.TokensFromConsensusPower(6))
	msgBeginRedelegate := types.NewMsgBeginRedelegate(del, valA, valB, redAmt)
	tstaking.Handle(msgBeginRedelegate, true)

	// destination delegation should have 6 shares
	delegation, found := app.StakingKeeper.GetDelegation(ctx, del, valB)
	require.True(t, found)
	require.Equal(t, sdk.NewDecFromInt(redAmt.Amount), delegation.Shares)

	// must apply validator updates
	updates = app.StakingKeeper.ApplyAndReturnValidatorSetUpdates(ctx)
	require.Equal(t, 2, len(updates))

	// slash the validator by half
	app.StakingKeeper.Slash(ctx, consAddr0, 0, 20, sdk.NewDecWithPrec(5, 1))

	// unbonding delegation should have been slashed by half
	ubd, found := app.StakingKeeper.GetUnbondingDelegation(ctx, del, valA)
	require.True(t, found)
	require.Len(t, ubd.Entries, 1)
	require.Equal(t, unbondAmt.QuoRaw(2), ubd.Entries[0].Balance)

	// redelegation should have been slashed by half
	redelegation, found := app.StakingKeeper.GetRedelegation(ctx, del, valA, valB)
	require.True(t, found)
	require.Len(t, redelegation.Entries, 1)

	// destination delegation should have been slashed by half
	delegation, found = app.StakingKeeper.GetDelegation(ctx, del, valB)
	require.True(t, found)
	require.Equal(t, sdk.NewDecFromInt(redAmt.Amount.QuoRaw(2)), delegation.Shares)

	// validator power should have been reduced by half
	validator, found := app.StakingKeeper.GetValidator(ctx, valA)
	require.True(t, found)
	require.Equal(t, valTokens.QuoRaw(2), validator.GetBondedTokens())

	// slash the validator for an infraction committed after the unbonding and redelegation begin
	ctx = ctx.WithBlockHeight(3)
	app.StakingKeeper.Slash(ctx, consAddr0, 2, 10, sdk.NewDecWithPrec(5, 1))
	tstaking.Ctx = ctx

	// unbonding delegation should be unchanged
	ubd, found = app.StakingKeeper.GetUnbondingDelegation(ctx, del, valA)
	require.True(t, found)
	require.Len(t, ubd.Entries, 1)
	require.Equal(t, unbondAmt.QuoRaw(2), ubd.Entries[0].Balance)

	// redelegation should be unchanged
	redelegation, found = app.StakingKeeper.GetRedelegation(ctx, del, valA, valB)
	require.True(t, found)
	require.Len(t, redelegation.Entries, 1)

	// destination delegation should be unchanged
	delegation, found = app.StakingKeeper.GetDelegation(ctx, del, valB)
	require.True(t, found)
	require.Equal(t, sdk.NewDecFromInt(redAmt.Amount.QuoRaw(2)), delegation.Shares)

	// end blocker
	staking.EndBlocker(ctx, app.StakingKeeper)

	// validator power should have been reduced to zero
	// validator should be in unbonding state
	validator, _ = app.StakingKeeper.GetValidator(ctx, valA)
	require.Equal(t, validator.GetStatus(), types.Unbonding)
}

func TestInvalidMsg(t *testing.T) {
	k := keeper.Keeper{}
	h := staking.NewHandler(k)

	res, err := h(sdk.NewContext(nil, tmproto.Header{}, false, nil), testdata.NewTestMsg())
	require.Error(t, err)
	require.Nil(t, res)
	require.True(t, strings.Contains(err.Error(), "unrecognized staking message type"))
}

func TestInvalidCoinDenom(t *testing.T) {
	app, ctx, delAddrs, valAddrs := bootstrapHandlerGenesisTest(t, 1000, 3, 1000000000)
	valA, valB, delAddr := valAddrs[0], valAddrs[1], delAddrs[2]
	tstaking := teststaking.NewService(t, ctx, app.StakingKeeper)

	valTokens := sdk.TokensFromConsensusPower(100)
	invalidCoin := sdk.NewCoin("churros", valTokens)
	validCoin := sdk.NewCoin(sdk.DefaultBondDenom, valTokens)
	oneCoin := sdk.NewCoin(sdk.DefaultBondDenom, sdk.OneInt())

	commission := types.NewCommissionRates(sdk.OneDec(), sdk.OneDec(), sdk.ZeroDec())
	msgCreate, err := types.NewMsgCreateValidator(valA, PKs[0], invalidCoin, types.Description{}, commission, sdk.OneInt())
	require.NoError(t, err)
	tstaking.Handle(msgCreate, false)

	msgCreate, err = types.NewMsgCreateValidator(valA, PKs[0], validCoin, types.Description{}, commission, sdk.OneInt())
	require.NoError(t, err)
	tstaking.Handle(msgCreate, true)

	msgCreate, err = types.NewMsgCreateValidator(valB, PKs[1], validCoin, types.Description{}, commission, sdk.OneInt())
	require.NoError(t, err)
	tstaking.Handle(msgCreate, true)

	msgDelegate := types.NewMsgDelegate(delAddr, valA, invalidCoin)
	tstaking.Handle(msgDelegate, false)

	msgDelegate = types.NewMsgDelegate(delAddr, valA, validCoin)
	tstaking.Handle(msgDelegate, true)

	msgUndelegate := types.NewMsgUndelegate(delAddr, valA, invalidCoin)
	tstaking.Handle(msgUndelegate, false)

	msgUndelegate = types.NewMsgUndelegate(delAddr, valA, oneCoin)
	tstaking.Handle(msgUndelegate, true)

	msgRedelegate := types.NewMsgBeginRedelegate(delAddr, valA, valB, invalidCoin)
	tstaking.Handle(msgRedelegate, false)

	msgRedelegate = types.NewMsgBeginRedelegate(delAddr, valA, valB, oneCoin)
	tstaking.Handle(msgRedelegate, true)
}<|MERGE_RESOLUTION|>--- conflicted
+++ resolved
@@ -103,21 +103,11 @@
 	totalBond := validator.TokensFromShares(bond.GetShares()).TruncateInt()
 	res := tstaking.Undelegate(sdk.AccAddress(validatorAddr), validatorAddr, totalBond, true)
 
-<<<<<<< HEAD
-	ts := &gogotypes.Timestamp{}
-	types.ModuleCdc.MustUnmarshalBinaryLengthPrefixed(res.Data, ts)
-	finishTime, err := gogotypes.TimestampFromProto(ts)
-	require.NoError(t, err)
-
-	ctx = ctx.WithBlockTime(finishTime)
-	tstaking.Ctx = ctx
-=======
 	var resData types.MsgUndelegateResponse
 	err = proto.Unmarshal(res.Data, &resData)
 	require.NoError(t, err)
 
 	ctx = ctx.WithBlockTime(resData.CompletionTime)
->>>>>>> 18ef33ca
 	staking.EndBlocker(ctx, app.StakingKeeper)
 	staking.EndBlocker(ctx, app.StakingKeeper)
 
@@ -215,12 +205,8 @@
 	err = proto.Unmarshal(res.Data, &resData)
 	require.NoError(t, err)
 
-<<<<<<< HEAD
-	ctx = ctx.WithBlockTime(finishTime)
+	ctx = ctx.WithBlockTime(resData.CompletionTime)
 	tstaking.Ctx = ctx
-=======
-	ctx = ctx.WithBlockTime(resData.CompletionTime)
->>>>>>> 18ef33ca
 	staking.EndBlocker(ctx, app.StakingKeeper)
 
 	// verify the validator record still exists, is jailed, and has correct tokens
@@ -416,17 +402,6 @@
 	numUnbonds := int64(5)
 
 	for i := int64(0); i < numUnbonds; i++ {
-<<<<<<< HEAD
-		res := tstaking.Handle(msgUndelegate, true)
-		ts := &gogotypes.Timestamp{}
-		types.ModuleCdc.MustUnmarshalBinaryLengthPrefixed(res.Data, ts)
-
-		finishTime, err := gogotypes.TimestampFromProto(ts)
-		require.NoError(t, err)
-
-		ctx = ctx.WithBlockTime(finishTime)
-		tstaking.Ctx = ctx
-=======
 		res, err := handler(ctx, msgUndelegate)
 		require.NoError(t, err)
 		require.NotNil(t, res)
@@ -436,7 +411,7 @@
 		require.NoError(t, err)
 
 		ctx = ctx.WithBlockTime(resData.CompletionTime)
->>>>>>> 18ef33ca
+		tstaking.Ctx = ctx
 		staking.EndBlocker(ctx, app.StakingKeeper)
 
 		// check that the accounts and the bond account have the appropriate values
@@ -529,15 +504,8 @@
 
 		res := tstaking.Undelegate(delegatorAddrs[i], validatorAddr, amt, true)
 
-<<<<<<< HEAD
-		ts := &gogotypes.Timestamp{}
-		types.ModuleCdc.MustUnmarshalBinaryLengthPrefixed(res.Data, ts)
-
-		_, err := gogotypes.TimestampFromProto(ts)
-=======
 		var resData types.MsgUndelegateResponse
 		err = proto.Unmarshal(res.Data, &resData)
->>>>>>> 18ef33ca
 		require.NoError(t, err)
 
 		// adds validator into unbonding queue
@@ -578,14 +546,8 @@
 	for _, delegatorAddr := range delegatorAddrs {
 		res := tstaking.Undelegate(delegatorAddr, validatorAddr, sdk.NewInt(amount), true)
 
-<<<<<<< HEAD
-		ts := &gogotypes.Timestamp{}
-		types.ModuleCdc.MustUnmarshalBinaryLengthPrefixed(res.Data, ts)
-		finishTime, err := gogotypes.TimestampFromProto(ts)
-=======
 		var resData types.MsgUndelegateResponse
 		err = proto.Unmarshal(res.Data, &resData)
->>>>>>> 18ef33ca
 		require.NoError(t, err)
 
 		ctx = ctx.WithBlockTime(resData.CompletionTime)
@@ -609,14 +571,6 @@
 	tstaking.Delegate(delegatorAddr, validatorAddr, amt)
 
 	// unbond the validators bond portion
-<<<<<<< HEAD
-	unamt := sdk.NewInt(amt)
-	res := tstaking.Undelegate(sdk.AccAddress(validatorAddr), validatorAddr, unamt, true)
-	ts := &gogotypes.Timestamp{}
-	types.ModuleCdc.MustUnmarshalBinaryLengthPrefixed(res.Data, ts)
-
-	finishTime, err := gogotypes.TimestampFromProto(ts)
-=======
 	unbondAmt := sdk.NewCoin(sdk.DefaultBondDenom, sdk.NewInt(10))
 	msgUndelegateValidator := types.NewMsgUndelegate(sdk.AccAddress(validatorAddr), validatorAddr, unbondAmt)
 	res, err = handler(ctx, msgUndelegateValidator)
@@ -625,7 +579,6 @@
 
 	var resData types.MsgUndelegateResponse
 	err = proto.Unmarshal(res.Data, &resData)
->>>>>>> 18ef33ca
 	require.NoError(t, err)
 
 	ctx = ctx.WithBlockTime(resData.CompletionTime)
@@ -635,13 +588,6 @@
 	tstaking.CheckValidator(validatorAddr, -1, true)
 
 	// test that the delegator can still withdraw their bonds
-<<<<<<< HEAD
-	tstaking.Undelegate(delegatorAddr, validatorAddr, unamt, true)
-	ts = &gogotypes.Timestamp{}
-	types.ModuleCdc.MustUnmarshalBinaryLengthPrefixed(res.Data, ts)
-
-	finishTime, err = gogotypes.TimestampFromProto(ts)
-=======
 	msgUndelegateDelegator := types.NewMsgUndelegate(delegatorAddr, validatorAddr, unbondAmt)
 
 	res, err = handler(ctx, msgUndelegateDelegator)
@@ -649,7 +595,6 @@
 	require.NotNil(t, res)
 
 	err = proto.Unmarshal(res.Data, &resData)
->>>>>>> 18ef33ca
 	require.NoError(t, err)
 
 	ctx = ctx.WithBlockTime(resData.CompletionTime)
@@ -676,16 +621,6 @@
 	staking.EndBlocker(ctx, app.StakingKeeper)
 
 	// unbond the all self-delegation to put validator in unbonding state
-<<<<<<< HEAD
-	res := tstaking.Undelegate(sdk.AccAddress(validatorAddr), validatorAddr, amt, true)
-	ts := &gogotypes.Timestamp{}
-	types.ModuleCdc.MustUnmarshalBinaryLengthPrefixed(res.Data, ts)
-
-	finishTime, err := gogotypes.TimestampFromProto(ts)
-	require.NoError(t, err)
-
-	ctx = tstaking.TurnBlock(finishTime)
-=======
 	unbondAmt := sdk.NewCoin(sdk.DefaultBondDenom, delTokens)
 	msgUndelegateValidator := types.NewMsgUndelegate(sdk.AccAddress(validatorAddr), validatorAddr, unbondAmt)
 	res, err = handler(ctx, msgUndelegateValidator)
@@ -696,10 +631,7 @@
 	err = proto.Unmarshal(res.Data, &resData)
 	require.NoError(t, err)
 
-	ctx = ctx.WithBlockTime(resData.CompletionTime)
-	staking.EndBlocker(ctx, app.StakingKeeper)
-
->>>>>>> 18ef33ca
+	ctx = tstaking.TurnBlock(finishTime)
 	origHeader := ctx.BlockHeader()
 
 	validator, found := app.StakingKeeper.GetValidator(ctx, validatorAddr)
@@ -773,25 +705,17 @@
 	res := tstaking.Undelegate(sdk.AccAddress(validatorAddr), validatorAddr, unbondAmt, true)
 
 	// change the ctx to Block Time one second before the validator would have unbonded
-<<<<<<< HEAD
-	ts := &gogotypes.Timestamp{}
-	types.ModuleCdc.MustUnmarshalBinaryLengthPrefixed(res.Data, ts)
-	finishTime, err := gogotypes.TimestampFromProto(ts)
-	require.NoError(t, err)
-	ctx = ctx.WithBlockTime(finishTime.Add(time.Second * -1))
-	tstaking.Ctx = ctx
-=======
 	var resData types.MsgUndelegateResponse
-	err = proto.Unmarshal(res.Data, &resData)
+	err := proto.Unmarshal(res.Data, &resData)
 	require.NoError(t, err)
 
 	ctx = ctx.WithBlockTime(resData.CompletionTime.Add(time.Second * -1))
->>>>>>> 18ef33ca
 
 	// unbond the delegator from the validator
 	res = tstaking.Undelegate(delegatorAddr, validatorAddr, unbondAmt, true)
 
 	ctx = tstaking.TurnBlockTimeDiff(app.StakingKeeper.UnbondingTime(ctx))
+	tstaking.Ctx = ctx
 
 	// Check to make sure that the unbonding delegation is no longer in state
 	// (meaning it was deleted in the above EndBlocker)
