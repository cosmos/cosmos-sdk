--- conflicted
+++ resolved
@@ -38,12 +38,7 @@
 
 	// set non bonded pool balance
 	app.AccountKeeper.SetModuleAccount(ctx, notBondedPool)
-<<<<<<< HEAD
-	app.BankKeeper.SetSupply(ctx, totalSupply)
-
-=======
 	require.NoError(t, simapp.FundAccount(app, ctx, notBondedPool.GetAddress(), totalSupply))
->>>>>>> ef8dabcf
 	return app, ctx, addrDels, addrVals
 }
 
