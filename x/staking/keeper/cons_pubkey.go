--- conflicted
+++ resolved
@@ -49,7 +49,6 @@
 	return k.setConsKeyQueue(ctx, queueTime, valAddr)
 }
 
-<<<<<<< HEAD
 func (k Keeper) updateToNewPubkey(ctx sdk.Context, val types.Validator, oldPubKey, newPubKey *codectypes.Any, fee sdk.Coin) error {
 	consAddr, err := val.GetConsAddr()
 	if err != nil {
@@ -86,13 +85,8 @@
 	return k.Hooks().AfterConsensusPubKeyUpdate(ctx, oldPk, newPk, fee)
 }
 
-// CheckLimitOfMaxRotationsExceed returns bool, count of iterations made within the unbonding period.
-// CheckLimitOfMaxRotationsExceed returns true if the key rotations exceed the limit, currently we are limiting one rotation for unbonding period.
-func (k Keeper) CheckLimitOfMaxRotationsExceed(ctx sdk.Context, valAddr sdk.ValAddress) (bool, error) {
-=======
 // exceedsMaxRotations returns true if the key rotations exceed the limit, currently we are limiting one rotation for unbonding period.
 func (k Keeper) exceedsMaxRotations(ctx context.Context, valAddr sdk.ValAddress) (bool, error) {
->>>>>>> e27c72ae
 	count := 0
 	rng := collections.NewPrefixedPairRange[[]byte, time.Time](valAddr)
 	if err := k.ValidatorConsensusKeyRotationRecordIndexKey.Walk(ctx, rng, func(key collections.Pair[[]byte, time.Time], value []byte) (stop bool, err error) {
