--- conflicted
+++ resolved
@@ -291,26 +291,6 @@
 	return nil
 }
 
-<<<<<<< HEAD
-// IterateDelegatorRedelegations iterates through one delegator's redelegations.
-func (k Keeper) IterateDelegatorRedelegations(ctx context.Context, delegator sdk.AccAddress, cb func(red types.Redelegation) (stop bool)) error {
-	rng := collections.NewPrefixedTripleRange[sdk.AccAddress, sdk.ValAddress, sdk.ValAddress](delegator)
-	err := k.Redelegations.Walk(ctx, rng, func(key collections.Triple[sdk.AccAddress, sdk.ValAddress, sdk.ValAddress], red types.Redelegation) (stop bool, err error) {
-		if cb(red) {
-			return true, nil
-		}
-
-		return false, nil
-	})
-	if err != nil {
-		return err
-	}
-
-	return nil
-}
-
-=======
->>>>>>> 09db6997
 // HasMaxUnbondingDelegationEntries checks if unbonding delegation has maximum number of entries.
 func (k Keeper) HasMaxUnbondingDelegationEntries(ctx context.Context, delegatorAddr sdk.AccAddress, validatorAddr sdk.ValAddress) (bool, error) {
 	ubd, err := k.GetUnbondingDelegation(ctx, delegatorAddr, validatorAddr)
@@ -500,13 +480,8 @@
 	redelegations = make([]types.Redelegation, maxRetrieve)
 
 	i := 0
-<<<<<<< HEAD
-	rng := collections.NewPrefixedTripleRange[sdk.AccAddress, sdk.ValAddress, sdk.ValAddress](delegator)
-	err = k.Redelegations.Walk(ctx, rng, func(key collections.Triple[sdk.AccAddress, sdk.ValAddress, sdk.ValAddress], redelegation types.Redelegation) (stop bool, err error) {
-=======
 	rng := collections.NewPrefixedTripleRange[[]byte, []byte, []byte](delegator)
 	err = k.Redelegations.Walk(ctx, rng, func(key collections.Triple[[]byte, []byte, []byte], redelegation types.Redelegation) (stop bool, err error) {
->>>>>>> 09db6997
 		if i >= int(maxRetrieve) {
 			return true, nil
 		}
@@ -559,11 +534,7 @@
 
 // HasMaxRedelegationEntries checks if the redelegation entries reached maximum limit.
 func (k Keeper) HasMaxRedelegationEntries(ctx context.Context, delegatorAddr sdk.AccAddress, validatorSrcAddr, validatorDstAddr sdk.ValAddress) (bool, error) {
-<<<<<<< HEAD
-	red, err := k.Redelegations.Get(ctx, collections.Join3(delegatorAddr, validatorSrcAddr, validatorDstAddr))
-=======
 	red, err := k.Redelegations.Get(ctx, collections.Join3(delegatorAddr.Bytes(), validatorSrcAddr.Bytes(), validatorDstAddr.Bytes()))
->>>>>>> 09db6997
 	if err != nil {
 		if errors.Is(err, collections.ErrNotFound) {
 			return false, nil
@@ -596,11 +567,7 @@
 		return err
 	}
 
-<<<<<<< HEAD
-	if err = k.Redelegations.Set(ctx, collections.Join3(sdk.AccAddress(delegatorAddress), sdk.ValAddress(valSrcAddr), sdk.ValAddress(valDestAddr)), red); err != nil {
-=======
 	if err = k.Redelegations.Set(ctx, collections.Join3(delegatorAddress, valSrcAddr, valDestAddr), red); err != nil {
->>>>>>> 09db6997
 		return err
 	}
 
@@ -624,11 +591,7 @@
 		return types.Redelegation{}, err
 	}
 
-<<<<<<< HEAD
-	red, err := k.Redelegations.Get(ctx, collections.Join3(delegatorAddr, validatorSrcAddr, validatorDstAddr))
-=======
 	red, err := k.Redelegations.Get(ctx, collections.Join3(delegatorAddr.Bytes(), validatorSrcAddr.Bytes(), validatorDstAddr.Bytes()))
->>>>>>> 09db6997
 	if err == nil {
 		red.AddEntry(creationHeight, minTime, balance, sharesDst, id)
 	} else if errors.Is(err, collections.ErrNotFound) {
@@ -659,11 +622,7 @@
 func (k Keeper) IterateRedelegations(ctx context.Context, fn func(index int64, red types.Redelegation) (stop bool)) error {
 	var i int64
 	err := k.Redelegations.Walk(ctx, nil,
-<<<<<<< HEAD
-		func(key collections.Triple[sdk.AccAddress, sdk.ValAddress, sdk.ValAddress], red types.Redelegation) (bool, error) {
-=======
 		func(key collections.Triple[[]byte, []byte, []byte], red types.Redelegation) (bool, error) {
->>>>>>> 09db6997
 			if stop := fn(i, red); stop {
 				return true, nil
 			}
@@ -696,11 +655,7 @@
 		return err
 	}
 
-<<<<<<< HEAD
-	if err = k.Redelegations.Remove(ctx, collections.Join3(sdk.AccAddress(delegatorAddress), sdk.ValAddress(valSrcAddr), sdk.ValAddress(valDestAddr))); err != nil {
-=======
 	if err = k.Redelegations.Remove(ctx, collections.Join3(delegatorAddress, valSrcAddr, valDestAddr)); err != nil {
->>>>>>> 09db6997
 		return err
 	}
 
@@ -1247,11 +1202,7 @@
 func (k Keeper) CompleteRedelegation(
 	ctx context.Context, delAddr sdk.AccAddress, valSrcAddr, valDstAddr sdk.ValAddress,
 ) (sdk.Coins, error) {
-<<<<<<< HEAD
-	red, err := k.Redelegations.Get(ctx, collections.Join3(delAddr, valSrcAddr, valDstAddr))
-=======
 	red, err := k.Redelegations.Get(ctx, collections.Join3(delAddr.Bytes(), valSrcAddr.Bytes(), valDstAddr.Bytes()))
->>>>>>> 09db6997
 	if err != nil {
 		return nil, err
 	}
