package keeper

import (
	"bytes"
	"fmt"
	"time"

	sdk "github.com/cosmos/cosmos-sdk/types"
	"github.com/cosmos/cosmos-sdk/x/staking/types"
)

// return a specific delegation
func (k Keeper) GetDelegation(ctx sdk.Context,
	delAddr sdk.AccAddress, valAddr sdk.ValAddress) (
	delegation types.Delegation, found bool) {

	store := ctx.KVStore(k.storeKey)
	key := types.GetDelegationKey(delAddr, valAddr)
	value := store.Get(key)
	if value == nil {
		return delegation, false
	}

	delegation = types.MustUnmarshalDelegation(k.cdc, value)
	return delegation, true
}

// IterateAllDelegations iterate through all of the delegations
func (k Keeper) IterateAllDelegations(ctx sdk.Context, cb func(delegation types.Delegation) (stop bool)) {
	store := ctx.KVStore(k.storeKey)
	iterator := sdk.KVStorePrefixIterator(store, types.DelegationKey)
	defer iterator.Close()

	for ; iterator.Valid(); iterator.Next() {
		delegation := types.MustUnmarshalDelegation(k.cdc, iterator.Value())
		if cb(delegation) {
			break
		}
	}
}

// GetAllDelegations returns all delegations used during genesis dump
func (k Keeper) GetAllDelegations(ctx sdk.Context) (delegations []types.Delegation) {
	k.IterateAllDelegations(ctx, func(delegation types.Delegation) bool {
		delegations = append(delegations, delegation)
		return false
	})
	return delegations
}

// return all delegations to a specific validator. Useful for querier.
func (k Keeper) GetValidatorDelegations(ctx sdk.Context, valAddr sdk.ValAddress) (delegations []types.Delegation) {
	store := ctx.KVStore(k.storeKey)
	iterator := sdk.KVStorePrefixIterator(store, types.DelegationKey)
	defer iterator.Close()

	for ; iterator.Valid(); iterator.Next() {
		delegation := types.MustUnmarshalDelegation(k.cdc, iterator.Value())
		if delegation.GetValidatorAddr().Equals(valAddr) {
			delegations = append(delegations, delegation)
		}
	}
	return delegations
}

// return a given amount of all the delegations from a delegator
func (k Keeper) GetDelegatorDelegations(ctx sdk.Context, delegator sdk.AccAddress,
	maxRetrieve uint16) (delegations []types.Delegation) {

	delegations = make([]types.Delegation, maxRetrieve)

	store := ctx.KVStore(k.storeKey)
	delegatorPrefixKey := types.GetDelegationsKey(delegator)
	iterator := sdk.KVStorePrefixIterator(store, delegatorPrefixKey)
	defer iterator.Close()

	i := 0
	for ; iterator.Valid() && i < int(maxRetrieve); iterator.Next() {
		delegation := types.MustUnmarshalDelegation(k.cdc, iterator.Value())
		delegations[i] = delegation
		i++
	}
	return delegations[:i] // trim if the array length < maxRetrieve
}

// set a delegation
func (k Keeper) SetDelegation(ctx sdk.Context, delegation types.Delegation) {
	store := ctx.KVStore(k.storeKey)
	b := types.MustMarshalDelegation(k.cdc, delegation)
	store.Set(types.GetDelegationKey(delegation.DelegatorAddress, delegation.ValidatorAddress), b)
}

// remove a delegation
func (k Keeper) RemoveDelegation(ctx sdk.Context, delegation types.Delegation) {
	// TODO: Consider calling hooks outside of the store wrapper functions, it's unobvious.
	k.BeforeDelegationRemoved(ctx, delegation.DelegatorAddress, delegation.ValidatorAddress)
	store := ctx.KVStore(k.storeKey)
	store.Delete(types.GetDelegationKey(delegation.DelegatorAddress, delegation.ValidatorAddress))
}

// return a given amount of all the delegator unbonding-delegations
func (k Keeper) GetUnbondingDelegations(ctx sdk.Context, delegator sdk.AccAddress,
	maxRetrieve uint16) (unbondingDelegations []types.UnbondingDelegation) {

	unbondingDelegations = make([]types.UnbondingDelegation, maxRetrieve)

	store := ctx.KVStore(k.storeKey)
	delegatorPrefixKey := types.GetUBDsKey(delegator)
	iterator := sdk.KVStorePrefixIterator(store, delegatorPrefixKey)
	defer iterator.Close()

	i := 0
	for ; iterator.Valid() && i < int(maxRetrieve); iterator.Next() {
		unbondingDelegation := types.MustUnmarshalUBD(k.cdc, iterator.Value())
		unbondingDelegations[i] = unbondingDelegation
		i++
	}
	return unbondingDelegations[:i] // trim if the array length < maxRetrieve
}

// return a unbonding delegation
func (k Keeper) GetUnbondingDelegation(ctx sdk.Context,
	delAddr sdk.AccAddress, valAddr sdk.ValAddress) (ubd types.UnbondingDelegation, found bool) {

	store := ctx.KVStore(k.storeKey)
	key := types.GetUBDKey(delAddr, valAddr)
	value := store.Get(key)
	if value == nil {
		return ubd, false
	}

	ubd = types.MustUnmarshalUBD(k.cdc, value)
	return ubd, true
}

// return all unbonding delegations from a particular validator
func (k Keeper) GetUnbondingDelegationsFromValidator(ctx sdk.Context, valAddr sdk.ValAddress) (ubds []types.UnbondingDelegation) {
	store := ctx.KVStore(k.storeKey)
	iterator := sdk.KVStorePrefixIterator(store, types.GetUBDsByValIndexKey(valAddr))
	defer iterator.Close()

	for ; iterator.Valid(); iterator.Next() {
		key := types.GetUBDKeyFromValIndexKey(iterator.Key())
		value := store.Get(key)
		ubd := types.MustUnmarshalUBD(k.cdc, value)
		ubds = append(ubds, ubd)
	}
	return ubds
}

// iterate through all of the unbonding delegations
func (k Keeper) IterateUnbondingDelegations(ctx sdk.Context, fn func(index int64, ubd types.UnbondingDelegation) (stop bool)) {
	store := ctx.KVStore(k.storeKey)
	iterator := sdk.KVStorePrefixIterator(store, types.UnbondingDelegationKey)
	defer iterator.Close()

	for i := int64(0); iterator.Valid(); iterator.Next() {
		ubd := types.MustUnmarshalUBD(k.cdc, iterator.Value())
		if stop := fn(i, ubd); stop {
			break
		}
		i++
	}
}

// HasMaxUnbondingDelegationEntries - check if unbonding delegation has maximum number of entries
func (k Keeper) HasMaxUnbondingDelegationEntries(ctx sdk.Context,
	delegatorAddr sdk.AccAddress, validatorAddr sdk.ValAddress) bool {

	ubd, found := k.GetUnbondingDelegation(ctx, delegatorAddr, validatorAddr)
	if !found {
		return false
	}
	return len(ubd.Entries) >= int(k.MaxEntries(ctx))
}

// set the unbonding delegation and associated index
func (k Keeper) SetUnbondingDelegation(ctx sdk.Context, ubd types.UnbondingDelegation) {
	store := ctx.KVStore(k.storeKey)
	bz := types.MustMarshalUBD(k.cdc, ubd)
	key := types.GetUBDKey(ubd.DelegatorAddress, ubd.ValidatorAddress)
	store.Set(key, bz)
	store.Set(types.GetUBDByValIndexKey(ubd.DelegatorAddress, ubd.ValidatorAddress), []byte{}) // index, store empty bytes
}

// remove the unbonding delegation object and associated index
func (k Keeper) RemoveUnbondingDelegation(ctx sdk.Context, ubd types.UnbondingDelegation) {
	store := ctx.KVStore(k.storeKey)
	key := types.GetUBDKey(ubd.DelegatorAddress, ubd.ValidatorAddress)
	store.Delete(key)
	store.Delete(types.GetUBDByValIndexKey(ubd.DelegatorAddress, ubd.ValidatorAddress))
}

// SetUnbondingDelegationEntry adds an entry to the unbonding delegation at
// the given addresses. It creates the unbonding delegation if it does not exist
func (k Keeper) SetUnbondingDelegationEntry(ctx sdk.Context,
	delegatorAddr sdk.AccAddress, validatorAddr sdk.ValAddress,
	creationHeight int64, minTime time.Time, balance sdk.Int) types.UnbondingDelegation {

	ubd, found := k.GetUnbondingDelegation(ctx, delegatorAddr, validatorAddr)
	if found {
		ubd.AddEntry(creationHeight, minTime, balance)
	} else {
		ubd = types.NewUnbondingDelegation(delegatorAddr, validatorAddr, creationHeight, minTime, balance)
	}
	k.SetUnbondingDelegation(ctx, ubd)
	return ubd
}

// unbonding delegation queue timeslice operations

// gets a specific unbonding queue timeslice. A timeslice is a slice of DVPairs
// corresponding to unbonding delegations that expire at a certain time.
func (k Keeper) GetUBDQueueTimeSlice(ctx sdk.Context, timestamp time.Time) (dvPairs []types.DVPair) {
	store := ctx.KVStore(k.storeKey)
	bz := store.Get(types.GetUnbondingDelegationTimeKey(timestamp))
	if bz == nil {
		return []types.DVPair{}
	}
	k.cdc.MustUnmarshalBinaryLengthPrefixed(bz, &dvPairs)
	return dvPairs
}

// Sets a specific unbonding queue timeslice.
func (k Keeper) SetUBDQueueTimeSlice(ctx sdk.Context, timestamp time.Time, keys []types.DVPair) {
	store := ctx.KVStore(k.storeKey)
	bz := k.cdc.MustMarshalBinaryLengthPrefixed(keys)
	store.Set(types.GetUnbondingDelegationTimeKey(timestamp), bz)
}

// Insert an unbonding delegation to the appropriate timeslice in the unbonding queue
func (k Keeper) InsertUBDQueue(ctx sdk.Context, ubd types.UnbondingDelegation,
	completionTime time.Time) {

	timeSlice := k.GetUBDQueueTimeSlice(ctx, completionTime)
	dvPair := types.DVPair{DelegatorAddress: ubd.DelegatorAddress, ValidatorAddress: ubd.ValidatorAddress}
	if len(timeSlice) == 0 {
		k.SetUBDQueueTimeSlice(ctx, completionTime, []types.DVPair{dvPair})
	} else {
		timeSlice = append(timeSlice, dvPair)
		k.SetUBDQueueTimeSlice(ctx, completionTime, timeSlice)
	}
}

// Returns all the unbonding queue timeslices from time 0 until endTime
func (k Keeper) UBDQueueIterator(ctx sdk.Context, endTime time.Time) sdk.Iterator {
	store := ctx.KVStore(k.storeKey)
	return store.Iterator(types.UnbondingQueueKey,
		sdk.InclusiveEndBytes(types.GetUnbondingDelegationTimeKey(endTime)))
}

// Returns a concatenated list of all the timeslices inclusively previous to
// currTime, and deletes the timeslices from the queue
func (k Keeper) DequeueAllMatureUBDQueue(ctx sdk.Context,
	currTime time.Time) (matureUnbonds []types.DVPair) {

	store := ctx.KVStore(k.storeKey)
	// gets an iterator for all timeslices from time 0 until the current Blockheader time
	unbondingTimesliceIterator := k.UBDQueueIterator(ctx, ctx.BlockHeader().Time)
	for ; unbondingTimesliceIterator.Valid(); unbondingTimesliceIterator.Next() {
		timeslice := []types.DVPair{}
		value := unbondingTimesliceIterator.Value()
		k.cdc.MustUnmarshalBinaryLengthPrefixed(value, &timeslice)
		matureUnbonds = append(matureUnbonds, timeslice...)
		store.Delete(unbondingTimesliceIterator.Key())
	}
	return matureUnbonds
}

// return a given amount of all the delegator redelegations
func (k Keeper) GetRedelegations(ctx sdk.Context, delegator sdk.AccAddress,
	maxRetrieve uint16) (redelegations []types.Redelegation) {
	redelegations = make([]types.Redelegation, maxRetrieve)

	store := ctx.KVStore(k.storeKey)
	delegatorPrefixKey := types.GetREDsKey(delegator)
	iterator := sdk.KVStorePrefixIterator(store, delegatorPrefixKey)
	defer iterator.Close()

	i := 0
	for ; iterator.Valid() && i < int(maxRetrieve); iterator.Next() {
		redelegation := types.MustUnmarshalRED(k.cdc, iterator.Value())
		redelegations[i] = redelegation
		i++
	}
	return redelegations[:i] // trim if the array length < maxRetrieve
}

// return a redelegation
func (k Keeper) GetRedelegation(ctx sdk.Context,
	delAddr sdk.AccAddress, valSrcAddr, valDstAddr sdk.ValAddress) (red types.Redelegation, found bool) {

	store := ctx.KVStore(k.storeKey)
	key := types.GetREDKey(delAddr, valSrcAddr, valDstAddr)
	value := store.Get(key)
	if value == nil {
		return red, false
	}

	red = types.MustUnmarshalRED(k.cdc, value)
	return red, true
}

// return all redelegations from a particular validator
func (k Keeper) GetRedelegationsFromSrcValidator(ctx sdk.Context, valAddr sdk.ValAddress) (reds []types.Redelegation) {
	store := ctx.KVStore(k.storeKey)
	iterator := sdk.KVStorePrefixIterator(store, types.GetREDsFromValSrcIndexKey(valAddr))
	defer iterator.Close()

	for ; iterator.Valid(); iterator.Next() {
		key := types.GetREDKeyFromValSrcIndexKey(iterator.Key())
		value := store.Get(key)
		red := types.MustUnmarshalRED(k.cdc, value)
		reds = append(reds, red)
	}
	return reds
}

// check if validator is receiving a redelegation
func (k Keeper) HasReceivingRedelegation(ctx sdk.Context,
	delAddr sdk.AccAddress, valDstAddr sdk.ValAddress) bool {

	store := ctx.KVStore(k.storeKey)
	prefix := types.GetREDsByDelToValDstIndexKey(delAddr, valDstAddr)
	iterator := sdk.KVStorePrefixIterator(store, prefix)
	defer iterator.Close()

	return iterator.Valid()
}

// HasMaxRedelegationEntries - redelegation has maximum number of entries
func (k Keeper) HasMaxRedelegationEntries(ctx sdk.Context,
	delegatorAddr sdk.AccAddress, validatorSrcAddr,
	validatorDstAddr sdk.ValAddress) bool {

	red, found := k.GetRedelegation(ctx, delegatorAddr, validatorSrcAddr, validatorDstAddr)
	if !found {
		return false
	}
	return len(red.Entries) >= int(k.MaxEntries(ctx))
}

// set a redelegation and associated index
func (k Keeper) SetRedelegation(ctx sdk.Context, red types.Redelegation) {
	store := ctx.KVStore(k.storeKey)
	bz := types.MustMarshalRED(k.cdc, red)
	key := types.GetREDKey(red.DelegatorAddress, red.ValidatorSrcAddress, red.ValidatorDstAddress)
	store.Set(key, bz)
	store.Set(types.GetREDByValSrcIndexKey(red.DelegatorAddress, red.ValidatorSrcAddress, red.ValidatorDstAddress), []byte{})
	store.Set(types.GetREDByValDstIndexKey(red.DelegatorAddress, red.ValidatorSrcAddress, red.ValidatorDstAddress), []byte{})
}

// SetUnbondingDelegationEntry adds an entry to the unbonding delegation at
// the given addresses. It creates the unbonding delegation if it does not exist
func (k Keeper) SetRedelegationEntry(ctx sdk.Context,
	delegatorAddr sdk.AccAddress, validatorSrcAddr,
	validatorDstAddr sdk.ValAddress, creationHeight int64,
	minTime time.Time, balance sdk.Int,
	sharesSrc, sharesDst sdk.Dec) types.Redelegation {

	red, found := k.GetRedelegation(ctx, delegatorAddr, validatorSrcAddr, validatorDstAddr)
	if found {
		red.AddEntry(creationHeight, minTime, balance, sharesDst)
	} else {
		red = types.NewRedelegation(delegatorAddr, validatorSrcAddr,
			validatorDstAddr, creationHeight, minTime, balance, sharesDst)
	}
	k.SetRedelegation(ctx, red)
	return red
}

// iterate through all redelegations
func (k Keeper) IterateRedelegations(ctx sdk.Context, fn func(index int64, red types.Redelegation) (stop bool)) {
	store := ctx.KVStore(k.storeKey)
	iterator := sdk.KVStorePrefixIterator(store, types.RedelegationKey)
	defer iterator.Close()

	for i := int64(0); iterator.Valid(); iterator.Next() {
		red := types.MustUnmarshalRED(k.cdc, iterator.Value())
		if stop := fn(i, red); stop {
			break
		}
		i++
	}
}

// remove a redelegation object and associated index
func (k Keeper) RemoveRedelegation(ctx sdk.Context, red types.Redelegation) {
	store := ctx.KVStore(k.storeKey)
	redKey := types.GetREDKey(red.DelegatorAddress, red.ValidatorSrcAddress, red.ValidatorDstAddress)
	store.Delete(redKey)
	store.Delete(types.GetREDByValSrcIndexKey(red.DelegatorAddress, red.ValidatorSrcAddress, red.ValidatorDstAddress))
	store.Delete(types.GetREDByValDstIndexKey(red.DelegatorAddress, red.ValidatorSrcAddress, red.ValidatorDstAddress))
}

// redelegation queue timeslice operations

// Gets a specific redelegation queue timeslice. A timeslice is a slice of DVVTriplets corresponding to redelegations
// that expire at a certain time.
func (k Keeper) GetRedelegationQueueTimeSlice(ctx sdk.Context, timestamp time.Time) (dvvTriplets []types.DVVTriplet) {
	store := ctx.KVStore(k.storeKey)
	bz := store.Get(types.GetRedelegationTimeKey(timestamp))
	if bz == nil {
		return []types.DVVTriplet{}
	}
	k.cdc.MustUnmarshalBinaryLengthPrefixed(bz, &dvvTriplets)
	return dvvTriplets
}

// Sets a specific redelegation queue timeslice.
func (k Keeper) SetRedelegationQueueTimeSlice(ctx sdk.Context, timestamp time.Time, keys []types.DVVTriplet) {
	store := ctx.KVStore(k.storeKey)
	bz := k.cdc.MustMarshalBinaryLengthPrefixed(keys)
	store.Set(types.GetRedelegationTimeKey(timestamp), bz)
}

// Insert an redelegation delegation to the appropriate timeslice in the redelegation queue
func (k Keeper) InsertRedelegationQueue(ctx sdk.Context, red types.Redelegation,
	completionTime time.Time) {

	timeSlice := k.GetRedelegationQueueTimeSlice(ctx, completionTime)
	dvvTriplet := types.DVVTriplet{
		DelegatorAddress:    red.DelegatorAddress,
		ValidatorSrcAddress: red.ValidatorSrcAddress,
		ValidatorDstAddress: red.ValidatorDstAddress}

	if len(timeSlice) == 0 {
		k.SetRedelegationQueueTimeSlice(ctx, completionTime, []types.DVVTriplet{dvvTriplet})
	} else {
		timeSlice = append(timeSlice, dvvTriplet)
		k.SetRedelegationQueueTimeSlice(ctx, completionTime, timeSlice)
	}
}

// Returns all the redelegation queue timeslices from time 0 until endTime
func (k Keeper) RedelegationQueueIterator(ctx sdk.Context, endTime time.Time) sdk.Iterator {
	store := ctx.KVStore(k.storeKey)
	return store.Iterator(types.RedelegationQueueKey, sdk.InclusiveEndBytes(types.GetRedelegationTimeKey(endTime)))
}

// Returns a concatenated list of all the timeslices inclusively previous to
// currTime, and deletes the timeslices from the queue
func (k Keeper) DequeueAllMatureRedelegationQueue(ctx sdk.Context, currTime time.Time) (matureRedelegations []types.DVVTriplet) {
	store := ctx.KVStore(k.storeKey)
	// gets an iterator for all timeslices from time 0 until the current Blockheader time
	redelegationTimesliceIterator := k.RedelegationQueueIterator(ctx, ctx.BlockHeader().Time)
	for ; redelegationTimesliceIterator.Valid(); redelegationTimesliceIterator.Next() {
		timeslice := []types.DVVTriplet{}
		value := redelegationTimesliceIterator.Value()
		k.cdc.MustUnmarshalBinaryLengthPrefixed(value, &timeslice)
		matureRedelegations = append(matureRedelegations, timeslice...)
		store.Delete(redelegationTimesliceIterator.Key())
	}
	return matureRedelegations
}

// Perform a delegation, set/update everything necessary within the store.
// tokenSrc indicates the bond status of the incoming funds.
func (k Keeper) Delegate(ctx sdk.Context, delAddr sdk.AccAddress, bondAmt sdk.Int, tokenSrc sdk.BondStatus,
	validator types.Validator, subtractAccount bool) (newShares sdk.Dec, err sdk.Error) {

	// In some situations, the exchange rate becomes invalid, e.g. if
	// Validator loses all tokens due to slashing. In this case,
	// make all future delegations invalid.
	if validator.InvalidExRate() {
		return sdk.ZeroDec(), types.ErrDelegatorShareExRateInvalid(k.Codespace())
	}

	// Get or create the delegation object
	delegation, found := k.GetDelegation(ctx, delAddr, validator.OperatorAddress)
	if !found {
		delegation = types.NewDelegation(delAddr, validator.OperatorAddress, sdk.ZeroDec())
	}

	// call the appropriate hook if present
	if found {
		k.BeforeDelegationSharesModified(ctx, delAddr, validator.OperatorAddress)
	} else {
		k.BeforeDelegationCreated(ctx, delAddr, validator.OperatorAddress)
	}

	// if subtractAccount is true then we are
	// performing a delegation and not a redelegation, thus the source tokens are
	// all non bonded
	if subtractAccount {
		if tokenSrc == sdk.Bonded {
			panic("delegation token source cannot be bonded")
		}

		bondedCoins := sdk.NewCoins(sdk.NewCoin(k.BondDenom(ctx), bondAmt))
		var sendAddr sdk.AccAddress
		switch {
		case validator.IsBonded():
			sendAddr = types.BondedPoolAddr
		case validator.IsUnbonding(), validator.IsUnbonded():
			sendAddr = types.NotBondedPoolAddr
		}

		_, err := k.bankKeeper.DelegateCoins(ctx, delegation.DelegatorAddress, sendAddr, bondedCoins)
		if err != nil {
			return sdk.Dec{}, err
		}
	} else {

		// potentially transfer tokens between pools, if
		switch {
		case tokenSrc == sdk.Bonded && validator.IsBonded():
			// do nothing
		case (tokenSrc == sdk.Unbonded || tokenSrc == sdk.Unbonding) && !validator.IsBonded():
			// do nothing
		case (tokenSrc == sdk.Unbonded || tokenSrc == sdk.Unbonding) && validator.IsBonded():
			// transfer pools
			k.notBondedTokensToBonded(ctx, bondAmt)
		case tokenSrc == sdk.Bonded && !validator.IsBonded():
			// transfer pools
			k.bondedTokensToNotBonded(ctx, bondAmt)
		default:
			panic("unknown token source bond status")
		}
	}

	validator, newShares = k.AddValidatorTokensAndShares(ctx, validator, bondAmt)

	// Update delegation
	delegation.Shares = delegation.Shares.Add(newShares)
	k.SetDelegation(ctx, delegation)

	// Call the after-modification hook
	k.AfterDelegationModified(ctx, delegation.DelegatorAddress, delegation.ValidatorAddress)

	return newShares, nil
}

// unbond a particular delegation and perform associated store operations
func (k Keeper) unbond(ctx sdk.Context, delAddr sdk.AccAddress, valAddr sdk.ValAddress,
	shares sdk.Dec) (amount sdk.Int, err sdk.Error) {

	// check if a delegation object exists in the store
	delegation, found := k.GetDelegation(ctx, delAddr, valAddr)
	if !found {
		return amount, types.ErrNoDelegatorForAddress(k.Codespace())
	}

	// call the before-delegation-modified hook
	k.BeforeDelegationSharesModified(ctx, delAddr, valAddr)

	// ensure that we have enough shares to remove
	if delegation.Shares.LT(shares) {
		return amount, types.ErrNotEnoughDelegationShares(k.Codespace(), delegation.Shares.String())
	}

	// get validator
	validator, found := k.GetValidator(ctx, valAddr)
	if !found {
		return amount, types.ErrNoValidatorFound(k.Codespace())
	}

	// subtract shares from delegation
	delegation.Shares = delegation.Shares.Sub(shares)

	isValidatorOperator := delegation.DelegatorAddress.Equals(validator.OperatorAddress)

	// if the delegation is the operator of the validator and undelegating will decrease the validator's self delegation below their minimum
	// trigger a jail validator
	if isValidatorOperator && !validator.Jailed &&
		validator.TokensFromShares(delegation.Shares).TruncateInt().LT(validator.MinSelfDelegation) {

		k.jailValidator(ctx, validator)
		validator = k.mustGetValidator(ctx, validator.OperatorAddress)
	}

	// remove the delegation
	if delegation.Shares.IsZero() {
		k.RemoveDelegation(ctx, delegation)
	} else {
		k.SetDelegation(ctx, delegation)
		// call the after delegation modification hook
		k.AfterDelegationModified(ctx, delegation.DelegatorAddress, delegation.ValidatorAddress)
	}

	// remove the shares and coins from the validator
	// NOTE that the amount is later (in keeper.Delegation) moved between staking module pools
	validator, amount = k.RemoveValidatorTokensAndShares(ctx, validator, shares)

	if validator.DelegatorShares.IsZero() && validator.IsUnbonded() {
		// if not unbonded, we must instead remove validator in EndBlocker once it finishes its unbonding period
		k.RemoveValidator(ctx, validator.OperatorAddress)
	}

	return amount, nil
}

// getBeginInfo returns the completion time and height of a redelegation, along
// with a boolean signaling if the redelegation is complete based on the source
// validator.
func (k Keeper) getBeginInfo(
	ctx sdk.Context, valSrcAddr sdk.ValAddress,
) (completionTime time.Time, height int64, completeNow bool) {

	validator, found := k.GetValidator(ctx, valSrcAddr)

	// TODO: When would the validator not be found?
	switch {
	case !found || validator.IsBonded():

		// the longest wait - just unbonding period from now
		completionTime = ctx.BlockHeader().Time.Add(k.UnbondingTime(ctx))
		height = ctx.BlockHeight()
		return completionTime, height, false

	case validator.IsUnbonded():
		return completionTime, height, true

	case validator.IsUnbonding():
		return validator.UnbondingCompletionTime, validator.UnbondingHeight, false

	default:
		panic(fmt.Sprintf("unknown validator status: %s", validator.Status))
	}
}

// Undelegate unbonds an amount of delegator shares from a given validator. It
// will verify that the unbonding entries between the delegator and validator
// are not exceeded and unbond the staked tokens (based on shares) by creating
// an unbonding object and inserting it into the unbonding queue which will be
// processed during the staking EndBlocker.
func (k Keeper) Undelegate(
	ctx sdk.Context, delAddr sdk.AccAddress, valAddr sdk.ValAddress, sharesAmount sdk.Dec,
) (time.Time, sdk.Error) {

<<<<<<< HEAD
	validator, found := k.GetValidator(ctx, valAddr)
	if !found {
		return time.Time{}, types.ErrNoDelegatorForAddress(k.Codespace())
=======
	if k.HasMaxUnbondingDelegationEntries(ctx, delAddr, valAddr) {
		return time.Time{}, types.ErrMaxUnbondingDelegationEntries(k.Codespace())
>>>>>>> 84a25828
	}

	returnAmount, err := k.unbond(ctx, delAddr, valAddr, sharesAmount)
	if err != nil {
		return time.Time{}, err
	}

<<<<<<< HEAD
	if k.HasMaxUnbondingDelegationEntries(ctx, delAddr, valAddr) {
		return time.Time{}, types.ErrMaxUnbondingDelegationEntries(k.Codespace())
	}

	// transfer the validator tokens to the not bonded pool
	if validator.IsBonded() {
		k.bondedTokensToNotBonded(ctx, returnAmount)
	}

=======
>>>>>>> 84a25828
	completionTime := ctx.BlockHeader().Time.Add(k.UnbondingTime(ctx))
	ubd := k.SetUnbondingDelegationEntry(ctx, delAddr, valAddr, ctx.BlockHeight(), completionTime, returnAmount)
	k.InsertUBDQueue(ctx, ubd, completionTime)

	return completionTime, nil
}

// CompleteUnbonding completes the unbonding of all mature entries in the
// retrieved unbonding delegation object.
func (k Keeper) CompleteUnbonding(ctx sdk.Context, delAddr sdk.AccAddress,
	valAddr sdk.ValAddress) sdk.Error {

	ubd, found := k.GetUnbondingDelegation(ctx, delAddr, valAddr)
	if !found {
		return types.ErrNoUnbondingDelegation(k.Codespace())
	}

	ctxTime := ctx.BlockHeader().Time

	// loop through all the entries and complete unbonding mature entries
	for i := 0; i < len(ubd.Entries); i++ {
		entry := ubd.Entries[i]
		if entry.IsMature(ctxTime) {
			ubd.RemoveEntry(int64(i))
			i--

			// track undelegation only when remaining or truncated shares are non-zero
			if !entry.Balance.IsZero() {
				amt := sdk.NewCoins(sdk.NewCoin(k.GetParams(ctx).BondDenom, entry.Balance))
				_, err := k.bankKeeper.UndelegateCoins(ctx, types.NotBondedPoolAddr, ubd.DelegatorAddress, amt)
				if err != nil {
					return err
				}
			}
		}
	}

	// set the unbonding delegation or remove it if there are no more entries
	if len(ubd.Entries) == 0 {
		k.RemoveUnbondingDelegation(ctx, ubd)
	} else {
		k.SetUnbondingDelegation(ctx, ubd)
	}

	return nil
}

// begin unbonding / redelegation; create a redelegation record
func (k Keeper) BeginRedelegation(ctx sdk.Context, delAddr sdk.AccAddress,
	valSrcAddr, valDstAddr sdk.ValAddress, sharesAmount sdk.Dec) (
	completionTime time.Time, errSdk sdk.Error) {

	if bytes.Equal(valSrcAddr, valDstAddr) {
		return time.Time{}, types.ErrSelfRedelegation(k.Codespace())
	}

	dstValidator, found := k.GetValidator(ctx, valDstAddr)
	if !found {
		return time.Time{}, types.ErrBadRedelegationDst(k.Codespace())
	}

	srcValidator, found := k.GetValidator(ctx, valSrcAddr)
	if !found {
		return time.Time{}, types.ErrBadRedelegationDst(k.Codespace())
	}

	// check if this is a transitive redelegation
	if k.HasReceivingRedelegation(ctx, delAddr, valSrcAddr) {
		return time.Time{}, types.ErrTransitiveRedelegation(k.Codespace())
	}

	if k.HasMaxRedelegationEntries(ctx, delAddr, valSrcAddr, valDstAddr) {
		return time.Time{}, types.ErrMaxRedelegationEntries(k.Codespace())
	}

	returnAmount, err := k.unbond(ctx, delAddr, valSrcAddr, sharesAmount)
	if err != nil {
		return time.Time{}, err
	}

	if returnAmount.IsZero() {
		return time.Time{}, types.ErrVerySmallRedelegation(k.Codespace())
	}

	sharesCreated, err := k.Delegate(ctx, delAddr, returnAmount, srcValidator.GetStatus(), dstValidator, false)
	if err != nil {
		return time.Time{}, err
	}

	// create the unbonding delegation
	completionTime, height, completeNow := k.getBeginInfo(ctx, valSrcAddr)

	if completeNow { // no need to create the redelegation object
		return completionTime, nil
	}

	red := k.SetRedelegationEntry(ctx, delAddr, valSrcAddr, valDstAddr,
		height, completionTime, returnAmount, sharesAmount, sharesCreated)
	k.InsertRedelegationQueue(ctx, red, completionTime)
	return completionTime, nil
}

// CompleteRedelegation completes the unbonding of all mature entries in the
// retrieved unbonding delegation object.
func (k Keeper) CompleteRedelegation(ctx sdk.Context, delAddr sdk.AccAddress,
	valSrcAddr, valDstAddr sdk.ValAddress) sdk.Error {

	red, found := k.GetRedelegation(ctx, delAddr, valSrcAddr, valDstAddr)
	if !found {
		return types.ErrNoRedelegation(k.Codespace())
	}

	ctxTime := ctx.BlockHeader().Time

	// loop through all the entries and complete mature redelegation entries
	for i := 0; i < len(red.Entries); i++ {
		entry := red.Entries[i]
		if entry.IsMature(ctxTime) {
			red.RemoveEntry(int64(i))
			i--
		}
	}

	// set the redelegation or remove it if there are no more entries
	if len(red.Entries) == 0 {
		k.RemoveRedelegation(ctx, red)
	} else {
		k.SetRedelegation(ctx, red)
	}

	return nil
}

// ValidateUnbondAmount validates that a given unbond or redelegation amount is
// valied based on upon the converted shares. If the amount is valid, the total
// amount of respective shares is returned, otherwise an error is returned.
func (k Keeper) ValidateUnbondAmount(
	ctx sdk.Context, delAddr sdk.AccAddress, valAddr sdk.ValAddress, amt sdk.Int,
) (shares sdk.Dec, err sdk.Error) {

	validator, found := k.GetValidator(ctx, valAddr)
	if !found {
		return shares, types.ErrNoValidatorFound(k.Codespace())
	}

	del, found := k.GetDelegation(ctx, delAddr, valAddr)
	if !found {
		return shares, types.ErrNoDelegation(k.Codespace())
	}

	shares, err = validator.SharesFromTokens(amt)
	if err != nil {
		return shares, err
	}

	sharesTruncated, err := validator.SharesFromTokensTruncated(amt)
	if err != nil {
		return shares, err
	}

	delShares := del.GetShares()
	if sharesTruncated.GT(delShares) {
		return shares, types.ErrBadSharesAmount(k.Codespace())
	}

	// Cap the shares at the delegation's shares. Shares being greater could occur
	// due to rounding, however we don't want to truncate the shares or take the
	// minimum because we want to allow for the full withdraw of shares from a
	// delegation.
	if shares.GT(delShares) {
		shares = delShares
	}

	return shares, nil
}<|MERGE_RESOLUTION|>--- conflicted
+++ resolved
@@ -628,14 +628,13 @@
 	ctx sdk.Context, delAddr sdk.AccAddress, valAddr sdk.ValAddress, sharesAmount sdk.Dec,
 ) (time.Time, sdk.Error) {
 
-<<<<<<< HEAD
 	validator, found := k.GetValidator(ctx, valAddr)
 	if !found {
 		return time.Time{}, types.ErrNoDelegatorForAddress(k.Codespace())
-=======
+	}
+
 	if k.HasMaxUnbondingDelegationEntries(ctx, delAddr, valAddr) {
 		return time.Time{}, types.ErrMaxUnbondingDelegationEntries(k.Codespace())
->>>>>>> 84a25828
 	}
 
 	returnAmount, err := k.unbond(ctx, delAddr, valAddr, sharesAmount)
@@ -643,18 +642,11 @@
 		return time.Time{}, err
 	}
 
-<<<<<<< HEAD
-	if k.HasMaxUnbondingDelegationEntries(ctx, delAddr, valAddr) {
-		return time.Time{}, types.ErrMaxUnbondingDelegationEntries(k.Codespace())
-	}
-
 	// transfer the validator tokens to the not bonded pool
 	if validator.IsBonded() {
 		k.bondedTokensToNotBonded(ctx, returnAmount)
 	}
 
-=======
->>>>>>> 84a25828
 	completionTime := ctx.BlockHeader().Time.Add(k.UnbondingTime(ctx))
 	ubd := k.SetUnbondingDelegationEntry(ctx, delAddr, valAddr, ctx.BlockHeight(), completionTime, returnAmount)
 	k.InsertUBDQueue(ctx, ubd, completionTime)
