--- conflicted
+++ resolved
@@ -545,11 +545,7 @@
 		return completionTime, height, true
 
 	case validator.Status == sdk.Unbonding:
-<<<<<<< HEAD
-		completionTime = validator.UnbondingMinTime
-=======
 		completionTime = validator.UnbondingCompletionTime
->>>>>>> f65ae493
 		height = validator.UnbondingHeight
 		return completionTime, height, false
 
@@ -559,11 +555,7 @@
 }
 
 // begin unbonding an unbonding record
-<<<<<<< HEAD
-func (k Keeper) BeginUnbonding(ctx sdk.Context, delAddr sdk.AccAddress,
-=======
 func (k Keeper) Undelegate(ctx sdk.Context, delAddr sdk.AccAddress,
->>>>>>> f65ae493
 	valAddr sdk.ValAddress, sharesAmount sdk.Dec) (completionTime time.Time, sdkErr sdk.Error) {
 
 	// create the unbonding delegation
