--- conflicted
+++ resolved
@@ -516,7 +516,6 @@
 	// subtract shares from delegation
 	delegation.Shares = delegation.Shares.Sub(shares)
 
-<<<<<<< HEAD
 	isValidatorOperator := bytes.Equal(delegation.DelegatorAddr, validator.OperatorAddr)
 
 	// if the delegation is the operator of the validator and undelegating will decrease the validator's self bond below their minimum
@@ -528,15 +527,6 @@
 
 	// remove the delegation
 	if delegation.Shares.IsZero() {
-=======
-	// update or remove the delegation
-	if delegation.Shares.IsZero() {
-		// if the delegator is the operator of the validator then jail the validator
-		if bytes.Equal(delegation.DelegatorAddr, validator.OperatorAddr) && !validator.Jailed {
-			k.jailValidator(ctx, validator)
-			validator = k.mustGetValidator(ctx, validator.OperatorAddr)
-		}
->>>>>>> 685bfca1
 		k.RemoveDelegation(ctx, delegation)
 	} else {
 		k.SetDelegation(ctx, delegation)
