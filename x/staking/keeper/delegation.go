package keeper

import (
	"bytes"
	"fmt"
	"time"

	sdk "github.com/cosmos/cosmos-sdk/types"
	sdkerrors "github.com/cosmos/cosmos-sdk/types/errors"
	"github.com/cosmos/cosmos-sdk/x/staking/types"
)

// return a specific delegation
func (k Keeper) GetDelegation(ctx sdk.Context,
	delAddr sdk.AccAddress, valAddr sdk.ValAddress) (delegation types.Delegation, found bool) {
	store := ctx.KVStore(k.storeKey)
	key := types.GetDelegationKey(delAddr, valAddr)

	value := store.Get(key)
	if value == nil {
		return delegation, false
	}

	delegation = types.MustUnmarshalDelegation(k.cdc, value)

	return delegation, true
}

// IterateAllDelegations iterate through all of the delegations
func (k Keeper) IterateAllDelegations(ctx sdk.Context, cb func(delegation types.Delegation) (stop bool)) {
	store := ctx.KVStore(k.storeKey)

	iterator := sdk.KVStorePrefixIterator(store, types.DelegationKey)
	defer iterator.Close()

	for ; iterator.Valid(); iterator.Next() {
		delegation := types.MustUnmarshalDelegation(k.cdc, iterator.Value())
		if cb(delegation) {
			break
		}
	}
}

// GetAllDelegations returns all delegations used during genesis dump
func (k Keeper) GetAllDelegations(ctx sdk.Context) (delegations []types.Delegation) {
	k.IterateAllDelegations(ctx, func(delegation types.Delegation) bool {
		delegations = append(delegations, delegation)
		return false
	})

	return delegations
}

// return all delegations to a specific validator. Useful for querier.
func (k Keeper) GetValidatorDelegations(ctx sdk.Context, valAddr sdk.ValAddress) (delegations []types.Delegation) { //nolint:interfacer
	store := ctx.KVStore(k.storeKey)

	iterator := sdk.KVStorePrefixIterator(store, types.DelegationKey)
	defer iterator.Close()

	for ; iterator.Valid(); iterator.Next() {
		delegation := types.MustUnmarshalDelegation(k.cdc, iterator.Value())
		if delegation.GetValidatorAddr().Equals(valAddr) {
			delegations = append(delegations, delegation)
		}
	}

	return delegations
}

// return a given amount of all the delegations from a delegator
func (k Keeper) GetDelegatorDelegations(ctx sdk.Context, delegator sdk.AccAddress,
	maxRetrieve uint16) (delegations []types.Delegation) {
	delegations = make([]types.Delegation, maxRetrieve)
	store := ctx.KVStore(k.storeKey)
	delegatorPrefixKey := types.GetDelegationsKey(delegator)

	iterator := sdk.KVStorePrefixIterator(store, delegatorPrefixKey)
	defer iterator.Close()

	i := 0
	for ; iterator.Valid() && i < int(maxRetrieve); iterator.Next() {
		delegation := types.MustUnmarshalDelegation(k.cdc, iterator.Value())
		delegations[i] = delegation
		i++
	}

	return delegations[:i] // trim if the array length < maxRetrieve
}

// set a delegation
func (k Keeper) SetDelegation(ctx sdk.Context, delegation types.Delegation) {
	delegatorAddress, err := sdk.AccAddressFromBech32(delegation.DelegatorAddress)
	if err != nil {
		panic(err)
	}

	store := ctx.KVStore(k.storeKey)
	b := types.MustMarshalDelegation(k.cdc, delegation)
	store.Set(types.GetDelegationKey(delegatorAddress, delegation.GetValidatorAddr()), b)
}

// remove a delegation
func (k Keeper) RemoveDelegation(ctx sdk.Context, delegation types.Delegation) {
	delegatorAddress, err := sdk.AccAddressFromBech32(delegation.DelegatorAddress)
	if err != nil {
		panic(err)
	}
	// TODO: Consider calling hooks outside of the store wrapper functions, it's unobvious.
	k.BeforeDelegationRemoved(ctx, delegatorAddress, delegation.GetValidatorAddr())
	store := ctx.KVStore(k.storeKey)
	store.Delete(types.GetDelegationKey(delegatorAddress, delegation.GetValidatorAddr()))
}

// return a given amount of all the delegator unbonding-delegations
func (k Keeper) GetUnbondingDelegations(ctx sdk.Context, delegator sdk.AccAddress,
	maxRetrieve uint16) (unbondingDelegations []types.UnbondingDelegation) {
	unbondingDelegations = make([]types.UnbondingDelegation, maxRetrieve)

	store := ctx.KVStore(k.storeKey)
	delegatorPrefixKey := types.GetUBDsKey(delegator)

	iterator := sdk.KVStorePrefixIterator(store, delegatorPrefixKey)
	defer iterator.Close()

	i := 0
	for ; iterator.Valid() && i < int(maxRetrieve); iterator.Next() {
		unbondingDelegation := types.MustUnmarshalUBD(k.cdc, iterator.Value())
		unbondingDelegations[i] = unbondingDelegation
		i++
	}

	return unbondingDelegations[:i] // trim if the array length < maxRetrieve
}

// return a unbonding delegation
func (k Keeper) GetUnbondingDelegation(
	ctx sdk.Context, delAddr sdk.AccAddress, valAddr sdk.ValAddress,
) (ubd types.UnbondingDelegation, found bool) {
	store := ctx.KVStore(k.storeKey)
	key := types.GetUBDKey(delAddr, valAddr)
	value := store.Get(key)

	if value == nil {
		return ubd, false
	}

	ubd = types.MustUnmarshalUBD(k.cdc, value)

	return ubd, true
}

// return all unbonding delegations from a particular validator
func (k Keeper) GetUnbondingDelegationsFromValidator(ctx sdk.Context, valAddr sdk.ValAddress) (ubds []types.UnbondingDelegation) {
	store := ctx.KVStore(k.storeKey)

	iterator := sdk.KVStorePrefixIterator(store, types.GetUBDsByValIndexKey(valAddr))
	defer iterator.Close()

	for ; iterator.Valid(); iterator.Next() {
		key := types.GetUBDKeyFromValIndexKey(iterator.Key())
		value := store.Get(key)
		ubd := types.MustUnmarshalUBD(k.cdc, value)
		ubds = append(ubds, ubd)
	}

	return ubds
}

// iterate through all of the unbonding delegations
func (k Keeper) IterateUnbondingDelegations(ctx sdk.Context, fn func(index int64, ubd types.UnbondingDelegation) (stop bool)) {
	store := ctx.KVStore(k.storeKey)

	iterator := sdk.KVStorePrefixIterator(store, types.UnbondingDelegationKey)
	defer iterator.Close()

	for i := int64(0); iterator.Valid(); iterator.Next() {
		ubd := types.MustUnmarshalUBD(k.cdc, iterator.Value())
		if stop := fn(i, ubd); stop {
			break
		}
		i++
	}
}

// HasMaxUnbondingDelegationEntries - check if unbonding delegation has maximum number of entries
func (k Keeper) HasMaxUnbondingDelegationEntries(ctx sdk.Context,
	delegatorAddr sdk.AccAddress, validatorAddr sdk.ValAddress) bool {
	ubd, found := k.GetUnbondingDelegation(ctx, delegatorAddr, validatorAddr)
	if !found {
		return false
	}

	return len(ubd.Entries) >= int(k.MaxEntries(ctx))
}

// set the unbonding delegation and associated index
func (k Keeper) SetUnbondingDelegation(ctx sdk.Context, ubd types.UnbondingDelegation) {
	delegatorAddress, err := sdk.AccAddressFromBech32(ubd.DelegatorAddress)
	if err != nil {
		panic(err)
	}
	store := ctx.KVStore(k.storeKey)
	bz := types.MustMarshalUBD(k.cdc, ubd)
	addr, err := sdk.ValAddressFromBech32(ubd.ValidatorAddress)
	if err != nil {
		panic(err)
	}
	key := types.GetUBDKey(delegatorAddress, addr)
	store.Set(key, bz)
	store.Set(types.GetUBDByValIndexKey(delegatorAddress, addr), []byte{}) // index, store empty bytes
}

// remove the unbonding delegation object and associated index
func (k Keeper) RemoveUnbondingDelegation(ctx sdk.Context, ubd types.UnbondingDelegation) {
	delegatorAddress, err := sdk.AccAddressFromBech32(ubd.DelegatorAddress)
	if err != nil {
		panic(err)
	}

	store := ctx.KVStore(k.storeKey)
	addr, err := sdk.ValAddressFromBech32(ubd.ValidatorAddress)
	if err != nil {
		panic(err)
	}
	key := types.GetUBDKey(delegatorAddress, addr)
	store.Delete(key)
	store.Delete(types.GetUBDByValIndexKey(delegatorAddress, addr))
}

// SetUnbondingDelegationEntry adds an entry to the unbonding delegation at
// the given addresses. It creates the unbonding delegation if it does not exist
func (k Keeper) SetUnbondingDelegationEntry(
	ctx sdk.Context, delegatorAddr sdk.AccAddress, validatorAddr sdk.ValAddress,
	creationHeight int64, minTime time.Time, balance sdk.Int,
) types.UnbondingDelegation {
	ubd, found := k.GetUnbondingDelegation(ctx, delegatorAddr, validatorAddr)
	id := k.IncrementUnbondingId(ctx)
	if found {
		ubd.AddEntry(creationHeight, minTime, balance, id)
	} else {
		ubd = types.NewUnbondingDelegation(delegatorAddr, validatorAddr, creationHeight, minTime, balance, id)
	}

	k.SetUnbondingDelegation(ctx, ubd)

<<<<<<< HEAD
	// Add to the UBDByUnbonding index to look up the UBD by the UBDE ID
=======
	// Add to the UBDByUnbondingOp index to look up the UBD by the UBDE ID
>>>>>>> 3ec65916
	k.SetUnbondingDelegationByUnbondingIndex(ctx, ubd, id)

	// Call hook
	k.AfterUnbondingInitiated(ctx, id)

	return ubd
}

// unbonding delegation queue timeslice operations

// gets a specific unbonding queue timeslice. A timeslice is a slice of DVPairs
// corresponding to unbonding delegations that expire at a certain time.
func (k Keeper) GetUBDQueueTimeSlice(ctx sdk.Context, timestamp time.Time) (dvPairs []types.DVPair) {
	store := ctx.KVStore(k.storeKey)

	bz := store.Get(types.GetUnbondingDelegationTimeKey(timestamp))
	if bz == nil {
		return []types.DVPair{}
	}

	pairs := types.DVPairs{}
	k.cdc.MustUnmarshal(bz, &pairs)

	return pairs.Pairs
}

// Sets a specific unbonding queue timeslice.
func (k Keeper) SetUBDQueueTimeSlice(ctx sdk.Context, timestamp time.Time, keys []types.DVPair) {
	store := ctx.KVStore(k.storeKey)
	bz := k.cdc.MustMarshal(&types.DVPairs{Pairs: keys})
	store.Set(types.GetUnbondingDelegationTimeKey(timestamp), bz)
}

// Insert an unbonding delegation to the appropriate timeslice in the unbonding queue
func (k Keeper) InsertUBDQueue(ctx sdk.Context, ubd types.UnbondingDelegation,
	completionTime time.Time) {
	dvPair := types.DVPair{DelegatorAddress: ubd.DelegatorAddress, ValidatorAddress: ubd.ValidatorAddress}

	timeSlice := k.GetUBDQueueTimeSlice(ctx, completionTime)
	if len(timeSlice) == 0 {
		k.SetUBDQueueTimeSlice(ctx, completionTime, []types.DVPair{dvPair})
	} else {
		timeSlice = append(timeSlice, dvPair)
		k.SetUBDQueueTimeSlice(ctx, completionTime, timeSlice)
	}
}

// Returns all the unbonding queue timeslices from time 0 until endTime
func (k Keeper) UBDQueueIterator(ctx sdk.Context, endTime time.Time) sdk.Iterator {
	store := ctx.KVStore(k.storeKey)
	return store.Iterator(types.UnbondingQueueKey,
		sdk.InclusiveEndBytes(types.GetUnbondingDelegationTimeKey(endTime)))
}

// Returns a concatenated list of all the timeslices inclusively previous to
// currTime, and deletes the timeslices from the queue
func (k Keeper) DequeueAllMatureUBDQueue(ctx sdk.Context, currTime time.Time) (matureUnbonds []types.DVPair) {
	store := ctx.KVStore(k.storeKey)

	// gets an iterator for all timeslices from time 0 until the current Blockheader time
	unbondingTimesliceIterator := k.UBDQueueIterator(ctx, ctx.BlockHeader().Time)
	defer unbondingTimesliceIterator.Close()

	for ; unbondingTimesliceIterator.Valid(); unbondingTimesliceIterator.Next() {
		timeslice := types.DVPairs{}
		value := unbondingTimesliceIterator.Value()
		k.cdc.MustUnmarshal(value, &timeslice)

		matureUnbonds = append(matureUnbonds, timeslice.Pairs...)

		store.Delete(unbondingTimesliceIterator.Key())
	}

	return matureUnbonds
}

// return a given amount of all the delegator redelegations
func (k Keeper) GetRedelegations(ctx sdk.Context, delegator sdk.AccAddress,
	maxRetrieve uint16) (redelegations []types.Redelegation) {
	redelegations = make([]types.Redelegation, maxRetrieve)

	store := ctx.KVStore(k.storeKey)
	delegatorPrefixKey := types.GetREDsKey(delegator)

	iterator := sdk.KVStorePrefixIterator(store, delegatorPrefixKey)
	defer iterator.Close()

	i := 0
	for ; iterator.Valid() && i < int(maxRetrieve); iterator.Next() {
		redelegation := types.MustUnmarshalRED(k.cdc, iterator.Value())
		redelegations[i] = redelegation
		i++
	}

	return redelegations[:i] // trim if the array length < maxRetrieve
}

// return a redelegation
func (k Keeper) GetRedelegation(ctx sdk.Context,
	delAddr sdk.AccAddress, valSrcAddr, valDstAddr sdk.ValAddress) (red types.Redelegation, found bool) {
	store := ctx.KVStore(k.storeKey)
	key := types.GetREDKey(delAddr, valSrcAddr, valDstAddr)

	value := store.Get(key)
	if value == nil {
		return red, false
	}

	red = types.MustUnmarshalRED(k.cdc, value)

	return red, true
}

// return all redelegations from a particular validator
func (k Keeper) GetRedelegationsFromSrcValidator(ctx sdk.Context, valAddr sdk.ValAddress) (reds []types.Redelegation) {
	store := ctx.KVStore(k.storeKey)

	iterator := sdk.KVStorePrefixIterator(store, types.GetREDsFromValSrcIndexKey(valAddr))
	defer iterator.Close()

	for ; iterator.Valid(); iterator.Next() {
		key := types.GetREDKeyFromValSrcIndexKey(iterator.Key())
		value := store.Get(key)
		red := types.MustUnmarshalRED(k.cdc, value)
		reds = append(reds, red)
	}

	return reds
}

// check if validator is receiving a redelegation
func (k Keeper) HasReceivingRedelegation(ctx sdk.Context,
	delAddr sdk.AccAddress, valDstAddr sdk.ValAddress) bool {
	store := ctx.KVStore(k.storeKey)
	prefix := types.GetREDsByDelToValDstIndexKey(delAddr, valDstAddr)

	iterator := sdk.KVStorePrefixIterator(store, prefix)
	defer iterator.Close()

	return iterator.Valid()
}

// HasMaxRedelegationEntries - redelegation has maximum number of entries
func (k Keeper) HasMaxRedelegationEntries(ctx sdk.Context,
	delegatorAddr sdk.AccAddress, validatorSrcAddr,
	validatorDstAddr sdk.ValAddress) bool {
	red, found := k.GetRedelegation(ctx, delegatorAddr, validatorSrcAddr, validatorDstAddr)
	if !found {
		return false
	}

	return len(red.Entries) >= int(k.MaxEntries(ctx))
}

// set a redelegation and associated index
func (k Keeper) SetRedelegation(ctx sdk.Context, red types.Redelegation) {
	delegatorAddress, err := sdk.AccAddressFromBech32(red.DelegatorAddress)
	if err != nil {
		panic(err)
	}

	store := ctx.KVStore(k.storeKey)
	bz := types.MustMarshalRED(k.cdc, red)
	valSrcAddr, err := sdk.ValAddressFromBech32(red.ValidatorSrcAddress)
	if err != nil {
		panic(err)
	}
	valDestAddr, err := sdk.ValAddressFromBech32(red.ValidatorDstAddress)
	if err != nil {
		panic(err)
	}
	key := types.GetREDKey(delegatorAddress, valSrcAddr, valDestAddr)
	store.Set(key, bz)
	store.Set(types.GetREDByValSrcIndexKey(delegatorAddress, valSrcAddr, valDestAddr), []byte{})
	store.Set(types.GetREDByValDstIndexKey(delegatorAddress, valSrcAddr, valDestAddr), []byte{})
}

// SetRedelegationEntry adds an entry to the redelegation at
// the given addresses. It creates the redelegation if it does not exist
func (k Keeper) SetRedelegationEntry(ctx sdk.Context,
	delegatorAddr sdk.AccAddress, validatorSrcAddr,
	validatorDstAddr sdk.ValAddress, creationHeight int64,
	minTime time.Time, balance sdk.Int,
	sharesSrc, sharesDst sdk.Dec) types.Redelegation {
	red, found := k.GetRedelegation(ctx, delegatorAddr, validatorSrcAddr, validatorDstAddr)
	id := k.IncrementUnbondingId(ctx)
	if found {
		red.AddEntry(creationHeight, minTime, balance, sharesDst, false, id)
	} else {
		red = types.NewRedelegation(delegatorAddr, validatorSrcAddr,
			validatorDstAddr, creationHeight, minTime, balance, sharesDst, false, id)
	}

	k.SetRedelegation(ctx, red)

	// Add to the UBDByEntry index to look up the UBD by the UBDE ID
	k.SetRedelegationByUnbondingIndex(ctx, red, id)

	// Call hook
	k.AfterUnbondingInitiated(ctx, id)

	return red
}

// iterate through all redelegations
func (k Keeper) IterateRedelegations(ctx sdk.Context, fn func(index int64, red types.Redelegation) (stop bool)) {
	store := ctx.KVStore(k.storeKey)

	iterator := sdk.KVStorePrefixIterator(store, types.RedelegationKey)
	defer iterator.Close()

	for i := int64(0); iterator.Valid(); iterator.Next() {
		red := types.MustUnmarshalRED(k.cdc, iterator.Value())
		if stop := fn(i, red); stop {
			break
		}
		i++
	}
}

// remove a redelegation object and associated index
func (k Keeper) RemoveRedelegation(ctx sdk.Context, red types.Redelegation) {
	delegatorAddress, err := sdk.AccAddressFromBech32(red.DelegatorAddress)
	if err != nil {
		panic(err)
	}
	store := ctx.KVStore(k.storeKey)
	valSrcAddr, err := sdk.ValAddressFromBech32(red.ValidatorSrcAddress)
	if err != nil {
		panic(err)
	}
	valDestAddr, err := sdk.ValAddressFromBech32(red.ValidatorDstAddress)
	if err != nil {
		panic(err)
	}
	redKey := types.GetREDKey(delegatorAddress, valSrcAddr, valDestAddr)
	store.Delete(redKey)
	store.Delete(types.GetREDByValSrcIndexKey(delegatorAddress, valSrcAddr, valDestAddr))
	store.Delete(types.GetREDByValDstIndexKey(delegatorAddress, valSrcAddr, valDestAddr))
}

// redelegation queue timeslice operations

// Gets a specific redelegation queue timeslice. A timeslice is a slice of DVVTriplets corresponding to redelegations
// that expire at a certain time.
func (k Keeper) GetRedelegationQueueTimeSlice(ctx sdk.Context, timestamp time.Time) (dvvTriplets []types.DVVTriplet) {
	store := ctx.KVStore(k.storeKey)

	bz := store.Get(types.GetRedelegationTimeKey(timestamp))
	if bz == nil {
		return []types.DVVTriplet{}
	}

	triplets := types.DVVTriplets{}
	k.cdc.MustUnmarshal(bz, &triplets)

	return triplets.Triplets
}

// Sets a specific redelegation queue timeslice.
func (k Keeper) SetRedelegationQueueTimeSlice(ctx sdk.Context, timestamp time.Time, keys []types.DVVTriplet) {
	store := ctx.KVStore(k.storeKey)
	bz := k.cdc.MustMarshal(&types.DVVTriplets{Triplets: keys})
	store.Set(types.GetRedelegationTimeKey(timestamp), bz)
}

// Insert an redelegation delegation to the appropriate timeslice in the redelegation queue
func (k Keeper) InsertRedelegationQueue(ctx sdk.Context, red types.Redelegation,
	completionTime time.Time) {
	timeSlice := k.GetRedelegationQueueTimeSlice(ctx, completionTime)
	dvvTriplet := types.DVVTriplet{
		DelegatorAddress:    red.DelegatorAddress,
		ValidatorSrcAddress: red.ValidatorSrcAddress,
		ValidatorDstAddress: red.ValidatorDstAddress}

	if len(timeSlice) == 0 {
		k.SetRedelegationQueueTimeSlice(ctx, completionTime, []types.DVVTriplet{dvvTriplet})
	} else {
		timeSlice = append(timeSlice, dvvTriplet)
		k.SetRedelegationQueueTimeSlice(ctx, completionTime, timeSlice)
	}
}

// Returns all the redelegation queue timeslices from time 0 until endTime
func (k Keeper) RedelegationQueueIterator(ctx sdk.Context, endTime time.Time) sdk.Iterator {
	store := ctx.KVStore(k.storeKey)
	return store.Iterator(types.RedelegationQueueKey, sdk.InclusiveEndBytes(types.GetRedelegationTimeKey(endTime)))
}

// Returns a concatenated list of all the timeslices inclusively previous to
// currTime, and deletes the timeslices from the queue
func (k Keeper) DequeueAllMatureRedelegationQueue(ctx sdk.Context, currTime time.Time) (matureRedelegations []types.DVVTriplet) {
	store := ctx.KVStore(k.storeKey)

	// gets an iterator for all timeslices from time 0 until the current Blockheader time
	redelegationTimesliceIterator := k.RedelegationQueueIterator(ctx, ctx.BlockHeader().Time)
	defer redelegationTimesliceIterator.Close()

	for ; redelegationTimesliceIterator.Valid(); redelegationTimesliceIterator.Next() {
		timeslice := types.DVVTriplets{}
		value := redelegationTimesliceIterator.Value()
		k.cdc.MustUnmarshal(value, &timeslice)

		matureRedelegations = append(matureRedelegations, timeslice.Triplets...)

		store.Delete(redelegationTimesliceIterator.Key())
	}

	return matureRedelegations
}

// Delegate performs a delegation, set/update everything necessary within the store.
// tokenSrc indicates the bond status of the incoming funds.
func (k Keeper) Delegate(
	ctx sdk.Context, delAddr sdk.AccAddress, bondAmt sdk.Int, tokenSrc types.BondStatus,
	validator types.Validator, subtractAccount bool,
) (newShares sdk.Dec, err error) {
	// In some situations, the exchange rate becomes invalid, e.g. if
	// Validator loses all tokens due to slashing. In this case,
	// make all future delegations invalid.
	if validator.InvalidExRate() {
		return sdk.ZeroDec(), types.ErrDelegatorShareExRateInvalid
	}

	// Get or create the delegation object
	delegation, found := k.GetDelegation(ctx, delAddr, validator.GetOperator())
	if !found {
		delegation = types.NewDelegation(delAddr, validator.GetOperator(), sdk.ZeroDec())
	}

	// call the appropriate hook if present
	if found {
		k.BeforeDelegationSharesModified(ctx, delAddr, validator.GetOperator())
	} else {
		k.BeforeDelegationCreated(ctx, delAddr, validator.GetOperator())
	}

	delegatorAddress, err := sdk.AccAddressFromBech32(delegation.DelegatorAddress)
	if err != nil {
		panic(err)
	}

	// if subtractAccount is true then we are
	// performing a delegation and not a redelegation, thus the source tokens are
	// all non bonded
	if subtractAccount {
		if tokenSrc == types.Bonded {
			panic("delegation token source cannot be bonded")
		}

		var sendName string

		switch {
		case validator.IsBonded():
			sendName = types.BondedPoolName
		case validator.IsUnbonding(), validator.IsUnbonded():
			sendName = types.NotBondedPoolName
		default:
			panic("invalid validator status")
		}

		coins := sdk.NewCoins(sdk.NewCoin(k.BondDenom(ctx), bondAmt))
		if err := k.bankKeeper.DelegateCoinsFromAccountToModule(ctx, delegatorAddress, sendName, coins); err != nil {
			return sdk.Dec{}, err
		}
	} else {
		// potentially transfer tokens between pools, if
		switch {
		case tokenSrc == types.Bonded && validator.IsBonded():
			// do nothing
		case (tokenSrc == types.Unbonded || tokenSrc == types.Unbonding) && !validator.IsBonded():
			// do nothing
		case (tokenSrc == types.Unbonded || tokenSrc == types.Unbonding) && validator.IsBonded():
			// transfer pools
			k.notBondedTokensToBonded(ctx, bondAmt)
		case tokenSrc == types.Bonded && !validator.IsBonded():
			// transfer pools
			k.bondedTokensToNotBonded(ctx, bondAmt)
		default:
			panic("unknown token source bond status")
		}
	}

	_, newShares = k.AddValidatorTokensAndShares(ctx, validator, bondAmt)

	// Update delegation
	delegation.Shares = delegation.Shares.Add(newShares)
	k.SetDelegation(ctx, delegation)

	// Call the after-modification hook
	k.AfterDelegationModified(ctx, delegatorAddress, delegation.GetValidatorAddr())

	return newShares, nil
}

// Unbond a particular delegation and perform associated store operations.
func (k Keeper) Unbond(
	ctx sdk.Context, delAddr sdk.AccAddress, valAddr sdk.ValAddress, shares sdk.Dec,
) (amount sdk.Int, err error) {
	// check if a delegation object exists in the store
	delegation, found := k.GetDelegation(ctx, delAddr, valAddr)
	if !found {
		return amount, types.ErrNoDelegatorForAddress
	}

	// call the before-delegation-modified hook
	k.BeforeDelegationSharesModified(ctx, delAddr, valAddr)

	// ensure that we have enough shares to remove
	if delegation.Shares.LT(shares) {
		return amount, sdkerrors.Wrap(types.ErrNotEnoughDelegationShares, delegation.Shares.String())
	}

	// get validator
	validator, found := k.GetValidator(ctx, valAddr)
	if !found {
		return amount, types.ErrNoValidatorFound
	}

	// subtract shares from delegation
	delegation.Shares = delegation.Shares.Sub(shares)

	delegatorAddress, err := sdk.AccAddressFromBech32(delegation.DelegatorAddress)
	if err != nil {
		return amount, err
	}

	isValidatorOperator := delegatorAddress.Equals(validator.GetOperator())

	// If the delegation is the operator of the validator and undelegating will decrease the validator's
	// self-delegation below their minimum, we jail the validator.
	if isValidatorOperator && !validator.Jailed &&
		validator.TokensFromShares(delegation.Shares).TruncateInt().LT(validator.MinSelfDelegation) {
		k.jailValidator(ctx, validator)
		validator = k.mustGetValidator(ctx, validator.GetOperator())
	}

	// remove the delegation
	if delegation.Shares.IsZero() {
		k.RemoveDelegation(ctx, delegation)
	} else {
		k.SetDelegation(ctx, delegation)
		// call the after delegation modification hook
		k.AfterDelegationModified(ctx, delegatorAddress, delegation.GetValidatorAddr())
	}

	// remove the shares and coins from the validator
	// NOTE that the amount is later (in keeper.Delegation) moved between staking module pools
	validator, amount = k.RemoveValidatorTokensAndShares(ctx, validator, shares)

	if validator.DelegatorShares.IsZero() && validator.IsUnbonded() {
		// if not unbonded, we must instead remove validator in EndBlocker once it finishes its unbonding period
		k.RemoveValidator(ctx, validator.GetOperator())
	}

	return amount, nil
}

// getBeginInfo returns the completion time and height of a redelegation, along
// with a boolean signaling if the redelegation is complete based on the source
// validator.
func (k Keeper) getBeginInfo(
	ctx sdk.Context, valSrcAddr sdk.ValAddress,
) (completionTime time.Time, height int64, completeNow bool) {
	validator, found := k.GetValidator(ctx, valSrcAddr)

	// TODO: When would the validator not be found?
	switch {
	case !found || validator.IsBonded():
		// the longest wait - just unbonding period from now
		completionTime = ctx.BlockHeader().Time.Add(k.UnbondingTime(ctx))
		height = ctx.BlockHeight()

		return completionTime, height, false

	case validator.IsUnbonded():
		return completionTime, height, true

	case validator.IsUnbonding():
		return validator.UnbondingTime, validator.UnbondingHeight, false

	default:
		panic(fmt.Sprintf("unknown validator status: %s", validator.Status))
	}
}

// Undelegate unbonds an amount of delegator shares from a given validator. It
// will verify that the unbonding entries between the delegator and validator
// are not exceeded and unbond the staked tokens (based on shares) by creating
// an unbonding object and inserting it into the unbonding queue which will be
// processed during the staking EndBlocker.
func (k Keeper) Undelegate(
	ctx sdk.Context, delAddr sdk.AccAddress, valAddr sdk.ValAddress, sharesAmount sdk.Dec,
) (time.Time, error) {
	validator, found := k.GetValidator(ctx, valAddr)
	if !found {
		return time.Time{}, types.ErrNoDelegatorForAddress
	}

	if k.HasMaxUnbondingDelegationEntries(ctx, delAddr, valAddr) {
		return time.Time{}, types.ErrMaxUnbondingDelegationEntries
	}

	returnAmount, err := k.Unbond(ctx, delAddr, valAddr, sharesAmount)
	if err != nil {
		return time.Time{}, err
	}

	// transfer the validator tokens to the not bonded pool
	if validator.IsBonded() {
		k.bondedTokensToNotBonded(ctx, returnAmount)
	}

	completionTime := ctx.BlockHeader().Time.Add(k.UnbondingTime(ctx))
	ubd := k.SetUnbondingDelegationEntry(ctx, delAddr, valAddr, ctx.BlockHeight(), completionTime, returnAmount)
	k.InsertUBDQueue(ctx, ubd, completionTime)

	return completionTime, nil
}

// CompleteUnbonding completes the unbonding of all mature entries in the
// retrieved unbonding delegation object and returns the total unbonding balance
// or an error upon failure.
func (k Keeper) CompleteUnbonding(ctx sdk.Context, delAddr sdk.AccAddress, valAddr sdk.ValAddress) (sdk.Coins, error) {
	ubd, found := k.GetUnbondingDelegation(ctx, delAddr, valAddr)
	if !found {
		return nil, types.ErrNoUnbondingDelegation
	}

	bondDenom := k.GetParams(ctx).BondDenom
	balances := sdk.NewCoins()
	ctxTime := ctx.BlockHeader().Time

	delegatorAddress, err := sdk.AccAddressFromBech32(ubd.DelegatorAddress)
	if err != nil {
		return nil, err
	}

	// loop through all the entries and try to complete unbonding mature entries
	for i := 0; i < len(ubd.Entries); i++ {
		entry := &ubd.Entries[i]
		if entry.IsMature(ctxTime) && !entry.UnbondingOnHold {
			// Proceed with unbonding
			ubd.RemoveEntry(int64(i))
			i--

			// track undelegation only when remaining or truncated shares are non-zero
			if !entry.Balance.IsZero() {
				amt := sdk.NewCoin(bondDenom, entry.Balance)
				if err := k.bankKeeper.UndelegateCoinsFromModuleToAccount(
					ctx, types.NotBondedPoolName, delegatorAddress, sdk.NewCoins(amt),
				); err != nil {
					return nil, err
				}

				balances = balances.Add(amt)
			}
		}
	}

	// set the unbonding delegation or remove it if there are no more entries
	if len(ubd.Entries) == 0 {
		k.RemoveUnbondingDelegation(ctx, ubd)
	} else {
		k.SetUnbondingDelegation(ctx, ubd)
	}

	return balances, nil
}

// begin unbonding / redelegation; create a redelegation record
func (k Keeper) BeginRedelegation(
	ctx sdk.Context, delAddr sdk.AccAddress, valSrcAddr, valDstAddr sdk.ValAddress, sharesAmount sdk.Dec,
) (completionTime time.Time, err error) {
	if bytes.Equal(valSrcAddr, valDstAddr) {
		return time.Time{}, types.ErrSelfRedelegation
	}

	dstValidator, found := k.GetValidator(ctx, valDstAddr)
	if !found {
		return time.Time{}, types.ErrBadRedelegationDst
	}

	srcValidator, found := k.GetValidator(ctx, valSrcAddr)
	if !found {
		return time.Time{}, types.ErrBadRedelegationDst
	}

	// check if this is a transitive redelegation
	if k.HasReceivingRedelegation(ctx, delAddr, valSrcAddr) {
		return time.Time{}, types.ErrTransitiveRedelegation
	}

	if k.HasMaxRedelegationEntries(ctx, delAddr, valSrcAddr, valDstAddr) {
		return time.Time{}, types.ErrMaxRedelegationEntries
	}

	returnAmount, err := k.Unbond(ctx, delAddr, valSrcAddr, sharesAmount)
	if err != nil {
		return time.Time{}, err
	}

	if returnAmount.IsZero() {
		return time.Time{}, types.ErrTinyRedelegationAmount
	}

	sharesCreated, err := k.Delegate(ctx, delAddr, returnAmount, srcValidator.GetStatus(), dstValidator, false)
	if err != nil {
		return time.Time{}, err
	}

	// create the unbonding delegation
	completionTime, height, completeNow := k.getBeginInfo(ctx, valSrcAddr)

	if completeNow { // no need to create the redelegation object
		return completionTime, nil
	}

	red := k.SetRedelegationEntry(
		ctx, delAddr, valSrcAddr, valDstAddr,
		height, completionTime, returnAmount, sharesAmount, sharesCreated,
	)
	k.InsertRedelegationQueue(ctx, red, completionTime)

	return completionTime, nil
}

// CompleteRedelegation completes the redelegations of all mature entries in the
// retrieved redelegation object and returns the total redelegation (initial)
// balance or an error upon failure.
func (k Keeper) CompleteRedelegation(
	ctx sdk.Context, delAddr sdk.AccAddress, valSrcAddr, valDstAddr sdk.ValAddress,
) (sdk.Coins, error) {
	red, found := k.GetRedelegation(ctx, delAddr, valSrcAddr, valDstAddr)
	if !found {
		return nil, types.ErrNoRedelegation
	}

	bondDenom := k.GetParams(ctx).BondDenom
	balances := sdk.NewCoins()
	ctxTime := ctx.BlockHeader().Time

	// loop through all the entries and try to complete mature redelegation entries
	for i := 0; i < len(red.Entries); i++ {
		entry := &red.Entries[i]
		if entry.IsMature(ctxTime) && !entry.UnbondingOnHold {
			red.RemoveEntry(int64(i))
			i--

			if !entry.InitialBalance.IsZero() {
				balances = balances.Add(sdk.NewCoin(bondDenom, entry.InitialBalance))
			}
		}
	}

	// set the redelegation or remove it if there are no more entries
	if len(red.Entries) == 0 {
		k.RemoveRedelegation(ctx, red)
	} else {
		k.SetRedelegation(ctx, red)
	}

	return balances, nil
}

// ValidateUnbondAmount validates that a given unbond or redelegation amount is
// valied based on upon the converted shares. If the amount is valid, the total
// amount of respective shares is returned, otherwise an error is returned.
func (k Keeper) ValidateUnbondAmount(
	ctx sdk.Context, delAddr sdk.AccAddress, valAddr sdk.ValAddress, amt sdk.Int,
) (shares sdk.Dec, err error) {
	validator, found := k.GetValidator(ctx, valAddr)
	if !found {
		return shares, types.ErrNoValidatorFound
	}

	del, found := k.GetDelegation(ctx, delAddr, valAddr)
	if !found {
		return shares, types.ErrNoDelegation
	}

	shares, err = validator.SharesFromTokens(amt)
	if err != nil {
		return shares, err
	}

	sharesTruncated, err := validator.SharesFromTokensTruncated(amt)
	if err != nil {
		return shares, err
	}

	delShares := del.GetShares()
	if sharesTruncated.GT(delShares) {
		return shares, sdkerrors.Wrap(sdkerrors.ErrInvalidRequest, "invalid shares amount")
	}

	// Cap the shares at the delegation's shares. Shares being greater could occur
	// due to rounding, however we don't want to truncate the shares or take the
	// minimum because we want to allow for the full withdraw of shares from a
	// delegation.
	if shares.GT(delShares) {
		shares = delShares
	}

	return shares, nil
}<|MERGE_RESOLUTION|>--- conflicted
+++ resolved
@@ -244,11 +244,7 @@
 
 	k.SetUnbondingDelegation(ctx, ubd)
 
-<<<<<<< HEAD
-	// Add to the UBDByUnbonding index to look up the UBD by the UBDE ID
-=======
 	// Add to the UBDByUnbondingOp index to look up the UBD by the UBDE ID
->>>>>>> 3ec65916
 	k.SetUnbondingDelegationByUnbondingIndex(ctx, ubd, id)
 
 	// Call hook
