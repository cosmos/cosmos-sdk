--- conflicted
+++ resolved
@@ -183,11 +183,7 @@
 
 // GetDelegatorUnbonding returns the total amount a delegator has unbonding.
 func (k Keeper) GetDelegatorUnbonding(ctx sdk.Context, delegator sdk.AccAddress) math.Int {
-<<<<<<< HEAD
-	unbonding := sdk.ZeroInt()
-=======
 	unbonding := math.ZeroInt()
->>>>>>> f008f84e
 	k.IterateDelegatorUnbondingDelegations(ctx, delegator, func(ubd types.UnbondingDelegation) bool {
 		for _, entry := range ubd.Entries {
 			unbonding = unbonding.Add(entry.Balance)
@@ -214,11 +210,7 @@
 
 // GetDelegatorBonded returs the total amount a delegator has bonded.
 func (k Keeper) GetDelegatorBonded(ctx sdk.Context, delegator sdk.AccAddress) math.Int {
-<<<<<<< HEAD
-	bonded := sdk.ZeroDec()
-=======
 	bonded := math.LegacyZeroDec()
->>>>>>> f008f84e
 
 	k.IterateDelegatorDelegations(ctx, delegator, func(delegation types.Delegation) bool {
 		validatorAddr, err := sdk.ValAddressFromBech32(delegation.ValidatorAddress)
@@ -279,11 +271,7 @@
 
 // SetUnbondingDelegation sets the unbonding delegation and associated index.
 func (k Keeper) SetUnbondingDelegation(ctx sdk.Context, ubd types.UnbondingDelegation) {
-<<<<<<< HEAD
-	delegatorAddress := sdk.MustAccAddressFromBech32(ubd.DelegatorAddress)
-=======
 	delAddr := sdk.MustAccAddressFromBech32(ubd.DelegatorAddress)
->>>>>>> f008f84e
 
 	store := ctx.KVStore(k.storeKey)
 	bz := types.MustMarshalUBD(k.cdc, ubd)
