--- conflicted
+++ resolved
@@ -226,14 +226,9 @@
 
 // // test undelegating self delegation from a validator pushing it below MinSelfDelegation
 // // shift it from the bonded to unbonding state and jailed
-<<<<<<< HEAD
-func TestUndelegateSelfDelegationBelowMinSelfDelegation(t *testing.T) {
-	_, app, ctx := createTestInput(t)
-=======
 func (s *KeeperTestSuite) TestUndelegateSelfDelegationBelowMinSelfDelegation() {
 	ctx, keeper := s.ctx, s.stakingKeeper
 	require := s.Require()
->>>>>>> f008f84e
 
 	addrDels, addrVals := createValAddrs(1)
 	delTokens := keeper.TokensFromConsensusPower(ctx, 10)
