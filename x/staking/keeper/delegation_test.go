package keeper

import (
	"testing"
	"time"

	sdk "github.com/cosmos/cosmos-sdk/types"
	"github.com/cosmos/cosmos-sdk/x/staking/types"

	"github.com/stretchr/testify/assert"
	"github.com/stretchr/testify/require"
)

// tests GetDelegation, GetDelegatorDelegations, SetDelegation, RemoveDelegation, GetDelegatorDelegations
func TestDelegation(t *testing.T) {
	ctx, _, keeper, _ := CreateTestInput(t, false, 10)

	//construct the validators
	amts := []sdk.Int{sdk.NewInt(9), sdk.NewInt(8), sdk.NewInt(7)}
	var validators [3]types.Validator
	for i, amt := range amts {
		validators[i] = types.NewValidator(addrVals[i], PKs[i], types.Description{})
		validators[i], _ = validators[i].AddTokensFromDel(amt)
	}

	validators[0] = TestingUpdateValidator(keeper, ctx, validators[0], true)
	validators[1] = TestingUpdateValidator(keeper, ctx, validators[1], true)
	validators[2] = TestingUpdateValidator(keeper, ctx, validators[2], true)

	// first add a validators[0] to delegate too

	bond1to1 := types.NewDelegation(addrDels[0], addrVals[0], sdk.NewDec(9))

	// check the empty keeper first
	_, found := keeper.GetDelegation(ctx, addrDels[0], addrVals[0])
	require.False(t, found)

	// set and retrieve a record
	keeper.SetDelegation(ctx, bond1to1)
	resBond, found := keeper.GetDelegation(ctx, addrDels[0], addrVals[0])
	require.True(t, found)
	require.True(t, bond1to1.Equal(resBond))

	// modify a records, save, and retrieve
	bond1to1.Shares = sdk.NewDec(99)
	keeper.SetDelegation(ctx, bond1to1)
	resBond, found = keeper.GetDelegation(ctx, addrDels[0], addrVals[0])
	require.True(t, found)
	require.True(t, bond1to1.Equal(resBond))

	// add some more records
	bond1to2 := types.NewDelegation(addrDels[0], addrVals[1], sdk.NewDec(9))
	bond1to3 := types.NewDelegation(addrDels[0], addrVals[2], sdk.NewDec(9))
	bond2to1 := types.NewDelegation(addrDels[1], addrVals[0], sdk.NewDec(9))
	bond2to2 := types.NewDelegation(addrDels[1], addrVals[1], sdk.NewDec(9))
	bond2to3 := types.NewDelegation(addrDels[1], addrVals[2], sdk.NewDec(9))
	keeper.SetDelegation(ctx, bond1to2)
	keeper.SetDelegation(ctx, bond1to3)
	keeper.SetDelegation(ctx, bond2to1)
	keeper.SetDelegation(ctx, bond2to2)
	keeper.SetDelegation(ctx, bond2to3)

	// test all bond retrieve capabilities
	resBonds := keeper.GetDelegatorDelegations(ctx, addrDels[0], 5)
	require.Equal(t, 3, len(resBonds))
	require.True(t, bond1to1.Equal(resBonds[0]))
	require.True(t, bond1to2.Equal(resBonds[1]))
	require.True(t, bond1to3.Equal(resBonds[2]))
	resBonds = keeper.GetAllDelegatorDelegations(ctx, addrDels[0])
	require.Equal(t, 3, len(resBonds))
	resBonds = keeper.GetDelegatorDelegations(ctx, addrDels[0], 2)
	require.Equal(t, 2, len(resBonds))
	resBonds = keeper.GetDelegatorDelegations(ctx, addrDels[1], 5)
	require.Equal(t, 3, len(resBonds))
	require.True(t, bond2to1.Equal(resBonds[0]))
	require.True(t, bond2to2.Equal(resBonds[1]))
	require.True(t, bond2to3.Equal(resBonds[2]))
	allBonds := keeper.GetAllDelegations(ctx)
	require.Equal(t, 6, len(allBonds))
	require.True(t, bond1to1.Equal(allBonds[0]))
	require.True(t, bond1to2.Equal(allBonds[1]))
	require.True(t, bond1to3.Equal(allBonds[2]))
	require.True(t, bond2to1.Equal(allBonds[3]))
	require.True(t, bond2to2.Equal(allBonds[4]))
	require.True(t, bond2to3.Equal(allBonds[5]))

	resVals := keeper.GetDelegatorValidators(ctx, addrDels[0], 3)
	require.Equal(t, 3, len(resVals))
	resVals = keeper.GetDelegatorValidators(ctx, addrDels[1], 4)
	require.Equal(t, 3, len(resVals))

	for i := 0; i < 3; i++ {

		resVal, err := keeper.GetDelegatorValidator(ctx, addrDels[0], addrVals[i])
		require.Nil(t, err)
		require.Equal(t, addrVals[i], resVal.GetOperator())

		resVal, err = keeper.GetDelegatorValidator(ctx, addrDels[1], addrVals[i])
		require.Nil(t, err)
		require.Equal(t, addrVals[i], resVal.GetOperator())

		resDels := keeper.GetValidatorDelegations(ctx, addrVals[i])
		require.Len(t, resDels, 2)
	}

	// delete a record
	keeper.RemoveDelegation(ctx, bond2to3)
	_, found = keeper.GetDelegation(ctx, addrDels[1], addrVals[2])
	require.False(t, found)
	resBonds = keeper.GetDelegatorDelegations(ctx, addrDels[1], 5)
	require.Equal(t, 2, len(resBonds))
	require.True(t, bond2to1.Equal(resBonds[0]))
	require.True(t, bond2to2.Equal(resBonds[1]))

	resBonds = keeper.GetAllDelegatorDelegations(ctx, addrDels[1])
	require.Equal(t, 2, len(resBonds))

	// delete all the records from delegator 2
	keeper.RemoveDelegation(ctx, bond2to1)
	keeper.RemoveDelegation(ctx, bond2to2)
	_, found = keeper.GetDelegation(ctx, addrDels[1], addrVals[0])
	require.False(t, found)
	_, found = keeper.GetDelegation(ctx, addrDels[1], addrVals[1])
	require.False(t, found)
	resBonds = keeper.GetDelegatorDelegations(ctx, addrDels[1], 5)
	require.Equal(t, 0, len(resBonds))
}

// tests Get/Set/Remove UnbondingDelegation
func TestUnbondingDelegation(t *testing.T) {
	ctx, _, keeper, _ := CreateTestInput(t, false, 0)

	ubd := types.NewUnbondingDelegation(addrDels[0], addrVals[0], 0,
		time.Unix(0, 0), sdk.NewInt(5))

	// set and retrieve a record
	keeper.SetUnbondingDelegation(ctx, ubd)
	resUnbond, found := keeper.GetUnbondingDelegation(ctx, addrDels[0], addrVals[0])
	require.True(t, found)
	require.True(t, ubd.Equal(resUnbond))

	// modify a records, save, and retrieve
	ubd.Entries[0].Balance = sdk.NewInt(21)
	keeper.SetUnbondingDelegation(ctx, ubd)

	resUnbonds := keeper.GetUnbondingDelegations(ctx, addrDels[0], 5)
	require.Equal(t, 1, len(resUnbonds))

	resUnbonds = keeper.GetAllUnbondingDelegations(ctx, addrDels[0])
	require.Equal(t, 1, len(resUnbonds))

	resUnbond, found = keeper.GetUnbondingDelegation(ctx, addrDels[0], addrVals[0])
	require.True(t, found)
	require.True(t, ubd.Equal(resUnbond))

	// delete a record
	keeper.RemoveUnbondingDelegation(ctx, ubd)
	_, found = keeper.GetUnbondingDelegation(ctx, addrDels[0], addrVals[0])
	require.False(t, found)

	resUnbonds = keeper.GetUnbondingDelegations(ctx, addrDels[0], 5)
	require.Equal(t, 0, len(resUnbonds))

	resUnbonds = keeper.GetAllUnbondingDelegations(ctx, addrDels[0])
	require.Equal(t, 0, len(resUnbonds))

}

func TestUnbondDelegation(t *testing.T) {
<<<<<<< HEAD
	ctx, _, keeper, _ := CreateTestInput(t, false, 0)

	startTokens := sdk.TokensFromTendermintPower(10)
=======
	ctx, _, keeper := CreateTestInput(t, false, 0)
	pool := keeper.GetPool(ctx)
	startTokens := sdk.TokensFromConsensusPower(10)
	pool.NotBondedTokens = startTokens
>>>>>>> 84a25828

	notBondedPool := keeper.GetNotBondedPool(ctx)
	err := notBondedPool.SetCoins(sdk.NewCoins(sdk.NewCoin(keeper.BondDenom(ctx), startTokens)))
	require.NoError(t, err)
	keeper.supplyKeeper.SetModuleAccount(ctx, notBondedPool)

	// create a validator and a delegator to that validator
	// note this validator starts not-bonded
	validator := types.NewValidator(addrVals[0], PKs[0], types.Description{})

	validator, issuedShares := validator.AddTokensFromDel(startTokens)
	require.Equal(t, startTokens, issuedShares.RoundInt())

	validator = TestingUpdateValidator(keeper, ctx, validator, true)

	delegation := types.NewDelegation(addrDels[0], addrVals[0], issuedShares)
	keeper.SetDelegation(ctx, delegation)

	bondTokens := sdk.TokensFromConsensusPower(6)
	amount, err := keeper.unbond(ctx, addrDels[0], addrVals[0], bondTokens.ToDec())
	require.NoError(t, err)
	require.Equal(t, bondTokens, amount) // shares to be added to an unbonding delegation

	delegation, found := keeper.GetDelegation(ctx, addrDels[0], addrVals[0])
	require.True(t, found)
	validator, found = keeper.GetValidator(ctx, addrVals[0])
	require.True(t, found)

	remainingTokens := startTokens.Sub(bondTokens)
	require.Equal(t, remainingTokens, delegation.Shares.RoundInt())
	require.Equal(t, remainingTokens, validator.BondedTokens())
}

func TestUnbondingDelegationsMaxEntries(t *testing.T) {
<<<<<<< HEAD
	ctx, _, keeper, _ := CreateTestInput(t, false, 1)
	startTokens := sdk.TokensFromTendermintPower(10)
	bondDenom := keeper.BondDenom(ctx)

	bondedPool := keeper.GetBondedPool(ctx)
	notBondedPool := keeper.GetNotBondedPool(ctx)
	err := notBondedPool.SetCoins(sdk.NewCoins(sdk.NewCoin(bondDenom, startTokens)))
	require.NoError(t, err)
	keeper.supplyKeeper.SetModuleAccount(ctx, notBondedPool)
=======
	ctx, ak, keeper := CreateTestInput(t, false, 1)
	pool := keeper.GetPool(ctx)
	startTokens := sdk.TokensFromConsensusPower(10)
	pool.NotBondedTokens = startTokens
>>>>>>> 84a25828

	// create a validator and a delegator to that validator
	validator := types.NewValidator(addrVals[0], PKs[0], types.Description{})

	validator, issuedShares := validator.AddTokensFromDel(startTokens)
	require.Equal(t, startTokens, issuedShares.RoundInt())

	validator = TestingUpdateValidator(keeper, ctx, validator, true)
	require.True(sdk.IntEq(t, startTokens, validator.BondedTokens()))
	require.True(t, validator.IsBonded())

	delegation := types.NewDelegation(addrDels[0], addrVals[0], issuedShares)
	keeper.SetDelegation(ctx, delegation)

	maxEntries := keeper.MaxEntries(ctx)

	oldBonded := keeper.GetBondedPool(ctx).GetCoins().AmountOf(bondDenom)
	oldNotBonded := keeper.GetNotBondedPool(ctx).GetCoins().AmountOf(bondDenom)

	// should all pass
	var completionTime time.Time
	for i := uint16(0); i < maxEntries; i++ {
		var err error
		completionTime, err = keeper.Undelegate(ctx, addrDels[0], addrVals[0], sdk.NewDec(1))
		require.NoError(t, err)
	}

<<<<<<< HEAD
	bondedPool = keeper.GetBondedPool(ctx)
	notBondedPool = keeper.GetNotBondedPool(ctx)
	require.True(sdk.IntEq(t, bondedPool.GetCoins().AmountOf(bondDenom), oldBonded.SubRaw(int64(maxEntries))))
	require.True(sdk.IntEq(t, notBondedPool.GetCoins().AmountOf(bondDenom), oldNotBonded.AddRaw(int64(maxEntries))))

	oldBonded = bondedPool.GetCoins().AmountOf(bondDenom)
	oldNotBonded = notBondedPool.GetCoins().AmountOf(bondDenom)
=======
	// delegator shares should be reduced by 7
	delegator, _ := keeper.GetDelegation(ctx, addrDels[0], addrVals[0])
	require.Equal(t, sdk.NewDec(9999993), delegator.GetShares())

	acc := ak.GetAccount(ctx, addrDels[0])
	require.Equal(t, int64(1000000), acc.GetCoins().AmountOf("stake").Int64())
>>>>>>> 84a25828

	// an additional unbond should fail due to max entries
	_, err = keeper.Undelegate(ctx, addrDels[0], addrVals[0], sdk.NewDec(1))
	require.Error(t, err)

<<<<<<< HEAD
	bondedPool = keeper.GetBondedPool(ctx)
	notBondedPool = keeper.GetNotBondedPool(ctx)
	require.True(sdk.IntEq(t, bondedPool.GetCoins().AmountOf(bondDenom), oldBonded))
	require.True(sdk.IntEq(t, notBondedPool.GetCoins().AmountOf(bondDenom), oldNotBonded))
=======
	// delegator shares should not reduced
	delegator, _ = keeper.GetDelegation(ctx, addrDels[0], addrVals[0])
	require.Equal(t, sdk.NewDec(9999993), delegator.GetShares())

	// mature unbonding delegations
	ctx = ctx.WithBlockTime(completionTime)
	err = keeper.CompleteUnbonding(ctx, addrDels[0], addrVals[0])
	require.NoError(t, err)

	// delegator account balance should be increased by 7
	acc = ak.GetAccount(ctx, addrDels[0])
	require.Equal(t, int64(1000007), acc.GetCoins().AmountOf("stake").Int64())

	completionTime, err = keeper.Undelegate(ctx, addrDels[0], addrVals[0], sdk.NewDec(3))
	require.NoError(t, err)

	// delegator shares should be reduced by 3
	dele2, _ := keeper.GetDelegation(ctx, addrDels[0], addrVals[0])
	require.Equal(t, sdk.NewDec(9999990), dele2.GetShares())
>>>>>>> 84a25828

	// mature unbonding delegations
	ctx = ctx.WithBlockTime(completionTime)
	err = keeper.CompleteUnbonding(ctx, addrDels[0], addrVals[0])
	require.NoError(t, err)

<<<<<<< HEAD
	bondedPool = keeper.GetBondedPool(ctx)
	notBondedPool = keeper.GetNotBondedPool(ctx)
	require.True(sdk.IntEq(t, bondedPool.GetCoins().AmountOf(bondDenom), oldBonded))
	require.True(sdk.IntEq(t, notBondedPool.GetCoins().AmountOf(bondDenom), oldNotBonded.SubRaw(int64(maxEntries))))

	oldNotBonded = notBondedPool.GetCoins().AmountOf(bondDenom)
=======
	// delegator account balance should be increased by 3
	acc = ak.GetAccount(ctx, addrDels[0])
	require.Equal(t, int64(1000010), acc.GetCoins().AmountOf("stake").Int64())
>>>>>>> 84a25828

	// unbonding  should work again
	_, err = keeper.Undelegate(ctx, addrDels[0], addrVals[0], sdk.NewDec(1))
	require.NoError(t, err)

	bondedPool = keeper.GetBondedPool(ctx)
	notBondedPool = keeper.GetNotBondedPool(ctx)
	require.True(sdk.IntEq(t, bondedPool.GetCoins().AmountOf(bondDenom), oldBonded.SubRaw(1)))
	require.True(sdk.IntEq(t, notBondedPool.GetCoins().AmountOf(bondDenom), oldNotBonded.AddRaw(1)))
}

// test undelegating self delegation from a validator pushing it below MinSelfDelegation
// shift it from the bonded to unbonding state and jailed
func TestUndelegateSelfDelegationBelowMinSelfDelegation(t *testing.T) {

<<<<<<< HEAD
	ctx, _, keeper, _ := CreateTestInput(t, false, 0)
	delTokens := sdk.TokensFromTendermintPower(10)
	delCoins := sdk.NewCoins(sdk.NewCoin(keeper.BondDenom(ctx), delTokens))
=======
	ctx, _, keeper := CreateTestInput(t, false, 0)
	pool := keeper.GetPool(ctx)
	startTokens := sdk.TokensFromConsensusPower(20)
	pool.NotBondedTokens = startTokens
>>>>>>> 84a25828

	//create a validator with a self-delegation
	validator := types.NewValidator(addrVals[0], PKs[0], types.Description{})

<<<<<<< HEAD
	validator.MinSelfDelegation = delTokens
	validator, issuedShares := validator.AddTokensFromDel(delTokens)
	require.Equal(t, delTokens, issuedShares.RoundInt())

	// add bonded tokens to pool for delegations
	notBondedPool := keeper.GetNotBondedPool(ctx)
	err := notBondedPool.SetCoins(notBondedPool.GetCoins().Add(delCoins))
	require.NoError(t, err)
	keeper.supplyKeeper.SetModuleAccount(ctx, notBondedPool)
=======
	valTokens := sdk.TokensFromConsensusPower(10)
	validator.MinSelfDelegation = valTokens
	validator, pool, issuedShares := validator.AddTokensFromDel(pool, valTokens)
	require.Equal(t, valTokens, issuedShares.RoundInt())
>>>>>>> 84a25828

	validator = TestingUpdateValidator(keeper, ctx, validator, true)
	require.True(t, validator.IsBonded())

	selfDelegation := types.NewDelegation(sdk.AccAddress(addrVals[0].Bytes()), addrVals[0], issuedShares)
	keeper.SetDelegation(ctx, selfDelegation)

	// add bonded tokens to pool for delegations
	bondedPool := keeper.GetBondedPool(ctx)
	err = bondedPool.SetCoins(bondedPool.GetCoins().Add(delCoins))
	require.NoError(t, err)
	keeper.supplyKeeper.SetModuleAccount(ctx, bondedPool)

	// create a second delegation to this validator
	keeper.DeleteValidatorByPowerIndex(ctx, validator)
<<<<<<< HEAD
	validator, issuedShares = validator.AddTokensFromDel(delTokens)
	require.True(t, validator.IsBonded())
=======
	delTokens := sdk.TokensFromConsensusPower(10)
	validator, pool, issuedShares = validator.AddTokensFromDel(pool, delTokens)
>>>>>>> 84a25828
	require.Equal(t, delTokens, issuedShares.RoundInt())

	// add bonded tokens to pool for delegations
	bondedPool = keeper.GetBondedPool(ctx)
	err = bondedPool.SetCoins(bondedPool.GetCoins().Add(delCoins))
	require.NoError(t, err)
	keeper.supplyKeeper.SetModuleAccount(ctx, bondedPool)

	validator = TestingUpdateValidator(keeper, ctx, validator, true)
	delegation := types.NewDelegation(addrDels[0], addrVals[0], issuedShares)
	keeper.SetDelegation(ctx, delegation)

	val0AccAddr := sdk.AccAddress(addrVals[0].Bytes())
<<<<<<< HEAD
	_, err = keeper.Undelegate(ctx, val0AccAddr, addrVals[0], sdk.TokensFromTendermintPower(6).ToDec())
=======
	_, err := keeper.Undelegate(ctx, val0AccAddr, addrVals[0], sdk.TokensFromConsensusPower(6).ToDec())
>>>>>>> 84a25828
	require.NoError(t, err)

	// end block
	updates := keeper.ApplyAndReturnValidatorSetUpdates(ctx)
	require.Equal(t, 1, len(updates))

	validator, found := keeper.GetValidator(ctx, addrVals[0])
	require.True(t, found)
	require.Equal(t, sdk.TokensFromConsensusPower(14), validator.Tokens)
	require.Equal(t, sdk.Unbonding, validator.Status)
	require.True(t, validator.Jailed)
}

func TestUndelegateFromUnbondingValidator(t *testing.T) {
<<<<<<< HEAD
	ctx, _, keeper, _ := CreateTestInput(t, false, 0)
	delTokens := sdk.TokensFromTendermintPower(10)
	delCoins := sdk.NewCoins(sdk.NewCoin(keeper.BondDenom(ctx), delTokens))
=======
	ctx, _, keeper := CreateTestInput(t, false, 0)
	pool := keeper.GetPool(ctx)
	startTokens := sdk.TokensFromConsensusPower(20)
	pool.NotBondedTokens = startTokens
>>>>>>> 84a25828

	//create a validator with a self-delegation
	validator := types.NewValidator(addrVals[0], PKs[0], types.Description{})

<<<<<<< HEAD
	validator, issuedShares := validator.AddTokensFromDel(delTokens)
	require.Equal(t, delTokens, issuedShares.RoundInt())

	// add bonded tokens to pool for delegations
	notBondedPool := keeper.GetNotBondedPool(ctx)
	err := notBondedPool.SetCoins(notBondedPool.GetCoins().Add(delCoins))
	require.NoError(t, err)
	keeper.supplyKeeper.SetModuleAccount(ctx, notBondedPool)

=======
	valTokens := sdk.TokensFromConsensusPower(10)
	validator, pool, issuedShares := validator.AddTokensFromDel(pool, valTokens)
	require.Equal(t, valTokens, issuedShares.RoundInt())
	keeper.SetPool(ctx, pool)
>>>>>>> 84a25828
	validator = TestingUpdateValidator(keeper, ctx, validator, true)
	require.True(t, validator.IsBonded())

	selfDelegation := types.NewDelegation(sdk.AccAddress(addrVals[0].Bytes()), addrVals[0], issuedShares)
	keeper.SetDelegation(ctx, selfDelegation)

	bondedPool := keeper.GetBondedPool(ctx)
	err = bondedPool.SetCoins(bondedPool.GetCoins().Add(delCoins))
	require.NoError(t, err)
	keeper.supplyKeeper.SetModuleAccount(ctx, bondedPool)

	// create a second delegation to this validator
	keeper.DeleteValidatorByPowerIndex(ctx, validator)
<<<<<<< HEAD

	validator, issuedShares = validator.AddTokensFromDel(delTokens)
=======
	delTokens := sdk.TokensFromConsensusPower(10)
	validator, pool, issuedShares = validator.AddTokensFromDel(pool, delTokens)
>>>>>>> 84a25828
	require.Equal(t, delTokens, issuedShares.RoundInt())

	bondedPool = keeper.GetBondedPool(ctx)
	err = bondedPool.SetCoins(bondedPool.GetCoins().Add(delCoins))
	require.NoError(t, err)
	keeper.supplyKeeper.SetModuleAccount(ctx, bondedPool)

	validator = TestingUpdateValidator(keeper, ctx, validator, true)
	delegation := types.NewDelegation(addrDels[0], addrVals[0], issuedShares)
	keeper.SetDelegation(ctx, delegation)

	bondedPool = keeper.GetBondedPool(ctx)
	err = bondedPool.SetCoins(bondedPool.GetCoins().Add(delCoins))
	require.NoError(t, err)
	keeper.supplyKeeper.SetModuleAccount(ctx, bondedPool)

	header := ctx.BlockHeader()
	blockHeight := int64(10)
	header.Height = blockHeight
	blockTime := time.Unix(333, 0)
	header.Time = blockTime
	ctx = ctx.WithBlockHeader(header)

	// unbond the all self-delegation to put validator in unbonding state
	val0AccAddr := sdk.AccAddress(addrVals[0].Bytes())
	_, err = keeper.Undelegate(ctx, val0AccAddr, addrVals[0], delTokens.ToDec())
	require.NoError(t, err)

	// end block
	updates := keeper.ApplyAndReturnValidatorSetUpdates(ctx)
	require.Equal(t, 1, len(updates))

	validator, found := keeper.GetValidator(ctx, addrVals[0])
	require.True(t, found)
	require.Equal(t, blockHeight, validator.UnbondingHeight)
	params := keeper.GetParams(ctx)
	require.True(t, blockTime.Add(params.UnbondingTime).Equal(validator.UnbondingCompletionTime))

	blockHeight2 := int64(20)
	blockTime2 := time.Unix(444, 0).UTC()
	ctx = ctx.WithBlockHeight(blockHeight2)
	ctx = ctx.WithBlockTime(blockTime2)

	// unbond some of the other delegation's shares
	_, err = keeper.Undelegate(ctx, addrDels[0], addrVals[0], sdk.NewDec(6))
	require.NoError(t, err)

	// retrieve the unbonding delegation
	ubd, found := keeper.GetUnbondingDelegation(ctx, addrDels[0], addrVals[0])
	require.True(t, found)
	require.Len(t, ubd.Entries, 1)
	require.True(t, ubd.Entries[0].Balance.Equal(sdk.NewInt(6)))
	assert.Equal(t, blockHeight2, ubd.Entries[0].CreationHeight)
	assert.True(t, blockTime2.Add(params.UnbondingTime).Equal(ubd.Entries[0].CompletionTime))
}

func TestUndelegateFromUnbondedValidator(t *testing.T) {
<<<<<<< HEAD
	ctx, _, keeper, _ := CreateTestInput(t, false, 1)
	delTokens := sdk.TokensFromTendermintPower(10)
	delCoins := sdk.NewCoins(sdk.NewCoin(keeper.BondDenom(ctx), delTokens))

	// add bonded tokens to pool for delegations
	notBondedPool := keeper.GetNotBondedPool(ctx)
	err := notBondedPool.SetCoins(notBondedPool.GetCoins().Add(delCoins))
	require.NoError(t, err)
	keeper.supplyKeeper.SetModuleAccount(ctx, notBondedPool)
=======
	ctx, _, keeper := CreateTestInput(t, false, 1)
	pool := keeper.GetPool(ctx)
	startTokens := sdk.TokensFromConsensusPower(20)
	pool.NotBondedTokens = startTokens
>>>>>>> 84a25828

	// create a validator with a self-delegation
	validator := types.NewValidator(addrVals[0], PKs[0], types.Description{})

<<<<<<< HEAD
	valTokens := sdk.TokensFromTendermintPower(10)
	validator, issuedShares := validator.AddTokensFromDel(valTokens)
=======
	valTokens := sdk.TokensFromConsensusPower(10)
	validator, pool, issuedShares := validator.AddTokensFromDel(pool, valTokens)
>>>>>>> 84a25828
	require.Equal(t, valTokens, issuedShares.RoundInt())
	validator = TestingUpdateValidator(keeper, ctx, validator, true)
	require.True(t, validator.IsBonded())

	val0AccAddr := sdk.AccAddress(addrVals[0].Bytes())
	selfDelegation := types.NewDelegation(val0AccAddr, addrVals[0], issuedShares)
	keeper.SetDelegation(ctx, selfDelegation)

	bondedPool := keeper.GetBondedPool(ctx)
	err = bondedPool.SetCoins(bondedPool.GetCoins().Add(delCoins))
	require.NoError(t, err)
	keeper.supplyKeeper.SetModuleAccount(ctx, bondedPool)

	// create a second delegation to this validator
	keeper.DeleteValidatorByPowerIndex(ctx, validator)
<<<<<<< HEAD
	validator, issuedShares = validator.AddTokensFromDel(delTokens)
=======
	delTokens := sdk.TokensFromConsensusPower(10)
	validator, pool, issuedShares = validator.AddTokensFromDel(pool, delTokens)
>>>>>>> 84a25828
	require.Equal(t, delTokens, issuedShares.RoundInt())
	validator = TestingUpdateValidator(keeper, ctx, validator, true)
	require.True(t, validator.IsBonded())
	delegation := types.NewDelegation(addrDels[0], addrVals[0], issuedShares)
	keeper.SetDelegation(ctx, delegation)

	ctx = ctx.WithBlockHeight(10)
	ctx = ctx.WithBlockTime(time.Unix(333, 0))

	// unbond the all self-delegation to put validator in unbonding state
	_, err = keeper.Undelegate(ctx, val0AccAddr, addrVals[0], valTokens.ToDec())
	require.NoError(t, err)

	// end block
	updates := keeper.ApplyAndReturnValidatorSetUpdates(ctx)
	require.Equal(t, 1, len(updates))

	validator, found := keeper.GetValidator(ctx, addrVals[0])
	require.True(t, found)
	require.Equal(t, ctx.BlockHeight(), validator.UnbondingHeight)
	params := keeper.GetParams(ctx)
	require.True(t, ctx.BlockHeader().Time.Add(params.UnbondingTime).Equal(validator.UnbondingCompletionTime))

	// unbond the validator
	ctx = ctx.WithBlockTime(validator.UnbondingCompletionTime)
	keeper.UnbondAllMatureValidatorQueue(ctx)

	// Make sure validator is still in state because there is still an outstanding delegation
	validator, found = keeper.GetValidator(ctx, addrVals[0])
	require.True(t, found)
	require.Equal(t, validator.Status, sdk.Unbonded)

	// unbond some of the other delegation's shares
	unbondTokens := sdk.TokensFromConsensusPower(6)
	_, err = keeper.Undelegate(ctx, addrDels[0], addrVals[0], unbondTokens.ToDec())
	require.NoError(t, err)

	// unbond rest of the other delegation's shares
	remainingTokens := delTokens.Sub(unbondTokens)
	_, err = keeper.Undelegate(ctx, addrDels[0], addrVals[0], remainingTokens.ToDec())
	require.NoError(t, err)

	//  now validator should now be deleted from state
	validator, found = keeper.GetValidator(ctx, addrVals[0])
	require.False(t, found, "%v", validator)
}

func TestUnbondingAllDelegationFromValidator(t *testing.T) {
<<<<<<< HEAD
	ctx, _, keeper, _ := CreateTestInput(t, false, 0)
	delTokens := sdk.TokensFromTendermintPower(10)
	delCoins := sdk.NewCoins(sdk.NewCoin(keeper.BondDenom(ctx), delTokens))

	// add bonded tokens to pool for delegations
	notBondedPool := keeper.GetNotBondedPool(ctx)
	err := notBondedPool.SetCoins(notBondedPool.GetCoins().Add(delCoins))
	require.NoError(t, err)
	keeper.supplyKeeper.SetModuleAccount(ctx, notBondedPool)
=======
	ctx, _, keeper := CreateTestInput(t, false, 0)
	pool := keeper.GetPool(ctx)
	startTokens := sdk.TokensFromConsensusPower(20)
	pool.NotBondedTokens = startTokens
>>>>>>> 84a25828

	//create a validator with a self-delegation
	validator := types.NewValidator(addrVals[0], PKs[0], types.Description{})

<<<<<<< HEAD
	valTokens := sdk.TokensFromTendermintPower(10)
	validator, issuedShares := validator.AddTokensFromDel(valTokens)
=======
	valTokens := sdk.TokensFromConsensusPower(10)
	validator, pool, issuedShares := validator.AddTokensFromDel(pool, valTokens)
>>>>>>> 84a25828
	require.Equal(t, valTokens, issuedShares.RoundInt())

	validator = TestingUpdateValidator(keeper, ctx, validator, true)
	require.True(t, validator.IsBonded())
	val0AccAddr := sdk.AccAddress(addrVals[0].Bytes())

	selfDelegation := types.NewDelegation(val0AccAddr, addrVals[0], issuedShares)
	keeper.SetDelegation(ctx, selfDelegation)

	// create a second delegation to this validator
	keeper.DeleteValidatorByPowerIndex(ctx, validator)
<<<<<<< HEAD
	validator, issuedShares = validator.AddTokensFromDel(delTokens)
=======
	delTokens := sdk.TokensFromConsensusPower(10)
	validator, pool, issuedShares = validator.AddTokensFromDel(pool, delTokens)
>>>>>>> 84a25828
	require.Equal(t, delTokens, issuedShares.RoundInt())

	bondedPool := keeper.GetBondedPool(ctx)
	err = bondedPool.SetCoins(bondedPool.GetCoins().Add(delCoins))
	require.NoError(t, err)
	keeper.supplyKeeper.SetModuleAccount(ctx, bondedPool)

	validator = TestingUpdateValidator(keeper, ctx, validator, true)
	require.True(t, validator.IsBonded())

	delegation := types.NewDelegation(addrDels[0], addrVals[0], issuedShares)
	keeper.SetDelegation(ctx, delegation)

	ctx = ctx.WithBlockHeight(10)
	ctx = ctx.WithBlockTime(time.Unix(333, 0))

	// unbond the all self-delegation to put validator in unbonding state
	_, err = keeper.Undelegate(ctx, val0AccAddr, addrVals[0], valTokens.ToDec())
	require.NoError(t, err)

	// end block
	updates := keeper.ApplyAndReturnValidatorSetUpdates(ctx)
	require.Equal(t, 1, len(updates))

	// unbond all the remaining delegation
	_, err = keeper.Undelegate(ctx, addrDels[0], addrVals[0], delTokens.ToDec())
	require.NoError(t, err)

	// validator should still be in state and still be in unbonding state
	validator, found := keeper.GetValidator(ctx, addrVals[0])
	require.True(t, found)
	require.Equal(t, validator.Status, sdk.Unbonding)

	// unbond the validator
	ctx = ctx.WithBlockTime(validator.UnbondingCompletionTime)
	keeper.UnbondAllMatureValidatorQueue(ctx)

	// validator should now be deleted from state
	_, found = keeper.GetValidator(ctx, addrVals[0])
	require.False(t, found)
}

// Make sure that that the retrieving the delegations doesn't affect the state
func TestGetRedelegationsFromSrcValidator(t *testing.T) {
	ctx, _, keeper, _ := CreateTestInput(t, false, 0)

	rd := types.NewRedelegation(addrDels[0], addrVals[0], addrVals[1], 0,
		time.Unix(0, 0), sdk.NewInt(5),
		sdk.NewDec(5))

	// set and retrieve a record
	keeper.SetRedelegation(ctx, rd)
	resBond, found := keeper.GetRedelegation(ctx, addrDels[0], addrVals[0], addrVals[1])
	require.True(t, found)

	// get the redelegations one time
	redelegations := keeper.GetRedelegationsFromSrcValidator(ctx, addrVals[0])
	require.Equal(t, 1, len(redelegations))
	require.True(t, redelegations[0].Equal(resBond))

	// get the redelegations a second time, should be exactly the same
	redelegations = keeper.GetRedelegationsFromSrcValidator(ctx, addrVals[0])
	require.Equal(t, 1, len(redelegations))
	require.True(t, redelegations[0].Equal(resBond))
}

// tests Get/Set/Remove/Has UnbondingDelegation
func TestRedelegation(t *testing.T) {
	ctx, _, keeper, _ := CreateTestInput(t, false, 0)

	rd := types.NewRedelegation(addrDels[0], addrVals[0], addrVals[1], 0,
		time.Unix(0, 0), sdk.NewInt(5),
		sdk.NewDec(5))

	// test shouldn't have and redelegations
	has := keeper.HasReceivingRedelegation(ctx, addrDels[0], addrVals[1])
	require.False(t, has)

	// set and retrieve a record
	keeper.SetRedelegation(ctx, rd)
	resRed, found := keeper.GetRedelegation(ctx, addrDels[0], addrVals[0], addrVals[1])
	require.True(t, found)

	redelegations := keeper.GetRedelegationsFromSrcValidator(ctx, addrVals[0])
	require.Equal(t, 1, len(redelegations))
	require.True(t, redelegations[0].Equal(resRed))

	redelegations = keeper.GetRedelegations(ctx, addrDels[0], 5)
	require.Equal(t, 1, len(redelegations))
	require.True(t, redelegations[0].Equal(resRed))

	redelegations = keeper.GetAllRedelegations(ctx, addrDels[0], nil, nil)
	require.Equal(t, 1, len(redelegations))
	require.True(t, redelegations[0].Equal(resRed))

	// check if has the redelegation
	has = keeper.HasReceivingRedelegation(ctx, addrDels[0], addrVals[1])
	require.True(t, has)

	// modify a records, save, and retrieve
	rd.Entries[0].SharesDst = sdk.NewDec(21)
	keeper.SetRedelegation(ctx, rd)

	resRed, found = keeper.GetRedelegation(ctx, addrDels[0], addrVals[0], addrVals[1])
	require.True(t, found)
	require.True(t, rd.Equal(resRed))

	redelegations = keeper.GetRedelegationsFromSrcValidator(ctx, addrVals[0])
	require.Equal(t, 1, len(redelegations))
	require.True(t, redelegations[0].Equal(resRed))

	redelegations = keeper.GetRedelegations(ctx, addrDels[0], 5)
	require.Equal(t, 1, len(redelegations))
	require.True(t, redelegations[0].Equal(resRed))

	// delete a record
	keeper.RemoveRedelegation(ctx, rd)
	_, found = keeper.GetRedelegation(ctx, addrDels[0], addrVals[0], addrVals[1])
	require.False(t, found)

	redelegations = keeper.GetRedelegations(ctx, addrDels[0], 5)
	require.Equal(t, 0, len(redelegations))

	redelegations = keeper.GetAllRedelegations(ctx, addrDels[0], nil, nil)
	require.Equal(t, 0, len(redelegations))
}

func TestRedelegateToSameValidator(t *testing.T) {
<<<<<<< HEAD
	ctx, _, keeper, _ := CreateTestInput(t, false, 0)
	valTokens := sdk.TokensFromTendermintPower(10)
	startCoins := sdk.NewCoins(sdk.NewCoin(keeper.BondDenom(ctx), valTokens))

	// add bonded tokens to pool for delegations
	notBondedPool := keeper.GetNotBondedPool(ctx)
	err := notBondedPool.SetCoins(notBondedPool.GetCoins().Add(startCoins))
	require.NoError(t, err)
	keeper.supplyKeeper.SetModuleAccount(ctx, notBondedPool)

	// create a validator with a self-delegation
	validator := types.NewValidator(addrVals[0], PKs[0], types.Description{})
	validator, issuedShares := validator.AddTokensFromDel(valTokens)
=======
	ctx, _, keeper := CreateTestInput(t, false, 0)
	pool := keeper.GetPool(ctx)
	startTokens := sdk.TokensFromConsensusPower(30)
	pool.NotBondedTokens = startTokens

	// create a validator with a self-delegation
	validator := types.NewValidator(addrVals[0], PKs[0], types.Description{})
	valTokens := sdk.TokensFromConsensusPower(10)
	validator, pool, issuedShares := validator.AddTokensFromDel(pool, valTokens)
>>>>>>> 84a25828
	require.Equal(t, valTokens, issuedShares.RoundInt())
	validator = TestingUpdateValidator(keeper, ctx, validator, true)
	require.True(t, validator.IsBonded())

	val0AccAddr := sdk.AccAddress(addrVals[0].Bytes())
	selfDelegation := types.NewDelegation(val0AccAddr, addrVals[0], issuedShares)
	keeper.SetDelegation(ctx, selfDelegation)

	_, err = keeper.BeginRedelegation(ctx, val0AccAddr, addrVals[0], addrVals[0], sdk.NewDec(5))
	require.Error(t, err)

}

func TestRedelegationMaxEntries(t *testing.T) {
<<<<<<< HEAD
	ctx, _, keeper, _ := CreateTestInput(t, false, 0)
	startTokens := sdk.TokensFromTendermintPower(20)
	startCoins := sdk.NewCoins(sdk.NewCoin(keeper.BondDenom(ctx), startTokens))

	// add bonded tokens to pool for delegations
	notBondedPool := keeper.GetNotBondedPool(ctx)
	err := notBondedPool.SetCoins(notBondedPool.GetCoins().Add(startCoins))
	require.NoError(t, err)
	keeper.supplyKeeper.SetModuleAccount(ctx, notBondedPool)

	// create a validator with a self-delegation
	validator := types.NewValidator(addrVals[0], PKs[0], types.Description{})
	valTokens := sdk.TokensFromTendermintPower(10)
	validator, issuedShares := validator.AddTokensFromDel(valTokens)
=======
	ctx, _, keeper := CreateTestInput(t, false, 0)
	pool := keeper.GetPool(ctx)
	startTokens := sdk.TokensFromConsensusPower(20)
	pool.NotBondedTokens = startTokens

	// create a validator with a self-delegation
	validator := types.NewValidator(addrVals[0], PKs[0], types.Description{})
	valTokens := sdk.TokensFromConsensusPower(10)
	validator, pool, issuedShares := validator.AddTokensFromDel(pool, valTokens)
>>>>>>> 84a25828
	require.Equal(t, valTokens, issuedShares.RoundInt())
	validator = TestingUpdateValidator(keeper, ctx, validator, true)
	val0AccAddr := sdk.AccAddress(addrVals[0].Bytes())
	selfDelegation := types.NewDelegation(val0AccAddr, addrVals[0], issuedShares)
	keeper.SetDelegation(ctx, selfDelegation)

	// create a second validator
	validator2 := types.NewValidator(addrVals[1], PKs[1], types.Description{})
	validator2, issuedShares = validator2.AddTokensFromDel(valTokens)
	require.Equal(t, valTokens, issuedShares.RoundInt())

	validator2 = TestingUpdateValidator(keeper, ctx, validator2, true)
	require.Equal(t, sdk.Bonded, validator2.Status)

	maxEntries := keeper.MaxEntries(ctx)

	// redelegations should pass
	var completionTime time.Time
	for i := uint16(0); i < maxEntries; i++ {
		var err error
		completionTime, err = keeper.BeginRedelegation(ctx, val0AccAddr, addrVals[0], addrVals[1], sdk.NewDec(1))
		require.NoError(t, err)
	}

	// an additional redelegation should fail due to max entries
	_, err = keeper.BeginRedelegation(ctx, val0AccAddr, addrVals[0], addrVals[1], sdk.NewDec(1))
	require.Error(t, err)

	// mature redelegations
	ctx = ctx.WithBlockTime(completionTime)
	err = keeper.CompleteRedelegation(ctx, val0AccAddr, addrVals[0], addrVals[1])
	require.NoError(t, err)

	// redelegation should work again
	_, err = keeper.BeginRedelegation(ctx, val0AccAddr, addrVals[0], addrVals[1], sdk.NewDec(1))
	require.NoError(t, err)
}

func TestRedelegateSelfDelegation(t *testing.T) {
<<<<<<< HEAD
	ctx, _, keeper, _ := CreateTestInput(t, false, 0)
	startTokens := sdk.TokensFromTendermintPower(30)
	startCoins := sdk.NewCoins(sdk.NewCoin(keeper.BondDenom(ctx), startTokens))

	// add bonded tokens to pool for delegations
	notBondedPool := keeper.GetNotBondedPool(ctx)
	err := notBondedPool.SetCoins(notBondedPool.GetCoins().Add(startCoins))
	require.NoError(t, err)
	keeper.supplyKeeper.SetModuleAccount(ctx, notBondedPool)

	//create a validator with a self-delegation
	validator := types.NewValidator(addrVals[0], PKs[0], types.Description{})
	valTokens := sdk.TokensFromTendermintPower(10)
	validator, issuedShares := validator.AddTokensFromDel(valTokens)
=======
	ctx, _, keeper := CreateTestInput(t, false, 0)
	pool := keeper.GetPool(ctx)
	startTokens := sdk.TokensFromConsensusPower(30)
	pool.NotBondedTokens = startTokens

	//create a validator with a self-delegation
	validator := types.NewValidator(addrVals[0], PKs[0], types.Description{})
	valTokens := sdk.TokensFromConsensusPower(10)
	validator, pool, issuedShares := validator.AddTokensFromDel(pool, valTokens)
>>>>>>> 84a25828
	require.Equal(t, valTokens, issuedShares.RoundInt())

	validator = TestingUpdateValidator(keeper, ctx, validator, true)

	val0AccAddr := sdk.AccAddress(addrVals[0].Bytes())
	selfDelegation := types.NewDelegation(val0AccAddr, addrVals[0], issuedShares)
	keeper.SetDelegation(ctx, selfDelegation)

	// create a second validator
	validator2 := types.NewValidator(addrVals[1], PKs[1], types.Description{})
	validator2, issuedShares = validator2.AddTokensFromDel(valTokens)
	require.Equal(t, valTokens, issuedShares.RoundInt())
	validator2 = TestingUpdateValidator(keeper, ctx, validator2, true)
	require.Equal(t, sdk.Bonded, validator2.Status)

	// create a second delegation to validator 1
<<<<<<< HEAD
	delTokens := sdk.TokensFromTendermintPower(10)
	validator, issuedShares = validator.AddTokensFromDel(delTokens)
=======
	delTokens := sdk.TokensFromConsensusPower(10)
	validator, pool, issuedShares = validator.AddTokensFromDel(pool, delTokens)
>>>>>>> 84a25828
	require.Equal(t, delTokens, issuedShares.RoundInt())
	validator = TestingUpdateValidator(keeper, ctx, validator, true)

	delegation := types.NewDelegation(addrDels[0], addrVals[0], issuedShares)
	keeper.SetDelegation(ctx, delegation)

	_, err = keeper.BeginRedelegation(ctx, val0AccAddr, addrVals[0], addrVals[1], delTokens.ToDec())
	require.NoError(t, err)

	// end block
	updates := keeper.ApplyAndReturnValidatorSetUpdates(ctx)
	require.Equal(t, 2, len(updates))

	validator, found := keeper.GetValidator(ctx, addrVals[0])
	require.True(t, found)
	require.Equal(t, valTokens, validator.Tokens)
	require.Equal(t, sdk.Unbonding, validator.Status)
}

func TestRedelegateFromUnbondingValidator(t *testing.T) {
<<<<<<< HEAD
	ctx, _, keeper, _ := CreateTestInput(t, false, 0)
	startTokens := sdk.TokensFromTendermintPower(30)
	startCoins := sdk.NewCoins(sdk.NewCoin(keeper.BondDenom(ctx), startTokens))

	// add bonded tokens to pool for delegations
	notBondedPool := keeper.GetNotBondedPool(ctx)
	err := notBondedPool.SetCoins(notBondedPool.GetCoins().Add(startCoins))
	require.NoError(t, err)
	keeper.supplyKeeper.SetModuleAccount(ctx, notBondedPool)
=======
	ctx, _, keeper := CreateTestInput(t, false, 0)
	pool := keeper.GetPool(ctx)
	startTokens := sdk.TokensFromConsensusPower(30)
	pool.NotBondedTokens = startTokens
>>>>>>> 84a25828

	//create a validator with a self-delegation
	validator := types.NewValidator(addrVals[0], PKs[0], types.Description{})

<<<<<<< HEAD
	valTokens := sdk.TokensFromTendermintPower(10)
	validator, issuedShares := validator.AddTokensFromDel(valTokens)
=======
	valTokens := sdk.TokensFromConsensusPower(10)
	validator, pool, issuedShares := validator.AddTokensFromDel(pool, valTokens)
>>>>>>> 84a25828
	require.Equal(t, valTokens, issuedShares.RoundInt())
	validator = TestingUpdateValidator(keeper, ctx, validator, true)
	val0AccAddr := sdk.AccAddress(addrVals[0].Bytes())
	selfDelegation := types.NewDelegation(val0AccAddr, addrVals[0], issuedShares)
	keeper.SetDelegation(ctx, selfDelegation)

	// create a second delegation to this validator
	keeper.DeleteValidatorByPowerIndex(ctx, validator)
<<<<<<< HEAD
	delTokens := sdk.TokensFromTendermintPower(10)
	validator, issuedShares = validator.AddTokensFromDel(delTokens)
=======
	delTokens := sdk.TokensFromConsensusPower(10)
	validator, pool, issuedShares = validator.AddTokensFromDel(pool, delTokens)
>>>>>>> 84a25828
	require.Equal(t, delTokens, issuedShares.RoundInt())
	validator = TestingUpdateValidator(keeper, ctx, validator, true)
	delegation := types.NewDelegation(addrDels[0], addrVals[0], issuedShares)
	keeper.SetDelegation(ctx, delegation)

	// create a second validator
	validator2 := types.NewValidator(addrVals[1], PKs[1], types.Description{})
	validator2, issuedShares = validator2.AddTokensFromDel(valTokens)
	require.Equal(t, valTokens, issuedShares.RoundInt())
	validator2 = TestingUpdateValidator(keeper, ctx, validator2, true)

	header := ctx.BlockHeader()
	blockHeight := int64(10)
	header.Height = blockHeight
	blockTime := time.Unix(333, 0)
	header.Time = blockTime
	ctx = ctx.WithBlockHeader(header)

	// unbond the all self-delegation to put validator in unbonding state
	_, err = keeper.Undelegate(ctx, val0AccAddr, addrVals[0], delTokens.ToDec())
	require.NoError(t, err)

	// end block
	updates := keeper.ApplyAndReturnValidatorSetUpdates(ctx)
	require.Equal(t, 1, len(updates))

	validator, found := keeper.GetValidator(ctx, addrVals[0])
	require.True(t, found)
	require.Equal(t, blockHeight, validator.UnbondingHeight)
	params := keeper.GetParams(ctx)
	require.True(t, blockTime.Add(params.UnbondingTime).Equal(validator.UnbondingCompletionTime))

	//change the context
	header = ctx.BlockHeader()
	blockHeight2 := int64(20)
	header.Height = blockHeight2
	blockTime2 := time.Unix(444, 0)
	header.Time = blockTime2
	ctx = ctx.WithBlockHeader(header)

	// unbond some of the other delegation's shares
	redelegateTokens := sdk.TokensFromConsensusPower(6)
	_, err = keeper.BeginRedelegation(ctx, addrDels[0], addrVals[0], addrVals[1], redelegateTokens.ToDec())
	require.NoError(t, err)

	// retrieve the unbonding delegation
	ubd, found := keeper.GetRedelegation(ctx, addrDels[0], addrVals[0], addrVals[1])
	require.True(t, found)
	require.Len(t, ubd.Entries, 1)
	assert.Equal(t, blockHeight, ubd.Entries[0].CreationHeight)
	assert.True(t, blockTime.Add(params.UnbondingTime).Equal(ubd.Entries[0].CompletionTime))
}

func TestRedelegateFromUnbondedValidator(t *testing.T) {
<<<<<<< HEAD
	ctx, _, keeper, _ := CreateTestInput(t, false, 0)
	startTokens := sdk.TokensFromTendermintPower(30)
	startCoins := sdk.NewCoins(sdk.NewCoin(keeper.BondDenom(ctx), startTokens))

	// add bonded tokens to pool for delegations
	notBondedPool := keeper.GetNotBondedPool(ctx)
	err := notBondedPool.SetCoins(notBondedPool.GetCoins().Add(startCoins))
	require.NoError(t, err)
	keeper.supplyKeeper.SetModuleAccount(ctx, notBondedPool)
=======
	ctx, _, keeper := CreateTestInput(t, false, 0)
	pool := keeper.GetPool(ctx)
	startTokens := sdk.TokensFromConsensusPower(30)
	pool.NotBondedTokens = startTokens
>>>>>>> 84a25828

	//create a validator with a self-delegation
	validator := types.NewValidator(addrVals[0], PKs[0], types.Description{})

<<<<<<< HEAD
	valTokens := sdk.TokensFromTendermintPower(10)
	validator, issuedShares := validator.AddTokensFromDel(valTokens)
=======
	valTokens := sdk.TokensFromConsensusPower(10)
	validator, pool, issuedShares := validator.AddTokensFromDel(pool, valTokens)
>>>>>>> 84a25828
	require.Equal(t, valTokens, issuedShares.RoundInt())
	validator = TestingUpdateValidator(keeper, ctx, validator, true)
	val0AccAddr := sdk.AccAddress(addrVals[0].Bytes())
	selfDelegation := types.NewDelegation(val0AccAddr, addrVals[0], issuedShares)
	keeper.SetDelegation(ctx, selfDelegation)

	// create a second delegation to this validator
	keeper.DeleteValidatorByPowerIndex(ctx, validator)
<<<<<<< HEAD
	delTokens := sdk.TokensFromTendermintPower(10)
	validator, issuedShares = validator.AddTokensFromDel(delTokens)
=======
	delTokens := sdk.TokensFromConsensusPower(10)
	validator, pool, issuedShares = validator.AddTokensFromDel(pool, delTokens)
>>>>>>> 84a25828
	require.Equal(t, delTokens, issuedShares.RoundInt())
	validator = TestingUpdateValidator(keeper, ctx, validator, true)
	delegation := types.NewDelegation(addrDels[0], addrVals[0], issuedShares)
	keeper.SetDelegation(ctx, delegation)

	// create a second validator
	validator2 := types.NewValidator(addrVals[1], PKs[1], types.Description{})
	validator2, issuedShares = validator2.AddTokensFromDel(valTokens)
	require.Equal(t, valTokens, issuedShares.RoundInt())
	validator2 = TestingUpdateValidator(keeper, ctx, validator2, true)
	require.Equal(t, sdk.Bonded, validator2.Status)

	ctx = ctx.WithBlockHeight(10)
	ctx = ctx.WithBlockTime(time.Unix(333, 0))

	// unbond the all self-delegation to put validator in unbonding state
	_, err = keeper.Undelegate(ctx, val0AccAddr, addrVals[0], delTokens.ToDec())
	require.NoError(t, err)

	// end block
	updates := keeper.ApplyAndReturnValidatorSetUpdates(ctx)
	require.Equal(t, 1, len(updates))

	validator, found := keeper.GetValidator(ctx, addrVals[0])
	require.True(t, found)
	require.Equal(t, ctx.BlockHeight(), validator.UnbondingHeight)
	params := keeper.GetParams(ctx)
	require.True(t, ctx.BlockHeader().Time.Add(params.UnbondingTime).Equal(validator.UnbondingCompletionTime))

	// unbond the validator
	keeper.unbondingToUnbonded(ctx, validator)

	// redelegate some of the delegation's shares
	redelegationTokens := sdk.TokensFromConsensusPower(6)
	_, err = keeper.BeginRedelegation(ctx, addrDels[0], addrVals[0], addrVals[1], redelegationTokens.ToDec())
	require.NoError(t, err)

	// no red should have been found
	red, found := keeper.GetRedelegation(ctx, addrDels[0], addrVals[0], addrVals[1])
	require.False(t, found, "%v", red)
}<|MERGE_RESOLUTION|>--- conflicted
+++ resolved
@@ -167,16 +167,9 @@
 }
 
 func TestUnbondDelegation(t *testing.T) {
-<<<<<<< HEAD
-	ctx, _, keeper, _ := CreateTestInput(t, false, 0)
-
-	startTokens := sdk.TokensFromTendermintPower(10)
-=======
-	ctx, _, keeper := CreateTestInput(t, false, 0)
-	pool := keeper.GetPool(ctx)
+	ctx, _, keeper, _ := CreateTestInput(t, false, 0)
+
 	startTokens := sdk.TokensFromConsensusPower(10)
-	pool.NotBondedTokens = startTokens
->>>>>>> 84a25828
 
 	notBondedPool := keeper.GetNotBondedPool(ctx)
 	err := notBondedPool.SetCoins(sdk.NewCoins(sdk.NewCoin(keeper.BondDenom(ctx), startTokens)))
@@ -211,9 +204,8 @@
 }
 
 func TestUnbondingDelegationsMaxEntries(t *testing.T) {
-<<<<<<< HEAD
 	ctx, _, keeper, _ := CreateTestInput(t, false, 1)
-	startTokens := sdk.TokensFromTendermintPower(10)
+	startTokens := sdk.TokensFromConsensusPower(10)
 	bondDenom := keeper.BondDenom(ctx)
 
 	bondedPool := keeper.GetBondedPool(ctx)
@@ -221,12 +213,6 @@
 	err := notBondedPool.SetCoins(sdk.NewCoins(sdk.NewCoin(bondDenom, startTokens)))
 	require.NoError(t, err)
 	keeper.supplyKeeper.SetModuleAccount(ctx, notBondedPool)
-=======
-	ctx, ak, keeper := CreateTestInput(t, false, 1)
-	pool := keeper.GetPool(ctx)
-	startTokens := sdk.TokensFromConsensusPower(10)
-	pool.NotBondedTokens = startTokens
->>>>>>> 84a25828
 
 	// create a validator and a delegator to that validator
 	validator := types.NewValidator(addrVals[0], PKs[0], types.Description{})
@@ -254,7 +240,6 @@
 		require.NoError(t, err)
 	}
 
-<<<<<<< HEAD
 	bondedPool = keeper.GetBondedPool(ctx)
 	notBondedPool = keeper.GetNotBondedPool(ctx)
 	require.True(sdk.IntEq(t, bondedPool.GetCoins().AmountOf(bondDenom), oldBonded.SubRaw(int64(maxEntries))))
@@ -262,69 +247,33 @@
 
 	oldBonded = bondedPool.GetCoins().AmountOf(bondDenom)
 	oldNotBonded = notBondedPool.GetCoins().AmountOf(bondDenom)
-=======
-	// delegator shares should be reduced by 7
-	delegator, _ := keeper.GetDelegation(ctx, addrDels[0], addrVals[0])
-	require.Equal(t, sdk.NewDec(9999993), delegator.GetShares())
-
-	acc := ak.GetAccount(ctx, addrDels[0])
-	require.Equal(t, int64(1000000), acc.GetCoins().AmountOf("stake").Int64())
->>>>>>> 84a25828
 
 	// an additional unbond should fail due to max entries
 	_, err = keeper.Undelegate(ctx, addrDels[0], addrVals[0], sdk.NewDec(1))
 	require.Error(t, err)
 
-<<<<<<< HEAD
 	bondedPool = keeper.GetBondedPool(ctx)
 	notBondedPool = keeper.GetNotBondedPool(ctx)
 	require.True(sdk.IntEq(t, bondedPool.GetCoins().AmountOf(bondDenom), oldBonded))
 	require.True(sdk.IntEq(t, notBondedPool.GetCoins().AmountOf(bondDenom), oldNotBonded))
-=======
-	// delegator shares should not reduced
-	delegator, _ = keeper.GetDelegation(ctx, addrDels[0], addrVals[0])
-	require.Equal(t, sdk.NewDec(9999993), delegator.GetShares())
 
 	// mature unbonding delegations
 	ctx = ctx.WithBlockTime(completionTime)
 	err = keeper.CompleteUnbonding(ctx, addrDels[0], addrVals[0])
 	require.NoError(t, err)
 
-	// delegator account balance should be increased by 7
-	acc = ak.GetAccount(ctx, addrDels[0])
-	require.Equal(t, int64(1000007), acc.GetCoins().AmountOf("stake").Int64())
-
-	completionTime, err = keeper.Undelegate(ctx, addrDels[0], addrVals[0], sdk.NewDec(3))
-	require.NoError(t, err)
-
-	// delegator shares should be reduced by 3
-	dele2, _ := keeper.GetDelegation(ctx, addrDels[0], addrVals[0])
-	require.Equal(t, sdk.NewDec(9999990), dele2.GetShares())
->>>>>>> 84a25828
-
-	// mature unbonding delegations
-	ctx = ctx.WithBlockTime(completionTime)
-	err = keeper.CompleteUnbonding(ctx, addrDels[0], addrVals[0])
-	require.NoError(t, err)
-
-<<<<<<< HEAD
 	bondedPool = keeper.GetBondedPool(ctx)
 	notBondedPool = keeper.GetNotBondedPool(ctx)
 	require.True(sdk.IntEq(t, bondedPool.GetCoins().AmountOf(bondDenom), oldBonded))
 	require.True(sdk.IntEq(t, notBondedPool.GetCoins().AmountOf(bondDenom), oldNotBonded.SubRaw(int64(maxEntries))))
 
-	oldNotBonded = notBondedPool.GetCoins().AmountOf(bondDenom)
-=======
-	// delegator account balance should be increased by 3
-	acc = ak.GetAccount(ctx, addrDels[0])
-	require.Equal(t, int64(1000010), acc.GetCoins().AmountOf("stake").Int64())
->>>>>>> 84a25828
-
 	// unbonding  should work again
 	_, err = keeper.Undelegate(ctx, addrDels[0], addrVals[0], sdk.NewDec(1))
 	require.NoError(t, err)
 
 	bondedPool = keeper.GetBondedPool(ctx)
+	oldNotBonded = notBondedPool.GetCoins().AmountOf(bondDenom)
+
 	notBondedPool = keeper.GetNotBondedPool(ctx)
 	require.True(sdk.IntEq(t, bondedPool.GetCoins().AmountOf(bondDenom), oldBonded.SubRaw(1)))
 	require.True(sdk.IntEq(t, notBondedPool.GetCoins().AmountOf(bondDenom), oldNotBonded.AddRaw(1)))
@@ -334,21 +283,13 @@
 // shift it from the bonded to unbonding state and jailed
 func TestUndelegateSelfDelegationBelowMinSelfDelegation(t *testing.T) {
 
-<<<<<<< HEAD
-	ctx, _, keeper, _ := CreateTestInput(t, false, 0)
-	delTokens := sdk.TokensFromTendermintPower(10)
+	ctx, _, keeper, _ := CreateTestInput(t, false, 0)
+	delTokens := sdk.TokensFromConsensusPower(10)
 	delCoins := sdk.NewCoins(sdk.NewCoin(keeper.BondDenom(ctx), delTokens))
-=======
-	ctx, _, keeper := CreateTestInput(t, false, 0)
-	pool := keeper.GetPool(ctx)
-	startTokens := sdk.TokensFromConsensusPower(20)
-	pool.NotBondedTokens = startTokens
->>>>>>> 84a25828
 
 	//create a validator with a self-delegation
 	validator := types.NewValidator(addrVals[0], PKs[0], types.Description{})
 
-<<<<<<< HEAD
 	validator.MinSelfDelegation = delTokens
 	validator, issuedShares := validator.AddTokensFromDel(delTokens)
 	require.Equal(t, delTokens, issuedShares.RoundInt())
@@ -358,12 +299,6 @@
 	err := notBondedPool.SetCoins(notBondedPool.GetCoins().Add(delCoins))
 	require.NoError(t, err)
 	keeper.supplyKeeper.SetModuleAccount(ctx, notBondedPool)
-=======
-	valTokens := sdk.TokensFromConsensusPower(10)
-	validator.MinSelfDelegation = valTokens
-	validator, pool, issuedShares := validator.AddTokensFromDel(pool, valTokens)
-	require.Equal(t, valTokens, issuedShares.RoundInt())
->>>>>>> 84a25828
 
 	validator = TestingUpdateValidator(keeper, ctx, validator, true)
 	require.True(t, validator.IsBonded())
@@ -379,13 +314,8 @@
 
 	// create a second delegation to this validator
 	keeper.DeleteValidatorByPowerIndex(ctx, validator)
-<<<<<<< HEAD
 	validator, issuedShares = validator.AddTokensFromDel(delTokens)
 	require.True(t, validator.IsBonded())
-=======
-	delTokens := sdk.TokensFromConsensusPower(10)
-	validator, pool, issuedShares = validator.AddTokensFromDel(pool, delTokens)
->>>>>>> 84a25828
 	require.Equal(t, delTokens, issuedShares.RoundInt())
 
 	// add bonded tokens to pool for delegations
@@ -399,11 +329,7 @@
 	keeper.SetDelegation(ctx, delegation)
 
 	val0AccAddr := sdk.AccAddress(addrVals[0].Bytes())
-<<<<<<< HEAD
-	_, err = keeper.Undelegate(ctx, val0AccAddr, addrVals[0], sdk.TokensFromTendermintPower(6).ToDec())
-=======
-	_, err := keeper.Undelegate(ctx, val0AccAddr, addrVals[0], sdk.TokensFromConsensusPower(6).ToDec())
->>>>>>> 84a25828
+	_, err = keeper.Undelegate(ctx, val0AccAddr, addrVals[0], sdk.TokensFromConsensusPower(6).ToDec())
 	require.NoError(t, err)
 
 	// end block
@@ -418,21 +344,13 @@
 }
 
 func TestUndelegateFromUnbondingValidator(t *testing.T) {
-<<<<<<< HEAD
-	ctx, _, keeper, _ := CreateTestInput(t, false, 0)
-	delTokens := sdk.TokensFromTendermintPower(10)
+	ctx, _, keeper, _ := CreateTestInput(t, false, 0)
+	delTokens := sdk.TokensFromConsensusPower(10)
 	delCoins := sdk.NewCoins(sdk.NewCoin(keeper.BondDenom(ctx), delTokens))
-=======
-	ctx, _, keeper := CreateTestInput(t, false, 0)
-	pool := keeper.GetPool(ctx)
-	startTokens := sdk.TokensFromConsensusPower(20)
-	pool.NotBondedTokens = startTokens
->>>>>>> 84a25828
 
 	//create a validator with a self-delegation
 	validator := types.NewValidator(addrVals[0], PKs[0], types.Description{})
 
-<<<<<<< HEAD
 	validator, issuedShares := validator.AddTokensFromDel(delTokens)
 	require.Equal(t, delTokens, issuedShares.RoundInt())
 
@@ -442,12 +360,6 @@
 	require.NoError(t, err)
 	keeper.supplyKeeper.SetModuleAccount(ctx, notBondedPool)
 
-=======
-	valTokens := sdk.TokensFromConsensusPower(10)
-	validator, pool, issuedShares := validator.AddTokensFromDel(pool, valTokens)
-	require.Equal(t, valTokens, issuedShares.RoundInt())
-	keeper.SetPool(ctx, pool)
->>>>>>> 84a25828
 	validator = TestingUpdateValidator(keeper, ctx, validator, true)
 	require.True(t, validator.IsBonded())
 
@@ -461,13 +373,8 @@
 
 	// create a second delegation to this validator
 	keeper.DeleteValidatorByPowerIndex(ctx, validator)
-<<<<<<< HEAD
 
 	validator, issuedShares = validator.AddTokensFromDel(delTokens)
-=======
-	delTokens := sdk.TokensFromConsensusPower(10)
-	validator, pool, issuedShares = validator.AddTokensFromDel(pool, delTokens)
->>>>>>> 84a25828
 	require.Equal(t, delTokens, issuedShares.RoundInt())
 
 	bondedPool = keeper.GetBondedPool(ctx)
@@ -525,9 +432,8 @@
 }
 
 func TestUndelegateFromUnbondedValidator(t *testing.T) {
-<<<<<<< HEAD
 	ctx, _, keeper, _ := CreateTestInput(t, false, 1)
-	delTokens := sdk.TokensFromTendermintPower(10)
+	delTokens := sdk.TokensFromConsensusPower(10)
 	delCoins := sdk.NewCoins(sdk.NewCoin(keeper.BondDenom(ctx), delTokens))
 
 	// add bonded tokens to pool for delegations
@@ -535,23 +441,12 @@
 	err := notBondedPool.SetCoins(notBondedPool.GetCoins().Add(delCoins))
 	require.NoError(t, err)
 	keeper.supplyKeeper.SetModuleAccount(ctx, notBondedPool)
-=======
-	ctx, _, keeper := CreateTestInput(t, false, 1)
-	pool := keeper.GetPool(ctx)
-	startTokens := sdk.TokensFromConsensusPower(20)
-	pool.NotBondedTokens = startTokens
->>>>>>> 84a25828
 
 	// create a validator with a self-delegation
 	validator := types.NewValidator(addrVals[0], PKs[0], types.Description{})
 
-<<<<<<< HEAD
-	valTokens := sdk.TokensFromTendermintPower(10)
+	valTokens := sdk.TokensFromConsensusPower(10)
 	validator, issuedShares := validator.AddTokensFromDel(valTokens)
-=======
-	valTokens := sdk.TokensFromConsensusPower(10)
-	validator, pool, issuedShares := validator.AddTokensFromDel(pool, valTokens)
->>>>>>> 84a25828
 	require.Equal(t, valTokens, issuedShares.RoundInt())
 	validator = TestingUpdateValidator(keeper, ctx, validator, true)
 	require.True(t, validator.IsBonded())
@@ -567,12 +462,7 @@
 
 	// create a second delegation to this validator
 	keeper.DeleteValidatorByPowerIndex(ctx, validator)
-<<<<<<< HEAD
 	validator, issuedShares = validator.AddTokensFromDel(delTokens)
-=======
-	delTokens := sdk.TokensFromConsensusPower(10)
-	validator, pool, issuedShares = validator.AddTokensFromDel(pool, delTokens)
->>>>>>> 84a25828
 	require.Equal(t, delTokens, issuedShares.RoundInt())
 	validator = TestingUpdateValidator(keeper, ctx, validator, true)
 	require.True(t, validator.IsBonded())
@@ -621,9 +511,8 @@
 }
 
 func TestUnbondingAllDelegationFromValidator(t *testing.T) {
-<<<<<<< HEAD
-	ctx, _, keeper, _ := CreateTestInput(t, false, 0)
-	delTokens := sdk.TokensFromTendermintPower(10)
+	ctx, _, keeper, _ := CreateTestInput(t, false, 0)
+	delTokens := sdk.TokensFromConsensusPower(10)
 	delCoins := sdk.NewCoins(sdk.NewCoin(keeper.BondDenom(ctx), delTokens))
 
 	// add bonded tokens to pool for delegations
@@ -631,23 +520,12 @@
 	err := notBondedPool.SetCoins(notBondedPool.GetCoins().Add(delCoins))
 	require.NoError(t, err)
 	keeper.supplyKeeper.SetModuleAccount(ctx, notBondedPool)
-=======
-	ctx, _, keeper := CreateTestInput(t, false, 0)
-	pool := keeper.GetPool(ctx)
-	startTokens := sdk.TokensFromConsensusPower(20)
-	pool.NotBondedTokens = startTokens
->>>>>>> 84a25828
 
 	//create a validator with a self-delegation
 	validator := types.NewValidator(addrVals[0], PKs[0], types.Description{})
 
-<<<<<<< HEAD
-	valTokens := sdk.TokensFromTendermintPower(10)
+	valTokens := sdk.TokensFromConsensusPower(10)
 	validator, issuedShares := validator.AddTokensFromDel(valTokens)
-=======
-	valTokens := sdk.TokensFromConsensusPower(10)
-	validator, pool, issuedShares := validator.AddTokensFromDel(pool, valTokens)
->>>>>>> 84a25828
 	require.Equal(t, valTokens, issuedShares.RoundInt())
 
 	validator = TestingUpdateValidator(keeper, ctx, validator, true)
@@ -659,12 +537,7 @@
 
 	// create a second delegation to this validator
 	keeper.DeleteValidatorByPowerIndex(ctx, validator)
-<<<<<<< HEAD
 	validator, issuedShares = validator.AddTokensFromDel(delTokens)
-=======
-	delTokens := sdk.TokensFromConsensusPower(10)
-	validator, pool, issuedShares = validator.AddTokensFromDel(pool, delTokens)
->>>>>>> 84a25828
 	require.Equal(t, delTokens, issuedShares.RoundInt())
 
 	bondedPool := keeper.GetBondedPool(ctx)
@@ -793,9 +666,8 @@
 }
 
 func TestRedelegateToSameValidator(t *testing.T) {
-<<<<<<< HEAD
-	ctx, _, keeper, _ := CreateTestInput(t, false, 0)
-	valTokens := sdk.TokensFromTendermintPower(10)
+	ctx, _, keeper, _ := CreateTestInput(t, false, 0)
+	valTokens := sdk.TokensFromConsensusPower(10)
 	startCoins := sdk.NewCoins(sdk.NewCoin(keeper.BondDenom(ctx), valTokens))
 
 	// add bonded tokens to pool for delegations
@@ -807,17 +679,6 @@
 	// create a validator with a self-delegation
 	validator := types.NewValidator(addrVals[0], PKs[0], types.Description{})
 	validator, issuedShares := validator.AddTokensFromDel(valTokens)
-=======
-	ctx, _, keeper := CreateTestInput(t, false, 0)
-	pool := keeper.GetPool(ctx)
-	startTokens := sdk.TokensFromConsensusPower(30)
-	pool.NotBondedTokens = startTokens
-
-	// create a validator with a self-delegation
-	validator := types.NewValidator(addrVals[0], PKs[0], types.Description{})
-	valTokens := sdk.TokensFromConsensusPower(10)
-	validator, pool, issuedShares := validator.AddTokensFromDel(pool, valTokens)
->>>>>>> 84a25828
 	require.Equal(t, valTokens, issuedShares.RoundInt())
 	validator = TestingUpdateValidator(keeper, ctx, validator, true)
 	require.True(t, validator.IsBonded())
@@ -832,9 +693,8 @@
 }
 
 func TestRedelegationMaxEntries(t *testing.T) {
-<<<<<<< HEAD
-	ctx, _, keeper, _ := CreateTestInput(t, false, 0)
-	startTokens := sdk.TokensFromTendermintPower(20)
+	ctx, _, keeper, _ := CreateTestInput(t, false, 0)
+	startTokens := sdk.TokensFromConsensusPower(20)
 	startCoins := sdk.NewCoins(sdk.NewCoin(keeper.BondDenom(ctx), startTokens))
 
 	// add bonded tokens to pool for delegations
@@ -845,19 +705,8 @@
 
 	// create a validator with a self-delegation
 	validator := types.NewValidator(addrVals[0], PKs[0], types.Description{})
-	valTokens := sdk.TokensFromTendermintPower(10)
+	valTokens := sdk.TokensFromConsensusPower(10)
 	validator, issuedShares := validator.AddTokensFromDel(valTokens)
-=======
-	ctx, _, keeper := CreateTestInput(t, false, 0)
-	pool := keeper.GetPool(ctx)
-	startTokens := sdk.TokensFromConsensusPower(20)
-	pool.NotBondedTokens = startTokens
-
-	// create a validator with a self-delegation
-	validator := types.NewValidator(addrVals[0], PKs[0], types.Description{})
-	valTokens := sdk.TokensFromConsensusPower(10)
-	validator, pool, issuedShares := validator.AddTokensFromDel(pool, valTokens)
->>>>>>> 84a25828
 	require.Equal(t, valTokens, issuedShares.RoundInt())
 	validator = TestingUpdateValidator(keeper, ctx, validator, true)
 	val0AccAddr := sdk.AccAddress(addrVals[0].Bytes())
@@ -897,9 +746,8 @@
 }
 
 func TestRedelegateSelfDelegation(t *testing.T) {
-<<<<<<< HEAD
-	ctx, _, keeper, _ := CreateTestInput(t, false, 0)
-	startTokens := sdk.TokensFromTendermintPower(30)
+	ctx, _, keeper, _ := CreateTestInput(t, false, 0)
+	startTokens := sdk.TokensFromConsensusPower(30)
 	startCoins := sdk.NewCoins(sdk.NewCoin(keeper.BondDenom(ctx), startTokens))
 
 	// add bonded tokens to pool for delegations
@@ -910,19 +758,8 @@
 
 	//create a validator with a self-delegation
 	validator := types.NewValidator(addrVals[0], PKs[0], types.Description{})
-	valTokens := sdk.TokensFromTendermintPower(10)
+	valTokens := sdk.TokensFromConsensusPower(10)
 	validator, issuedShares := validator.AddTokensFromDel(valTokens)
-=======
-	ctx, _, keeper := CreateTestInput(t, false, 0)
-	pool := keeper.GetPool(ctx)
-	startTokens := sdk.TokensFromConsensusPower(30)
-	pool.NotBondedTokens = startTokens
-
-	//create a validator with a self-delegation
-	validator := types.NewValidator(addrVals[0], PKs[0], types.Description{})
-	valTokens := sdk.TokensFromConsensusPower(10)
-	validator, pool, issuedShares := validator.AddTokensFromDel(pool, valTokens)
->>>>>>> 84a25828
 	require.Equal(t, valTokens, issuedShares.RoundInt())
 
 	validator = TestingUpdateValidator(keeper, ctx, validator, true)
@@ -939,13 +776,8 @@
 	require.Equal(t, sdk.Bonded, validator2.Status)
 
 	// create a second delegation to validator 1
-<<<<<<< HEAD
-	delTokens := sdk.TokensFromTendermintPower(10)
+	delTokens := sdk.TokensFromConsensusPower(10)
 	validator, issuedShares = validator.AddTokensFromDel(delTokens)
-=======
-	delTokens := sdk.TokensFromConsensusPower(10)
-	validator, pool, issuedShares = validator.AddTokensFromDel(pool, delTokens)
->>>>>>> 84a25828
 	require.Equal(t, delTokens, issuedShares.RoundInt())
 	validator = TestingUpdateValidator(keeper, ctx, validator, true)
 
@@ -966,9 +798,8 @@
 }
 
 func TestRedelegateFromUnbondingValidator(t *testing.T) {
-<<<<<<< HEAD
-	ctx, _, keeper, _ := CreateTestInput(t, false, 0)
-	startTokens := sdk.TokensFromTendermintPower(30)
+	ctx, _, keeper, _ := CreateTestInput(t, false, 0)
+	startTokens := sdk.TokensFromConsensusPower(30)
 	startCoins := sdk.NewCoins(sdk.NewCoin(keeper.BondDenom(ctx), startTokens))
 
 	// add bonded tokens to pool for delegations
@@ -976,23 +807,12 @@
 	err := notBondedPool.SetCoins(notBondedPool.GetCoins().Add(startCoins))
 	require.NoError(t, err)
 	keeper.supplyKeeper.SetModuleAccount(ctx, notBondedPool)
-=======
-	ctx, _, keeper := CreateTestInput(t, false, 0)
-	pool := keeper.GetPool(ctx)
-	startTokens := sdk.TokensFromConsensusPower(30)
-	pool.NotBondedTokens = startTokens
->>>>>>> 84a25828
 
 	//create a validator with a self-delegation
 	validator := types.NewValidator(addrVals[0], PKs[0], types.Description{})
 
-<<<<<<< HEAD
-	valTokens := sdk.TokensFromTendermintPower(10)
+	valTokens := sdk.TokensFromConsensusPower(10)
 	validator, issuedShares := validator.AddTokensFromDel(valTokens)
-=======
-	valTokens := sdk.TokensFromConsensusPower(10)
-	validator, pool, issuedShares := validator.AddTokensFromDel(pool, valTokens)
->>>>>>> 84a25828
 	require.Equal(t, valTokens, issuedShares.RoundInt())
 	validator = TestingUpdateValidator(keeper, ctx, validator, true)
 	val0AccAddr := sdk.AccAddress(addrVals[0].Bytes())
@@ -1001,13 +821,8 @@
 
 	// create a second delegation to this validator
 	keeper.DeleteValidatorByPowerIndex(ctx, validator)
-<<<<<<< HEAD
-	delTokens := sdk.TokensFromTendermintPower(10)
+	delTokens := sdk.TokensFromConsensusPower(10)
 	validator, issuedShares = validator.AddTokensFromDel(delTokens)
-=======
-	delTokens := sdk.TokensFromConsensusPower(10)
-	validator, pool, issuedShares = validator.AddTokensFromDel(pool, delTokens)
->>>>>>> 84a25828
 	require.Equal(t, delTokens, issuedShares.RoundInt())
 	validator = TestingUpdateValidator(keeper, ctx, validator, true)
 	delegation := types.NewDelegation(addrDels[0], addrVals[0], issuedShares)
@@ -1062,9 +877,8 @@
 }
 
 func TestRedelegateFromUnbondedValidator(t *testing.T) {
-<<<<<<< HEAD
-	ctx, _, keeper, _ := CreateTestInput(t, false, 0)
-	startTokens := sdk.TokensFromTendermintPower(30)
+	ctx, _, keeper, _ := CreateTestInput(t, false, 0)
+	startTokens := sdk.TokensFromConsensusPower(30)
 	startCoins := sdk.NewCoins(sdk.NewCoin(keeper.BondDenom(ctx), startTokens))
 
 	// add bonded tokens to pool for delegations
@@ -1072,23 +886,12 @@
 	err := notBondedPool.SetCoins(notBondedPool.GetCoins().Add(startCoins))
 	require.NoError(t, err)
 	keeper.supplyKeeper.SetModuleAccount(ctx, notBondedPool)
-=======
-	ctx, _, keeper := CreateTestInput(t, false, 0)
-	pool := keeper.GetPool(ctx)
-	startTokens := sdk.TokensFromConsensusPower(30)
-	pool.NotBondedTokens = startTokens
->>>>>>> 84a25828
 
 	//create a validator with a self-delegation
 	validator := types.NewValidator(addrVals[0], PKs[0], types.Description{})
 
-<<<<<<< HEAD
-	valTokens := sdk.TokensFromTendermintPower(10)
+	valTokens := sdk.TokensFromConsensusPower(10)
 	validator, issuedShares := validator.AddTokensFromDel(valTokens)
-=======
-	valTokens := sdk.TokensFromConsensusPower(10)
-	validator, pool, issuedShares := validator.AddTokensFromDel(pool, valTokens)
->>>>>>> 84a25828
 	require.Equal(t, valTokens, issuedShares.RoundInt())
 	validator = TestingUpdateValidator(keeper, ctx, validator, true)
 	val0AccAddr := sdk.AccAddress(addrVals[0].Bytes())
@@ -1097,13 +900,8 @@
 
 	// create a second delegation to this validator
 	keeper.DeleteValidatorByPowerIndex(ctx, validator)
-<<<<<<< HEAD
-	delTokens := sdk.TokensFromTendermintPower(10)
+	delTokens := sdk.TokensFromConsensusPower(10)
 	validator, issuedShares = validator.AddTokensFromDel(delTokens)
-=======
-	delTokens := sdk.TokensFromConsensusPower(10)
-	validator, pool, issuedShares = validator.AddTokensFromDel(pool, delTokens)
->>>>>>> 84a25828
 	require.Equal(t, delTokens, issuedShares.RoundInt())
 	validator = TestingUpdateValidator(keeper, ctx, validator, true)
 	delegation := types.NewDelegation(addrDels[0], addrVals[0], issuedShares)
