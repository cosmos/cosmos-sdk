package keeper_test

import (
	"time"

	"cosmossdk.io/math"
	"github.com/golang/mock/gomock"

	simtestutil "github.com/cosmos/cosmos-sdk/testutil/sims"
	sdk "github.com/cosmos/cosmos-sdk/types"
	stakingkeeper "github.com/cosmos/cosmos-sdk/x/staking/keeper"
	"github.com/cosmos/cosmos-sdk/x/staking/testutil"
	stakingtypes "github.com/cosmos/cosmos-sdk/x/staking/types"
)

func createValAddrs(count int) ([]sdk.AccAddress, []sdk.ValAddress) {
	addrs := simtestutil.CreateIncrementalAccounts(count)
	valAddrs := simtestutil.ConvertAddrsToValAddrs(addrs)

	return addrs, valAddrs
}

// tests GetDelegation, GetDelegatorDelegations, SetDelegation, RemoveDelegation, GetDelegatorDelegations
func (s *KeeperTestSuite) TestDelegation() {
	ctx, keeper := s.ctx, s.stakingKeeper
	require := s.Require()

	addrDels, valAddrs := createValAddrs(3)

	// construct the validators
	amts := []math.Int{sdk.NewInt(9), sdk.NewInt(8), sdk.NewInt(7)}
	var validators [3]stakingtypes.Validator
	for i, amt := range amts {
		validators[i] = testutil.NewValidator(s.T(), valAddrs[i], PKs[i])
		validators[i], _ = validators[i].AddTokensFromDel(amt)

		validators[i] = stakingkeeper.TestingUpdateValidator(keeper, ctx, validators[i], true)
	}

	// first add a validators[0] to delegate too
	bond1to1 := stakingtypes.NewDelegation(addrDels[0], valAddrs[0], math.LegacyNewDec(9))

	// check the empty keeper first
	_, found := keeper.GetDelegation(ctx, addrDels[0], valAddrs[0])
	require.False(found)

	// set and retrieve a record
	keeper.SetDelegation(ctx, bond1to1)
	resBond, found := keeper.GetDelegation(ctx, addrDels[0], valAddrs[0])
	require.True(found)
	require.Equal(bond1to1, resBond)

	// modify a records, save, and retrieve
	bond1to1.Shares = math.LegacyNewDec(99)
	keeper.SetDelegation(ctx, bond1to1)
	resBond, found = keeper.GetDelegation(ctx, addrDels[0], valAddrs[0])
	require.True(found)
	require.Equal(bond1to1, resBond)

	// add some more records
	bond1to2 := stakingtypes.NewDelegation(addrDels[0], valAddrs[1], math.LegacyNewDec(9))
	bond1to3 := stakingtypes.NewDelegation(addrDels[0], valAddrs[2], math.LegacyNewDec(9))
	bond2to1 := stakingtypes.NewDelegation(addrDels[1], valAddrs[0], math.LegacyNewDec(9))
	bond2to2 := stakingtypes.NewDelegation(addrDels[1], valAddrs[1], math.LegacyNewDec(9))
	bond2to3 := stakingtypes.NewDelegation(addrDels[1], valAddrs[2], math.LegacyNewDec(9))
	keeper.SetDelegation(ctx, bond1to2)
	keeper.SetDelegation(ctx, bond1to3)
	keeper.SetDelegation(ctx, bond2to1)
	keeper.SetDelegation(ctx, bond2to2)
	keeper.SetDelegation(ctx, bond2to3)

	// test all bond retrieve capabilities
	resBonds := keeper.GetDelegatorDelegations(ctx, addrDels[0], 5)
	require.Equal(3, len(resBonds))
	require.Equal(bond1to1, resBonds[0])
	require.Equal(bond1to2, resBonds[1])
	require.Equal(bond1to3, resBonds[2])
	resBonds = keeper.GetAllDelegatorDelegations(ctx, addrDels[0])
	require.Equal(3, len(resBonds))
	resBonds = keeper.GetDelegatorDelegations(ctx, addrDels[0], 2)
	require.Equal(2, len(resBonds))
	resBonds = keeper.GetDelegatorDelegations(ctx, addrDels[1], 5)
	require.Equal(3, len(resBonds))
	require.Equal(bond2to1, resBonds[0])
	require.Equal(bond2to2, resBonds[1])
	require.Equal(bond2to3, resBonds[2])
	allBonds := keeper.GetAllDelegations(ctx)
	require.Equal(6, len(allBonds))
	require.Equal(bond1to1, allBonds[0])
	require.Equal(bond1to2, allBonds[1])
	require.Equal(bond1to3, allBonds[2])
	require.Equal(bond2to1, allBonds[3])
	require.Equal(bond2to2, allBonds[4])
	require.Equal(bond2to3, allBonds[5])

	resVals := keeper.GetDelegatorValidators(ctx, addrDels[0], 3)
	require.Equal(3, len(resVals))
	resVals = keeper.GetDelegatorValidators(ctx, addrDels[1], 4)
	require.Equal(3, len(resVals))

	for i := 0; i < 3; i++ {
		resVal, err := keeper.GetDelegatorValidator(ctx, addrDels[0], valAddrs[i])
		require.Nil(err)
		require.Equal(valAddrs[i], resVal.GetOperator())

		resVal, err = keeper.GetDelegatorValidator(ctx, addrDels[1], valAddrs[i])
		require.Nil(err)
		require.Equal(valAddrs[i], resVal.GetOperator())

		resDels := keeper.GetValidatorDelegations(ctx, valAddrs[i])
		require.Len(resDels, 2)
	}

	// test total bonded for single delegator
	expBonded := bond1to1.Shares.Add(bond2to1.Shares).Add(bond1to3.Shares)
	resDelBond := keeper.GetDelegatorBonded(ctx, addrDels[0])
	require.Equal(expBonded, sdk.NewDecFromInt(resDelBond))

	// delete a record
	keeper.RemoveDelegation(ctx, bond2to3)
	_, found = keeper.GetDelegation(ctx, addrDels[1], valAddrs[2])
	require.False(found)
	resBonds = keeper.GetDelegatorDelegations(ctx, addrDels[1], 5)
	require.Equal(2, len(resBonds))
	require.Equal(bond2to1, resBonds[0])
	require.Equal(bond2to2, resBonds[1])

	resBonds = keeper.GetAllDelegatorDelegations(ctx, addrDels[1])
	require.Equal(2, len(resBonds))

	// delete all the records from delegator 2
	keeper.RemoveDelegation(ctx, bond2to1)
	keeper.RemoveDelegation(ctx, bond2to2)
	_, found = keeper.GetDelegation(ctx, addrDels[1], valAddrs[0])
	require.False(found)
	_, found = keeper.GetDelegation(ctx, addrDels[1], valAddrs[1])
	require.False(found)
	resBonds = keeper.GetDelegatorDelegations(ctx, addrDels[1], 5)
	require.Equal(0, len(resBonds))
}

func TestTransferDelegation(t *testing.T) {
	_, app, ctx := createTestInput(t)

	addrDels := simapp.AddTestAddrsIncremental(app, ctx, 3, sdk.NewInt(10000))
	valAddrs := simapp.ConvertAddrsToValAddrs(addrDels)

	// construct the validators
	amts := []sdk.Int{sdk.NewInt(9), sdk.NewInt(8), sdk.NewInt(7)}
	var validators [3]types.Validator
	for i, amt := range amts {
		validators[i] = teststaking.NewValidator(t, valAddrs[i], PKs[i])
		validators[i], _ = validators[i].AddTokensFromDel(amt)
	}
	validators[0] = keeper.TestingUpdateValidator(app.StakingKeeper, ctx, validators[0], true)
	validators[1] = keeper.TestingUpdateValidator(app.StakingKeeper, ctx, validators[1], true)
	validators[2] = keeper.TestingUpdateValidator(app.StakingKeeper, ctx, validators[2], true)

	// try a transfer when there's nothing
	transferred := app.StakingKeeper.TransferDelegation(ctx, addrDels[0], addrDels[1], valAddrs[0], sdk.NewDec(1000))
	require.Equal(t, sdk.ZeroDec(), transferred)

	// stake some tokens
	bond1to1 := types.NewDelegation(addrDels[0], valAddrs[0], sdk.NewDec(99))
	app.StakingKeeper.SetDelegation(ctx, bond1to1)
	// stake to an unrelated validator so implementation has to skip it
	bond1to3 := types.NewDelegation(addrDels[0], valAddrs[2], sdk.NewDec(9))
	app.StakingKeeper.SetDelegation(ctx, bond1to3)

	// transfer nothing
	transferred = app.StakingKeeper.TransferDelegation(ctx, addrDels[0], addrDels[1], valAddrs[0], sdk.ZeroDec())
	require.Equal(t, sdk.ZeroDec(), transferred)

	// partial transfer, empty recipient
	transferred = app.StakingKeeper.TransferDelegation(ctx, addrDels[0], addrDels[1], valAddrs[0], sdk.NewDec(10))
	require.Equal(t, sdk.NewDec(10), transferred)
	resBond, found := app.StakingKeeper.GetDelegation(ctx, addrDels[0], valAddrs[0])
	require.True(t, found)
	require.Equal(t, sdk.NewDec(89), resBond.Shares)
	resBond, found = app.StakingKeeper.GetDelegation(ctx, addrDels[1], valAddrs[0])
	require.True(t, found)
	require.Equal(t, sdk.NewDec(10), resBond.Shares)

	// partial transfer, existing recipient
	transferred = app.StakingKeeper.TransferDelegation(ctx, addrDels[0], addrDels[1], valAddrs[0], sdk.NewDec(11))
	require.Equal(t, transferred, sdk.NewDec(11))
	resBond, found = app.StakingKeeper.GetDelegation(ctx, addrDels[0], valAddrs[0])
	require.True(t, found)
	require.Equal(t, sdk.NewDec(78), resBond.Shares)
	resBond, found = app.StakingKeeper.GetDelegation(ctx, addrDels[1], valAddrs[0])
	require.True(t, found)
	require.Equal(t, sdk.NewDec(21), resBond.Shares)

	// full transfer
	transferred = app.StakingKeeper.TransferDelegation(ctx, addrDels[0], addrDels[1], valAddrs[0], sdk.NewDec(9999))
	require.Equal(t, transferred, sdk.NewDec(78))
	resBond, found = app.StakingKeeper.GetDelegation(ctx, addrDels[0], valAddrs[0])
	require.False(t, found)
	resBond, found = app.StakingKeeper.GetDelegation(ctx, addrDels[1], valAddrs[0])
	require.True(t, found)
	require.Equal(t, sdk.NewDec(99), resBond.Shares)

	// simulate redelegate to another validator
	bond1to2 := types.NewDelegation(addrDels[0], valAddrs[1], sdk.NewDec(20))
	app.StakingKeeper.SetDelegation(ctx, bond1to2)
	rd := types.NewRedelegation(addrDels[0], valAddrs[0], valAddrs[1], 0, time.Unix(0, 0).UTC(), sdk.NewInt(20), sdk.NewDec(20))
	app.StakingKeeper.SetRedelegation(ctx, rd)

	// partial transfer from redelegation
	transferred = app.StakingKeeper.TransferDelegation(ctx, addrDels[0], addrDels[1], valAddrs[1], sdk.NewDec(7))
	require.Equal(t, sdk.NewDec(7), transferred)
	resBond, found = app.StakingKeeper.GetDelegation(ctx, addrDels[0], valAddrs[1])
	require.True(t, found)
	require.Equal(t, sdk.NewDec(13), resBond.Shares)
	resBond, found = app.StakingKeeper.GetDelegation(ctx, addrDels[1], valAddrs[1])
	require.True(t, found)
	require.Equal(t, sdk.NewDec(7), resBond.Shares)

	// stake more alongside redelegation
	bond1to2, found = app.StakingKeeper.GetDelegation(ctx, addrDels[0], valAddrs[1])
	require.True(t, found)
	require.Equal(t, sdk.NewDec(13), bond1to2.Shares)
	bond1to2.Shares = sdk.NewDec(47) // add 34 shares
	app.StakingKeeper.SetDelegation(ctx, bond1to2)

	// full transfer from partial redelegation
	transferred = app.StakingKeeper.TransferDelegation(ctx, addrDels[0], addrDels[1], valAddrs[1], sdk.NewDec(9999))
	require.Equal(t, sdk.NewDec(47), transferred)
	resBond, found = app.StakingKeeper.GetDelegation(ctx, addrDels[0], valAddrs[1])
	require.False(t, found)
	resBond, found = app.StakingKeeper.GetDelegation(ctx, addrDels[1], valAddrs[1])
	require.True(t, found)
	require.Equal(t, sdk.NewDec(54), resBond.Shares)
}

// tests Get/Set/Remove UnbondingDelegation
func (s *KeeperTestSuite) TestUnbondingDelegation() {
	ctx, keeper := s.ctx, s.stakingKeeper
	require := s.Require()

	delAddrs, valAddrs := createValAddrs(2)

	ubd := stakingtypes.NewUnbondingDelegation(
		delAddrs[0],
		valAddrs[0],
		0,
		time.Unix(0, 0).UTC(),
		sdk.NewInt(5),
		0,
	)

	// set and retrieve a record
	keeper.SetUnbondingDelegation(ctx, ubd)
	resUnbond, found := keeper.GetUnbondingDelegation(ctx, delAddrs[0], valAddrs[0])
	require.True(found)
	require.Equal(ubd, resUnbond)

	// modify a records, save, and retrieve
	expUnbond := sdk.NewInt(21)
	ubd.Entries[0].Balance = expUnbond
	keeper.SetUnbondingDelegation(ctx, ubd)

	resUnbonds := keeper.GetUnbondingDelegations(ctx, delAddrs[0], 5)
	require.Equal(1, len(resUnbonds))

	resUnbonds = keeper.GetAllUnbondingDelegations(ctx, delAddrs[0])
	require.Equal(1, len(resUnbonds))

	resUnbond, found = keeper.GetUnbondingDelegation(ctx, delAddrs[0], valAddrs[0])
	require.True(found)
	require.Equal(ubd, resUnbond)

	resDelUnbond := keeper.GetDelegatorUnbonding(ctx, delAddrs[0])
	require.Equal(expUnbond, resDelUnbond)

	// delete a record
	keeper.RemoveUnbondingDelegation(ctx, ubd)
	_, found = keeper.GetUnbondingDelegation(ctx, delAddrs[0], valAddrs[0])
	require.False(found)

	resUnbonds = keeper.GetUnbondingDelegations(ctx, delAddrs[0], 5)
	require.Equal(0, len(resUnbonds))

	resUnbonds = keeper.GetAllUnbondingDelegations(ctx, delAddrs[0])
	require.Equal(0, len(resUnbonds))
}

<<<<<<< HEAD
func (s *KeeperTestSuite) TestUnbondDelegation() {
	ctx, keeper := s.ctx, s.stakingKeeper
	require := s.Require()
=======
func TestTransferUnbonding(t *testing.T) {
	_, app, ctx := createTestInput(t)

	delAddrs := simapp.AddTestAddrsIncremental(app, ctx, 2, sdk.NewInt(10000))
	valAddrs := simapp.ConvertAddrsToValAddrs(delAddrs)

	// try to transfer when there's nothing
	transferred := app.StakingKeeper.TransferUnbonding(ctx, delAddrs[0], delAddrs[1], valAddrs[0], sdk.NewInt(30))
	require.Equal(t, sdk.ZeroInt(), transferred)
	_, found := app.StakingKeeper.GetUnbondingDelegation(ctx, delAddrs[1], valAddrs[0])
	require.False(t, found)

	// set an UnbondingDelegation with one entry
	ubd := types.NewUnbondingDelegation(
		delAddrs[0],
		valAddrs[0],
		0,
		time.Unix(0, 0).UTC(),
		sdk.NewInt(5),
	)
	app.StakingKeeper.SetUnbondingDelegation(ctx, ubd)

	// transfer nothing
	transferred = app.StakingKeeper.TransferUnbonding(ctx, delAddrs[0], delAddrs[1], valAddrs[0], sdk.ZeroInt())
	require.Equal(t, sdk.ZeroInt(), transferred)

	// partial transfer
	transferred = app.StakingKeeper.TransferUnbonding(ctx, delAddrs[0], delAddrs[1], valAddrs[0], sdk.NewInt(3))
	require.Equal(t, sdk.NewInt(3), transferred)
	ubd.Entries[0].Balance = sdk.NewInt(2)
	resUnbond, found := app.StakingKeeper.GetUnbondingDelegation(ctx, delAddrs[0], valAddrs[0])
	require.True(t, found)
	require.Equal(t, ubd, resUnbond)
	resUnbond, found = app.StakingKeeper.GetUnbondingDelegation(ctx, delAddrs[1], valAddrs[0])
	require.True(t, found)
	wantDestUnbond := types.NewUnbondingDelegation(
		delAddrs[1],
		valAddrs[0],
		0,
		time.Unix(0, 0).UTC(),
		sdk.NewInt(3),
	)
	require.Equal(t, wantDestUnbond, resUnbond)

	// add another entry
	completionTime := time.Unix(3600, 0).UTC()
	ubdTo := app.StakingKeeper.SetUnbondingDelegationEntry(ctx, delAddrs[0], valAddrs[0], 1, completionTime, sdk.NewInt(57))
	app.StakingKeeper.InsertUBDQueue(ctx, ubdTo, completionTime)

	// full transfer
	transferred = app.StakingKeeper.TransferUnbonding(ctx, delAddrs[0], delAddrs[1], valAddrs[0], sdk.NewInt(999))
	require.Equal(t, sdk.NewInt(59), transferred)
	_, found = app.StakingKeeper.GetUnbondingDelegation(ctx, delAddrs[0], valAddrs[0])
	require.False(t, found)
	resUnbond, found = app.StakingKeeper.GetUnbondingDelegation(ctx, delAddrs[1], valAddrs[0])
	require.True(t, found)
	require.Equal(t, 3, len(resUnbond.Entries))
	require.Equal(t, sdk.NewInt(3), resUnbond.Entries[0].Balance)
	require.Equal(t, sdk.NewInt(2), resUnbond.Entries[1].Balance)
	require.Equal(t, sdk.NewInt(57), resUnbond.Entries[2].Balance)
}

func TestUnbondDelegation(t *testing.T) {
	_, app, ctx := createTestInput(t)

	delAddrs := simapp.AddTestAddrsIncremental(app, ctx, 1, sdk.NewInt(10000))
	valAddrs := simapp.ConvertAddrsToValAddrs(delAddrs)

	startTokens := app.StakingKeeper.TokensFromConsensusPower(ctx, 10)
	notBondedPool := app.StakingKeeper.GetNotBondedPool(ctx)
>>>>>>> f9850de0

	delAddrs, valAddrs := createValAddrs(1)
	startTokens := keeper.TokensFromConsensusPower(ctx, 10)
	validator := testutil.NewValidator(s.T(), valAddrs[0], PKs[0])

	validator, issuedShares := validator.AddTokensFromDel(startTokens)
	require.Equal(startTokens, issuedShares.RoundInt())

	s.bankKeeper.EXPECT().SendCoinsFromModuleToModule(gomock.Any(), stakingtypes.NotBondedPoolName, stakingtypes.BondedPoolName, gomock.Any())
	_ = stakingkeeper.TestingUpdateValidator(keeper, ctx, validator, true)

	delegation := stakingtypes.NewDelegation(delAddrs[0], valAddrs[0], issuedShares)
	keeper.SetDelegation(ctx, delegation)

	bondTokens := keeper.TokensFromConsensusPower(ctx, 6)
	amount, err := keeper.Unbond(ctx, delAddrs[0], valAddrs[0], sdk.NewDecFromInt(bondTokens))
	require.NoError(err)
	require.Equal(bondTokens, amount) // shares to be added to an unbonding delegation

	delegation, found := keeper.GetDelegation(ctx, delAddrs[0], valAddrs[0])
	require.True(found)
	validator, found = keeper.GetValidator(ctx, valAddrs[0])
	require.True(found)

	remainingTokens := startTokens.Sub(bondTokens)

	require.Equal(remainingTokens, delegation.Shares.RoundInt())
	require.Equal(remainingTokens, validator.BondedTokens())
}

// // test undelegating self delegation from a validator pushing it below MinSelfDelegation
// // shift it from the bonded to unbonding state and jailed
func (s *KeeperTestSuite) TestUndelegateSelfDelegationBelowMinSelfDelegation() {
	ctx, keeper := s.ctx, s.stakingKeeper
	require := s.Require()

	addrDels, addrVals := createValAddrs(1)
	delTokens := keeper.TokensFromConsensusPower(ctx, 10)

	// create a validator with a self-delegation
	validator := testutil.NewValidator(s.T(), addrVals[0], PKs[0])

	validator.MinSelfDelegation = delTokens
	validator, issuedShares := validator.AddTokensFromDel(delTokens)
	require.Equal(delTokens, issuedShares.RoundInt())

	s.bankKeeper.EXPECT().SendCoinsFromModuleToModule(gomock.Any(), stakingtypes.NotBondedPoolName, stakingtypes.BondedPoolName, gomock.Any())
	validator = stakingkeeper.TestingUpdateValidator(keeper, ctx, validator, true)
	keeper.SetValidatorByConsAddr(ctx, validator)
	require.True(validator.IsBonded())

	selfDelegation := stakingtypes.NewDelegation(sdk.AccAddress(addrVals[0].Bytes()), addrVals[0], issuedShares)
	keeper.SetDelegation(ctx, selfDelegation)

	// create a second delegation to this validator
	keeper.DeleteValidatorByPowerIndex(ctx, validator)
	validator, issuedShares = validator.AddTokensFromDel(delTokens)
	require.True(validator.IsBonded())
	require.Equal(delTokens, issuedShares.RoundInt())

	validator = stakingkeeper.TestingUpdateValidator(keeper, ctx, validator, true)
	delegation := stakingtypes.NewDelegation(addrDels[0], addrVals[0], issuedShares)
	keeper.SetDelegation(ctx, delegation)

	val0AccAddr := sdk.AccAddress(addrVals[0].Bytes())
	s.bankKeeper.EXPECT().SendCoinsFromModuleToModule(gomock.Any(), stakingtypes.BondedPoolName, stakingtypes.NotBondedPoolName, gomock.Any())
	_, err := keeper.Undelegate(ctx, val0AccAddr, addrVals[0], sdk.NewDecFromInt(keeper.TokensFromConsensusPower(ctx, 6)))
	require.NoError(err)

	// end block
	s.bankKeeper.EXPECT().SendCoinsFromModuleToModule(gomock.Any(), stakingtypes.BondedPoolName, stakingtypes.NotBondedPoolName, gomock.Any())
	s.applyValidatorSetUpdates(ctx, keeper, 1)

	validator, found := keeper.GetValidator(ctx, addrVals[0])
	require.True(found)
	require.Equal(keeper.TokensFromConsensusPower(ctx, 14), validator.Tokens)
	require.Equal(stakingtypes.Unbonding, validator.Status)
	require.True(validator.Jailed)
}

func (s *KeeperTestSuite) TestUndelegateFromUnbondingValidator() {
	ctx, keeper := s.ctx, s.stakingKeeper
	require := s.Require()
	delTokens := keeper.TokensFromConsensusPower(ctx, 10)

	addrDels, addrVals := createValAddrs(2)

	// create a validator with a self-delegation
	validator := testutil.NewValidator(s.T(), addrVals[0], PKs[0])
	keeper.SetValidatorByConsAddr(ctx, validator)

	validator, issuedShares := validator.AddTokensFromDel(delTokens)
	require.Equal(delTokens, issuedShares.RoundInt())

	s.bankKeeper.EXPECT().SendCoinsFromModuleToModule(gomock.Any(), stakingtypes.NotBondedPoolName, stakingtypes.BondedPoolName, gomock.Any())
	validator = stakingkeeper.TestingUpdateValidator(keeper, ctx, validator, true)
	require.True(validator.IsBonded())

	selfDelegation := stakingtypes.NewDelegation(addrVals[0].Bytes(), addrVals[0], issuedShares)
	keeper.SetDelegation(ctx, selfDelegation)

	// create a second delegation to this validator
	keeper.DeleteValidatorByPowerIndex(ctx, validator)

	validator, issuedShares = validator.AddTokensFromDel(delTokens)
	require.Equal(delTokens, issuedShares.RoundInt())

	validator = stakingkeeper.TestingUpdateValidator(keeper, ctx, validator, true)
	delegation := stakingtypes.NewDelegation(addrDels[1], addrVals[0], issuedShares)
	keeper.SetDelegation(ctx, delegation)

	header := ctx.BlockHeader()
	blockHeight := int64(10)
	header.Height = blockHeight
	blockTime := time.Unix(333, 0)
	header.Time = blockTime
	ctx = ctx.WithBlockHeader(header)

	// unbond the all self-delegation to put validator in unbonding state
	val0AccAddr := sdk.AccAddress(addrVals[0])
	s.bankKeeper.EXPECT().SendCoinsFromModuleToModule(gomock.Any(), stakingtypes.BondedPoolName, stakingtypes.NotBondedPoolName, gomock.Any())
	_, err := keeper.Undelegate(ctx, val0AccAddr, addrVals[0], sdk.NewDecFromInt(delTokens))
	require.NoError(err)

	// end block
	s.bankKeeper.EXPECT().SendCoinsFromModuleToModule(gomock.Any(), stakingtypes.BondedPoolName, stakingtypes.NotBondedPoolName, gomock.Any())
	s.applyValidatorSetUpdates(ctx, keeper, 1)

	validator, found := keeper.GetValidator(ctx, addrVals[0])
	require.True(found)
	require.Equal(blockHeight, validator.UnbondingHeight)
	params := keeper.GetParams(ctx)
	require.True(blockTime.Add(params.UnbondingTime).Equal(validator.UnbondingTime))

	blockHeight2 := int64(20)
	blockTime2 := time.Unix(444, 0).UTC()
	ctx = ctx.WithBlockHeight(blockHeight2)
	ctx = ctx.WithBlockTime(blockTime2)

	// unbond some of the other delegation's shares
	_, err = keeper.Undelegate(ctx, addrDels[1], addrVals[0], math.LegacyNewDec(6))
	require.NoError(err)

	// retrieve the unbonding delegation
	ubd, found := keeper.GetUnbondingDelegation(ctx, addrDels[1], addrVals[0])
	require.True(found)
	require.Len(ubd.Entries, 1)
	require.True(ubd.Entries[0].Balance.Equal(sdk.NewInt(6)))
	require.Equal(blockHeight2, ubd.Entries[0].CreationHeight)
	require.True(blockTime2.Add(params.UnbondingTime).Equal(ubd.Entries[0].CompletionTime))
}

func (s *KeeperTestSuite) TestUndelegateFromUnbondedValidator() {
	ctx, keeper := s.ctx, s.stakingKeeper
	require := s.Require()

	delTokens := keeper.TokensFromConsensusPower(ctx, 10)
	addrDels, addrVals := createValAddrs(2)

	// create a validator with a self-delegation
	validator := testutil.NewValidator(s.T(), addrVals[0], PKs[0])
	keeper.SetValidatorByConsAddr(ctx, validator)

	valTokens := keeper.TokensFromConsensusPower(ctx, 10)
	validator, issuedShares := validator.AddTokensFromDel(valTokens)
	require.Equal(valTokens, issuedShares.RoundInt())
	s.bankKeeper.EXPECT().SendCoinsFromModuleToModule(gomock.Any(), stakingtypes.NotBondedPoolName, stakingtypes.BondedPoolName, gomock.Any())
	validator = stakingkeeper.TestingUpdateValidator(keeper, ctx, validator, true)
	require.True(validator.IsBonded())

	val0AccAddr := sdk.AccAddress(addrVals[0])
	selfDelegation := stakingtypes.NewDelegation(val0AccAddr, addrVals[0], issuedShares)
	keeper.SetDelegation(ctx, selfDelegation)

	// create a second delegation to this validator
	keeper.DeleteValidatorByPowerIndex(ctx, validator)
	validator, issuedShares = validator.AddTokensFromDel(delTokens)
	require.Equal(delTokens, issuedShares.RoundInt())
	validator = stakingkeeper.TestingUpdateValidator(keeper, ctx, validator, true)
	require.True(validator.IsBonded())
	delegation := stakingtypes.NewDelegation(addrDels[1], addrVals[0], issuedShares)
	keeper.SetDelegation(ctx, delegation)

	ctx = ctx.WithBlockHeight(10)
	ctx = ctx.WithBlockTime(time.Unix(333, 0))

	// unbond the all self-delegation to put validator in unbonding state
	s.bankKeeper.EXPECT().SendCoinsFromModuleToModule(gomock.Any(), stakingtypes.BondedPoolName, stakingtypes.NotBondedPoolName, gomock.Any())
	_, err := keeper.Undelegate(ctx, val0AccAddr, addrVals[0], sdk.NewDecFromInt(valTokens))
	require.NoError(err)

	// end block
	s.bankKeeper.EXPECT().SendCoinsFromModuleToModule(gomock.Any(), stakingtypes.BondedPoolName, stakingtypes.NotBondedPoolName, gomock.Any())
	s.applyValidatorSetUpdates(ctx, keeper, 1)

	validator, found := keeper.GetValidator(ctx, addrVals[0])
	require.True(found)
	require.Equal(ctx.BlockHeight(), validator.UnbondingHeight)
	params := keeper.GetParams(ctx)
	require.True(ctx.BlockHeader().Time.Add(params.UnbondingTime).Equal(validator.UnbondingTime))

	// unbond the validator
	ctx = ctx.WithBlockTime(validator.UnbondingTime)
	keeper.UnbondAllMatureValidators(ctx)

	// Make sure validator is still in state because there is still an outstanding delegation
	validator, found = keeper.GetValidator(ctx, addrVals[0])
	require.True(found)
	require.Equal(validator.Status, stakingtypes.Unbonded)

	// unbond some of the other delegation's shares
	unbondTokens := keeper.TokensFromConsensusPower(ctx, 6)
	_, err = keeper.Undelegate(ctx, addrDels[1], addrVals[0], sdk.NewDecFromInt(unbondTokens))
	require.NoError(err)

	// unbond rest of the other delegation's shares
	remainingTokens := delTokens.Sub(unbondTokens)
	_, err = keeper.Undelegate(ctx, addrDels[1], addrVals[0], sdk.NewDecFromInt(remainingTokens))
	require.NoError(err)

	//  now validator should be deleted from state
	validator, found = keeper.GetValidator(ctx, addrVals[0])
	require.False(found, "%v", validator)
}

func (s *KeeperTestSuite) TestUnbondingAllDelegationFromValidator() {
	ctx, keeper := s.ctx, s.stakingKeeper
	require := s.Require()

	delTokens := keeper.TokensFromConsensusPower(ctx, 10)
	addrDels, addrVals := createValAddrs(2)

	// create a validator with a self-delegation
	validator := testutil.NewValidator(s.T(), addrVals[0], PKs[0])
	keeper.SetValidatorByConsAddr(ctx, validator)

	valTokens := keeper.TokensFromConsensusPower(ctx, 10)
	validator, issuedShares := validator.AddTokensFromDel(valTokens)
	require.Equal(valTokens, issuedShares.RoundInt())

	s.bankKeeper.EXPECT().SendCoinsFromModuleToModule(gomock.Any(), stakingtypes.NotBondedPoolName, stakingtypes.BondedPoolName, gomock.Any())
	validator = stakingkeeper.TestingUpdateValidator(keeper, ctx, validator, true)
	require.True(validator.IsBonded())
	val0AccAddr := sdk.AccAddress(addrVals[0].Bytes())

	selfDelegation := stakingtypes.NewDelegation(val0AccAddr, addrVals[0], issuedShares)
	keeper.SetDelegation(ctx, selfDelegation)

	// create a second delegation to this validator
	keeper.DeleteValidatorByPowerIndex(ctx, validator)
	validator, issuedShares = validator.AddTokensFromDel(delTokens)
	require.Equal(delTokens, issuedShares.RoundInt())

	validator = stakingkeeper.TestingUpdateValidator(keeper, ctx, validator, true)
	require.True(validator.IsBonded())

	delegation := stakingtypes.NewDelegation(addrDels[1], addrVals[0], issuedShares)
	keeper.SetDelegation(ctx, delegation)

	ctx = ctx.WithBlockHeight(10)
	ctx = ctx.WithBlockTime(time.Unix(333, 0))

	// unbond the all self-delegation to put validator in unbonding state
	s.bankKeeper.EXPECT().SendCoinsFromModuleToModule(gomock.Any(), stakingtypes.BondedPoolName, stakingtypes.NotBondedPoolName, gomock.Any())
	_, err := keeper.Undelegate(ctx, val0AccAddr, addrVals[0], sdk.NewDecFromInt(valTokens))
	require.NoError(err)

	// end block
	s.bankKeeper.EXPECT().SendCoinsFromModuleToModule(gomock.Any(), stakingtypes.BondedPoolName, stakingtypes.NotBondedPoolName, gomock.Any())
	s.applyValidatorSetUpdates(ctx, keeper, 1)

	// unbond all the remaining delegation
	_, err = keeper.Undelegate(ctx, addrDels[1], addrVals[0], sdk.NewDecFromInt(delTokens))
	require.NoError(err)

	// validator should still be in state and still be in unbonding state
	validator, found := keeper.GetValidator(ctx, addrVals[0])
	require.True(found)
	require.Equal(validator.Status, stakingtypes.Unbonding)

	// unbond the validator
	ctx = ctx.WithBlockTime(validator.UnbondingTime)
	keeper.UnbondAllMatureValidators(ctx)

	// validator should now be deleted from state
	_, found = keeper.GetValidator(ctx, addrVals[0])
	require.False(found)
}

// Make sure that that the retrieving the delegations doesn't affect the state
func (s *KeeperTestSuite) TestGetRedelegationsFromSrcValidator() {
	ctx, keeper := s.ctx, s.stakingKeeper
	require := s.Require()

	addrDels, addrVals := createValAddrs(2)

	rd := stakingtypes.NewRedelegation(addrDels[0], addrVals[0], addrVals[1], 0,
		time.Unix(0, 0), sdk.NewInt(5),
		math.LegacyNewDec(5), 0)

	// set and retrieve a record
	keeper.SetRedelegation(ctx, rd)
	resBond, found := keeper.GetRedelegation(ctx, addrDels[0], addrVals[0], addrVals[1])
	require.True(found)

	// get the redelegations one time
	redelegations := keeper.GetRedelegationsFromSrcValidator(ctx, addrVals[0])
	require.Equal(1, len(redelegations))
	require.Equal(redelegations[0], resBond)

	// get the redelegations a second time, should be exactly the same
	redelegations = keeper.GetRedelegationsFromSrcValidator(ctx, addrVals[0])
	require.Equal(1, len(redelegations))
	require.Equal(redelegations[0], resBond)
}

// tests Get/Set/Remove/Has UnbondingDelegation
func (s *KeeperTestSuite) TestRedelegation() {
	ctx, keeper := s.ctx, s.stakingKeeper
	require := s.Require()

	addrDels, addrVals := createValAddrs(2)

	rd := stakingtypes.NewRedelegation(addrDels[0], addrVals[0], addrVals[1], 0,
		time.Unix(0, 0).UTC(), sdk.NewInt(5),
		math.LegacyNewDec(5), 0)

	// test shouldn't have and redelegations
	has := keeper.HasReceivingRedelegation(ctx, addrDels[0], addrVals[1])
	require.False(has)

	// set and retrieve a record
	keeper.SetRedelegation(ctx, rd)
	resRed, found := keeper.GetRedelegation(ctx, addrDels[0], addrVals[0], addrVals[1])
	require.True(found)

	redelegations := keeper.GetRedelegationsFromSrcValidator(ctx, addrVals[0])
	require.Equal(1, len(redelegations))
	require.Equal(redelegations[0], resRed)

	redelegations = keeper.GetRedelegations(ctx, addrDels[0], 5)
	require.Equal(1, len(redelegations))
	require.Equal(redelegations[0], resRed)

	redelegations = keeper.GetAllRedelegations(ctx, addrDels[0], nil, nil)
	require.Equal(1, len(redelegations))
	require.Equal(redelegations[0], resRed)

	// check if has the redelegation
	has = keeper.HasReceivingRedelegation(ctx, addrDels[0], addrVals[1])
	require.True(has)

	// modify a records, save, and retrieve
	rd.Entries[0].SharesDst = math.LegacyNewDec(21)
	keeper.SetRedelegation(ctx, rd)

	resRed, found = keeper.GetRedelegation(ctx, addrDels[0], addrVals[0], addrVals[1])
	require.True(found)
	require.Equal(rd, resRed)

	redelegations = keeper.GetRedelegationsFromSrcValidator(ctx, addrVals[0])
	require.Equal(1, len(redelegations))
	require.Equal(redelegations[0], resRed)

	redelegations = keeper.GetRedelegations(ctx, addrDels[0], 5)
	require.Equal(1, len(redelegations))
	require.Equal(redelegations[0], resRed)

	// delete a record
	keeper.RemoveRedelegation(ctx, rd)
	_, found = keeper.GetRedelegation(ctx, addrDels[0], addrVals[0], addrVals[1])
	require.False(found)

	redelegations = keeper.GetRedelegations(ctx, addrDels[0], 5)
	require.Equal(0, len(redelegations))

	redelegations = keeper.GetAllRedelegations(ctx, addrDels[0], nil, nil)
	require.Equal(0, len(redelegations))
}

func (s *KeeperTestSuite) TestRedelegateToSameValidator() {
	ctx, keeper := s.ctx, s.stakingKeeper
	require := s.Require()

	_, addrVals := createValAddrs(1)
	valTokens := keeper.TokensFromConsensusPower(ctx, 10)

	// create a validator with a self-delegation
	validator := testutil.NewValidator(s.T(), addrVals[0], PKs[0])
	validator, issuedShares := validator.AddTokensFromDel(valTokens)
	require.Equal(valTokens, issuedShares.RoundInt())

	s.bankKeeper.EXPECT().SendCoinsFromModuleToModule(gomock.Any(), stakingtypes.NotBondedPoolName, stakingtypes.BondedPoolName, gomock.Any())
	validator = stakingkeeper.TestingUpdateValidator(keeper, ctx, validator, true)
	require.True(validator.IsBonded())

	val0AccAddr := sdk.AccAddress(addrVals[0].Bytes())
	selfDelegation := stakingtypes.NewDelegation(val0AccAddr, addrVals[0], issuedShares)
	keeper.SetDelegation(ctx, selfDelegation)

	_, err := keeper.BeginRedelegation(ctx, val0AccAddr, addrVals[0], addrVals[0], math.LegacyNewDec(5))
	require.Error(err)
}

func (s *KeeperTestSuite) TestRedelegationMaxEntries() {
	ctx, keeper := s.ctx, s.stakingKeeper
	require := s.Require()

	_, addrVals := createValAddrs(2)

	// create a validator with a self-delegation
	validator := testutil.NewValidator(s.T(), addrVals[0], PKs[0])
	valTokens := keeper.TokensFromConsensusPower(ctx, 10)
	validator, issuedShares := validator.AddTokensFromDel(valTokens)
	require.Equal(valTokens, issuedShares.RoundInt())

	s.bankKeeper.EXPECT().SendCoinsFromModuleToModule(gomock.Any(), stakingtypes.NotBondedPoolName, stakingtypes.BondedPoolName, gomock.Any())
	_ = stakingkeeper.TestingUpdateValidator(keeper, ctx, validator, true)
	val0AccAddr := sdk.AccAddress(addrVals[0].Bytes())
	selfDelegation := stakingtypes.NewDelegation(val0AccAddr, addrVals[0], issuedShares)
	keeper.SetDelegation(ctx, selfDelegation)

	// create a second validator
	validator2 := testutil.NewValidator(s.T(), addrVals[1], PKs[1])
	validator2, issuedShares = validator2.AddTokensFromDel(valTokens)
	require.Equal(valTokens, issuedShares.RoundInt())

	s.bankKeeper.EXPECT().SendCoinsFromModuleToModule(gomock.Any(), stakingtypes.NotBondedPoolName, stakingtypes.BondedPoolName, gomock.Any())
	validator2 = stakingkeeper.TestingUpdateValidator(keeper, ctx, validator2, true)
	require.Equal(stakingtypes.Bonded, validator2.Status)

	maxEntries := keeper.MaxEntries(ctx)

	// redelegations should pass
	var completionTime time.Time
	for i := uint32(0); i < maxEntries; i++ {
		var err error
		completionTime, err = keeper.BeginRedelegation(ctx, val0AccAddr, addrVals[0], addrVals[1], math.LegacyNewDec(1))
		require.NoError(err)
	}

	// an additional redelegation should fail due to max entries
	_, err := keeper.BeginRedelegation(ctx, val0AccAddr, addrVals[0], addrVals[1], math.LegacyNewDec(1))
	require.Error(err)

	// mature redelegations
	ctx = ctx.WithBlockTime(completionTime)
	_, err = keeper.CompleteRedelegation(ctx, val0AccAddr, addrVals[0], addrVals[1])
	require.NoError(err)

	// redelegation should work again
	_, err = keeper.BeginRedelegation(ctx, val0AccAddr, addrVals[0], addrVals[1], math.LegacyNewDec(1))
	require.NoError(err)
}

func (s *KeeperTestSuite) TestRedelegateSelfDelegation() {
	ctx, keeper := s.ctx, s.stakingKeeper
	require := s.Require()

	addrDels, addrVals := createValAddrs(2)

	// create a validator with a self-delegation
	validator := testutil.NewValidator(s.T(), addrVals[0], PKs[0])
	keeper.SetValidatorByConsAddr(ctx, validator)

	valTokens := keeper.TokensFromConsensusPower(ctx, 10)
	validator, issuedShares := validator.AddTokensFromDel(valTokens)
	require.Equal(valTokens, issuedShares.RoundInt())

	s.bankKeeper.EXPECT().SendCoinsFromModuleToModule(gomock.Any(), stakingtypes.NotBondedPoolName, stakingtypes.BondedPoolName, gomock.Any())
	validator = stakingkeeper.TestingUpdateValidator(keeper, ctx, validator, true)

	val0AccAddr := sdk.AccAddress(addrVals[0])
	selfDelegation := stakingtypes.NewDelegation(val0AccAddr, addrVals[0], issuedShares)
	keeper.SetDelegation(ctx, selfDelegation)

	// create a second validator
	validator2 := testutil.NewValidator(s.T(), addrVals[1], PKs[1])
	validator2, issuedShares = validator2.AddTokensFromDel(valTokens)
	require.Equal(valTokens, issuedShares.RoundInt())
	s.bankKeeper.EXPECT().SendCoinsFromModuleToModule(gomock.Any(), stakingtypes.NotBondedPoolName, stakingtypes.BondedPoolName, gomock.Any())
	validator2 = stakingkeeper.TestingUpdateValidator(keeper, ctx, validator2, true)
	require.Equal(stakingtypes.Bonded, validator2.Status)

	// create a second delegation to validator 1
	delTokens := keeper.TokensFromConsensusPower(ctx, 10)
	validator, issuedShares = validator.AddTokensFromDel(delTokens)
	require.Equal(delTokens, issuedShares.RoundInt())
	validator = stakingkeeper.TestingUpdateValidator(keeper, ctx, validator, true)

	delegation := stakingtypes.NewDelegation(addrDels[0], addrVals[0], issuedShares)
	keeper.SetDelegation(ctx, delegation)

	_, err := keeper.BeginRedelegation(ctx, val0AccAddr, addrVals[0], addrVals[1], sdk.NewDecFromInt(delTokens))
	require.NoError(err)

	// end block
	s.bankKeeper.EXPECT().SendCoinsFromModuleToModule(gomock.Any(), stakingtypes.BondedPoolName, stakingtypes.NotBondedPoolName, gomock.Any())
	s.applyValidatorSetUpdates(ctx, keeper, 2)

	validator, found := keeper.GetValidator(ctx, addrVals[0])
	require.True(found)
	require.Equal(valTokens, validator.Tokens)
	require.Equal(stakingtypes.Unbonding, validator.Status)
}

func (s *KeeperTestSuite) TestRedelegateFromUnbondingValidator() {
	ctx, keeper := s.ctx, s.stakingKeeper
	require := s.Require()

	addrDels, addrVals := createValAddrs(2)

	// create a validator with a self-delegation
	validator := testutil.NewValidator(s.T(), addrVals[0], PKs[0])
	keeper.SetValidatorByConsAddr(ctx, validator)

	valTokens := keeper.TokensFromConsensusPower(ctx, 10)
	validator, issuedShares := validator.AddTokensFromDel(valTokens)
	require.Equal(valTokens, issuedShares.RoundInt())
	s.bankKeeper.EXPECT().SendCoinsFromModuleToModule(gomock.Any(), stakingtypes.NotBondedPoolName, stakingtypes.BondedPoolName, gomock.Any())
	validator = stakingkeeper.TestingUpdateValidator(keeper, ctx, validator, true)
	val0AccAddr := sdk.AccAddress(addrVals[0].Bytes())
	selfDelegation := stakingtypes.NewDelegation(val0AccAddr, addrVals[0], issuedShares)
	keeper.SetDelegation(ctx, selfDelegation)

	// create a second delegation to this validator
	keeper.DeleteValidatorByPowerIndex(ctx, validator)
	delTokens := keeper.TokensFromConsensusPower(ctx, 10)
	validator, issuedShares = validator.AddTokensFromDel(delTokens)
	require.Equal(delTokens, issuedShares.RoundInt())
	validator = stakingkeeper.TestingUpdateValidator(keeper, ctx, validator, true)
	delegation := stakingtypes.NewDelegation(addrDels[1], addrVals[0], issuedShares)
	keeper.SetDelegation(ctx, delegation)

	// create a second validator
	validator2 := testutil.NewValidator(s.T(), addrVals[1], PKs[1])
	validator2, issuedShares = validator2.AddTokensFromDel(valTokens)
	require.Equal(valTokens, issuedShares.RoundInt())
	s.bankKeeper.EXPECT().SendCoinsFromModuleToModule(gomock.Any(), stakingtypes.NotBondedPoolName, stakingtypes.BondedPoolName, gomock.Any())
	_ = stakingkeeper.TestingUpdateValidator(keeper, ctx, validator2, true)

	header := ctx.BlockHeader()
	blockHeight := int64(10)
	header.Height = blockHeight
	blockTime := time.Unix(333, 0)
	header.Time = blockTime
	ctx = ctx.WithBlockHeader(header)

	// unbond the all self-delegation to put validator in unbonding state
	s.bankKeeper.EXPECT().SendCoinsFromModuleToModule(gomock.Any(), stakingtypes.BondedPoolName, stakingtypes.NotBondedPoolName, gomock.Any())
	_, err := keeper.Undelegate(ctx, val0AccAddr, addrVals[0], sdk.NewDecFromInt(delTokens))
	require.NoError(err)

	// end block
	s.bankKeeper.EXPECT().SendCoinsFromModuleToModule(gomock.Any(), stakingtypes.BondedPoolName, stakingtypes.NotBondedPoolName, gomock.Any())
	s.applyValidatorSetUpdates(ctx, keeper, 1)

	validator, found := keeper.GetValidator(ctx, addrVals[0])
	require.True(found)
	require.Equal(blockHeight, validator.UnbondingHeight)
	params := keeper.GetParams(ctx)
	require.True(blockTime.Add(params.UnbondingTime).Equal(validator.UnbondingTime))

	// change the context
	header = ctx.BlockHeader()
	blockHeight2 := int64(20)
	header.Height = blockHeight2
	blockTime2 := time.Unix(444, 0)
	header.Time = blockTime2
	ctx = ctx.WithBlockHeader(header)

	// unbond some of the other delegation's shares
	redelegateTokens := keeper.TokensFromConsensusPower(ctx, 6)
	s.bankKeeper.EXPECT().SendCoinsFromModuleToModule(gomock.Any(), stakingtypes.NotBondedPoolName, stakingtypes.BondedPoolName, gomock.Any())
	_, err = keeper.BeginRedelegation(ctx, addrDels[1], addrVals[0], addrVals[1], sdk.NewDecFromInt(redelegateTokens))
	require.NoError(err)

	// retrieve the unbonding delegation
	ubd, found := keeper.GetRedelegation(ctx, addrDels[1], addrVals[0], addrVals[1])
	require.True(found)
	require.Len(ubd.Entries, 1)
	require.Equal(blockHeight, ubd.Entries[0].CreationHeight)
	require.True(blockTime.Add(params.UnbondingTime).Equal(ubd.Entries[0].CompletionTime))
}

func (s *KeeperTestSuite) TestRedelegateFromUnbondedValidator() {
	ctx, keeper := s.ctx, s.stakingKeeper
	require := s.Require()

	addrDels, addrVals := createValAddrs(2)

	// create a validator with a self-delegation
	validator := testutil.NewValidator(s.T(), addrVals[0], PKs[0])
	keeper.SetValidatorByConsAddr(ctx, validator)

	valTokens := keeper.TokensFromConsensusPower(ctx, 10)
	validator, issuedShares := validator.AddTokensFromDel(valTokens)
	require.Equal(valTokens, issuedShares.RoundInt())
	s.bankKeeper.EXPECT().SendCoinsFromModuleToModule(gomock.Any(), stakingtypes.NotBondedPoolName, stakingtypes.BondedPoolName, gomock.Any())
	validator = stakingkeeper.TestingUpdateValidator(keeper, ctx, validator, true)
	val0AccAddr := sdk.AccAddress(addrVals[0].Bytes())
	selfDelegation := stakingtypes.NewDelegation(val0AccAddr, addrVals[0], issuedShares)
	keeper.SetDelegation(ctx, selfDelegation)

	// create a second delegation to this validator
	keeper.DeleteValidatorByPowerIndex(ctx, validator)
	delTokens := keeper.TokensFromConsensusPower(ctx, 10)
	validator, issuedShares = validator.AddTokensFromDel(delTokens)
	require.Equal(delTokens, issuedShares.RoundInt())
	validator = stakingkeeper.TestingUpdateValidator(keeper, ctx, validator, true)
	delegation := stakingtypes.NewDelegation(addrDels[1], addrVals[0], issuedShares)
	keeper.SetDelegation(ctx, delegation)

	// create a second validator
	validator2 := testutil.NewValidator(s.T(), addrVals[1], PKs[1])
	validator2, issuedShares = validator2.AddTokensFromDel(valTokens)
	require.Equal(valTokens, issuedShares.RoundInt())
	s.bankKeeper.EXPECT().SendCoinsFromModuleToModule(gomock.Any(), stakingtypes.NotBondedPoolName, stakingtypes.BondedPoolName, gomock.Any())
	validator2 = stakingkeeper.TestingUpdateValidator(keeper, ctx, validator2, true)
	require.Equal(stakingtypes.Bonded, validator2.Status)

	ctx = ctx.WithBlockHeight(10)
	ctx = ctx.WithBlockTime(time.Unix(333, 0))

	// unbond the all self-delegation to put validator in unbonding state
	s.bankKeeper.EXPECT().SendCoinsFromModuleToModule(gomock.Any(), stakingtypes.BondedPoolName, stakingtypes.NotBondedPoolName, gomock.Any())
	_, err := keeper.Undelegate(ctx, val0AccAddr, addrVals[0], sdk.NewDecFromInt(delTokens))
	require.NoError(err)

	// end block
	s.bankKeeper.EXPECT().SendCoinsFromModuleToModule(gomock.Any(), stakingtypes.BondedPoolName, stakingtypes.NotBondedPoolName, gomock.Any())
	s.applyValidatorSetUpdates(ctx, keeper, 1)

	validator, found := keeper.GetValidator(ctx, addrVals[0])
	require.True(found)
	require.Equal(ctx.BlockHeight(), validator.UnbondingHeight)
	params := keeper.GetParams(ctx)
	require.True(ctx.BlockHeader().Time.Add(params.UnbondingTime).Equal(validator.UnbondingTime))

	// unbond the validator
	keeper.UnbondingToUnbonded(ctx, validator)

	// redelegate some of the delegation's shares
	redelegationTokens := keeper.TokensFromConsensusPower(ctx, 6)
	s.bankKeeper.EXPECT().SendCoinsFromModuleToModule(gomock.Any(), stakingtypes.NotBondedPoolName, stakingtypes.BondedPoolName, gomock.Any())
	_, err = keeper.BeginRedelegation(ctx, addrDels[1], addrVals[0], addrVals[1], sdk.NewDecFromInt(redelegationTokens))
	require.NoError(err)

	// no red should have been found
	red, found := keeper.GetRedelegation(ctx, addrDels[0], addrVals[0], addrVals[1])
	require.False(found, "%v", red)
}<|MERGE_RESOLUTION|>--- conflicted
+++ resolved
@@ -285,13 +285,9 @@
 	require.Equal(0, len(resUnbonds))
 }
 
-<<<<<<< HEAD
-func (s *KeeperTestSuite) TestUnbondDelegation() {
-	ctx, keeper := s.ctx, s.stakingKeeper
-	require := s.Require()
-=======
-func TestTransferUnbonding(t *testing.T) {
-	_, app, ctx := createTestInput(t)
+func (s *KeeperTestSuite) TestTransferUnbonding() {
+	ctx, keeper := s.ctx, s.stakingKeeper
+	require := s.Require()
 
 	delAddrs := simapp.AddTestAddrsIncremental(app, ctx, 2, sdk.NewInt(10000))
 	valAddrs := simapp.ConvertAddrsToValAddrs(delAddrs)
@@ -352,15 +348,9 @@
 	require.Equal(t, sdk.NewInt(57), resUnbond.Entries[2].Balance)
 }
 
-func TestUnbondDelegation(t *testing.T) {
-	_, app, ctx := createTestInput(t)
-
-	delAddrs := simapp.AddTestAddrsIncremental(app, ctx, 1, sdk.NewInt(10000))
-	valAddrs := simapp.ConvertAddrsToValAddrs(delAddrs)
-
-	startTokens := app.StakingKeeper.TokensFromConsensusPower(ctx, 10)
-	notBondedPool := app.StakingKeeper.GetNotBondedPool(ctx)
->>>>>>> f9850de0
+func (s *KeeperTestSuite) TestUnbondDelegation() {
+	ctx, keeper := s.ctx, s.stakingKeeper
+	require := s.Require()
 
 	delAddrs, valAddrs := createValAddrs(1)
 	startTokens := keeper.TokensFromConsensusPower(ctx, 10)
