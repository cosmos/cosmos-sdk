package keeper

import (
	"context"
	"fmt"

	"cosmossdk.io/collections"
	"cosmossdk.io/core/appmodule"
	"cosmossdk.io/math"
	"cosmossdk.io/x/staking/types"

	sdk "github.com/cosmos/cosmos-sdk/types"
)

// InitGenesis sets the pool and parameters for the provided keeper.  For each
// validator in data, it sets that validator in the keeper along with manually
// setting the indexes. In addition, it also sets any delegations found in
// data. Finally, it updates the bonded validators.
// Returns final validator set after applying all declaration and delegations
func (k Keeper) InitGenesis(ctx context.Context, data *types.GenesisState) ([]appmodule.ValidatorUpdate, error) {
	bondedTokens := math.ZeroInt()
	notBondedTokens := math.ZeroInt()

	// We need to pretend to be "n blocks before genesis", where "n" is the
	// validator update delay, so that e.g. slashing periods are correctly
	// initialized for the validator set e.g. with a one-block offset - the
	// first TM block is at height 1, so state updates applied from
	// genesis.json are in block 0.
<<<<<<< HEAD
	if sdkCtx, ok := sdk.MaybeUnwrapSDKContext(ctx); ok {
=======
	if sdkCtx, ok := sdk.TryUnwrapSDKContext(ctx); ok {
>>>>>>> 0b42bf97
		// this munging of the context is not necessary for server/v2 code paths, `ok` will be false
		sdkCtx = sdkCtx.WithBlockHeight(1 - sdk.ValidatorUpdateDelay) // TODO: remove this need for WithBlockHeight
		ctx = sdkCtx
	}

	if err := k.Params.Set(ctx, data.Params); err != nil {
		return nil, err
	}

	if err := k.LastTotalPower.Set(ctx, data.LastTotalPower); err != nil {
		return nil, err
	}

	for _, validator := range data.Validators {
		if err := k.SetValidator(ctx, validator); err != nil {
			return nil, err
		}

		// Manually set indices for the first time
		if err := k.SetValidatorByConsAddr(ctx, validator); err != nil {
			return nil, err
		}

		if err := k.SetValidatorByPowerIndex(ctx, validator); err != nil {
			return nil, err
		}

		// Call the creation hook if not exported
		if !data.Exported {
			valbz, err := k.ValidatorAddressCodec().StringToBytes(validator.GetOperator())
			if err != nil {
				return nil, err
			}
			if err := k.Hooks().AfterValidatorCreated(ctx, valbz); err != nil {
				return nil, err
			}
		}

		// update timeslice if necessary
		if validator.IsUnbonding() {
			if err := k.InsertUnbondingValidatorQueue(ctx, validator); err != nil {
				return nil, err
			}
		}

		switch validator.GetStatus() {
		case sdk.Bonded:
			bondedTokens = bondedTokens.Add(validator.GetTokens())

		case sdk.Unbonding, sdk.Unbonded:
			notBondedTokens = notBondedTokens.Add(validator.GetTokens())

		default:
			return nil, fmt.Errorf("invalid validator status: %v", validator.GetStatus())
		}
	}

	for _, delegation := range data.Delegations {
		delegatorAddress, err := k.authKeeper.AddressCodec().StringToBytes(delegation.DelegatorAddress)
		if err != nil {
			return nil, fmt.Errorf("invalid delegator address: %w", err)
		}

		valAddr, err := k.validatorAddressCodec.StringToBytes(delegation.GetValidatorAddr())
		if err != nil {
			return nil, err
		}

		// Call the before-creation hook if not exported
		if !data.Exported {
			if err := k.Hooks().BeforeDelegationCreated(ctx, delegatorAddress, valAddr); err != nil {
				return nil, err
			}
		}

		if err := k.SetDelegation(ctx, delegation); err != nil {
			return nil, err
		}

		// Call the after-modification hook if not exported
		if !data.Exported {
			if err := k.Hooks().AfterDelegationModified(ctx, delegatorAddress, valAddr); err != nil {
				return nil, err
			}
		}
	}

	for _, ubd := range data.UnbondingDelegations {
		if err := k.SetUnbondingDelegation(ctx, ubd); err != nil {
			return nil, err
		}

		for _, entry := range ubd.Entries {
			if err := k.InsertUBDQueue(ctx, ubd, entry.CompletionTime); err != nil {
				return nil, err
			}
			notBondedTokens = notBondedTokens.Add(entry.Balance)
		}
	}

	for _, red := range data.Redelegations {
		if err := k.SetRedelegation(ctx, red); err != nil {
			return nil, err
		}

		for _, entry := range red.Entries {
			if err := k.InsertRedelegationQueue(ctx, red, entry.CompletionTime); err != nil {
				return nil, err
			}
		}
	}

	bondedCoins := sdk.NewCoins(sdk.NewCoin(data.Params.BondDenom, bondedTokens))
	notBondedCoins := sdk.NewCoins(sdk.NewCoin(data.Params.BondDenom, notBondedTokens))

	// check if the unbonded and bonded pools accounts exists
	bondedPool := k.GetBondedPool(ctx)
	if bondedPool == nil {
		return nil, fmt.Errorf("%s module account has not been set", types.BondedPoolName)
	}

	// TODO: remove with genesis 2-phases refactor https://github.com/cosmos/cosmos-sdk/issues/2862

	bondedBalance := k.bankKeeper.GetAllBalances(ctx, bondedPool.GetAddress())
	if bondedBalance.IsZero() {
		k.authKeeper.SetModuleAccount(ctx, bondedPool)
	}

	// if balance is different from bonded coins error because genesis is most likely malformed
	if !bondedBalance.Equal(bondedCoins) {
		return nil, fmt.Errorf("bonded pool balance is different from bonded coins: %s <-> %s", bondedBalance, bondedCoins)
	}

	notBondedPool := k.GetNotBondedPool(ctx)
	if notBondedPool == nil {
		return nil, fmt.Errorf("%s module account has not been set", types.NotBondedPoolName)
	}

	notBondedBalance := k.bankKeeper.GetAllBalances(ctx, notBondedPool.GetAddress())
	if notBondedBalance.IsZero() {
		k.authKeeper.SetModuleAccount(ctx, notBondedPool)
	}

	// If balance is different from non bonded coins error because genesis is most
	// likely malformed.
	if !notBondedBalance.Equal(notBondedCoins) {
		return nil, fmt.Errorf("not bonded pool balance is different from not bonded coins: %s <-> %s", notBondedBalance, notBondedCoins)
	}

	// don't need to run CometBFT updates if we exported
	var moduleValidatorUpdates []appmodule.ValidatorUpdate
	if data.Exported {
		for _, lv := range data.LastValidatorPowers {
			valAddr, err := k.validatorAddressCodec.StringToBytes(lv.Address)
			if err != nil {
				return nil, err
			}

			err = k.SetLastValidatorPower(ctx, valAddr, lv.Power)
			if err != nil {
				return nil, err
			}

			validator, err := k.GetValidator(ctx, valAddr)
			if err != nil {
				return nil, fmt.Errorf("validator %s not found", lv.Address)
			}

			update := validator.ModuleValidatorUpdate(k.PowerReduction(ctx))
			update.Power = lv.Power // keep the next-val-set offset, use the last power for the first block
			moduleValidatorUpdates = append(moduleValidatorUpdates, update)
		}
	} else {
		var err error

		moduleValidatorUpdates, err = k.ApplyAndReturnValidatorSetUpdates(ctx)
		if err != nil {
			return nil, err
		}
	}

	return moduleValidatorUpdates, nil
}

// ExportGenesis returns a GenesisState for a given context and keeper. The
// GenesisState will contain the pool, params, validators, and bonds found in
// the keeper.
func (k Keeper) ExportGenesis(ctx context.Context) (*types.GenesisState, error) {
	var unbondingDelegations []types.UnbondingDelegation
	var fnErr error
	err := k.UnbondingDelegations.Walk(
		ctx,
		nil,
		func(key collections.Pair[[]byte, []byte], value types.UnbondingDelegation) (stop bool, err error) {
			unbondingDelegations = append(unbondingDelegations, value)
			return false, nil
		},
	)
	if err != nil {
		return nil, err
	}

	var redelegations []types.Redelegation

	err = k.IterateRedelegations(ctx, func(_ int64, red types.Redelegation) (stop bool) {
		redelegations = append(redelegations, red)
		return false
	})
	if err != nil {
		return nil, err
	}

	var lastValidatorPowers []types.LastValidatorPower

	err = k.IterateLastValidatorPowers(ctx, func(addr sdk.ValAddress, power int64) (stop bool) {
		addrStr, err := k.validatorAddressCodec.BytesToString(addr)
		if err != nil {
			fnErr = err
			return true
		}
		lastValidatorPowers = append(lastValidatorPowers, types.LastValidatorPower{Address: addrStr, Power: power})
		return false
	})
	if err != nil {
		return nil, err
	}
	if fnErr != nil {
		return nil, fnErr
	}

	params, err := k.Params.Get(ctx)
	if err != nil {
		return nil, err
	}

	totalPower, err := k.LastTotalPower.Get(ctx)
	if err != nil {
		return nil, err
	}

	allDelegations, err := k.GetAllDelegations(ctx)
	if err != nil {
		return nil, err
	}

	allValidators, err := k.GetAllValidators(ctx)
	if err != nil {
		return nil, err
	}

	return &types.GenesisState{
		Params:               params,
		LastTotalPower:       totalPower,
		LastValidatorPowers:  lastValidatorPowers,
		Validators:           allValidators,
		Delegations:          allDelegations,
		UnbondingDelegations: unbondingDelegations,
		Redelegations:        redelegations,
		Exported:             true,
	}, nil
}<|MERGE_RESOLUTION|>--- conflicted
+++ resolved
@@ -26,11 +26,7 @@
 	// initialized for the validator set e.g. with a one-block offset - the
 	// first TM block is at height 1, so state updates applied from
 	// genesis.json are in block 0.
-<<<<<<< HEAD
-	if sdkCtx, ok := sdk.MaybeUnwrapSDKContext(ctx); ok {
-=======
 	if sdkCtx, ok := sdk.TryUnwrapSDKContext(ctx); ok {
->>>>>>> 0b42bf97
 		// this munging of the context is not necessary for server/v2 code paths, `ok` will be false
 		sdkCtx = sdkCtx.WithBlockHeight(1 - sdk.ValidatorUpdateDelay) // TODO: remove this need for WithBlockHeight
 		ctx = sdkCtx
