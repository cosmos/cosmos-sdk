--- conflicted
+++ resolved
@@ -2,25 +2,18 @@
 
 import (
 	"context"
-	"errors"
 	"strings"
 
 	"google.golang.org/grpc/codes"
 	"google.golang.org/grpc/status"
 
-	"cosmossdk.io/collections"
-	errorsmod "cosmossdk.io/errors"
 	"cosmossdk.io/store/prefix"
-	"cosmossdk.io/x/staking/types"
-
-<<<<<<< HEAD
-	cryptotypes "github.com/cosmos/cosmos-sdk/crypto/types"
-=======
->>>>>>> 4f445ed9
+	storetypes "cosmossdk.io/store/types"
+
 	"github.com/cosmos/cosmos-sdk/runtime"
 	sdk "github.com/cosmos/cosmos-sdk/types"
-	sdkerrors "github.com/cosmos/cosmos-sdk/types/errors"
 	"github.com/cosmos/cosmos-sdk/types/query"
+	"github.com/cosmos/cosmos-sdk/x/staking/types"
 )
 
 // Querier is used as Keeper will have duplicate methods if used directly, and gRPC names take precedence over keeper
@@ -45,11 +38,7 @@
 		return nil, status.Errorf(codes.InvalidArgument, "invalid validator status %s", req.Status)
 	}
 
-<<<<<<< HEAD
-	store := runtime.KVStoreAdapter(k.KVStoreService.OpenKVStore(ctx))
-=======
-	store := runtime.KVStoreAdapter(k.storeService.OpenKVStore(ctx))
->>>>>>> 4f445ed9
+	store := runtime.KVStoreAdapter(k.storeService.OpenKVStore(ctx))
 	valStore := prefix.NewStore(store, types.ValidatorsKey)
 
 	validators, pageRes, err := query.GenericFilteredPaginate(k.cdc, valStore, req.Pagination, func(key []byte, val *types.Validator) (*types.Validator, error) {
@@ -66,38 +55,11 @@
 	}
 
 	vals := types.Validators{}
-	var validatorInfoList []types.ValidatorInfo
 	for _, val := range validators {
 		vals.Validators = append(vals.Validators, *val)
-<<<<<<< HEAD
-		valInfo := types.ValidatorInfo{}
-
-		cv := val.ConsensusPubkey.GetCachedValue()
-		if cv == nil {
-			return nil, errorsmod.Wrap(sdkerrors.ErrInvalidType, "public key cached value is nil")
-		}
-
-		cpk, ok := cv.(cryptotypes.PubKey)
-		if ok {
-			consAddr, err := k.consensusAddressCodec.BytesToString(cpk.Address())
-			if err == nil {
-				valInfo.ConsensusAddress = consAddr
-			}
-		}
-
-		validatorInfoList = append(validatorInfoList, valInfo)
-	}
-
-	return &types.QueryValidatorsResponse{
-		Validators:    vals.Validators,
-		ValidatorInfo: validatorInfoList,
-		Pagination:    pageRes,
-	}, nil
-=======
 	}
 
 	return &types.QueryValidatorsResponse{Validators: vals.Validators, Pagination: pageRes}, nil
->>>>>>> 4f445ed9
 }
 
 // Validator queries validator info for given validator address
@@ -137,29 +99,26 @@
 	if err != nil {
 		return nil, err
 	}
-<<<<<<< HEAD
-=======
 
 	store := runtime.KVStoreAdapter(k.storeService.OpenKVStore(ctx))
 	delStore := prefix.NewStore(store, types.GetDelegationsByValPrefixKey(valAddr))
->>>>>>> 4f445ed9
 
 	var (
 		dels    types.Delegations
 		pageRes *query.PageResponse
 	)
-
-	dels, pageRes, err = query.CollectionPaginate(ctx, k.DelegationsByValidator,
-		req.Pagination, func(key collections.Pair[sdk.ValAddress, sdk.AccAddress], _ []byte) (types.Delegation, error) {
-			valAddr, delAddr := key.K1(), key.K2()
-			delegation, err := k.Delegations.Get(ctx, collections.Join(delAddr, valAddr))
-			if err != nil {
-				return types.Delegation{}, err
-			}
-
-			return delegation, nil
-		}, query.WithCollectionPaginationPairPrefix[sdk.ValAddress, sdk.AccAddress](valAddr),
-	)
+	pageRes, err = query.Paginate(delStore, req.Pagination, func(delAddr, value []byte) error {
+		bz := store.Get(types.GetDelegationKey(delAddr, valAddr))
+
+		var delegation types.Delegation
+		err = k.cdc.Unmarshal(bz, &delegation)
+		if err != nil {
+			return err
+		}
+
+		dels = append(dels, delegation)
+		return nil
+	})
 	if err != nil {
 		delegations, pageResponse, err := k.getValidatorDelegationsLegacy(ctx, req)
 		if err != nil {
@@ -185,11 +144,7 @@
 }
 
 func (k Querier) getValidatorDelegationsLegacy(ctx context.Context, req *types.QueryValidatorDelegationsRequest) ([]*types.Delegation, *query.PageResponse, error) {
-<<<<<<< HEAD
-	store := runtime.KVStoreAdapter(k.KVStoreService.OpenKVStore(ctx))
-=======
-	store := runtime.KVStoreAdapter(k.storeService.OpenKVStore(ctx))
->>>>>>> 4f445ed9
+	store := runtime.KVStoreAdapter(k.storeService.OpenKVStore(ctx))
 
 	valStore := prefix.NewStore(store, types.DelegationKey)
 	return query.GenericFilteredPaginate(k.cdc, valStore, req.Pagination, func(key []byte, delegation *types.Delegation) (*types.Delegation, error) {
@@ -217,52 +172,29 @@
 	if req.ValidatorAddr == "" {
 		return nil, status.Error(codes.InvalidArgument, "validator address cannot be empty")
 	}
-<<<<<<< HEAD
-=======
 	var ubds types.UnbondingDelegations
->>>>>>> 4f445ed9
 
 	valAddr, err := k.validatorAddressCodec.StringToBytes(req.ValidatorAddr)
 	if err != nil {
 		return nil, err
 	}
 
-<<<<<<< HEAD
-	store := runtime.KVStoreAdapter(k.KVStoreService.OpenKVStore(ctx))
-	keys, pageRes, err := query.CollectionPaginate(
-		ctx,
-		k.UnbondingDelegationByValIndex,
-		req.Pagination,
-		func(key collections.Pair[[]byte, []byte], value []byte) (collections.Pair[[]byte, []byte], error) {
-			return key, nil
-		},
-		query.WithCollectionPaginationPairPrefix[[]byte, []byte](valAddr),
-	)
-	if err != nil {
-		return nil, status.Error(codes.Internal, err.Error())
-	}
-
-	// loop over the collected keys and fetch unbonding delegations
-	var ubds []types.UnbondingDelegation
-	for _, key := range keys {
-		valAddr := key.K1()
-		delAddr := key.K2()
-		ubdKey := types.GetUBDKey(delAddr, valAddr)
-		storeValue := store.Get(ubdKey)
-=======
 	store := runtime.KVStoreAdapter(k.storeService.OpenKVStore(ctx))
 	srcValPrefix := types.GetUBDsByValIndexKey(valAddr)
 	ubdStore := prefix.NewStore(store, srcValPrefix)
 	pageRes, err := query.Paginate(ubdStore, req.Pagination, func(key, value []byte) error {
 		storeKey := types.GetUBDKeyFromValIndexKey(append(srcValPrefix, key...))
 		storeValue := store.Get(storeKey)
->>>>>>> 4f445ed9
 
 		ubd, err := types.UnmarshalUBD(k.cdc, storeValue)
 		if err != nil {
-			return nil, err
+			return err
 		}
 		ubds = append(ubds, ubd)
+		return nil
+	})
+	if err != nil {
+		return nil, status.Error(codes.Internal, err.Error())
 	}
 
 	return &types.QueryValidatorUnbondingDelegationsResponse{
@@ -294,24 +226,12 @@
 		return nil, err
 	}
 
-<<<<<<< HEAD
-	delegation, err := k.Delegations.Get(ctx, collections.Join(sdk.AccAddress(delAddr), sdk.ValAddress(valAddr)))
-	if err != nil {
-		if errors.Is(err, collections.ErrNotFound) {
-			return nil, status.Errorf(
-				codes.NotFound,
-				"delegation with delegator %s not found for validator %s",
-				req.DelegatorAddr, req.ValidatorAddr)
-		}
-		return nil, status.Error(codes.Internal, err.Error())
-=======
 	delegation, err := k.GetDelegation(ctx, delAddr, valAddr)
 	if err != nil {
 		return nil, status.Errorf(
 			codes.NotFound,
 			"delegation with delegator %s not found for validator %s",
 			req.DelegatorAddr, req.ValidatorAddr)
->>>>>>> 4f445ed9
 	}
 
 	delResponse, err := delegationToDelegationResponse(ctx, k.Keeper, delegation)
@@ -347,14 +267,10 @@
 
 	unbond, err := k.GetUnbondingDelegation(ctx, delAddr, valAddr)
 	if err != nil {
-<<<<<<< HEAD
-		return nil, errorsmod.Wrap(err, status.Errorf(
-=======
 		return nil, status.Errorf(
->>>>>>> 4f445ed9
 			codes.NotFound,
 			"unbonding delegation with delegator %s not found for validator %s",
-			req.DelegatorAddr, req.ValidatorAddr).Error())
+			req.DelegatorAddr, req.ValidatorAddr)
 	}
 
 	return &types.QueryUnbondingDelegationResponse{Unbond: unbond}, nil
@@ -369,23 +285,13 @@
 	if req.DelegatorAddr == "" {
 		return nil, status.Error(codes.InvalidArgument, "delegator address cannot be empty")
 	}
-<<<<<<< HEAD
-=======
 	var delegations types.Delegations
->>>>>>> 4f445ed9
-
-	delAddr, err := k.authKeeper.AddressCodec().StringToBytes(req.DelegatorAddr)
-	if err != nil {
-		return nil, err
-	}
-
-<<<<<<< HEAD
-	delegations, pageRes, err := query.CollectionPaginate(ctx, k.Delegations, req.Pagination,
-		func(_ collections.Pair[sdk.AccAddress, sdk.ValAddress], del types.Delegation) (types.Delegation, error) {
-			return del, nil
-		}, query.WithCollectionPaginationPairPrefix[sdk.AccAddress, sdk.ValAddress](delAddr),
-	)
-=======
+
+	delAddr, err := k.authKeeper.AddressCodec().StringToBytes(req.DelegatorAddr)
+	if err != nil {
+		return nil, err
+	}
+
 	store := runtime.KVStoreAdapter(k.storeService.OpenKVStore(ctx))
 	delStore := prefix.NewStore(store, types.GetDelegationsKey(delAddr))
 	pageRes, err := query.Paginate(delStore, req.Pagination, func(key, value []byte) error {
@@ -396,7 +302,6 @@
 		delegations = append(delegations, delegation)
 		return nil
 	})
->>>>>>> 4f445ed9
 	if err != nil {
 		return nil, status.Error(codes.Internal, err.Error())
 	}
@@ -456,18 +361,6 @@
 		return nil, err
 	}
 
-<<<<<<< HEAD
-	_, pageRes, err := query.CollectionPaginate(
-		ctx,
-		k.UnbondingDelegations,
-		req.Pagination,
-		func(key collections.Pair[[]byte, []byte], value types.UnbondingDelegation) (types.UnbondingDelegation, error) {
-			unbondingDelegations = append(unbondingDelegations, value)
-			return value, nil
-		},
-		query.WithCollectionPaginationPairPrefix[[]byte, []byte](delAddr),
-	)
-=======
 	store := runtime.KVStoreAdapter(k.storeService.OpenKVStore(ctx))
 	unbStore := prefix.NewStore(store, types.GetUBDsKey(delAddr))
 	pageRes, err := query.Paginate(unbStore, req.Pagination, func(key, value []byte) error {
@@ -478,7 +371,6 @@
 		unbondingDelegations = append(unbondingDelegations, unbond)
 		return nil
 	})
->>>>>>> 4f445ed9
 	if err != nil {
 		return nil, status.Error(codes.Internal, err.Error())
 	}
@@ -489,18 +381,11 @@
 }
 
 // HistoricalInfo queries the historical info for given height
-<<<<<<< HEAD
-func (k Querier) HistoricalInfo(ctx context.Context, req *types.QueryHistoricalInfoRequest) (*types.QueryHistoricalInfoResponse, error) { //nolint:staticcheck // SA1019: deprecated endpoint
-=======
 func (k Querier) HistoricalInfo(ctx context.Context, req *types.QueryHistoricalInfoRequest) (*types.QueryHistoricalInfoResponse, error) {
->>>>>>> 4f445ed9
-	if req == nil {
-		return nil, status.Error(codes.InvalidArgument, "empty request")
-	}
-
-<<<<<<< HEAD
-	return nil, status.Error(codes.Internal, "this endpoint has been deprecated and removed since v0.52")
-=======
+	if req == nil {
+		return nil, status.Error(codes.InvalidArgument, "empty request")
+	}
+
 	if req.Height < 0 {
 		return nil, status.Error(codes.InvalidArgument, "height cannot be negative")
 	}
@@ -511,7 +396,6 @@
 	}
 
 	return &types.QueryHistoricalInfoResponse{Hist: &hi}, nil
->>>>>>> 4f445ed9
 }
 
 // Redelegations queries redelegations of given address
@@ -524,17 +408,14 @@
 	var pageRes *query.PageResponse
 	var err error
 
-<<<<<<< HEAD
-=======
-	store := runtime.KVStoreAdapter(k.storeService.OpenKVStore(ctx))
->>>>>>> 4f445ed9
+	store := runtime.KVStoreAdapter(k.storeService.OpenKVStore(ctx))
 	switch {
 	case req.DelegatorAddr != "" && req.SrcValidatorAddr != "" && req.DstValidatorAddr != "":
 		redels, err = queryRedelegation(ctx, k, req)
 	case req.DelegatorAddr == "" && req.SrcValidatorAddr != "" && req.DstValidatorAddr == "":
-		redels, pageRes, err = queryRedelegationsFromSrcValidator(ctx, k, req)
+		redels, pageRes, err = queryRedelegationsFromSrcValidator(store, k, req)
 	default:
-		redels, pageRes, err = queryAllRedelegations(ctx, k, req)
+		redels, pageRes, err = queryAllRedelegations(store, k, req)
 	}
 	if err != nil {
 		return nil, status.Error(codes.Internal, err.Error())
@@ -558,32 +439,12 @@
 	}
 	var validators types.Validators
 
-<<<<<<< HEAD
-=======
-	store := runtime.KVStoreAdapter(k.storeService.OpenKVStore(ctx))
->>>>>>> 4f445ed9
-	delAddr, err := k.authKeeper.AddressCodec().StringToBytes(req.DelegatorAddr)
-	if err != nil {
-		return nil, err
-	}
-
-<<<<<<< HEAD
-	_, pageRes, err := query.CollectionPaginate(ctx, k.Delegations, req.Pagination,
-		func(_ collections.Pair[sdk.AccAddress, sdk.ValAddress], delegation types.Delegation) (types.Delegation, error) {
-			valAddr, err := k.validatorAddressCodec.StringToBytes(delegation.GetValidatorAddr())
-			if err != nil {
-				return types.Delegation{}, err
-			}
-			validator, err := k.GetValidator(ctx, valAddr)
-			if err != nil {
-				return types.Delegation{}, err
-			}
-
-			validators.Validators = append(validators.Validators, validator)
-			return types.Delegation{}, nil
-		}, query.WithCollectionPaginationPairPrefix[sdk.AccAddress, sdk.ValAddress](delAddr),
-	)
-=======
+	store := runtime.KVStoreAdapter(k.storeService.OpenKVStore(ctx))
+	delAddr, err := k.authKeeper.AddressCodec().StringToBytes(req.DelegatorAddr)
+	if err != nil {
+		return nil, err
+	}
+
 	delStore := prefix.NewStore(store, types.GetDelegationsKey(delAddr))
 	pageRes, err := query.Paginate(delStore, req.Pagination, func(key, value []byte) error {
 		delegation, err := types.UnmarshalDelegation(k.cdc, value)
@@ -604,7 +465,6 @@
 		validators.Validators = append(validators.Validators, validator)
 		return nil
 	})
->>>>>>> 4f445ed9
 	if err != nil {
 		return nil, status.Error(codes.Internal, err.Error())
 	}
@@ -631,11 +491,7 @@
 
 // Params queries the staking parameters
 func (k Querier) Params(ctx context.Context, _ *types.QueryParamsRequest) (*types.QueryParamsResponse, error) {
-<<<<<<< HEAD
-	params, err := k.Keeper.Params.Get(ctx)
-=======
 	params, err := k.GetParams(ctx)
->>>>>>> 4f445ed9
 	if err != nil {
 		return nil, err
 	}
@@ -658,11 +514,7 @@
 		return nil, err
 	}
 
-<<<<<<< HEAD
-	redel, err := k.Keeper.Redelegations.Get(ctx, collections.Join3(delAddr, srcValAddr, dstValAddr))
-=======
 	redel, err := k.GetRedelegation(ctx, delAddr, srcValAddr, dstValAddr)
->>>>>>> 4f445ed9
 	if err != nil {
 		return nil, status.Errorf(
 			codes.NotFound,
@@ -674,38 +526,43 @@
 	return redels, nil
 }
 
-<<<<<<< HEAD
-func queryRedelegationsFromSrcValidator(ctx context.Context, k Querier, req *types.QueryRedelegationsRequest) (types.Redelegations, *query.PageResponse, error) {
-=======
 func queryRedelegationsFromSrcValidator(store storetypes.KVStore, k Querier, req *types.QueryRedelegationsRequest) (redels types.Redelegations, res *query.PageResponse, err error) {
->>>>>>> 4f445ed9
 	valAddr, err := k.validatorAddressCodec.StringToBytes(req.SrcValidatorAddr)
 	if err != nil {
 		return nil, nil, err
 	}
 
-	return query.CollectionPaginate(ctx, k.RedelegationsByValSrc, req.Pagination, func(key collections.Triple[[]byte, []byte, []byte], val []byte) (types.Redelegation, error) {
-		valSrcAddr, delAddr, valDstAddr := key.K1(), key.K2(), key.K3()
-		red, err := k.Keeper.Redelegations.Get(ctx, collections.Join3(delAddr, valSrcAddr, valDstAddr))
-		if err != nil {
-			return types.Redelegation{}, err
-		}
-		return red, nil
-	}, query.WithCollectionPaginationTriplePrefix[[]byte, []byte, []byte](valAddr))
-}
-
-func queryAllRedelegations(ctx context.Context, k Querier, req *types.QueryRedelegationsRequest) (redels types.Redelegations, res *query.PageResponse, err error) {
+	srcValPrefix := types.GetREDsFromValSrcIndexKey(valAddr)
+	redStore := prefix.NewStore(store, srcValPrefix)
+	res, err = query.Paginate(redStore, req.Pagination, func(key, value []byte) error {
+		storeKey := types.GetREDKeyFromValSrcIndexKey(append(srcValPrefix, key...))
+		storeValue := store.Get(storeKey)
+		red, err := types.UnmarshalRED(k.cdc, storeValue)
+		if err != nil {
+			return err
+		}
+		redels = append(redels, red)
+		return nil
+	})
+
+	return redels, res, err
+}
+
+func queryAllRedelegations(store storetypes.KVStore, k Querier, req *types.QueryRedelegationsRequest) (redels types.Redelegations, res *query.PageResponse, err error) {
 	delAddr, err := k.authKeeper.AddressCodec().StringToBytes(req.DelegatorAddr)
 	if err != nil {
 		return nil, nil, err
 	}
 
-	redels, res, err = query.CollectionPaginate(ctx, k.Keeper.Redelegations, req.Pagination, func(_ collections.Triple[[]byte, []byte, []byte], red types.Redelegation) (types.Redelegation, error) {
-		return red, nil
-	}, query.WithCollectionPaginationTriplePrefix[[]byte, []byte, []byte](delAddr))
-	if err != nil {
-		return nil, nil, err
-	}
+	redStore := prefix.NewStore(store, types.GetREDsKey(delAddr))
+	res, err = query.Paginate(redStore, req.Pagination, func(key, value []byte) error {
+		redelegation, err := types.UnmarshalRED(k.cdc, value)
+		if err != nil {
+			return err
+		}
+		redels = append(redels, redelegation)
+		return nil
+	})
 
 	return redels, res, err
 }
@@ -787,6 +644,7 @@
 				entry.SharesDst,
 				entry.InitialBalance,
 				val.TokensFromShares(entry.SharesDst).TruncateInt(),
+				entry.UnbondingId,
 			)
 		}
 
