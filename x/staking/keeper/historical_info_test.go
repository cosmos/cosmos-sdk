package keeper_test

import (
	tmproto "github.com/cometbft/cometbft/proto/tendermint/types"

	"cosmossdk.io/math"
<<<<<<< HEAD
	"github.com/stretchr/testify/require"
	tmproto "github.com/tendermint/tendermint/proto/tendermint/types"
=======
>>>>>>> f008f84e

	"github.com/cosmos/cosmos-sdk/x/staking/testutil"
	stakingtypes "github.com/cosmos/cosmos-sdk/x/staking/types"
)

// IsValSetSorted reports whether valset is sorted.
<<<<<<< HEAD
func IsValSetSorted(data []types.Validator, powerReduction math.Int) bool {
=======
func IsValSetSorted(data []stakingtypes.Validator, powerReduction math.Int) bool {
>>>>>>> f008f84e
	n := len(data)
	for i := n - 1; i > 0; i-- {
		if stakingtypes.ValidatorsByVotingPower(data).Less(i, i-1, powerReduction) {
			return false
		}
	}
	return true
}

func (s *KeeperTestSuite) TestHistoricalInfo() {
	ctx, keeper := s.ctx, s.stakingKeeper
	require := s.Require()

	_, addrVals := createValAddrs(50)

	validators := make([]stakingtypes.Validator, len(addrVals))

	for i, valAddr := range addrVals {
		validators[i] = testutil.NewValidator(s.T(), valAddr, PKs[i])
	}

	hi := stakingtypes.NewHistoricalInfo(ctx.BlockHeader(), validators, keeper.PowerReduction(ctx))
	keeper.SetHistoricalInfo(ctx, 2, &hi)

	recv, found := keeper.GetHistoricalInfo(ctx, 2)
	require.True(found, "HistoricalInfo not found after set")
	require.Equal(hi, recv, "HistoricalInfo not equal")
	require.True(IsValSetSorted(recv.Valset, keeper.PowerReduction(ctx)), "HistoricalInfo validators is not sorted")

	keeper.DeleteHistoricalInfo(ctx, 2)

	recv, found = keeper.GetHistoricalInfo(ctx, 2)
	require.False(found, "HistoricalInfo found after delete")
	require.Equal(stakingtypes.HistoricalInfo{}, recv, "HistoricalInfo is not empty")
}

func (s *KeeperTestSuite) TestTrackHistoricalInfo() {
	ctx, keeper := s.ctx, s.stakingKeeper
	require := s.Require()

	_, addrVals := createValAddrs(50)

	// set historical entries in params to 5
	params := stakingtypes.DefaultParams()
	params.HistoricalEntries = 5
	keeper.SetParams(ctx, params)

	// set historical info at 5, 4 which should be pruned
	// and check that it has been stored
	h4 := tmproto.Header{
		ChainID: "HelloChain",
		Height:  4,
	}
	h5 := tmproto.Header{
		ChainID: "HelloChain",
		Height:  5,
	}
	valSet := []stakingtypes.Validator{
		testutil.NewValidator(s.T(), addrVals[0], PKs[0]),
		testutil.NewValidator(s.T(), addrVals[1], PKs[1]),
	}
	hi4 := stakingtypes.NewHistoricalInfo(h4, valSet, keeper.PowerReduction(ctx))
	hi5 := stakingtypes.NewHistoricalInfo(h5, valSet, keeper.PowerReduction(ctx))
	keeper.SetHistoricalInfo(ctx, 4, &hi4)
	keeper.SetHistoricalInfo(ctx, 5, &hi5)
	recv, found := keeper.GetHistoricalInfo(ctx, 4)
	require.True(found)
	require.Equal(hi4, recv)
	recv, found = keeper.GetHistoricalInfo(ctx, 5)
	require.True(found)
	require.Equal(hi5, recv)

	// Set bonded validators in keeper
	val1 := testutil.NewValidator(s.T(), addrVals[2], PKs[2])
	val1.Status = stakingtypes.Bonded // when not bonded, consensus power is Zero
	val1.Tokens = keeper.TokensFromConsensusPower(ctx, 10)
	keeper.SetValidator(ctx, val1)
	keeper.SetLastValidatorPower(ctx, val1.GetOperator(), 10)
	val2 := testutil.NewValidator(s.T(), addrVals[3], PKs[3])
	val1.Status = stakingtypes.Bonded
	val2.Tokens = keeper.TokensFromConsensusPower(ctx, 80)
	keeper.SetValidator(ctx, val2)
	keeper.SetLastValidatorPower(ctx, val2.GetOperator(), 80)

	vals := []stakingtypes.Validator{val1, val2}
	require.True(IsValSetSorted(vals, keeper.PowerReduction(ctx)))

	// Set Header for BeginBlock context
	header := tmproto.Header{
		ChainID: "HelloChain",
		Height:  10,
	}
	ctx = ctx.WithBlockHeader(header)

	keeper.TrackHistoricalInfo(ctx)

	// Check HistoricalInfo at height 10 is persisted
	expected := stakingtypes.HistoricalInfo{
		Header: header,
		Valset: vals,
	}
	recv, found = keeper.GetHistoricalInfo(ctx, 10)
	require.True(found, "GetHistoricalInfo failed after BeginBlock")
	require.Equal(expected, recv, "GetHistoricalInfo returned unexpected result")

	// Check HistoricalInfo at height 5, 4 is pruned
	recv, found = keeper.GetHistoricalInfo(ctx, 4)
	require.False(found, "GetHistoricalInfo did not prune earlier height")
	require.Equal(stakingtypes.HistoricalInfo{}, recv, "GetHistoricalInfo at height 4 is not empty after prune")
	recv, found = keeper.GetHistoricalInfo(ctx, 5)
	require.False(found, "GetHistoricalInfo did not prune first prune height")
	require.Equal(stakingtypes.HistoricalInfo{}, recv, "GetHistoricalInfo at height 5 is not empty after prune")
}

func (s *KeeperTestSuite) TestGetAllHistoricalInfo() {
	ctx, keeper := s.ctx, s.stakingKeeper
	require := s.Require()

	_, addrVals := createValAddrs(50)

	valSet := []stakingtypes.Validator{
		testutil.NewValidator(s.T(), addrVals[0], PKs[0]),
		testutil.NewValidator(s.T(), addrVals[1], PKs[1]),
	}

	header1 := tmproto.Header{ChainID: "HelloChain", Height: 10}
	header2 := tmproto.Header{ChainID: "HelloChain", Height: 11}
	header3 := tmproto.Header{ChainID: "HelloChain", Height: 12}

	hist1 := stakingtypes.HistoricalInfo{Header: header1, Valset: valSet}
	hist2 := stakingtypes.HistoricalInfo{Header: header2, Valset: valSet}
	hist3 := stakingtypes.HistoricalInfo{Header: header3, Valset: valSet}

	expHistInfos := []stakingtypes.HistoricalInfo{hist1, hist2, hist3}

	for i, hi := range expHistInfos {
		keeper.SetHistoricalInfo(ctx, int64(10+i), &hi)
	}

	infos := keeper.GetAllHistoricalInfo(ctx)
	require.Equal(expHistInfos, infos)
}<|MERGE_RESOLUTION|>--- conflicted
+++ resolved
@@ -4,22 +4,13 @@
 	tmproto "github.com/cometbft/cometbft/proto/tendermint/types"
 
 	"cosmossdk.io/math"
-<<<<<<< HEAD
-	"github.com/stretchr/testify/require"
-	tmproto "github.com/tendermint/tendermint/proto/tendermint/types"
-=======
->>>>>>> f008f84e
 
 	"github.com/cosmos/cosmos-sdk/x/staking/testutil"
 	stakingtypes "github.com/cosmos/cosmos-sdk/x/staking/types"
 )
 
 // IsValSetSorted reports whether valset is sorted.
-<<<<<<< HEAD
-func IsValSetSorted(data []types.Validator, powerReduction math.Int) bool {
-=======
 func IsValSetSorted(data []stakingtypes.Validator, powerReduction math.Int) bool {
->>>>>>> f008f84e
 	n := len(data)
 	for i := n - 1; i > 0; i-- {
 		if stakingtypes.ValidatorsByVotingPower(data).Less(i, i-1, powerReduction) {
