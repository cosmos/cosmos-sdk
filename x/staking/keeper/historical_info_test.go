--- conflicted
+++ resolved
@@ -111,13 +111,8 @@
 	ctx = ctx.WithHeaderInfo(coreheader.Info{
 		ChainID: "HelloChain",
 		Height:  10,
-<<<<<<< HEAD
 		Time:    t,
 	})
-=======
-	}
-	ctx = ctx.WithBlockHeader(header).WithHeaderInfo(coreheader.Info{ChainID: header.ChainID, Height: header.Height})
->>>>>>> 28112706
 
 	require.NoError(keeper.TrackHistoricalInfo(ctx))
 
