--- conflicted
+++ resolved
@@ -56,12 +56,7 @@
 	// set historical entries in params to 5
 	params := stakingtypes.DefaultParams()
 	params.HistoricalEntries = 5
-<<<<<<< HEAD
-	err := keeper.SetParams(ctx, params)
-	require.NoError(err)
-=======
 	require.NoError(keeper.SetParams(ctx, params))
->>>>>>> aeccbc91
 
 	// set historical info at 5, 4 which should be pruned
 	// and check that it has been stored
