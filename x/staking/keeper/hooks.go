package keeper

import (
	sdk "github.com/cosmos/cosmos-sdk/types"
)

// AfterValidatorCreated - call hook if registered
func (k Keeper) AfterValidatorCreated(ctx sdk.Context, valAddr sdk.ValAddress) {
	if k.hooks != nil {
		k.hooks.AfterValidatorCreated(ctx, valAddr)
	}
}

// BeforeValidatorModified - call hook if registered
func (k Keeper) BeforeValidatorModified(ctx sdk.Context, valAddr sdk.ValAddress) {
	if k.hooks != nil {
		k.hooks.BeforeValidatorModified(ctx, valAddr)
	}
}

// AfterValidatorRemoved - call hook if registered
func (k Keeper) AfterValidatorRemoved(ctx sdk.Context, consAddr sdk.ConsAddress, valAddr sdk.ValAddress) {
	if k.hooks != nil {
		k.hooks.AfterValidatorRemoved(ctx, consAddr, valAddr)
	}
}

// AfterValidatorBonded - call hook if registered
func (k Keeper) AfterValidatorBonded(ctx sdk.Context, consAddr sdk.ConsAddress, valAddr sdk.ValAddress) {
	if k.hooks != nil {
		k.hooks.AfterValidatorBonded(ctx, consAddr, valAddr)
	}
}

<<<<<<< HEAD
// AfterValidatorPowerDidChange - call hook if registered
func (k Keeper) AfterValidatorPowerDidChange(ctx sdk.Context, consAddr sdk.ConsAddress, valAddr sdk.ValAddress) {
	if k.hooks != nil {
		k.hooks.AfterValidatorPowerDidChange(ctx, consAddr, valAddr)
	}
}

// AfterValidatorBeginUnbonding - call hook if registered
=======
>>>>>>> e7e3c322
func (k Keeper) AfterValidatorBeginUnbonding(ctx sdk.Context, consAddr sdk.ConsAddress, valAddr sdk.ValAddress) {
	if k.hooks != nil {
		k.hooks.AfterValidatorBeginUnbonding(ctx, consAddr, valAddr)
	}
}

// BeforeDelegationCreated - call hook if registered
func (k Keeper) BeforeDelegationCreated(ctx sdk.Context, delAddr sdk.AccAddress, valAddr sdk.ValAddress) {
	if k.hooks != nil {
		k.hooks.BeforeDelegationCreated(ctx, delAddr, valAddr)
	}
}

// BeforeDelegationSharesModified - call hook if registered
func (k Keeper) BeforeDelegationSharesModified(ctx sdk.Context, delAddr sdk.AccAddress, valAddr sdk.ValAddress) {
	if k.hooks != nil {
		k.hooks.BeforeDelegationSharesModified(ctx, delAddr, valAddr)
	}
}

// BeforeDelegationRemoved - call hook if registered
func (k Keeper) BeforeDelegationRemoved(ctx sdk.Context, delAddr sdk.AccAddress, valAddr sdk.ValAddress) {
	if k.hooks != nil {
		k.hooks.BeforeDelegationRemoved(ctx, delAddr, valAddr)
	}
}

// AfterDelegationModified - call hook if registered
func (k Keeper) AfterDelegationModified(ctx sdk.Context, delAddr sdk.AccAddress, valAddr sdk.ValAddress) {
	if k.hooks != nil {
		k.hooks.AfterDelegationModified(ctx, delAddr, valAddr)
	}
}

// BeforeValidatorSlashed - call hook if registered
func (k Keeper) BeforeValidatorSlashed(ctx sdk.Context, valAddr sdk.ValAddress, fraction sdk.Dec) {
	if k.hooks != nil {
		k.hooks.BeforeValidatorSlashed(ctx, valAddr, fraction)
	}
}<|MERGE_RESOLUTION|>--- conflicted
+++ resolved
@@ -32,17 +32,7 @@
 	}
 }
 
-<<<<<<< HEAD
-// AfterValidatorPowerDidChange - call hook if registered
-func (k Keeper) AfterValidatorPowerDidChange(ctx sdk.Context, consAddr sdk.ConsAddress, valAddr sdk.ValAddress) {
-	if k.hooks != nil {
-		k.hooks.AfterValidatorPowerDidChange(ctx, consAddr, valAddr)
-	}
-}
-
 // AfterValidatorBeginUnbonding - call hook if registered
-=======
->>>>>>> e7e3c322
 func (k Keeper) AfterValidatorBeginUnbonding(ctx sdk.Context, consAddr sdk.ConsAddress, valAddr sdk.ValAddress) {
 	if k.hooks != nil {
 		k.hooks.AfterValidatorBeginUnbonding(ctx, consAddr, valAddr)
