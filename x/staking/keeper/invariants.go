--- conflicted
+++ resolved
@@ -8,24 +8,12 @@
 	"github.com/cosmos/cosmos-sdk/x/staking/types"
 )
 
-<<<<<<< HEAD
-// RegisterInvariants register all staking invariants
-func RegisterInvariants(c types.CrisisKeeper, k Keeper) {
+// RegisterInvariants registers all staking invariants
+func RegisterInvariants(ir sdk.InvariantRouter, k Keeper) {
 
-	c.RegisterRoute(types.ModuleName, "bonded-tokens",
+	ir.RegisterRoute(types.ModuleName, "bonded-tokens",
 		BondedTokensInvariant(k))
-	// c.RegisterRoute(types.ModuleName, "staking-tokens-supply",
-	// 	StakingTokensInvariant(k))
-	c.RegisterRoute(types.ModuleName, "nonnegative-power",
-=======
-// register all staking invariants
-func RegisterInvariants(ir sdk.InvariantRouter, k Keeper, f types.FeeCollectionKeeper,
-	d types.DistributionKeeper, am types.AccountKeeper) {
-
-	ir.RegisterRoute(types.ModuleName, "supply",
-		SupplyInvariants(k, f, d, am))
 	ir.RegisterRoute(types.ModuleName, "nonnegative-power",
->>>>>>> 3fe58691
 		NonNegativePowerInvariant(k))
 	ir.RegisterRoute(types.ModuleName, "positive-delegation",
 		PositiveDelegationInvariant(k))
@@ -34,12 +22,7 @@
 }
 
 // AllInvariants runs all invariants of the staking module.
-<<<<<<< HEAD
 func AllInvariants(k Keeper) sdk.Invariant {
-=======
-func AllInvariants(k Keeper, f types.FeeCollectionKeeper,
-	d types.DistributionKeeper, am types.AccountKeeper) sdk.Invariant {
->>>>>>> 3fe58691
 
 	return func(ctx sdk.Context) error {
 		err := BondedTokensInvariant(k)(ctx)
@@ -66,16 +49,8 @@
 	}
 }
 
-<<<<<<< HEAD
 // BondedTokensInvariant checks that the bonded pool account reflects the tokens actively bonded
 func BondedTokensInvariant(k Keeper) sdk.Invariant {
-=======
-// SupplyInvariants checks that the total supply reflects all held not-bonded tokens, bonded tokens, and unbonding delegations
-// nolint: unparam
-func SupplyInvariants(k Keeper, f types.FeeCollectionKeeper,
-	d types.DistributionKeeper, am types.AccountKeeper) sdk.Invariant {
-
->>>>>>> 3fe58691
 	return func(ctx sdk.Context) error {
 		bonded := sdk.ZeroInt()
 		bondedPool, err := k.supplyKeeper.GetPoolAccountByName(ctx, BondedTokensName)
