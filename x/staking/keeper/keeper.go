--- conflicted
+++ resolved
@@ -44,11 +44,8 @@
 	Redelegations               collections.Map[collections.Triple[[]byte, []byte, []byte], types.Redelegation]
 	Delegations                 collections.Map[collections.Pair[sdk.AccAddress, sdk.ValAddress], types.Delegation]
 	UnbondingIndex              collections.Map[uint64, []byte]
-<<<<<<< HEAD
 	Validators                  collections.Map[sdk.ValAddress, types.Validator]
-=======
 	RedelegationsByValDst       collections.Map[collections.Triple[[]byte, []byte, []byte], []byte]
->>>>>>> 76a72ceb
 	RedelegationsByValSrc       collections.Map[collections.Triple[[]byte, []byte, []byte], []byte]
 }
 
@@ -127,12 +124,7 @@
 			codec.CollValue[types.Redelegation](cdc),
 		),
 		UnbondingIndex: collections.NewMap(sb, types.UnbondingIndexKey, "unbonding_index", collections.Uint64Key, collections.BytesValue),
-<<<<<<< HEAD
-		Validators:     collections.NewMap(sb, types.ValidatorsKey, "validators", sdk.LengthPrefixedAddressKey(sdk.ValAddressKey), codec.CollValue[types.Validator](cdc)), // nolint: staticcheck // sdk.LengthPrefixedAddressKey is needed to retain state compatibility
-		// key format is: 53 | lengthPrefixedBytes(DstValAddr) | lengthPrefixedBytes(AccAddr) | lengthPrefixedBytes(SrcValAddr)
-=======
 		// key format is: 53 | lengthPrefixedBytes(SrcValAddr) | lengthPrefixedBytes(AccAddr) | lengthPrefixedBytes(DstValAddr)
->>>>>>> 76a72ceb
 		RedelegationsByValSrc: collections.NewMap(
 			sb, types.RedelegationByValSrcIndexKey,
 			"redelegations_by_val_src",
@@ -154,6 +146,7 @@
 			),
 			collections.BytesValue,
 		),
+		Validators: collections.NewMap(sb, types.ValidatorsKey, "validators", sdk.LengthPrefixedAddressKey(sdk.ValAddressKey), codec.CollValue[types.Validator](cdc)), // nolint: staticcheck // sdk.LengthPrefixedAddressKey is needed to retain state compatibility
 	}
 
 	schema, err := sb.Build()
