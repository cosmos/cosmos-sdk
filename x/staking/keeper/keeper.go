package keeper

import (
	"context"
	"fmt"

	"cosmossdk.io/collections"
	collcodec "cosmossdk.io/collections/codec"
	addresscodec "cosmossdk.io/core/address"
	storetypes "cosmossdk.io/core/store"
	"cosmossdk.io/log"
	"cosmossdk.io/math"

	"github.com/cosmos/cosmos-sdk/codec"
	sdk "github.com/cosmos/cosmos-sdk/types"
	"github.com/cosmos/cosmos-sdk/x/staking/types"
)

// Implements ValidatorSet interface
var _ types.ValidatorSet = Keeper{}

// Implements DelegationSet interface
var _ types.DelegationSet = Keeper{}

// Keeper of the x/staking store
type Keeper struct {
	storeService          storetypes.KVStoreService
	cdc                   codec.BinaryCodec
	authKeeper            types.AccountKeeper
	bankKeeper            types.BankKeeper
	hooks                 types.StakingHooks
	authority             string
	validatorAddressCodec addresscodec.Codec
	consensusAddressCodec addresscodec.Codec

<<<<<<< HEAD
	Schema                        collections.Schema
	HistoricalInfo                collections.Map[uint64, types.HistoricalInfo]
	LastTotalPower                collections.Item[math.Int]
	ValidatorUpdates              collections.Item[types.ValidatorUpdates]
	DelegationsByValidator        collections.Map[collections.Pair[sdk.ValAddress, sdk.AccAddress], []byte]
	UnbondingID                   collections.Sequence
	ValidatorByConsensusAddress   collections.Map[sdk.ConsAddress, sdk.ValAddress]
	UnbondingType                 collections.Map[uint64, uint64]
	Redelegations                 collections.Map[collections.Triple[[]byte, []byte, []byte], types.Redelegation]
	Delegations                   collections.Map[collections.Pair[sdk.AccAddress, sdk.ValAddress], types.Delegation]
	UnbondingIndex                collections.Map[uint64, []byte]
	RedelegationsByValDst         collections.Map[collections.Triple[[]byte, []byte, []byte], []byte]
	RedelegationsByValSrc         collections.Map[collections.Triple[[]byte, []byte, []byte], []byte]
	UnbondingDelegationByValIndex collections.Map[collections.Pair[[]byte, []byte], []byte]
=======
	Schema                      collections.Schema
	HistoricalInfo              collections.Map[uint64, types.HistoricalInfo]
	LastTotalPower              collections.Item[math.Int]
	ValidatorUpdates            collections.Item[types.ValidatorUpdates]
	DelegationsByValidator      collections.Map[collections.Pair[sdk.ValAddress, sdk.AccAddress], []byte]
	UnbondingID                 collections.Sequence
	ValidatorByConsensusAddress collections.Map[sdk.ConsAddress, sdk.ValAddress]
	UnbondingType               collections.Map[uint64, uint64]
	Redelegations               collections.Map[collections.Triple[[]byte, []byte, []byte], types.Redelegation]
	Delegations                 collections.Map[collections.Pair[sdk.AccAddress, sdk.ValAddress], types.Delegation]
	UnbondingIndex              collections.Map[uint64, []byte]
	UnbondingDelegations        collections.Map[collections.Pair[[]byte, []byte], types.UnbondingDelegation]
	RedelegationsByValDst       collections.Map[collections.Triple[[]byte, []byte, []byte], []byte]
	RedelegationsByValSrc       collections.Map[collections.Triple[[]byte, []byte, []byte], []byte]
>>>>>>> a734071c
}

// NewKeeper creates a new staking Keeper instance
func NewKeeper(
	cdc codec.BinaryCodec,
	storeService storetypes.KVStoreService,
	ak types.AccountKeeper,
	bk types.BankKeeper,
	authority string,
	validatorAddressCodec addresscodec.Codec,
	consensusAddressCodec addresscodec.Codec,
) *Keeper {
	sb := collections.NewSchemaBuilder(storeService)
	// ensure bonded and not bonded module accounts are set
	if addr := ak.GetModuleAddress(types.BondedPoolName); addr == nil {
		panic(fmt.Sprintf("%s module account has not been set", types.BondedPoolName))
	}

	if addr := ak.GetModuleAddress(types.NotBondedPoolName); addr == nil {
		panic(fmt.Sprintf("%s module account has not been set", types.NotBondedPoolName))
	}

	// ensure that authority is a valid AccAddress
	if _, err := ak.AddressCodec().StringToBytes(authority); err != nil {
		panic("authority is not a valid acc address")
	}

	if validatorAddressCodec == nil || consensusAddressCodec == nil {
		panic("validator and/or consensus address codec are nil")
	}

	k := &Keeper{
		storeService:          storeService,
		cdc:                   cdc,
		authKeeper:            ak,
		bankKeeper:            bk,
		hooks:                 nil,
		authority:             authority,
		validatorAddressCodec: validatorAddressCodec,
		consensusAddressCodec: consensusAddressCodec,
		LastTotalPower:        collections.NewItem(sb, types.LastTotalPowerKey, "last_total_power", sdk.IntValue),
		HistoricalInfo:        collections.NewMap(sb, types.HistoricalInfoKey, "historical_info", collections.Uint64Key, codec.CollValue[types.HistoricalInfo](cdc)),
		ValidatorUpdates:      collections.NewItem(sb, types.ValidatorUpdatesKey, "validator_updates", codec.CollValue[types.ValidatorUpdates](cdc)),
		Delegations: collections.NewMap(
			sb, types.DelegationKey, "delegations",
			collections.PairKeyCodec(
				sdk.LengthPrefixedAddressKey(sdk.AccAddressKey), // nolint: staticcheck // sdk.LengthPrefixedAddressKey is needed to retain state compatibility
				sdk.LengthPrefixedAddressKey(sdk.ValAddressKey), // nolint: staticcheck // sdk.LengthPrefixedAddressKey is needed to retain state compatibility
			),
			codec.CollValue[types.Delegation](cdc),
		),
		DelegationsByValidator: collections.NewMap(
			sb, types.DelegationByValIndexKey,
			"delegations_by_validator",
			collections.PairKeyCodec(sdk.LengthPrefixedAddressKey(sdk.ValAddressKey), sdk.AccAddressKey), // nolint: staticcheck // sdk.LengthPrefixedAddressKey is needed to retain state compatibility
			collections.BytesValue,
		),
		UnbondingID: collections.NewSequence(sb, types.UnbondingIDKey, "unbonding_id"),
		ValidatorByConsensusAddress: collections.NewMap(
			sb, types.ValidatorsByConsAddrKey,
			"validator_by_cons_addr",
			sdk.LengthPrefixedAddressKey(sdk.ConsAddressKey), // nolint: staticcheck // sdk.LengthPrefixedAddressKey is needed to retain state compatibility
			collcodec.KeyToValueCodec(sdk.ValAddressKey),
		),
		UnbondingType: collections.NewMap(sb, types.UnbondingTypeKey, "unbonding_type", collections.Uint64Key, collections.Uint64Value),
		// key format is: 52 | lengthPrefixedBytes(AccAddr) | lengthPrefixedBytes(SrcValAddr) | lengthPrefixedBytes(DstValAddr)
		Redelegations: collections.NewMap(
			sb, types.RedelegationKey,
			"redelegations",
			collections.TripleKeyCodec(
				collections.BytesKey,
				collections.BytesKey,
				sdk.LengthPrefixedBytesKey, // sdk.LengthPrefixedBytesKey is needed to retain state compatibility
			),
			codec.CollValue[types.Redelegation](cdc),
		),
		UnbondingIndex: collections.NewMap(sb, types.UnbondingIndexKey, "unbonding_index", collections.Uint64Key, collections.BytesValue),
		UnbondingDelegationByValIndex: collections.NewMap(
			sb, types.UnbondingDelegationByValIndexKey,
			"unbonding_delegation_by_val_index",
			collections.PairKeyCodec(sdk.LengthPrefixedBytesKey, sdk.LengthPrefixedBytesKey), // sdk.LengthPrefixedBytesKey is needed to retain state compatibility
			collections.BytesValue,
		),
		// key format is: 53 | lengthPrefixedBytes(SrcValAddr) | lengthPrefixedBytes(AccAddr) | lengthPrefixedBytes(DstValAddr)
		RedelegationsByValSrc: collections.NewMap(
			sb, types.RedelegationByValSrcIndexKey,
			"redelegations_by_val_src",
			collections.TripleKeyCodec(
				collections.BytesKey,
				collections.BytesKey,
				sdk.LengthPrefixedBytesKey, // sdk.LengthPrefixedBytesKey is needed to retain state compatibility
			),
			collections.BytesValue,
		),
		// key format is: 54 | lengthPrefixedBytes(DstValAddr) | lengthPrefixedBytes(AccAddr) | lengthPrefixedBytes(SrcValAddr)
		RedelegationsByValDst: collections.NewMap(
			sb, types.RedelegationByValDstIndexKey,
			"redelegations_by_val_dst",
			collections.TripleKeyCodec(
				collections.BytesKey,
				collections.BytesKey,
				sdk.LengthPrefixedBytesKey, // sdk.LengthPrefixedBytesKey is needed to retain state compatibility
			),
			collections.BytesValue,
		),
		UnbondingDelegations: collections.NewMap(
			sb, types.UnbondingDelegationKey,
			"unbonding_delegation",
			collections.PairKeyCodec(
				collections.BytesKey,
				sdk.LengthPrefixedBytesKey, // sdk.LengthPrefixedBytesKey is needed to retain state compatibility
			),
			codec.CollValue[types.UnbondingDelegation](cdc)),
	}

	schema, err := sb.Build()
	if err != nil {
		panic(err)
	}
	k.Schema = schema
	return k
}

// Logger returns a module-specific logger.
func (k Keeper) Logger(ctx context.Context) log.Logger {
	sdkCtx := sdk.UnwrapSDKContext(ctx)
	return sdkCtx.Logger().With("module", "x/"+types.ModuleName)
}

// Hooks gets the hooks for staking *Keeper {
func (k *Keeper) Hooks() types.StakingHooks {
	if k.hooks == nil {
		// return a no-op implementation if no hooks are set
		return types.MultiStakingHooks{}
	}

	return k.hooks
}

// SetHooks sets the validator hooks.  In contrast to other receivers, this method must take a pointer due to nature
// of the hooks interface and SDK start up sequence.
func (k *Keeper) SetHooks(sh types.StakingHooks) {
	if k.hooks != nil {
		panic("cannot set validator hooks twice")
	}

	k.hooks = sh
}

// GetAuthority returns the x/staking module's authority.
func (k Keeper) GetAuthority() string {
	return k.authority
}

// ValidatorAddressCodec returns the app validator address codec.
func (k Keeper) ValidatorAddressCodec() addresscodec.Codec {
	return k.validatorAddressCodec
}

// ConsensusAddressCodec returns the app consensus address codec.
func (k Keeper) ConsensusAddressCodec() addresscodec.Codec {
	return k.consensusAddressCodec
}<|MERGE_RESOLUTION|>--- conflicted
+++ resolved
@@ -33,7 +33,6 @@
 	validatorAddressCodec addresscodec.Codec
 	consensusAddressCodec addresscodec.Codec
 
-<<<<<<< HEAD
 	Schema                        collections.Schema
 	HistoricalInfo                collections.Map[uint64, types.HistoricalInfo]
 	LastTotalPower                collections.Item[math.Int]
@@ -45,25 +44,10 @@
 	Redelegations                 collections.Map[collections.Triple[[]byte, []byte, []byte], types.Redelegation]
 	Delegations                   collections.Map[collections.Pair[sdk.AccAddress, sdk.ValAddress], types.Delegation]
 	UnbondingIndex                collections.Map[uint64, []byte]
+	UnbondingDelegations          collections.Map[collections.Pair[[]byte, []byte], types.UnbondingDelegation]
 	RedelegationsByValDst         collections.Map[collections.Triple[[]byte, []byte, []byte], []byte]
 	RedelegationsByValSrc         collections.Map[collections.Triple[[]byte, []byte, []byte], []byte]
 	UnbondingDelegationByValIndex collections.Map[collections.Pair[[]byte, []byte], []byte]
-=======
-	Schema                      collections.Schema
-	HistoricalInfo              collections.Map[uint64, types.HistoricalInfo]
-	LastTotalPower              collections.Item[math.Int]
-	ValidatorUpdates            collections.Item[types.ValidatorUpdates]
-	DelegationsByValidator      collections.Map[collections.Pair[sdk.ValAddress, sdk.AccAddress], []byte]
-	UnbondingID                 collections.Sequence
-	ValidatorByConsensusAddress collections.Map[sdk.ConsAddress, sdk.ValAddress]
-	UnbondingType               collections.Map[uint64, uint64]
-	Redelegations               collections.Map[collections.Triple[[]byte, []byte, []byte], types.Redelegation]
-	Delegations                 collections.Map[collections.Pair[sdk.AccAddress, sdk.ValAddress], types.Delegation]
-	UnbondingIndex              collections.Map[uint64, []byte]
-	UnbondingDelegations        collections.Map[collections.Pair[[]byte, []byte], types.UnbondingDelegation]
-	RedelegationsByValDst       collections.Map[collections.Triple[[]byte, []byte, []byte], []byte]
-	RedelegationsByValSrc       collections.Map[collections.Triple[[]byte, []byte, []byte], []byte]
->>>>>>> a734071c
 }
 
 // NewKeeper creates a new staking Keeper instance
