--- conflicted
+++ resolved
@@ -33,7 +33,6 @@
 	validatorAddressCodec addresscodec.Codec
 	consensusAddressCodec addresscodec.Codec
 
-<<<<<<< HEAD
 	Schema                        collections.Schema
 	HistoricalInfo                collections.Map[uint64, types.HistoricalInfo]
 	LastTotalPower                collections.Item[math.Int]
@@ -45,22 +44,9 @@
 	Redelegations                 collections.Map[collections.Triple[[]byte, []byte, []byte], types.Redelegation]
 	Delegations                   collections.Map[collections.Pair[sdk.AccAddress, sdk.ValAddress], types.Delegation]
 	UnbondingIndex                collections.Map[uint64, []byte]
+	RedelegationsByValDst         collections.Map[collections.Triple[[]byte, []byte, []byte], []byte]
+	RedelegationsByValSrc         collections.Map[collections.Triple[[]byte, []byte, []byte], []byte]
 	UnbondingDelegationByValIndex collections.Map[collections.Pair[sdk.ValAddress, sdk.AccAddress], []byte]
-=======
-	Schema                      collections.Schema
-	HistoricalInfo              collections.Map[uint64, types.HistoricalInfo]
-	LastTotalPower              collections.Item[math.Int]
-	ValidatorUpdates            collections.Item[types.ValidatorUpdates]
-	DelegationsByValidator      collections.Map[collections.Pair[sdk.ValAddress, sdk.AccAddress], []byte]
-	UnbondingID                 collections.Sequence
-	ValidatorByConsensusAddress collections.Map[sdk.ConsAddress, sdk.ValAddress]
-	UnbondingType               collections.Map[uint64, uint64]
-	Redelegations               collections.Map[collections.Triple[[]byte, []byte, []byte], types.Redelegation]
-	Delegations                 collections.Map[collections.Pair[sdk.AccAddress, sdk.ValAddress], types.Delegation]
-	UnbondingIndex              collections.Map[uint64, []byte]
-	RedelegationsByValDst       collections.Map[collections.Triple[[]byte, []byte, []byte], []byte]
-	RedelegationsByValSrc       collections.Map[collections.Triple[[]byte, []byte, []byte], []byte]
->>>>>>> 76a72ceb
 }
 
 // NewKeeper creates a new staking Keeper instance
@@ -138,12 +124,12 @@
 			codec.CollValue[types.Redelegation](cdc),
 		),
 		UnbondingIndex: collections.NewMap(sb, types.UnbondingIndexKey, "unbonding_index", collections.Uint64Key, collections.BytesValue),
-<<<<<<< HEAD
 		UnbondingDelegationByValIndex: collections.NewMap(
 			sb, types.UnbondingDelegationByValIndexKey,
 			"unbonding_delegation_by_val_index",
 			collections.PairKeyCodec(sdk.LengthPrefixedAddressKey(sdk.ValAddressKey), sdk.LengthPrefixedAddressKey(sdk.AccAddressKey)), // nolint: staticcheck // sdk.LengthPrefixedAddressKey is needed to retain state compatibility
-=======
+			collections.BytesValue,
+		),
 		// key format is: 53 | lengthPrefixedBytes(SrcValAddr) | lengthPrefixedBytes(AccAddr) | lengthPrefixedBytes(DstValAddr)
 		RedelegationsByValSrc: collections.NewMap(
 			sb, types.RedelegationByValSrcIndexKey,
@@ -164,7 +150,6 @@
 				collections.BytesKey,
 				sdk.LengthPrefixedBytesKey, // sdk.LengthPrefixedBytesKey is needed to retain state compatibility
 			),
->>>>>>> 76a72ceb
 			collections.BytesValue,
 		),
 	}
