--- conflicted
+++ resolved
@@ -37,11 +37,8 @@
 	LastTotalPower         collections.Item[math.Int]
 	ValidatorUpdates       collections.Item[types.ValidatorUpdates]
 	DelegationsByValidator collections.Map[collections.Pair[sdk.ValAddress, sdk.AccAddress], []byte]
-<<<<<<< HEAD
 	UnbondingID            collections.Sequence
-=======
 	UnbondingType          collections.Map[uint64, uint64]
->>>>>>> a7977b86
 }
 
 // NewKeeper creates a new staking Keeper instance
@@ -91,11 +88,8 @@
 			collections.PairKeyCodec(sdk.LengthPrefixedAddressKey(sdk.ValAddressKey), sdk.AccAddressKey), // nolint: staticcheck // sdk.LengthPrefixedAddressKey is needed to retain state compatibility
 			collections.BytesValue,
 		),
-<<<<<<< HEAD
-		UnbondingID: collections.NewSequence(sb, types.UnbondingIDKey, "unbonding_id"),
-=======
+		UnbondingID:   collections.NewSequence(sb, types.UnbondingIDKey, "unbonding_id"),
 		UnbondingType: collections.NewMap(sb, types.UnbondingTypeKey, "unbonding_type", collections.Uint64Key, collections.Uint64Value),
->>>>>>> a7977b86
 	}
 
 	schema, err := sb.Build()
