--- conflicted
+++ resolved
@@ -68,13 +68,10 @@
 	RedelegationsByValSrc collections.Map[collections.Triple[[]byte, []byte, []byte], []byte]
 	// UnbondingDelegationByValIndex key: valAddr+delAddr | value: none used (index key for UnbondingDelegations stored by validator index)
 	UnbondingDelegationByValIndex collections.Map[collections.Pair[[]byte, []byte], []byte]
-<<<<<<< HEAD
 	RedelegationQueue             collections.Map[time.Time, types.DVVTriplets]
 	LastValidatorPower            collections.Map[[]byte, gogotypes.Int64Value]
-=======
 	// LastValidatorPower key: valAddr | value: power(gogotypes.Int64Value())
 	LastValidatorPower collections.Map[[]byte, gogotypes.Int64Value]
->>>>>>> 97661429
 }
 
 // NewKeeper creates a new staking Keeper instance
