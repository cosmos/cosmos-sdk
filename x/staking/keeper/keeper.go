--- conflicted
+++ resolved
@@ -34,25 +34,6 @@
 	validatorAddressCodec addresscodec.Codec
 	consensusAddressCodec addresscodec.Codec
 
-<<<<<<< HEAD
-	Schema                      collections.Schema
-	HistoricalInfo              collections.Map[uint64, types.HistoricalInfo]
-	LastTotalPower              collections.Item[math.Int]
-	ValidatorUpdates            collections.Item[types.ValidatorUpdates]
-	DelegationsByValidator      collections.Map[collections.Pair[sdk.ValAddress, sdk.AccAddress], []byte]
-	UnbondingID                 collections.Sequence
-	ValidatorByConsensusAddress collections.Map[sdk.ConsAddress, sdk.ValAddress]
-	UnbondingType               collections.Map[uint64, uint64]
-	Redelegations               collections.Map[collections.Triple[[]byte, []byte, []byte], types.Redelegation]
-	Delegations                 collections.Map[collections.Pair[sdk.AccAddress, sdk.ValAddress], types.Delegation]
-	UnbondingIndex              collections.Map[uint64, []byte]
-	UnbondingQueue              collections.Map[time.Time, types.DVPairs]
-	Validators                  collections.Map[[]byte, types.Validator]
-	UnbondingDelegations        collections.Map[collections.Pair[[]byte, []byte], types.UnbondingDelegation]
-	RedelegationsByValDst       collections.Map[collections.Triple[[]byte, []byte, []byte], []byte]
-	RedelegationsByValSrc       collections.Map[collections.Triple[[]byte, []byte, []byte], []byte]
-	LastValidatorPower          collections.Map[[]byte, []byte]
-=======
 	Schema                        collections.Schema
 	HistoricalInfo                collections.Map[uint64, types.HistoricalInfo]
 	LastTotalPower                collections.Item[math.Int]
@@ -70,7 +51,7 @@
 	RedelegationsByValDst         collections.Map[collections.Triple[[]byte, []byte, []byte], []byte]
 	RedelegationsByValSrc         collections.Map[collections.Triple[[]byte, []byte, []byte], []byte]
 	UnbondingDelegationByValIndex collections.Map[collections.Pair[[]byte, []byte], []byte]
->>>>>>> 3ed40a92
+	LastValidatorPower            collections.Map[[]byte, []byte]
 }
 
 // NewKeeper creates a new staking Keeper instance
