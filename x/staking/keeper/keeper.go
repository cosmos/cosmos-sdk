--- conflicted
+++ resolved
@@ -13,7 +13,6 @@
 
 const aminoCacheSize = 500
 
-<<<<<<< HEAD
 // names used as root for pool module accounts:
 //
 // - NotBondedPool -> "NotBondedTokens"
@@ -23,13 +22,12 @@
 	NotBondedTokensName = "NotBondedTokens"
 	BondedTokensName    = "BondedTokens"
 )
-=======
+
 // Implements ValidatorSet interface
 var _ types.ValidatorSet = Keeper{}
 
 // Implements DelegationSet interface
 var _ types.DelegationSet = Keeper{}
->>>>>>> d322e234
 
 // keeper of the staking store
 type Keeper struct {
@@ -37,12 +35,8 @@
 	storeTKey          sdk.StoreKey
 	cdc                *codec.Codec
 	bankKeeper         types.BankKeeper
-<<<<<<< HEAD
 	supplyKeeper       types.SupplyKeeper
-	hooks              sdk.StakingHooks
-=======
 	hooks              types.StakingHooks
->>>>>>> d322e234
 	paramstore         params.Subspace
 	validatorCache     map[string]cachedValidator
 	validatorCacheList *list.List
