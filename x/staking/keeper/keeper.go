--- conflicted
+++ resolved
@@ -45,12 +45,9 @@
 	Redelegations               collections.Map[collections.Triple[[]byte, []byte, []byte], types.Redelegation]
 	Delegations                 collections.Map[collections.Pair[sdk.AccAddress, sdk.ValAddress], types.Delegation]
 	UnbondingIndex              collections.Map[uint64, []byte]
-<<<<<<< HEAD
 	UnbondingQueue              collections.Map[time.Time, []byte]
-=======
 	RedelegationsByValDst       collections.Map[collections.Triple[[]byte, []byte, []byte], []byte]
 	RedelegationsByValSrc       collections.Map[collections.Triple[[]byte, []byte, []byte], []byte]
->>>>>>> 76a72ceb
 }
 
 // NewKeeper creates a new staking Keeper instance
@@ -128,9 +125,7 @@
 			codec.CollValue[types.Redelegation](cdc),
 		),
 		UnbondingIndex: collections.NewMap(sb, types.UnbondingIndexKey, "unbonding_index", collections.Uint64Key, collections.BytesValue),
-<<<<<<< HEAD
 		UnbondingQueue: collections.NewMap(sb, types.UnbondingQueueKey, "unbonidng_queue", sdk.TimeKey, collections.BytesValue),
-=======
 		// key format is: 53 | lengthPrefixedBytes(SrcValAddr) | lengthPrefixedBytes(AccAddr) | lengthPrefixedBytes(DstValAddr)
 		RedelegationsByValSrc: collections.NewMap(
 			sb, types.RedelegationByValSrcIndexKey,
@@ -153,7 +148,6 @@
 			),
 			collections.BytesValue,
 		),
->>>>>>> 76a72ceb
 	}
 
 	schema, err := sb.Build()
