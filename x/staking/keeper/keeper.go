--- conflicted
+++ resolved
@@ -44,11 +44,8 @@
 	Redelegations               collections.Map[collections.Triple[[]byte, []byte, []byte], types.Redelegation]
 	Delegations                 collections.Map[collections.Pair[sdk.AccAddress, sdk.ValAddress], types.Delegation]
 	UnbondingIndex              collections.Map[uint64, []byte]
-<<<<<<< HEAD
 	RedelegationsByValDst       collections.Map[collections.Triple[[]byte, []byte, []byte], []byte]
-=======
 	RedelegationsByValSrc       collections.Map[collections.Triple[[]byte, []byte, []byte], []byte]
->>>>>>> 222d28e1
 }
 
 // NewKeeper creates a new staking Keeper instance
@@ -126,17 +123,21 @@
 			codec.CollValue[types.Redelegation](cdc),
 		),
 		UnbondingIndex: collections.NewMap(sb, types.UnbondingIndexKey, "unbonding_index", collections.Uint64Key, collections.BytesValue),
-<<<<<<< HEAD
 		// key format is: 54 | lengthPrefixedBytes(SrcValAddr) | lengthPrefixedBytes(AccAddr) | lengthPrefixedBytes(DstValAddr)
 		RedelegationsByValDst: collections.NewMap(
 			sb, types.RedelegationByValDstIndexKey,
 			"redelegations_by_val_dst",
-=======
+			collections.TripleKeyCodec(
+				collections.BytesKey,
+				collections.BytesKey,
+				sdk.LengthPrefixedBytesKey, // sdk.LengthPrefixedBytesKey is needed to retain state compatibility
+			),
+			collections.BytesValue,
+		),
 		// key format is: 53 | lengthPrefixedBytes(DstValAddr) | lengthPrefixedBytes(AccAddr) | lengthPrefixedBytes(SrcValAddr)
 		RedelegationsByValSrc: collections.NewMap(
 			sb, types.RedelegationByValSrcIndexKey,
 			"redelegations_by_val_src",
->>>>>>> 222d28e1
 			collections.TripleKeyCodec(
 				collections.BytesKey,
 				collections.BytesKey,
