package keeper

import (
	"context"
	"fmt"

	"cosmossdk.io/collections"
	collcodec "cosmossdk.io/collections/codec"
	addresscodec "cosmossdk.io/core/address"
	storetypes "cosmossdk.io/core/store"
	"cosmossdk.io/log"
	"cosmossdk.io/math"

	"github.com/cosmos/cosmos-sdk/codec"
	sdk "github.com/cosmos/cosmos-sdk/types"
	"github.com/cosmos/cosmos-sdk/x/staking/types"
)

// Implements ValidatorSet interface
var _ types.ValidatorSet = Keeper{}

// Implements DelegationSet interface
var _ types.DelegationSet = Keeper{}

// Keeper of the x/staking store
type Keeper struct {
	storeService          storetypes.KVStoreService
	cdc                   codec.BinaryCodec
	authKeeper            types.AccountKeeper
	bankKeeper            types.BankKeeper
	hooks                 types.StakingHooks
	authority             string
	validatorAddressCodec addresscodec.Codec
	consensusAddressCodec addresscodec.Codec

	Schema                      collections.Schema
	HistoricalInfo              collections.Map[uint64, types.HistoricalInfo]
	LastTotalPower              collections.Item[math.Int]
	ValidatorUpdates            collections.Item[types.ValidatorUpdates]
	DelegationsByValidator      collections.Map[collections.Pair[sdk.ValAddress, sdk.AccAddress], []byte]
	UnbondingID                 collections.Sequence
	ValidatorByConsensusAddress collections.Map[sdk.ConsAddress, sdk.ValAddress]
	UnbondingType               collections.Map[uint64, uint64]
<<<<<<< HEAD
	Redelegations               collections.Map[collections.Triple[sdk.AccAddress, sdk.ValAddress, sdk.ValAddress], types.Redelegation]
=======
	UnbondingIndex              collections.Map[uint64, []byte]
>>>>>>> dea5b97e
}

// NewKeeper creates a new staking Keeper instance
func NewKeeper(
	cdc codec.BinaryCodec,
	storeService storetypes.KVStoreService,
	ak types.AccountKeeper,
	bk types.BankKeeper,
	authority string,
	validatorAddressCodec addresscodec.Codec,
	consensusAddressCodec addresscodec.Codec,
) *Keeper {
	sb := collections.NewSchemaBuilder(storeService)
	// ensure bonded and not bonded module accounts are set
	if addr := ak.GetModuleAddress(types.BondedPoolName); addr == nil {
		panic(fmt.Sprintf("%s module account has not been set", types.BondedPoolName))
	}

	if addr := ak.GetModuleAddress(types.NotBondedPoolName); addr == nil {
		panic(fmt.Sprintf("%s module account has not been set", types.NotBondedPoolName))
	}

	// ensure that authority is a valid AccAddress
	if _, err := ak.AddressCodec().StringToBytes(authority); err != nil {
		panic("authority is not a valid acc address")
	}

	if validatorAddressCodec == nil || consensusAddressCodec == nil {
		panic("validator and/or consensus address codec are nil")
	}

	k := &Keeper{
		storeService:          storeService,
		cdc:                   cdc,
		authKeeper:            ak,
		bankKeeper:            bk,
		hooks:                 nil,
		authority:             authority,
		validatorAddressCodec: validatorAddressCodec,
		consensusAddressCodec: consensusAddressCodec,
		LastTotalPower:        collections.NewItem(sb, types.LastTotalPowerKey, "last_total_power", sdk.IntValue),
		HistoricalInfo:        collections.NewMap(sb, types.HistoricalInfoKey, "historical_info", collections.Uint64Key, codec.CollValue[types.HistoricalInfo](cdc)),
		ValidatorUpdates:      collections.NewItem(sb, types.ValidatorUpdatesKey, "validator_updates", codec.CollValue[types.ValidatorUpdates](cdc)),
		DelegationsByValidator: collections.NewMap(
			sb, types.DelegationByValIndexKey,
			"delegations_by_validator",
			collections.PairKeyCodec(sdk.LengthPrefixedAddressKey(sdk.ValAddressKey), sdk.AccAddressKey), // nolint: staticcheck // sdk.LengthPrefixedAddressKey is needed to retain state compatibility
			collections.BytesValue,
		),
		UnbondingID: collections.NewSequence(sb, types.UnbondingIDKey, "unbonding_id"),
		ValidatorByConsensusAddress: collections.NewMap(
			sb, types.ValidatorsByConsAddrKey,
			"validator_by_cons_addr",
			sdk.LengthPrefixedAddressKey(sdk.ConsAddressKey), // nolint: staticcheck // sdk.LengthPrefixedAddressKey is needed to retain state compatibility
			collcodec.KeyToValueCodec(sdk.ValAddressKey),
		),
<<<<<<< HEAD
		UnbondingType: collections.NewMap(sb, types.UnbondingTypeKey, "unbonding_type", collections.Uint64Key, collections.Uint64Value),
		Redelegations: collections.NewMap(
			sb, types.RedelegationKey,
			"redelegations",
			collections.TripleKeyCodec(
				sdk.LengthPrefixedAddressKey(sdk.AccAddressKey), // nolint: staticcheck // sdk.LengthPrefixedAddressKey is needed to retain state compatibility
				sdk.LengthPrefixedAddressKey(sdk.ValAddressKey), // nolint: staticcheck // sdk.LengthPrefixedAddressKey is needed to retain state compatibility
				sdk.LengthPrefixedAddressKey(sdk.ValAddressKey), // nolint: staticcheck // sdk.LengthPrefixedAddressKey is needed to retain state compatibility
			),
			codec.CollValue[types.Redelegation](cdc),
		),
=======
		UnbondingType:  collections.NewMap(sb, types.UnbondingTypeKey, "unbonding_type", collections.Uint64Key, collections.Uint64Value),
		UnbondingIndex: collections.NewMap(sb, types.UnbondingIndexKey, "unbonding_index", collections.Uint64Key, collections.BytesValue),
>>>>>>> dea5b97e
	}

	schema, err := sb.Build()
	if err != nil {
		panic(err)
	}
	k.Schema = schema
	return k
}

// Logger returns a module-specific logger.
func (k Keeper) Logger(ctx context.Context) log.Logger {
	sdkCtx := sdk.UnwrapSDKContext(ctx)
	return sdkCtx.Logger().With("module", "x/"+types.ModuleName)
}

// Hooks gets the hooks for staking *Keeper {
func (k *Keeper) Hooks() types.StakingHooks {
	if k.hooks == nil {
		// return a no-op implementation if no hooks are set
		return types.MultiStakingHooks{}
	}

	return k.hooks
}

// SetHooks sets the validator hooks.  In contrast to other receivers, this method must take a pointer due to nature
// of the hooks interface and SDK start up sequence.
func (k *Keeper) SetHooks(sh types.StakingHooks) {
	if k.hooks != nil {
		panic("cannot set validator hooks twice")
	}

	k.hooks = sh
}

// GetAuthority returns the x/staking module's authority.
func (k Keeper) GetAuthority() string {
	return k.authority
}

// ValidatorAddressCodec returns the app validator address codec.
func (k Keeper) ValidatorAddressCodec() addresscodec.Codec {
	return k.validatorAddressCodec
}

// ConsensusAddressCodec returns the app consensus address codec.
func (k Keeper) ConsensusAddressCodec() addresscodec.Codec {
	return k.consensusAddressCodec
}<|MERGE_RESOLUTION|>--- conflicted
+++ resolved
@@ -41,11 +41,8 @@
 	UnbondingID                 collections.Sequence
 	ValidatorByConsensusAddress collections.Map[sdk.ConsAddress, sdk.ValAddress]
 	UnbondingType               collections.Map[uint64, uint64]
-<<<<<<< HEAD
 	Redelegations               collections.Map[collections.Triple[sdk.AccAddress, sdk.ValAddress, sdk.ValAddress], types.Redelegation]
-=======
 	UnbondingIndex              collections.Map[uint64, []byte]
->>>>>>> dea5b97e
 }
 
 // NewKeeper creates a new staking Keeper instance
@@ -102,7 +99,6 @@
 			sdk.LengthPrefixedAddressKey(sdk.ConsAddressKey), // nolint: staticcheck // sdk.LengthPrefixedAddressKey is needed to retain state compatibility
 			collcodec.KeyToValueCodec(sdk.ValAddressKey),
 		),
-<<<<<<< HEAD
 		UnbondingType: collections.NewMap(sb, types.UnbondingTypeKey, "unbonding_type", collections.Uint64Key, collections.Uint64Value),
 		Redelegations: collections.NewMap(
 			sb, types.RedelegationKey,
@@ -114,10 +110,8 @@
 			),
 			codec.CollValue[types.Redelegation](cdc),
 		),
-=======
 		UnbondingType:  collections.NewMap(sb, types.UnbondingTypeKey, "unbonding_type", collections.Uint64Key, collections.Uint64Value),
 		UnbondingIndex: collections.NewMap(sb, types.UnbondingIndexKey, "unbonding_index", collections.Uint64Key, collections.BytesValue),
->>>>>>> dea5b97e
 	}
 
 	schema, err := sb.Build()
