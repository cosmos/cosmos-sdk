package keeper

import (
	"context"
	"fmt"

	"cosmossdk.io/collections"
	collcodec "cosmossdk.io/collections/codec"
	addresscodec "cosmossdk.io/core/address"
	storetypes "cosmossdk.io/core/store"
	"cosmossdk.io/log"
	"cosmossdk.io/math"

	"github.com/cosmos/cosmos-sdk/codec"
	sdk "github.com/cosmos/cosmos-sdk/types"
	"github.com/cosmos/cosmos-sdk/x/staking/types"
)

// Implements ValidatorSet interface
var _ types.ValidatorSet = Keeper{}

// Implements DelegationSet interface
var _ types.DelegationSet = Keeper{}

// Keeper of the x/staking store
type Keeper struct {
	storeService          storetypes.KVStoreService
	cdc                   codec.BinaryCodec
	authKeeper            types.AccountKeeper
	bankKeeper            types.BankKeeper
	hooks                 types.StakingHooks
	authority             string
	validatorAddressCodec addresscodec.Codec
	consensusAddressCodec addresscodec.Codec

	Schema                      collections.Schema
	HistoricalInfo              collections.Map[uint64, types.HistoricalInfo]
	LastTotalPower              collections.Item[math.Int]
	ValidatorUpdates            collections.Item[types.ValidatorUpdates]
	DelegationsByValidator      collections.Map[collections.Pair[sdk.ValAddress, sdk.AccAddress], []byte]
	UnbondingID                 collections.Sequence
	ValidatorByConsensusAddress collections.Map[sdk.ConsAddress, sdk.ValAddress]
	UnbondingType               collections.Map[uint64, uint64]
<<<<<<< HEAD
	Delegations                 collections.Map[collections.Pair[sdk.AccAddress, sdk.ValAddress], types.Delegation]
=======
	UnbondingIndex              collections.Map[uint64, []byte]
>>>>>>> f04fefdc
}

// NewKeeper creates a new staking Keeper instance
func NewKeeper(
	cdc codec.BinaryCodec,
	storeService storetypes.KVStoreService,
	ak types.AccountKeeper,
	bk types.BankKeeper,
	authority string,
	validatorAddressCodec addresscodec.Codec,
	consensusAddressCodec addresscodec.Codec,
) *Keeper {
	sb := collections.NewSchemaBuilder(storeService)
	// ensure bonded and not bonded module accounts are set
	if addr := ak.GetModuleAddress(types.BondedPoolName); addr == nil {
		panic(fmt.Sprintf("%s module account has not been set", types.BondedPoolName))
	}

	if addr := ak.GetModuleAddress(types.NotBondedPoolName); addr == nil {
		panic(fmt.Sprintf("%s module account has not been set", types.NotBondedPoolName))
	}

	// ensure that authority is a valid AccAddress
	if _, err := ak.AddressCodec().StringToBytes(authority); err != nil {
		panic("authority is not a valid acc address")
	}

	if validatorAddressCodec == nil || consensusAddressCodec == nil {
		panic("validator and/or consensus address codec are nil")
	}

	k := &Keeper{
		storeService:          storeService,
		cdc:                   cdc,
		authKeeper:            ak,
		bankKeeper:            bk,
		hooks:                 nil,
		authority:             authority,
		validatorAddressCodec: validatorAddressCodec,
		consensusAddressCodec: consensusAddressCodec,
		LastTotalPower:        collections.NewItem(sb, types.LastTotalPowerKey, "last_total_power", sdk.IntValue),
		HistoricalInfo:        collections.NewMap(sb, types.HistoricalInfoKey, "historical_info", collections.Uint64Key, codec.CollValue[types.HistoricalInfo](cdc)),
		ValidatorUpdates:      collections.NewItem(sb, types.ValidatorUpdatesKey, "validator_updates", codec.CollValue[types.ValidatorUpdates](cdc)),
		Delegations: collections.NewMap(
			sb, types.DelegationKey, "delegations",
			collections.PairKeyCodec(
				sdk.LengthPrefixedAddressKey(sdk.AccAddressKey), // nolint: staticcheck // sdk.LengthPrefixedAddressKey is needed to retain state compatibility
				sdk.LengthPrefixedAddressKey(sdk.ValAddressKey), // nolint: staticcheck // sdk.LengthPrefixedAddressKey is needed to retain state compatibility
			),
			codec.CollValue[types.Delegation](cdc),
		),
		DelegationsByValidator: collections.NewMap(
			sb, types.DelegationByValIndexKey,
			"delegations_by_validator",
			collections.PairKeyCodec(sdk.LengthPrefixedAddressKey(sdk.ValAddressKey), sdk.AccAddressKey), // nolint: staticcheck // sdk.LengthPrefixedAddressKey is needed to retain state compatibility
			collections.BytesValue,
		),
		UnbondingID: collections.NewSequence(sb, types.UnbondingIDKey, "unbonding_id"),
		ValidatorByConsensusAddress: collections.NewMap(
			sb, types.ValidatorsByConsAddrKey,
			"validator_by_cons_addr",
			sdk.LengthPrefixedAddressKey(sdk.ConsAddressKey), // nolint: staticcheck // sdk.LengthPrefixedAddressKey is needed to retain state compatibility
			collcodec.KeyToValueCodec(sdk.ValAddressKey),
		),
		UnbondingType:  collections.NewMap(sb, types.UnbondingTypeKey, "unbonding_type", collections.Uint64Key, collections.Uint64Value),
		UnbondingIndex: collections.NewMap(sb, types.UnbondingIndexKey, "unbonding_index", collections.Uint64Key, collections.BytesValue),
	}

	schema, err := sb.Build()
	if err != nil {
		panic(err)
	}
	k.Schema = schema
	return k
}

// Logger returns a module-specific logger.
func (k Keeper) Logger(ctx context.Context) log.Logger {
	sdkCtx := sdk.UnwrapSDKContext(ctx)
	return sdkCtx.Logger().With("module", "x/"+types.ModuleName)
}

// Hooks gets the hooks for staking *Keeper {
func (k *Keeper) Hooks() types.StakingHooks {
	if k.hooks == nil {
		// return a no-op implementation if no hooks are set
		return types.MultiStakingHooks{}
	}

	return k.hooks
}

// SetHooks sets the validator hooks.  In contrast to other receivers, this method must take a pointer due to nature
// of the hooks interface and SDK start up sequence.
func (k *Keeper) SetHooks(sh types.StakingHooks) {
	if k.hooks != nil {
		panic("cannot set validator hooks twice")
	}

	k.hooks = sh
}

// GetAuthority returns the x/staking module's authority.
func (k Keeper) GetAuthority() string {
	return k.authority
}

// ValidatorAddressCodec returns the app validator address codec.
func (k Keeper) ValidatorAddressCodec() addresscodec.Codec {
	return k.validatorAddressCodec
}

// ConsensusAddressCodec returns the app consensus address codec.
func (k Keeper) ConsensusAddressCodec() addresscodec.Codec {
	return k.consensusAddressCodec
}<|MERGE_RESOLUTION|>--- conflicted
+++ resolved
@@ -41,11 +41,8 @@
 	UnbondingID                 collections.Sequence
 	ValidatorByConsensusAddress collections.Map[sdk.ConsAddress, sdk.ValAddress]
 	UnbondingType               collections.Map[uint64, uint64]
-<<<<<<< HEAD
 	Delegations                 collections.Map[collections.Pair[sdk.AccAddress, sdk.ValAddress], types.Delegation]
-=======
 	UnbondingIndex              collections.Map[uint64, []byte]
->>>>>>> f04fefdc
 }
 
 // NewKeeper creates a new staking Keeper instance
