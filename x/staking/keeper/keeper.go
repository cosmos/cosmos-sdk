package keeper

import (
	"context"
	"fmt"
	"time"

	gogotypes "github.com/cosmos/gogoproto/types"

	"cosmossdk.io/collections"
	collcodec "cosmossdk.io/collections/codec"
	addresscodec "cosmossdk.io/core/address"
	storetypes "cosmossdk.io/core/store"
	"cosmossdk.io/log"
	"cosmossdk.io/math"

	"github.com/cosmos/cosmos-sdk/codec"
	sdk "github.com/cosmos/cosmos-sdk/types"
	"github.com/cosmos/cosmos-sdk/x/staking/types"
)

// Implements ValidatorSet interface
var _ types.ValidatorSet = Keeper{}

// Implements DelegationSet interface
var _ types.DelegationSet = Keeper{}

// Keeper of the x/staking store
type Keeper struct {
	storeService          storetypes.KVStoreService
	cdc                   codec.BinaryCodec
	authKeeper            types.AccountKeeper
	bankKeeper            types.BankKeeper
	hooks                 types.StakingHooks
	authority             string
	validatorAddressCodec addresscodec.Codec
	consensusAddressCodec addresscodec.Codec

	Schema                        collections.Schema
	HistoricalInfo                collections.Map[uint64, types.HistoricalInfo]                             // HistoricalInfo key: Height | value: HistoricalIndo
	LastTotalPower                collections.Item[math.Int]                                                // LastTotalPower value: LastTotalPower
	ValidatorUpdates              collections.Item[types.ValidatorUpdates]                                  // ValidatorUpdates value: ValidatorUpdates
	DelegationsByValidator        collections.Map[collections.Pair[sdk.ValAddress, sdk.AccAddress], []byte] // DelegationsByValidator key: valAddr+delAddr | value: none used (index key for delegations by validator index)
	UnbondingID                   collections.Sequence
<<<<<<< HEAD
	ValidatorByConsensusAddress   collections.Map[sdk.ConsAddress, sdk.ValAddress]                                    // ValidatorByConsensusAddress key: consAddr | value: valAddr
	UnbondingType                 collections.Map[uint64, uint64]                                                     // UnbondingType key: unbondingID | value: index of UnbondingType
	Redelegations                 collections.Map[collections.Triple[[]byte, []byte, []byte], types.Redelegation]     // Redelegations key: AccAddr+SrcValAddr+DstValAddr | value: Redelegation
	Delegations                   collections.Map[collections.Pair[sdk.AccAddress, sdk.ValAddress], types.Delegation] // Delegations key: AccAddr+valAddr | value: Delegation
	UnbondingIndex                collections.Map[uint64, []byte]                                                     // UnbondingIndex key:UnbondingID | value: ubdKey (ubdKey = [UnbondingDelegationKey(Prefix)+len(delAddr)+delAddr+len(valAddr)+valAddr])
	UnbondingQueue                collections.Map[time.Time, types.DVPairs]                                           // UnbondingQueue key: Timestamp | value: DVPairs [delAddr+valAddr]
	Validators                    collections.Map[[]byte, types.Validator]                                            // Validators key: valAddr | value: Validator
	UnbondingDelegations          collections.Map[collections.Pair[[]byte, []byte], types.UnbondingDelegation]        // UnbondingDelegations key: delAddr+valAddr | value: UnbondingDelegation
	RedelegationsByValDst         collections.Map[collections.Triple[[]byte, []byte, []byte], []byte]                 // RedelegationsByValDst key: DstValAddr+DelAccAddr+SrcValAddr | value: none used (index key for Redelegations stored by DstVal index)
	RedelegationsByValSrc         collections.Map[collections.Triple[[]byte, []byte, []byte], []byte]                 // RedelegationsByValSrc key: SrcValAddr+DelAccAddr+DstValAddr |  value: none used (index key for Redelegations stored by SrcVal index)
	UnbondingDelegationByValIndex collections.Map[collections.Pair[[]byte, []byte], []byte]                           // UnbondingDelegationByValIndex key: valAddr+delAddr | value: none used (index key for UnbondingDelegations stored by validator index)
	LastValidatorPower            collections.Map[[]byte, []byte]                                                     // LastValidatorPower key: valAddr | value: power(gogotypes.Int64Value())
=======
	ValidatorByConsensusAddress   collections.Map[sdk.ConsAddress, sdk.ValAddress]
	UnbondingType                 collections.Map[uint64, uint64]
	Redelegations                 collections.Map[collections.Triple[[]byte, []byte, []byte], types.Redelegation]
	Delegations                   collections.Map[collections.Pair[sdk.AccAddress, sdk.ValAddress], types.Delegation]
	UnbondingIndex                collections.Map[uint64, []byte]
	UnbondingQueue                collections.Map[time.Time, types.DVPairs]
	Validators                    collections.Map[[]byte, types.Validator]
	UnbondingDelegations          collections.Map[collections.Pair[[]byte, []byte], types.UnbondingDelegation]
	RedelegationsByValDst         collections.Map[collections.Triple[[]byte, []byte, []byte], []byte]
	RedelegationsByValSrc         collections.Map[collections.Triple[[]byte, []byte, []byte], []byte]
	UnbondingDelegationByValIndex collections.Map[collections.Pair[[]byte, []byte], []byte]
	LastValidatorPower            collections.Map[[]byte, gogotypes.Int64Value]
>>>>>>> eb853117
}

// NewKeeper creates a new staking Keeper instance
func NewKeeper(
	cdc codec.BinaryCodec,
	storeService storetypes.KVStoreService,
	ak types.AccountKeeper,
	bk types.BankKeeper,
	authority string,
	validatorAddressCodec addresscodec.Codec,
	consensusAddressCodec addresscodec.Codec,
) *Keeper {
	sb := collections.NewSchemaBuilder(storeService)
	// ensure bonded and not bonded module accounts are set
	if addr := ak.GetModuleAddress(types.BondedPoolName); addr == nil {
		panic(fmt.Sprintf("%s module account has not been set", types.BondedPoolName))
	}

	if addr := ak.GetModuleAddress(types.NotBondedPoolName); addr == nil {
		panic(fmt.Sprintf("%s module account has not been set", types.NotBondedPoolName))
	}

	// ensure that authority is a valid AccAddress
	if _, err := ak.AddressCodec().StringToBytes(authority); err != nil {
		panic("authority is not a valid acc address")
	}

	if validatorAddressCodec == nil || consensusAddressCodec == nil {
		panic("validator and/or consensus address codec are nil")
	}

	k := &Keeper{
		storeService:          storeService,
		cdc:                   cdc,
		authKeeper:            ak,
		bankKeeper:            bk,
		hooks:                 nil,
		authority:             authority,
		validatorAddressCodec: validatorAddressCodec,
		consensusAddressCodec: consensusAddressCodec,
		LastTotalPower:        collections.NewItem(sb, types.LastTotalPowerKey, "last_total_power", sdk.IntValue),
		HistoricalInfo:        collections.NewMap(sb, types.HistoricalInfoKey, "historical_info", collections.Uint64Key, codec.CollValue[types.HistoricalInfo](cdc)),
		ValidatorUpdates:      collections.NewItem(sb, types.ValidatorUpdatesKey, "validator_updates", codec.CollValue[types.ValidatorUpdates](cdc)),
		Delegations: collections.NewMap(
			sb, types.DelegationKey, "delegations",
			collections.PairKeyCodec(
				sdk.LengthPrefixedAddressKey(sdk.AccAddressKey), // nolint: staticcheck // sdk.LengthPrefixedAddressKey is needed to retain state compatibility
				sdk.LengthPrefixedAddressKey(sdk.ValAddressKey), // nolint: staticcheck // sdk.LengthPrefixedAddressKey is needed to retain state compatibility
			),
			codec.CollValue[types.Delegation](cdc),
		),
		DelegationsByValidator: collections.NewMap(
			sb, types.DelegationByValIndexKey,
			"delegations_by_validator",
			collections.PairKeyCodec(sdk.LengthPrefixedAddressKey(sdk.ValAddressKey), sdk.AccAddressKey), // nolint: staticcheck // sdk.LengthPrefixedAddressKey is needed to retain state compatibility
			collections.BytesValue,
		),
		UnbondingID: collections.NewSequence(sb, types.UnbondingIDKey, "unbonding_id"),
		ValidatorByConsensusAddress: collections.NewMap(
			sb, types.ValidatorsByConsAddrKey,
			"validator_by_cons_addr",
			sdk.LengthPrefixedAddressKey(sdk.ConsAddressKey), // nolint: staticcheck // sdk.LengthPrefixedAddressKey is needed to retain state compatibility
			collcodec.KeyToValueCodec(sdk.ValAddressKey),
		),
		UnbondingType: collections.NewMap(sb, types.UnbondingTypeKey, "unbonding_type", collections.Uint64Key, collections.Uint64Value),
		// key format is: 52 | lengthPrefixedBytes(AccAddr) | lengthPrefixedBytes(SrcValAddr) | lengthPrefixedBytes(DstValAddr)
		Redelegations: collections.NewMap(
			sb, types.RedelegationKey,
			"redelegations",
			collections.TripleKeyCodec(
				collections.BytesKey,
				collections.BytesKey,
				sdk.LengthPrefixedBytesKey, // sdk.LengthPrefixedBytesKey is needed to retain state compatibility
			),
			codec.CollValue[types.Redelegation](cdc),
		),
		UnbondingIndex: collections.NewMap(sb, types.UnbondingIndexKey, "unbonding_index", collections.Uint64Key, collections.BytesValue),
		UnbondingDelegationByValIndex: collections.NewMap(
			sb, types.UnbondingDelegationByValIndexKey,
			"unbonding_delegation_by_val_index",
			collections.PairKeyCodec(sdk.LengthPrefixedBytesKey, sdk.LengthPrefixedBytesKey), // sdk.LengthPrefixedBytesKey is needed to retain state compatibility
			collections.BytesValue,
		),
		UnbondingQueue: collections.NewMap(sb, types.UnbondingQueueKey, "unbonidng_queue", sdk.TimeKey, codec.CollValue[types.DVPairs](cdc)),
		// key format is: 53 | lengthPrefixedBytes(SrcValAddr) | lengthPrefixedBytes(AccAddr) | lengthPrefixedBytes(DstValAddr)
		RedelegationsByValSrc: collections.NewMap(
			sb, types.RedelegationByValSrcIndexKey,
			"redelegations_by_val_src",
			collections.TripleKeyCodec(
				collections.BytesKey,
				collections.BytesKey,
				sdk.LengthPrefixedBytesKey, // sdk.LengthPrefixedBytesKey is needed to retain state compatibility
			),
			collections.BytesValue,
		),
		// key format is: 17 | lengthPrefixedBytes(valAddr) | power
		LastValidatorPower: collections.NewMap(sb, types.LastValidatorPowerKey, "last_validator_power", sdk.LengthPrefixedBytesKey, codec.CollValue[gogotypes.Int64Value](cdc)), // sdk.LengthPrefixedBytesKey is needed to retain state compatibility
		// key format is: 54 | lengthPrefixedBytes(DstValAddr) | lengthPrefixedBytes(AccAddr) | lengthPrefixedBytes(SrcValAddr)
		RedelegationsByValDst: collections.NewMap(
			sb, types.RedelegationByValDstIndexKey,
			"redelegations_by_val_dst",
			collections.TripleKeyCodec(
				collections.BytesKey,
				collections.BytesKey,
				sdk.LengthPrefixedBytesKey, // sdk.LengthPrefixedBytesKey is needed to retain state compatibility
			),
			collections.BytesValue,
		),
		Validators: collections.NewMap(sb, types.ValidatorsKey, "validators", sdk.LengthPrefixedBytesKey, codec.CollValue[types.Validator](cdc)), // sdk.LengthPrefixedBytesKey is needed to retain state compatibility
		UnbondingDelegations: collections.NewMap(
			sb, types.UnbondingDelegationKey,
			"unbonding_delegation",
			collections.PairKeyCodec(
				collections.BytesKey,
				sdk.LengthPrefixedBytesKey, // sdk.LengthPrefixedBytesKey is needed to retain state compatibility
			),
			codec.CollValue[types.UnbondingDelegation](cdc)),
	}

	schema, err := sb.Build()
	if err != nil {
		panic(err)
	}
	k.Schema = schema
	return k
}

// Logger returns a module-specific logger.
func (k Keeper) Logger(ctx context.Context) log.Logger {
	sdkCtx := sdk.UnwrapSDKContext(ctx)
	return sdkCtx.Logger().With("module", "x/"+types.ModuleName)
}

// Hooks gets the hooks for staking *Keeper {
func (k *Keeper) Hooks() types.StakingHooks {
	if k.hooks == nil {
		// return a no-op implementation if no hooks are set
		return types.MultiStakingHooks{}
	}

	return k.hooks
}

// SetHooks sets the validator hooks.  In contrast to other receivers, this method must take a pointer due to nature
// of the hooks interface and SDK start up sequence.
func (k *Keeper) SetHooks(sh types.StakingHooks) {
	if k.hooks != nil {
		panic("cannot set validator hooks twice")
	}

	k.hooks = sh
}

// GetAuthority returns the x/staking module's authority.
func (k Keeper) GetAuthority() string {
	return k.authority
}

// ValidatorAddressCodec returns the app validator address codec.
func (k Keeper) ValidatorAddressCodec() addresscodec.Codec {
	return k.validatorAddressCodec
}

// ConsensusAddressCodec returns the app consensus address codec.
func (k Keeper) ConsensusAddressCodec() addresscodec.Codec {
	return k.consensusAddressCodec
}<|MERGE_RESOLUTION|>--- conflicted
+++ resolved
@@ -42,20 +42,6 @@
 	ValidatorUpdates              collections.Item[types.ValidatorUpdates]                                  // ValidatorUpdates value: ValidatorUpdates
 	DelegationsByValidator        collections.Map[collections.Pair[sdk.ValAddress, sdk.AccAddress], []byte] // DelegationsByValidator key: valAddr+delAddr | value: none used (index key for delegations by validator index)
 	UnbondingID                   collections.Sequence
-<<<<<<< HEAD
-	ValidatorByConsensusAddress   collections.Map[sdk.ConsAddress, sdk.ValAddress]                                    // ValidatorByConsensusAddress key: consAddr | value: valAddr
-	UnbondingType                 collections.Map[uint64, uint64]                                                     // UnbondingType key: unbondingID | value: index of UnbondingType
-	Redelegations                 collections.Map[collections.Triple[[]byte, []byte, []byte], types.Redelegation]     // Redelegations key: AccAddr+SrcValAddr+DstValAddr | value: Redelegation
-	Delegations                   collections.Map[collections.Pair[sdk.AccAddress, sdk.ValAddress], types.Delegation] // Delegations key: AccAddr+valAddr | value: Delegation
-	UnbondingIndex                collections.Map[uint64, []byte]                                                     // UnbondingIndex key:UnbondingID | value: ubdKey (ubdKey = [UnbondingDelegationKey(Prefix)+len(delAddr)+delAddr+len(valAddr)+valAddr])
-	UnbondingQueue                collections.Map[time.Time, types.DVPairs]                                           // UnbondingQueue key: Timestamp | value: DVPairs [delAddr+valAddr]
-	Validators                    collections.Map[[]byte, types.Validator]                                            // Validators key: valAddr | value: Validator
-	UnbondingDelegations          collections.Map[collections.Pair[[]byte, []byte], types.UnbondingDelegation]        // UnbondingDelegations key: delAddr+valAddr | value: UnbondingDelegation
-	RedelegationsByValDst         collections.Map[collections.Triple[[]byte, []byte, []byte], []byte]                 // RedelegationsByValDst key: DstValAddr+DelAccAddr+SrcValAddr | value: none used (index key for Redelegations stored by DstVal index)
-	RedelegationsByValSrc         collections.Map[collections.Triple[[]byte, []byte, []byte], []byte]                 // RedelegationsByValSrc key: SrcValAddr+DelAccAddr+DstValAddr |  value: none used (index key for Redelegations stored by SrcVal index)
-	UnbondingDelegationByValIndex collections.Map[collections.Pair[[]byte, []byte], []byte]                           // UnbondingDelegationByValIndex key: valAddr+delAddr | value: none used (index key for UnbondingDelegations stored by validator index)
-	LastValidatorPower            collections.Map[[]byte, []byte]                                                     // LastValidatorPower key: valAddr | value: power(gogotypes.Int64Value())
-=======
 	ValidatorByConsensusAddress   collections.Map[sdk.ConsAddress, sdk.ValAddress]
 	UnbondingType                 collections.Map[uint64, uint64]
 	Redelegations                 collections.Map[collections.Triple[[]byte, []byte, []byte], types.Redelegation]
@@ -68,7 +54,6 @@
 	RedelegationsByValSrc         collections.Map[collections.Triple[[]byte, []byte, []byte], []byte]
 	UnbondingDelegationByValIndex collections.Map[collections.Pair[[]byte, []byte], []byte]
 	LastValidatorPower            collections.Map[[]byte, gogotypes.Int64Value]
->>>>>>> eb853117
 }
 
 // NewKeeper creates a new staking Keeper instance
