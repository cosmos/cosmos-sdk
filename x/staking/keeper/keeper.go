package keeper

import (
	"context"
	"fmt"

	"cosmossdk.io/collections"
	collcodec "cosmossdk.io/collections/codec"
	addresscodec "cosmossdk.io/core/address"
	storetypes "cosmossdk.io/core/store"
	"cosmossdk.io/log"
	"cosmossdk.io/math"

	"github.com/cosmos/cosmos-sdk/codec"
	sdk "github.com/cosmos/cosmos-sdk/types"
	"github.com/cosmos/cosmos-sdk/x/staking/types"
)

// Implements ValidatorSet interface
var _ types.ValidatorSet = Keeper{}

// Implements DelegationSet interface
var _ types.DelegationSet = Keeper{}

// Keeper of the x/staking store
type Keeper struct {
	storeService          storetypes.KVStoreService
	cdc                   codec.BinaryCodec
	authKeeper            types.AccountKeeper
	bankKeeper            types.BankKeeper
	hooks                 types.StakingHooks
	authority             string
	validatorAddressCodec addresscodec.Codec
	consensusAddressCodec addresscodec.Codec

	Schema                      collections.Schema
	HistoricalInfo              collections.Map[uint64, types.HistoricalInfo]
	LastTotalPower              collections.Item[math.Int]
	ValidatorUpdates            collections.Item[types.ValidatorUpdates]
	DelegationsByValidator      collections.Map[collections.Pair[sdk.ValAddress, sdk.AccAddress], []byte]
	UnbondingID                 collections.Sequence
	ValidatorByConsensusAddress collections.Map[sdk.ConsAddress, sdk.ValAddress]
	UnbondingType               collections.Map[uint64, uint64]
<<<<<<< HEAD
	Validators                  collections.Map[sdk.ValAddress, []byte]
=======
	Delegations                 collections.Map[collections.Pair[sdk.AccAddress, sdk.ValAddress], types.Delegation]
	UnbondingIndex              collections.Map[uint64, []byte]
>>>>>>> b83d90a4
}

// NewKeeper creates a new staking Keeper instance
func NewKeeper(
	cdc codec.BinaryCodec,
	storeService storetypes.KVStoreService,
	ak types.AccountKeeper,
	bk types.BankKeeper,
	authority string,
	validatorAddressCodec addresscodec.Codec,
	consensusAddressCodec addresscodec.Codec,
) *Keeper {
	sb := collections.NewSchemaBuilder(storeService)
	// ensure bonded and not bonded module accounts are set
	if addr := ak.GetModuleAddress(types.BondedPoolName); addr == nil {
		panic(fmt.Sprintf("%s module account has not been set", types.BondedPoolName))
	}

	if addr := ak.GetModuleAddress(types.NotBondedPoolName); addr == nil {
		panic(fmt.Sprintf("%s module account has not been set", types.NotBondedPoolName))
	}

	// ensure that authority is a valid AccAddress
	if _, err := ak.AddressCodec().StringToBytes(authority); err != nil {
		panic("authority is not a valid acc address")
	}

	if validatorAddressCodec == nil || consensusAddressCodec == nil {
		panic("validator and/or consensus address codec are nil")
	}

	k := &Keeper{
		storeService:          storeService,
		cdc:                   cdc,
		authKeeper:            ak,
		bankKeeper:            bk,
		hooks:                 nil,
		authority:             authority,
		validatorAddressCodec: validatorAddressCodec,
		consensusAddressCodec: consensusAddressCodec,
		LastTotalPower:        collections.NewItem(sb, types.LastTotalPowerKey, "last_total_power", sdk.IntValue),
		HistoricalInfo:        collections.NewMap(sb, types.HistoricalInfoKey, "historical_info", collections.Uint64Key, codec.CollValue[types.HistoricalInfo](cdc)),
		ValidatorUpdates:      collections.NewItem(sb, types.ValidatorUpdatesKey, "validator_updates", codec.CollValue[types.ValidatorUpdates](cdc)),
		Delegations: collections.NewMap(
			sb, types.DelegationKey, "delegations",
			collections.PairKeyCodec(
				sdk.LengthPrefixedAddressKey(sdk.AccAddressKey), // nolint: staticcheck // sdk.LengthPrefixedAddressKey is needed to retain state compatibility
				sdk.LengthPrefixedAddressKey(sdk.ValAddressKey), // nolint: staticcheck // sdk.LengthPrefixedAddressKey is needed to retain state compatibility
			),
			codec.CollValue[types.Delegation](cdc),
		),
		DelegationsByValidator: collections.NewMap(
			sb, types.DelegationByValIndexKey,
			"delegations_by_validator",
			collections.PairKeyCodec(sdk.LengthPrefixedAddressKey(sdk.ValAddressKey), sdk.AccAddressKey), // nolint: staticcheck // sdk.LengthPrefixedAddressKey is needed to retain state compatibility
			collections.BytesValue,
		),
		UnbondingID: collections.NewSequence(sb, types.UnbondingIDKey, "unbonding_id"),
		ValidatorByConsensusAddress: collections.NewMap(
			sb, types.ValidatorsByConsAddrKey,
			"validator_by_cons_addr",
			sdk.LengthPrefixedAddressKey(sdk.ConsAddressKey), // nolint: staticcheck // sdk.LengthPrefixedAddressKey is needed to retain state compatibility
			collcodec.KeyToValueCodec(sdk.ValAddressKey),
		),
<<<<<<< HEAD
		UnbondingType: collections.NewMap(sb, types.UnbondingTypeKey, "unbonding_type", collections.Uint64Key, collections.Uint64Value),
		Validators:    collections.NewMap(sb, types.ValidatorsKey, "validators", sdk.ValAddressKey, collections.BytesValue),
=======
		UnbondingType:  collections.NewMap(sb, types.UnbondingTypeKey, "unbonding_type", collections.Uint64Key, collections.Uint64Value),
		UnbondingIndex: collections.NewMap(sb, types.UnbondingIndexKey, "unbonding_index", collections.Uint64Key, collections.BytesValue),
>>>>>>> b83d90a4
	}

	schema, err := sb.Build()
	if err != nil {
		panic(err)
	}
	k.Schema = schema
	return k
}

// Logger returns a module-specific logger.
func (k Keeper) Logger(ctx context.Context) log.Logger {
	sdkCtx := sdk.UnwrapSDKContext(ctx)
	return sdkCtx.Logger().With("module", "x/"+types.ModuleName)
}

// Hooks gets the hooks for staking *Keeper {
func (k *Keeper) Hooks() types.StakingHooks {
	if k.hooks == nil {
		// return a no-op implementation if no hooks are set
		return types.MultiStakingHooks{}
	}

	return k.hooks
}

// SetHooks sets the validator hooks.  In contrast to other receivers, this method must take a pointer due to nature
// of the hooks interface and SDK start up sequence.
func (k *Keeper) SetHooks(sh types.StakingHooks) {
	if k.hooks != nil {
		panic("cannot set validator hooks twice")
	}

	k.hooks = sh
}

// GetAuthority returns the x/staking module's authority.
func (k Keeper) GetAuthority() string {
	return k.authority
}

// ValidatorAddressCodec returns the app validator address codec.
func (k Keeper) ValidatorAddressCodec() addresscodec.Codec {
	return k.validatorAddressCodec
}

// ConsensusAddressCodec returns the app consensus address codec.
func (k Keeper) ConsensusAddressCodec() addresscodec.Codec {
	return k.consensusAddressCodec
}<|MERGE_RESOLUTION|>--- conflicted
+++ resolved
@@ -41,12 +41,9 @@
 	UnbondingID                 collections.Sequence
 	ValidatorByConsensusAddress collections.Map[sdk.ConsAddress, sdk.ValAddress]
 	UnbondingType               collections.Map[uint64, uint64]
-<<<<<<< HEAD
-	Validators                  collections.Map[sdk.ValAddress, []byte]
-=======
 	Delegations                 collections.Map[collections.Pair[sdk.AccAddress, sdk.ValAddress], types.Delegation]
 	UnbondingIndex              collections.Map[uint64, []byte]
->>>>>>> b83d90a4
+	Validators                  collections.Map[sdk.ValAddress, []byte]
 }
 
 // NewKeeper creates a new staking Keeper instance
@@ -111,13 +108,9 @@
 			sdk.LengthPrefixedAddressKey(sdk.ConsAddressKey), // nolint: staticcheck // sdk.LengthPrefixedAddressKey is needed to retain state compatibility
 			collcodec.KeyToValueCodec(sdk.ValAddressKey),
 		),
-<<<<<<< HEAD
-		UnbondingType: collections.NewMap(sb, types.UnbondingTypeKey, "unbonding_type", collections.Uint64Key, collections.Uint64Value),
-		Validators:    collections.NewMap(sb, types.ValidatorsKey, "validators", sdk.ValAddressKey, collections.BytesValue),
-=======
 		UnbondingType:  collections.NewMap(sb, types.UnbondingTypeKey, "unbonding_type", collections.Uint64Key, collections.Uint64Value),
 		UnbondingIndex: collections.NewMap(sb, types.UnbondingIndexKey, "unbonding_index", collections.Uint64Key, collections.BytesValue),
->>>>>>> b83d90a4
+		Validators:     collections.NewMap(sb, types.ValidatorsKey, "validators", sdk.ValAddressKey, collections.BytesValue),
 	}
 
 	schema, err := sb.Build()
