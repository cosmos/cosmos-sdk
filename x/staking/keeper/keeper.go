--- conflicted
+++ resolved
@@ -44,11 +44,8 @@
 	Redelegations               collections.Map[collections.Triple[[]byte, []byte, []byte], types.Redelegation]
 	Delegations                 collections.Map[collections.Pair[sdk.AccAddress, sdk.ValAddress], types.Delegation]
 	UnbondingIndex              collections.Map[uint64, []byte]
-<<<<<<< HEAD
 	UnbondingDelegations        collections.Map[collections.Pair[sdk.AccAddress, sdk.ValAddress], []byte]
-=======
 	RedelegationsByValDst       collections.Map[collections.Triple[[]byte, []byte, []byte], []byte]
->>>>>>> 76a72ceb
 	RedelegationsByValSrc       collections.Map[collections.Triple[[]byte, []byte, []byte], []byte]
 }
 
@@ -126,14 +123,8 @@
 			),
 			codec.CollValue[types.Redelegation](cdc),
 		),
-<<<<<<< HEAD
-		UnbondingIndex:       collections.NewMap(sb, types.UnbondingIndexKey, "unbonding_index", collections.Uint64Key, collections.BytesValue),
-		UnbondingDelegations: collections.NewMap(sb, types.UnbondingDelegationKey, "unbonding_delegation", collections.PairKeyCodec(sdk.AccAddressKey, sdk.LengthPrefixedAddressKey(sdk.ValAddressKey)), collections.BytesValue), // nolint: staticcheck // sdk.LengthPrefixedAddressKey is needed to retain state compatibility
-		// key format is: 53 | lengthPrefixedBytes(DstValAddr) | lengthPrefixedBytes(AccAddr) | lengthPrefixedBytes(SrcValAddr)
-=======
 		UnbondingIndex: collections.NewMap(sb, types.UnbondingIndexKey, "unbonding_index", collections.Uint64Key, collections.BytesValue),
 		// key format is: 53 | lengthPrefixedBytes(SrcValAddr) | lengthPrefixedBytes(AccAddr) | lengthPrefixedBytes(DstValAddr)
->>>>>>> 76a72ceb
 		RedelegationsByValSrc: collections.NewMap(
 			sb, types.RedelegationByValSrcIndexKey,
 			"redelegations_by_val_src",
@@ -155,6 +146,7 @@
 			),
 			collections.BytesValue,
 		),
+		UnbondingDelegations: collections.NewMap(sb, types.UnbondingDelegationKey, "unbonding_delegation", collections.PairKeyCodec(sdk.AccAddressKey, sdk.LengthPrefixedAddressKey(sdk.ValAddressKey)), collections.BytesValue), // nolint: staticcheck // sdk.LengthPrefixedAddressKey is needed to retain state compatibility
 	}
 
 	schema, err := sb.Build()
