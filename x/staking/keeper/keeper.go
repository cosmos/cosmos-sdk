--- conflicted
+++ resolved
@@ -45,11 +45,8 @@
 	Redelegations               collections.Map[collections.Triple[[]byte, []byte, []byte], types.Redelegation]
 	Delegations                 collections.Map[collections.Pair[sdk.AccAddress, sdk.ValAddress], types.Delegation]
 	UnbondingIndex              collections.Map[uint64, []byte]
-<<<<<<< HEAD
 	UnbondingQueue              collections.Map[time.Time, types.DVPairs]
-=======
 	Validators                  collections.Map[[]byte, types.Validator]
->>>>>>> 70b3e857
 	UnbondingDelegations        collections.Map[collections.Pair[[]byte, []byte], types.UnbondingDelegation]
 	RedelegationsByValDst       collections.Map[collections.Triple[[]byte, []byte, []byte], []byte]
 	RedelegationsByValSrc       collections.Map[collections.Triple[[]byte, []byte, []byte], []byte]
