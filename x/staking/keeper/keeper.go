--- conflicted
+++ resolved
@@ -45,12 +45,9 @@
 	Redelegations               collections.Map[collections.Triple[[]byte, []byte, []byte], types.Redelegation]
 	Delegations                 collections.Map[collections.Pair[sdk.AccAddress, sdk.ValAddress], types.Delegation]
 	UnbondingIndex              collections.Map[uint64, []byte]
-<<<<<<< HEAD
 	RedelegationQueue           collections.Map[time.Time, []byte]
-=======
 	RedelegationsByValDst       collections.Map[collections.Triple[[]byte, []byte, []byte], []byte]
 	RedelegationsByValSrc       collections.Map[collections.Triple[[]byte, []byte, []byte], []byte]
->>>>>>> 76a72ceb
 }
 
 // NewKeeper creates a new staking Keeper instance
@@ -127,10 +124,6 @@
 			),
 			codec.CollValue[types.Redelegation](cdc),
 		),
-<<<<<<< HEAD
-		UnbondingIndex:    collections.NewMap(sb, types.UnbondingIndexKey, "unbonding_index", collections.Uint64Key, collections.BytesValue),
-		RedelegationQueue: collections.NewMap(sb, types.RedelegationQueueKey, "redelegation_queue", sdk.TimeKey, collections.BytesValue),
-=======
 		UnbondingIndex: collections.NewMap(sb, types.UnbondingIndexKey, "unbonding_index", collections.Uint64Key, collections.BytesValue),
 		// key format is: 53 | lengthPrefixedBytes(SrcValAddr) | lengthPrefixedBytes(AccAddr) | lengthPrefixedBytes(DstValAddr)
 		RedelegationsByValSrc: collections.NewMap(
@@ -154,7 +147,7 @@
 			),
 			collections.BytesValue,
 		),
->>>>>>> 76a72ceb
+		RedelegationQueue: collections.NewMap(sb, types.RedelegationQueueKey, "redelegation_queue", sdk.TimeKey, collections.BytesValue),
 	}
 
 	schema, err := sb.Build()
