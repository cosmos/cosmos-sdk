package keeper

import (
	"container/list"

	"github.com/tendermint/tendermint/libs/log"

	"github.com/cosmos/cosmos-sdk/codec"
	sdk "github.com/cosmos/cosmos-sdk/types"
	"github.com/cosmos/cosmos-sdk/x/params"
	"github.com/cosmos/cosmos-sdk/x/staking/types"
)

const aminoCacheSize = 500

// names used as root for pool module accounts:
//
// - NotBondedPool -> "NotBondedTokens"
//
// - BondedPool -> "BondedTokens"
const (
	NotBondedTokensName = "NotBondedTokens"
	BondedTokensName    = "BondedTokens"
)

// keeper of the staking store
type Keeper struct {
	storeKey           sdk.StoreKey
	storeTKey          sdk.StoreKey
	cdc                *codec.Codec
	bankKeeper         types.BankKeeper
	supplyKeeper       types.SupplyKeeper
	hooks              sdk.StakingHooks
	paramstore         params.Subspace
	validatorCache     map[string]cachedValidator
	validatorCacheList *list.List

	// codespace
	codespace sdk.CodespaceType
}

// NewKeeper creates a new staking Keeper instance
func NewKeeper(cdc *codec.Codec, key, tkey sdk.StoreKey, bk types.BankKeeper,
	sk types.SupplyKeeper, paramstore params.Subspace, codespace sdk.CodespaceType) Keeper {

	return Keeper{
		storeKey:           key,
		storeTKey:          tkey,
		cdc:                cdc,
		bankKeeper:         bk,
		supplyKeeper:       sk,
		paramstore:         paramstore.WithKeyTable(ParamKeyTable()),
		hooks:              nil,
		validatorCache:     make(map[string]cachedValidator, aminoCacheSize),
		validatorCacheList: list.New(),
		codespace:          codespace,
	}
}

// Logger returns a module-specific logger.
func (k Keeper) Logger(ctx sdk.Context) log.Logger { return ctx.Logger().With("module", "x/staking") }

// Set the validator hooks
func (k *Keeper) SetHooks(sh sdk.StakingHooks) *Keeper {
	if k.hooks != nil {
		panic("cannot set validator hooks twice")
	}
	k.hooks = sh
	return k
}

// return the codespace
func (k Keeper) Codespace() sdk.CodespaceType {
	return k.codespace
}

<<<<<<< HEAD
=======
// get the pool
func (k Keeper) GetPool(ctx sdk.Context) (pool types.Pool) {
	store := ctx.KVStore(k.storeKey)
	b := store.Get(types.PoolKey)
	if b == nil {
		panic("stored pool should not have been nil")
	}
	k.cdc.MustUnmarshalBinaryLengthPrefixed(b, &pool)
	return
}

// set the pool
func (k Keeper) SetPool(ctx sdk.Context, pool types.Pool) {
	store := ctx.KVStore(k.storeKey)
	b := k.cdc.MustMarshalBinaryLengthPrefixed(pool)
	store.Set(types.PoolKey, b)
}

>>>>>>> dcdabc7e
// Load the last total validator power.
func (k Keeper) GetLastTotalPower(ctx sdk.Context) (power sdk.Int) {
	store := ctx.KVStore(k.storeKey)
	b := store.Get(types.LastTotalPowerKey)
	if b == nil {
		return sdk.ZeroInt()
	}
	k.cdc.MustUnmarshalBinaryLengthPrefixed(b, &power)
	return
}

// Set the last total validator power.
func (k Keeper) SetLastTotalPower(ctx sdk.Context, power sdk.Int) {
	store := ctx.KVStore(k.storeKey)
	b := k.cdc.MustMarshalBinaryLengthPrefixed(power)
<<<<<<< HEAD
	store.Set(LastTotalPowerKey, b)
}

// freeCoinsToNotBonded adds coins to the not bonded pool of coins within the staking module
func (k Keeper) freeCoinsToNotBonded(ctx sdk.Context, amt sdk.Coins) sdk.Error {
	_, notBondedPool := k.GetPools(ctx)
	err := notBondedPool.SetCoins(notBondedPool.GetCoins().Add(amt))
	if err != nil {
		return sdk.ErrInternal(err.Error())
	}

	k.SetNotBondedPool(ctx, notBondedPool)
	return nil
}

// notBondedTokensToBonded transfers coins from the not bonded to the bonded pool within staking
func (k Keeper) notBondedTokensToBonded(ctx sdk.Context, notBondedTokens sdk.Int) {
	notBondedCoins := sdk.NewCoins(sdk.NewCoin(k.BondDenom(ctx), notBondedTokens))
	err := k.supplyKeeper.SendCoinsModuleToModule(ctx, NotBondedTokensName, BondedTokensName, notBondedCoins)
	if err != nil {
		panic(err)
	}
}

// bondedTokensToNotBonded transfers coins from the bonded to the not bonded pool within staking
func (k Keeper) bondedTokensToNotBonded(ctx sdk.Context, bondedTokens sdk.Int) {
	bondedCoins := sdk.NewCoins(sdk.NewCoin(k.BondDenom(ctx), bondedTokens))
	err := k.supplyKeeper.SendCoinsModuleToModule(ctx, BondedTokensName, NotBondedTokensName, bondedCoins)
	if err != nil {
		panic(err)
	}
=======
	store.Set(types.LastTotalPowerKey, b)
>>>>>>> dcdabc7e
}<|MERGE_RESOLUTION|>--- conflicted
+++ resolved
@@ -74,27 +74,6 @@
 	return k.codespace
 }
 
-<<<<<<< HEAD
-=======
-// get the pool
-func (k Keeper) GetPool(ctx sdk.Context) (pool types.Pool) {
-	store := ctx.KVStore(k.storeKey)
-	b := store.Get(types.PoolKey)
-	if b == nil {
-		panic("stored pool should not have been nil")
-	}
-	k.cdc.MustUnmarshalBinaryLengthPrefixed(b, &pool)
-	return
-}
-
-// set the pool
-func (k Keeper) SetPool(ctx sdk.Context, pool types.Pool) {
-	store := ctx.KVStore(k.storeKey)
-	b := k.cdc.MustMarshalBinaryLengthPrefixed(pool)
-	store.Set(types.PoolKey, b)
-}
-
->>>>>>> dcdabc7e
 // Load the last total validator power.
 func (k Keeper) GetLastTotalPower(ctx sdk.Context) (power sdk.Int) {
 	store := ctx.KVStore(k.storeKey)
@@ -110,8 +89,7 @@
 func (k Keeper) SetLastTotalPower(ctx sdk.Context, power sdk.Int) {
 	store := ctx.KVStore(k.storeKey)
 	b := k.cdc.MustMarshalBinaryLengthPrefixed(power)
-<<<<<<< HEAD
-	store.Set(LastTotalPowerKey, b)
+	store.Set(types.LastTotalPowerKey, b)
 }
 
 // freeCoinsToNotBonded adds coins to the not bonded pool of coins within the staking module
@@ -142,7 +120,4 @@
 	if err != nil {
 		panic(err)
 	}
-=======
-	store.Set(types.LastTotalPowerKey, b)
->>>>>>> dcdabc7e
 }