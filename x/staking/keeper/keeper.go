--- conflicted
+++ resolved
@@ -45,11 +45,8 @@
 	Redelegations               collections.Map[collections.Triple[[]byte, []byte, []byte], types.Redelegation]
 	Delegations                 collections.Map[collections.Pair[sdk.AccAddress, sdk.ValAddress], types.Delegation]
 	UnbondingIndex              collections.Map[uint64, []byte]
-<<<<<<< HEAD
 	RedelegationQueue           collections.Map[time.Time, types.DVVTriplets]
-=======
 	Validators                  collections.Map[[]byte, types.Validator]
->>>>>>> 3a911572
 	UnbondingDelegations        collections.Map[collections.Pair[[]byte, []byte], types.UnbondingDelegation]
 	RedelegationsByValDst       collections.Map[collections.Triple[[]byte, []byte, []byte], []byte]
 	RedelegationsByValSrc       collections.Map[collections.Triple[[]byte, []byte, []byte], []byte]
@@ -152,11 +149,8 @@
 			),
 			collections.BytesValue,
 		),
-<<<<<<< HEAD
 		RedelegationQueue: collections.NewMap(sb, types.RedelegationQueueKey, "redelegation_queue", sdk.TimeKey, codec.CollValue[types.DVVTriplets](cdc)),
-=======
-		Validators: collections.NewMap(sb, types.ValidatorsKey, "validators", sdk.LengthPrefixedBytesKey, codec.CollValue[types.Validator](cdc)), // sdk.LengthPrefixedBytesKey is needed to retain state compatibility
->>>>>>> 3a911572
+		Validators:        collections.NewMap(sb, types.ValidatorsKey, "validators", sdk.LengthPrefixedBytesKey, codec.CollValue[types.Validator](cdc)), // sdk.LengthPrefixedBytesKey is needed to retain state compatibility
 		UnbondingDelegations: collections.NewMap(
 			sb, types.UnbondingDelegationKey,
 			"unbonding_delegation",
