package keeper

import (
	"context"
	"fmt"

	"cosmossdk.io/collections"
	addresscodec "cosmossdk.io/core/address"
	storetypes "cosmossdk.io/core/store"
	"cosmossdk.io/log"
	"cosmossdk.io/math"

	"github.com/cosmos/cosmos-sdk/codec"
	sdk "github.com/cosmos/cosmos-sdk/types"
	"github.com/cosmos/cosmos-sdk/x/staking/types"
)

// Implements ValidatorSet interface
var _ types.ValidatorSet = Keeper{}

// Implements DelegationSet interface
var _ types.DelegationSet = Keeper{}

// Keeper of the x/staking store
type Keeper struct {
	storeService          storetypes.KVStoreService
	cdc                   codec.BinaryCodec
	authKeeper            types.AccountKeeper
	bankKeeper            types.BankKeeper
	hooks                 types.StakingHooks
	authority             string
	validatorAddressCodec addresscodec.Codec
	consensusAddressCodec addresscodec.Codec

<<<<<<< HEAD
	Schema         collections.Schema
	LastTotalPower collections.Item[math.Int]
	HistoricalInfo collections.Map[[]byte, types.HistoricalInfo]
=======
	Schema           collections.Schema
	LastTotalPower   collections.Item[math.Int]
	ValidatorUpdates collections.Item[types.ValidatorUpdates]
>>>>>>> e3482f2d
}

// NewKeeper creates a new staking Keeper instance
func NewKeeper(
	cdc codec.BinaryCodec,
	storeService storetypes.KVStoreService,
	ak types.AccountKeeper,
	bk types.BankKeeper,
	authority string,
	validatorAddressCodec addresscodec.Codec,
	consensusAddressCodec addresscodec.Codec,
) *Keeper {
	sb := collections.NewSchemaBuilder(storeService)
	// ensure bonded and not bonded module accounts are set
	if addr := ak.GetModuleAddress(types.BondedPoolName); addr == nil {
		panic(fmt.Sprintf("%s module account has not been set", types.BondedPoolName))
	}

	if addr := ak.GetModuleAddress(types.NotBondedPoolName); addr == nil {
		panic(fmt.Sprintf("%s module account has not been set", types.NotBondedPoolName))
	}

	// ensure that authority is a valid AccAddress
	if _, err := ak.AddressCodec().StringToBytes(authority); err != nil {
		panic("authority is not a valid acc address")
	}

	if validatorAddressCodec == nil || consensusAddressCodec == nil {
		panic("validator and/or consensus address codec are nil")
	}

	k := &Keeper{
		storeService:          storeService,
		cdc:                   cdc,
		authKeeper:            ak,
		bankKeeper:            bk,
		hooks:                 nil,
		authority:             authority,
		validatorAddressCodec: validatorAddressCodec,
		consensusAddressCodec: consensusAddressCodec,
		LastTotalPower:        collections.NewItem(sb, types.LastTotalPowerKey, "last_total_power", sdk.IntValue),
<<<<<<< HEAD
		HistoricalInfo:        collections.NewMap(sb, types.HistoricalInfoKey, "historical_info", collections.BytesKey, codec.CollValue[types.HistoricalInfo](cdc)),
=======
		ValidatorUpdates:      collections.NewItem(sb, types.ValidatorUpdatesKey, "validator_updates", codec.CollValue[types.ValidatorUpdates](cdc)),
>>>>>>> e3482f2d
	}

	schema, err := sb.Build()
	if err != nil {
		panic(err)
	}
	k.Schema = schema
	return k
}

// Logger returns a module-specific logger.
func (k Keeper) Logger(ctx context.Context) log.Logger {
	sdkCtx := sdk.UnwrapSDKContext(ctx)
	return sdkCtx.Logger().With("module", "x/"+types.ModuleName)
}

// Hooks gets the hooks for staking *Keeper {
func (k *Keeper) Hooks() types.StakingHooks {
	if k.hooks == nil {
		// return a no-op implementation if no hooks are set
		return types.MultiStakingHooks{}
	}

	return k.hooks
}

// SetHooks sets the validator hooks.  In contrast to other receivers, this method must take a pointer due to nature
// of the hooks interface and SDK start up sequence.
func (k *Keeper) SetHooks(sh types.StakingHooks) {
	if k.hooks != nil {
		panic("cannot set validator hooks twice")
	}

	k.hooks = sh
}

// GetAuthority returns the x/staking module's authority.
func (k Keeper) GetAuthority() string {
	return k.authority
}

// ValidatorAddressCodec returns the app validator address codec.
func (k Keeper) ValidatorAddressCodec() addresscodec.Codec {
	return k.validatorAddressCodec
}

// ConsensusAddressCodec returns the app consensus address codec.
func (k Keeper) ConsensusAddressCodec() addresscodec.Codec {
	return k.consensusAddressCodec
}<|MERGE_RESOLUTION|>--- conflicted
+++ resolved
@@ -32,15 +32,10 @@
 	validatorAddressCodec addresscodec.Codec
 	consensusAddressCodec addresscodec.Codec
 
-<<<<<<< HEAD
-	Schema         collections.Schema
-	LastTotalPower collections.Item[math.Int]
-	HistoricalInfo collections.Map[[]byte, types.HistoricalInfo]
-=======
 	Schema           collections.Schema
+	HistoricalInfo   collections.Map[[]byte, types.HistoricalInfo]
 	LastTotalPower   collections.Item[math.Int]
 	ValidatorUpdates collections.Item[types.ValidatorUpdates]
->>>>>>> e3482f2d
 }
 
 // NewKeeper creates a new staking Keeper instance
@@ -82,11 +77,8 @@
 		validatorAddressCodec: validatorAddressCodec,
 		consensusAddressCodec: consensusAddressCodec,
 		LastTotalPower:        collections.NewItem(sb, types.LastTotalPowerKey, "last_total_power", sdk.IntValue),
-<<<<<<< HEAD
 		HistoricalInfo:        collections.NewMap(sb, types.HistoricalInfoKey, "historical_info", collections.BytesKey, codec.CollValue[types.HistoricalInfo](cdc)),
-=======
 		ValidatorUpdates:      collections.NewItem(sb, types.ValidatorUpdatesKey, "validator_updates", codec.CollValue[types.ValidatorUpdates](cdc)),
->>>>>>> e3482f2d
 	}
 
 	schema, err := sb.Build()
