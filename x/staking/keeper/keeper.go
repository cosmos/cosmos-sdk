--- conflicted
+++ resolved
@@ -19,22 +19,12 @@
 
 // keeper of the staking store
 type Keeper struct {
-<<<<<<< HEAD
-	storeKey           sdk.StoreKey
-	cdc                codec.BinaryMarshaler
-	authKeeper         types.AccountKeeper
-	bankKeeper         types.BankKeeper
-	hooks              types.StakingHooks
-	paramstore         paramtypes.Subspace
-	validatorCacheList *list.List
-=======
 	storeKey   sdk.StoreKey
 	cdc        codec.BinaryCodec
 	authKeeper types.AccountKeeper
 	bankKeeper types.BankKeeper
 	hooks      types.StakingHooks
 	paramstore paramtypes.Subspace
->>>>>>> 33dbf6a7
 }
 
 // NewKeeper creates a new staking Keeper instance
@@ -57,22 +47,12 @@
 	}
 
 	return Keeper{
-<<<<<<< HEAD
-		storeKey:           key,
-		cdc:                cdc,
-		authKeeper:         ak,
-		bankKeeper:         bk,
-		paramstore:         ps,
-		hooks:              nil,
-		validatorCacheList: list.New(),
-=======
 		storeKey:   key,
 		cdc:        cdc,
 		authKeeper: ak,
 		bankKeeper: bk,
 		paramstore: ps,
 		hooks:      nil,
->>>>>>> 33dbf6a7
 	}
 }
 
