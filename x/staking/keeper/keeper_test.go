--- conflicted
+++ resolved
@@ -166,85 +166,6 @@
 	return append(redelegationByValSrcIndexKey, addresstypes.MustLengthPrefix(valSrcAddr)...)
 }
 
-func (s *KeeperTestSuite) TestSrcRedelegationsMigrationToColls() {
-	s.SetupTest()
-
-	addrs, valAddrs := createValAddrs(101)
-
-	err := testutil.DiffCollectionsMigration(
-		s.ctx,
-		s.key,
-		100,
-		func(i int64) {
-			// legacy method to set in the state
-			s.ctx.KVStore(s.key).Set(getREDByValSrcIndexKey(addrs[i], valAddrs[i], valAddrs[i+1]), []byte{})
-		},
-		"cb7b7086b1e03add24f85f894531fb36b3b9746f2e661e1640ec528a4f23a3d9",
-	)
-	s.Require().NoError(err)
-
-	err = testutil.DiffCollectionsMigration(
-		s.ctx,
-		s.key,
-		100,
-		func(i int64) {
-			// using collections
-			err := s.stakingKeeper.RedelegationsByValSrc.Set(s.ctx, collections.Join3(valAddrs[i].Bytes(), addrs[i].Bytes(), valAddrs[i+1].Bytes()), []byte{})
-			s.Require().NoError(err)
-		},
-		"cb7b7086b1e03add24f85f894531fb36b3b9746f2e661e1640ec528a4f23a3d9",
-	)
-
-	s.Require().NoError(err)
-}
-
-func (s *KeeperTestSuite) TestDstRedelegationsMigrationToColls() {
-	s.SetupTest()
-
-	addrs, valAddrs := createValAddrs(101)
-
-	err := testutil.DiffCollectionsMigration(
-		s.ctx,
-		s.key,
-		100,
-		func(i int64) {
-			// legacy method to set in the state
-			s.ctx.KVStore(s.key).Set(getREDByValDstIndexKey(addrs[i], valAddrs[i], valAddrs[i+1]), []byte{})
-		},
-		"4beb77994beff3c8ad9cecca9ee3a74fb551356250f0b8bd3936c4e4f506443b", // this hash obtained when ran this test in main branch
-	)
-	s.Require().NoError(err)
-
-	err = testutil.DiffCollectionsMigration(
-		s.ctx,
-		s.key,
-		100,
-		func(i int64) {
-			// using collections
-			err := s.stakingKeeper.RedelegationsByValDst.Set(s.ctx, collections.Join3(valAddrs[i+1].Bytes(), addrs[i].Bytes(), valAddrs[i].Bytes()), []byte{})
-			s.Require().NoError(err)
-		},
-		"4beb77994beff3c8ad9cecca9ee3a74fb551356250f0b8bd3936c4e4f506443b",
-	)
-
-	s.Require().NoError(err)
-}
-
-func TestKeeperTestSuite(t *testing.T) {
-	suite.Run(t, new(KeeperTestSuite))
-}
-
-<<<<<<< HEAD
-func getUnbondingDelegationTimeKey(timestamp time.Time) []byte {
-	bz := sdk.FormatTimeBytes(timestamp)
-	unbondingQueueKey := []byte{0x41}
-	return append(unbondingQueueKey, bz...)
-}
-
-func (s *KeeperTestSuite) TestUBDQueueMigrationToColls() {
-	s.SetupTest()
-
-=======
 // getUBDKey creates the key for an unbonding delegation by delegator and validator addr
 // VALUE: staking/UnbondingDelegation
 func getUBDKey(delAddr sdk.AccAddress, valAddr sdk.ValAddress) []byte {
@@ -252,23 +173,86 @@
 	return append(append(unbondingDelegationKey, addresstypes.MustLengthPrefix(delAddr)...), addresstypes.MustLengthPrefix(valAddr)...)
 }
 
+// getUnbondingDelegationTimeKey creates the prefix for all unbonding delegations from a delegator
+func getUnbondingDelegationTimeKey(timestamp time.Time) []byte {
+	bz := sdk.FormatTimeBytes(timestamp)
+	unbondingQueueKey := []byte{0x41}
+	return append(unbondingQueueKey, bz...)
+}
+
+func (s *KeeperTestSuite) TestSrcRedelegationsMigrationToColls() {
+	s.SetupTest()
+
+	addrs, valAddrs := createValAddrs(101)
+
+	err := testutil.DiffCollectionsMigration(
+		s.ctx,
+		s.key,
+		100,
+		func(i int64) {
+			// legacy method to set in the state
+			s.ctx.KVStore(s.key).Set(getREDByValSrcIndexKey(addrs[i], valAddrs[i], valAddrs[i+1]), []byte{})
+		},
+		"cb7b7086b1e03add24f85f894531fb36b3b9746f2e661e1640ec528a4f23a3d9",
+	)
+	s.Require().NoError(err)
+
+	err = testutil.DiffCollectionsMigration(
+		s.ctx,
+		s.key,
+		100,
+		func(i int64) {
+			// using collections
+			err := s.stakingKeeper.RedelegationsByValSrc.Set(s.ctx, collections.Join3(valAddrs[i].Bytes(), addrs[i].Bytes(), valAddrs[i+1].Bytes()), []byte{})
+			s.Require().NoError(err)
+		},
+		"cb7b7086b1e03add24f85f894531fb36b3b9746f2e661e1640ec528a4f23a3d9",
+	)
+
+	s.Require().NoError(err)
+}
+
+func (s *KeeperTestSuite) TestDstRedelegationsMigrationToColls() {
+	s.SetupTest()
+
+	addrs, valAddrs := createValAddrs(101)
+
+	err := testutil.DiffCollectionsMigration(
+		s.ctx,
+		s.key,
+		100,
+		func(i int64) {
+			// legacy method to set in the state
+			s.ctx.KVStore(s.key).Set(getREDByValDstIndexKey(addrs[i], valAddrs[i], valAddrs[i+1]), []byte{})
+		},
+		"4beb77994beff3c8ad9cecca9ee3a74fb551356250f0b8bd3936c4e4f506443b", // this hash obtained when ran this test in main branch
+	)
+	s.Require().NoError(err)
+
+	err = testutil.DiffCollectionsMigration(
+		s.ctx,
+		s.key,
+		100,
+		func(i int64) {
+			// using collections
+			err := s.stakingKeeper.RedelegationsByValDst.Set(s.ctx, collections.Join3(valAddrs[i+1].Bytes(), addrs[i].Bytes(), valAddrs[i].Bytes()), []byte{})
+			s.Require().NoError(err)
+		},
+		"4beb77994beff3c8ad9cecca9ee3a74fb551356250f0b8bd3936c4e4f506443b",
+	)
+
+	s.Require().NoError(err)
+}
+
 func (s *KeeperTestSuite) TestUnbondingDelegationsMigrationToColls() {
 	s.SetupTest()
 
 	delAddrs, valAddrs := createValAddrs(100)
->>>>>>> a734071c
 	err := testutil.DiffCollectionsMigration(
 		s.ctx,
 		s.key,
 		100,
 		func(i int64) {
-<<<<<<< HEAD
-			date := time.Date(2023, 8, 21, 14, 33, 1, 0, &time.Location{})
-			// legacy Set method
-			s.ctx.KVStore(s.key).Set(getUnbondingDelegationTimeKey(date), []byte{})
-		},
-		"7b8965aacc97646d6766a5a53bae397fe149d1c98fed027bea8774a18621ce6a",
-=======
 			ubd := stakingtypes.UnbondingDelegation{
 				DelegatorAddress: delAddrs[i].String(),
 				ValidatorAddress: valAddrs[i].String(),
@@ -286,7 +270,6 @@
 			s.ctx.KVStore(s.key).Set(stakingtypes.GetUBDByValIndexKey(delAddrs[i], valAddrs[i]), []byte{})
 		},
 		"d03ca412f3f6849b5148a2ca49ac2555f65f90b7fab6a289575ed337f15c0f4b",
->>>>>>> a734071c
 	)
 	s.Require().NoError(err)
 
@@ -295,14 +278,6 @@
 		s.key,
 		100,
 		func(i int64) {
-<<<<<<< HEAD
-			date := time.Date(2023, 8, 21, 14, 33, 1, 0, &time.Location{})
-			err := s.stakingKeeper.SetUBDQueueTimeSlice(s.ctx, date, nil)
-			s.Require().NoError(err)
-		},
-		"7b8965aacc97646d6766a5a53bae397fe149d1c98fed027bea8774a18621ce6a",
-	)
-=======
 			ubd := stakingtypes.UnbondingDelegation{
 				DelegatorAddress: delAddrs[i].String(),
 				ValidatorAddress: valAddrs[i].String(),
@@ -320,7 +295,39 @@
 		},
 		"d03ca412f3f6849b5148a2ca49ac2555f65f90b7fab6a289575ed337f15c0f4b",
 	)
-
->>>>>>> a734071c
-	s.Require().NoError(err)
+	s.Require().NoError(err)
+}
+
+func (s *KeeperTestSuite) TestUBDQueueMigrationToColls() {
+	s.SetupTest()
+
+	err := testutil.DiffCollectionsMigration(
+		s.ctx,
+		s.key,
+		100,
+		func(i int64) {
+			date := time.Date(2023, 8, 21, 14, 33, 1, 0, &time.Location{})
+			// legacy Set method
+			s.ctx.KVStore(s.key).Set(getUnbondingDelegationTimeKey(date), []byte{})
+		},
+		"7b8965aacc97646d6766a5a53bae397fe149d1c98fed027bea8774a18621ce6a",
+	)
+	s.Require().NoError(err)
+
+	err = testutil.DiffCollectionsMigration(
+		s.ctx,
+		s.key,
+		100,
+		func(i int64) {
+			date := time.Date(2023, 8, 21, 14, 33, 1, 0, &time.Location{})
+			err := s.stakingKeeper.SetUBDQueueTimeSlice(s.ctx, date, nil)
+			s.Require().NoError(err)
+		},
+		"7b8965aacc97646d6766a5a53bae397fe149d1c98fed027bea8774a18621ce6a",
+	)
+	s.Require().NoError(err)
+}
+
+func TestKeeperTestSuite(t *testing.T) {
+	suite.Run(t, new(KeeperTestSuite))
 }