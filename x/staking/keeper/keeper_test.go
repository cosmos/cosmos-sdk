package keeper_test

import (
	"testing"
	"time"

	cmtproto "github.com/cometbft/cometbft/proto/tendermint/types"
	cmttime "github.com/cometbft/cometbft/types/time"
	"github.com/golang/mock/gomock"
	"github.com/stretchr/testify/suite"

	"cosmossdk.io/collections"
	"cosmossdk.io/math"
	storetypes "cosmossdk.io/store/types"

	"github.com/cosmos/cosmos-sdk/baseapp"
	"github.com/cosmos/cosmos-sdk/codec"
	"github.com/cosmos/cosmos-sdk/codec/address"
	codectypes "github.com/cosmos/cosmos-sdk/codec/types"
	"github.com/cosmos/cosmos-sdk/runtime"
	"github.com/cosmos/cosmos-sdk/testutil"
	simtestutil "github.com/cosmos/cosmos-sdk/testutil/sims"
	sdk "github.com/cosmos/cosmos-sdk/types"
	addresstypes "github.com/cosmos/cosmos-sdk/types/address"
	moduletestutil "github.com/cosmos/cosmos-sdk/types/module/testutil"
	authtypes "github.com/cosmos/cosmos-sdk/x/auth/types"
	stakingkeeper "github.com/cosmos/cosmos-sdk/x/staking/keeper"
	stakingtestutil "github.com/cosmos/cosmos-sdk/x/staking/testutil"
	stakingtypes "github.com/cosmos/cosmos-sdk/x/staking/types"
)

var (
	bondedAcc    = authtypes.NewEmptyModuleAccount(stakingtypes.BondedPoolName)
	notBondedAcc = authtypes.NewEmptyModuleAccount(stakingtypes.NotBondedPoolName)
	PKs          = simtestutil.CreateTestPubKeys(500)
)

type KeeperTestSuite struct {
	suite.Suite

	ctx           sdk.Context
	stakingKeeper *stakingkeeper.Keeper
	bankKeeper    *stakingtestutil.MockBankKeeper
	accountKeeper *stakingtestutil.MockAccountKeeper
	queryClient   stakingtypes.QueryClient
	msgServer     stakingtypes.MsgServer
	key           *storetypes.KVStoreKey
<<<<<<< HEAD
	cdc           codec.Codec
=======
>>>>>>> 27210f0e
}

func (s *KeeperTestSuite) SetupTest() {
	require := s.Require()
	key := storetypes.NewKVStoreKey(stakingtypes.StoreKey)
	s.key = key
	storeService := runtime.NewKVStoreService(key)
	testCtx := testutil.DefaultContextWithDB(s.T(), key, storetypes.NewTransientStoreKey("transient_test"))
	s.key = key
	ctx := testCtx.Ctx.WithBlockHeader(cmtproto.Header{Time: cmttime.Now()})
	encCfg := moduletestutil.MakeTestEncodingConfig()
	s.cdc = encCfg.Codec

	ctrl := gomock.NewController(s.T())
	accountKeeper := stakingtestutil.NewMockAccountKeeper(ctrl)
	accountKeeper.EXPECT().GetModuleAddress(stakingtypes.BondedPoolName).Return(bondedAcc.GetAddress())
	accountKeeper.EXPECT().GetModuleAddress(stakingtypes.NotBondedPoolName).Return(notBondedAcc.GetAddress())
	accountKeeper.EXPECT().AddressCodec().Return(address.NewBech32Codec("cosmos")).AnyTimes()

	bankKeeper := stakingtestutil.NewMockBankKeeper(ctrl)

	keeper := stakingkeeper.NewKeeper(
		encCfg.Codec,
		storeService,
		accountKeeper,
		bankKeeper,
		authtypes.NewModuleAddress(stakingtypes.GovModuleName).String(),
		address.NewBech32Codec("cosmosvaloper"),
		address.NewBech32Codec("cosmosvalcons"),
	)
	require.NoError(keeper.SetParams(ctx, stakingtypes.DefaultParams()))

	s.ctx = ctx
	s.stakingKeeper = keeper
	s.bankKeeper = bankKeeper
	s.accountKeeper = accountKeeper

	stakingtypes.RegisterInterfaces(encCfg.InterfaceRegistry)
	queryHelper := baseapp.NewQueryServerTestHelper(ctx, encCfg.InterfaceRegistry)
	stakingtypes.RegisterQueryServer(queryHelper, stakingkeeper.Querier{Keeper: keeper})
	s.queryClient = stakingtypes.NewQueryClient(queryHelper)
	s.msgServer = stakingkeeper.NewMsgServerImpl(keeper)
}

func (s *KeeperTestSuite) TestParams() {
	ctx, keeper := s.ctx, s.stakingKeeper
	require := s.Require()

	expParams := stakingtypes.DefaultParams()
	// check that the empty keeper loads the default
	resParams, err := keeper.GetParams(ctx)
	require.NoError(err)
	require.Equal(expParams, resParams)

	expParams.MaxValidators = 555
	expParams.MaxEntries = 111
	require.NoError(keeper.SetParams(ctx, expParams))
	resParams, err = keeper.GetParams(ctx)
	require.NoError(err)
	require.True(expParams.Equal(resParams))
}

func (s *KeeperTestSuite) TestLastTotalPower() {
	ctx, keeper := s.ctx, s.stakingKeeper
	require := s.Require()

	expTotalPower := math.NewInt(10 ^ 9)
	require.NoError(keeper.LastTotalPower.Set(ctx, expTotalPower))
	resTotalPower, err := keeper.LastTotalPower.Get(ctx)
	require.NoError(err)
	require.True(expTotalPower.Equal(resTotalPower))
}

// GetREDByValSrcIndexKey creates the index-key for a redelegation, stored by source-validator-index
// VALUE: none (key rearrangement used)
func getREDByValSrcIndexKey(delAddr sdk.AccAddress, valSrcAddr, valDstAddr sdk.ValAddress) []byte {
	REDSFromValsSrcKey := getREDsFromValSrcIndexKey(valSrcAddr)
	offset := len(REDSFromValsSrcKey)

	// key is of the form REDSFromValsSrcKey || delAddrLen (1 byte) || delAddr || valDstAddrLen (1 byte) || valDstAddr
	key := make([]byte, offset+2+len(delAddr)+len(valDstAddr))
	copy(key[0:offset], REDSFromValsSrcKey)
	key[offset] = byte(len(delAddr))
	copy(key[offset+1:offset+1+len(delAddr)], delAddr.Bytes())
	key[offset+1+len(delAddr)] = byte(len(valDstAddr))
	copy(key[offset+2+len(delAddr):], valDstAddr.Bytes())

	return key
}

// GetREDsFromValSrcIndexKey returns a key prefix for indexing a redelegation to
// a source validator.
func getREDsFromValSrcIndexKey(valSrcAddr sdk.ValAddress) []byte {
	redelegationByValSrcIndexKey := []byte{0x35}
	return append(redelegationByValSrcIndexKey, addresstypes.MustLengthPrefix(valSrcAddr)...)
}

func (s *KeeperTestSuite) TestRedelegationsMigrationToColls() {
	s.SetupTest()

	addrs, valAddrs := createValAddrs(101)

	err := testutil.DiffCollectionsMigration(
		s.ctx,
		s.key,
		100,
		func(i int64) {
			// legacy method to set in the state
			s.ctx.KVStore(s.key).Set(getREDByValSrcIndexKey(addrs[i], valAddrs[i], valAddrs[i+1]), []byte{})
		},
		"cb7b7086b1e03add24f85f894531fb36b3b9746f2e661e1640ec528a4f23a3d9",
	)
	s.Require().NoError(err)

	err = testutil.DiffCollectionsMigration(
		s.ctx,
		s.key,
		100,
		func(i int64) {
			// using collections
			err := s.stakingKeeper.RedelegationsByValSrc.Set(s.ctx, collections.Join3(valAddrs[i].Bytes(), addrs[i].Bytes(), valAddrs[i+1].Bytes()), []byte{})
			s.Require().NoError(err)
		},
		"cb7b7086b1e03add24f85f894531fb36b3b9746f2e661e1640ec528a4f23a3d9",
	)

	s.Require().NoError(err)
}

func TestKeeperTestSuite(t *testing.T) {
	suite.Run(t, new(KeeperTestSuite))
}

func getValidatorKey(operatorAddr sdk.ValAddress) []byte {
	validatorsKey := []byte{0x21}
	return append(validatorsKey, addresstypes.MustLengthPrefix(operatorAddr)...)
}

func (s *KeeperTestSuite) TestDiffCollsMigration() {
	s.SetupTest()
	pkAny, err := codectypes.NewAnyWithValue(PKs[0])
	s.Require().NoError(err)

	_, valAddrs := createValAddrs(100)

	err = testutil.DiffCollectionsMigration(
		s.ctx,
		s.key,
		100,
		func(i int64) {
			val := stakingtypes.Validator{
				OperatorAddress:   valAddrs[i].String(),
				ConsensusPubkey:   pkAny,
				Jailed:            false,
				Status:            stakingtypes.Bonded,
				Tokens:            sdk.DefaultPowerReduction,
				DelegatorShares:   math.LegacyOneDec(),
				Description:       stakingtypes.Description{},
				UnbondingHeight:   int64(0),
				UnbondingTime:     time.Unix(0, 0).UTC(),
				Commission:        stakingtypes.NewCommission(math.LegacyZeroDec(), math.LegacyZeroDec(), math.LegacyZeroDec()),
				MinSelfDelegation: math.ZeroInt(),
			}
			valBz := stakingtypes.MustMarshalValidator(s.cdc, &val)
			// legacy Set method
			s.ctx.KVStore(s.key).Set(getValidatorKey(valAddrs[i]), valBz)
		},
		"6a8737af6309d53494a601e900832ec27763adefd7fe8ff104477d8130d7405f",
	)
	s.Require().NoError(err)

	err = testutil.DiffCollectionsMigration(
		s.ctx,
		s.key,
		100,
		func(i int64) {
			val := stakingtypes.Validator{
				OperatorAddress:   valAddrs[i].String(),
				ConsensusPubkey:   pkAny,
				Jailed:            false,
				Status:            stakingtypes.Bonded,
				Tokens:            sdk.DefaultPowerReduction,
				DelegatorShares:   math.LegacyOneDec(),
				Description:       stakingtypes.Description{},
				UnbondingHeight:   int64(0),
				UnbondingTime:     time.Unix(0, 0).UTC(),
				Commission:        stakingtypes.NewCommission(math.LegacyZeroDec(), math.LegacyZeroDec(), math.LegacyZeroDec()),
				MinSelfDelegation: math.ZeroInt(),
			}

			err := s.stakingKeeper.SetValidator(s.ctx, val)
			s.Require().NoError(err)
		},
		"6a8737af6309d53494a601e900832ec27763adefd7fe8ff104477d8130d7405f",
	)
	s.Require().NoError(err)
}<|MERGE_RESOLUTION|>--- conflicted
+++ resolved
@@ -45,10 +45,7 @@
 	queryClient   stakingtypes.QueryClient
 	msgServer     stakingtypes.MsgServer
 	key           *storetypes.KVStoreKey
-<<<<<<< HEAD
 	cdc           codec.Codec
-=======
->>>>>>> 27210f0e
 }
 
 func (s *KeeperTestSuite) SetupTest() {
