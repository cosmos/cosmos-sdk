package keeper_test

import (
	"testing"
	"time"

	cmtproto "github.com/cometbft/cometbft/proto/tendermint/types"
	cmttime "github.com/cometbft/cometbft/types/time"
	gogotypes "github.com/cosmos/gogoproto/types"
	"github.com/golang/mock/gomock"
	"github.com/stretchr/testify/suite"

	"cosmossdk.io/collections"
	"cosmossdk.io/math"
	storetypes "cosmossdk.io/store/types"

	"github.com/cosmos/cosmos-sdk/baseapp"
	"github.com/cosmos/cosmos-sdk/codec"
	"github.com/cosmos/cosmos-sdk/codec/address"
	codectypes "github.com/cosmos/cosmos-sdk/codec/types"
	"github.com/cosmos/cosmos-sdk/runtime"
	"github.com/cosmos/cosmos-sdk/testutil"
	simtestutil "github.com/cosmos/cosmos-sdk/testutil/sims"
	sdk "github.com/cosmos/cosmos-sdk/types"
	addresstypes "github.com/cosmos/cosmos-sdk/types/address"
	moduletestutil "github.com/cosmos/cosmos-sdk/types/module/testutil"
	authtypes "github.com/cosmos/cosmos-sdk/x/auth/types"
	stakingkeeper "github.com/cosmos/cosmos-sdk/x/staking/keeper"
	stakingtestutil "github.com/cosmos/cosmos-sdk/x/staking/testutil"
	stakingtypes "github.com/cosmos/cosmos-sdk/x/staking/types"
)

var (
	bondedAcc    = authtypes.NewEmptyModuleAccount(stakingtypes.BondedPoolName)
	notBondedAcc = authtypes.NewEmptyModuleAccount(stakingtypes.NotBondedPoolName)
	PKs          = simtestutil.CreateTestPubKeys(500)
)

type KeeperTestSuite struct {
	suite.Suite

	ctx           sdk.Context
	stakingKeeper *stakingkeeper.Keeper
	bankKeeper    *stakingtestutil.MockBankKeeper
	accountKeeper *stakingtestutil.MockAccountKeeper
	queryClient   stakingtypes.QueryClient
	msgServer     stakingtypes.MsgServer
	key           *storetypes.KVStoreKey
	cdc           codec.Codec
}

func (s *KeeperTestSuite) SetupTest() {
	require := s.Require()
	key := storetypes.NewKVStoreKey(stakingtypes.StoreKey)
	s.key = key
	storeService := runtime.NewKVStoreService(key)
	testCtx := testutil.DefaultContextWithDB(s.T(), key, storetypes.NewTransientStoreKey("transient_test"))
	s.key = key
	ctx := testCtx.Ctx.WithBlockHeader(cmtproto.Header{Time: cmttime.Now()})
	encCfg := moduletestutil.MakeTestEncodingConfig()
	s.cdc = encCfg.Codec

	ctrl := gomock.NewController(s.T())
	accountKeeper := stakingtestutil.NewMockAccountKeeper(ctrl)
	accountKeeper.EXPECT().GetModuleAddress(stakingtypes.BondedPoolName).Return(bondedAcc.GetAddress())
	accountKeeper.EXPECT().GetModuleAddress(stakingtypes.NotBondedPoolName).Return(notBondedAcc.GetAddress())
	accountKeeper.EXPECT().AddressCodec().Return(address.NewBech32Codec("cosmos")).AnyTimes()

	bankKeeper := stakingtestutil.NewMockBankKeeper(ctrl)

	keeper := stakingkeeper.NewKeeper(
		encCfg.Codec,
		storeService,
		accountKeeper,
		bankKeeper,
		authtypes.NewModuleAddress(stakingtypes.GovModuleName).String(),
		address.NewBech32Codec("cosmosvaloper"),
		address.NewBech32Codec("cosmosvalcons"),
	)
	require.NoError(keeper.SetParams(ctx, stakingtypes.DefaultParams()))

	s.ctx = ctx
	s.stakingKeeper = keeper
	s.bankKeeper = bankKeeper
	s.accountKeeper = accountKeeper

	stakingtypes.RegisterInterfaces(encCfg.InterfaceRegistry)
	queryHelper := baseapp.NewQueryServerTestHelper(ctx, encCfg.InterfaceRegistry)
	stakingtypes.RegisterQueryServer(queryHelper, stakingkeeper.Querier{Keeper: keeper})
	s.queryClient = stakingtypes.NewQueryClient(queryHelper)
	s.msgServer = stakingkeeper.NewMsgServerImpl(keeper)
}

func (s *KeeperTestSuite) TestParams() {
	ctx, keeper := s.ctx, s.stakingKeeper
	require := s.Require()

	expParams := stakingtypes.DefaultParams()
	// check that the empty keeper loads the default
	resParams, err := keeper.GetParams(ctx)
	require.NoError(err)
	require.Equal(expParams, resParams)

	expParams.MaxValidators = 555
	expParams.MaxEntries = 111
	require.NoError(keeper.SetParams(ctx, expParams))
	resParams, err = keeper.GetParams(ctx)
	require.NoError(err)
	require.True(expParams.Equal(resParams))
}

func (s *KeeperTestSuite) TestLastTotalPower() {
	ctx, keeper := s.ctx, s.stakingKeeper
	require := s.Require()

	expTotalPower := math.NewInt(10 ^ 9)
	require.NoError(keeper.LastTotalPower.Set(ctx, expTotalPower))
	resTotalPower, err := keeper.LastTotalPower.Get(ctx)
	require.NoError(err)
	require.True(expTotalPower.Equal(resTotalPower))
}

// getREDByValDstIndexKey creates the index-key for a redelegation, stored by destination-validator-index
// VALUE: none (key rearrangement used)
func getREDByValDstIndexKey(delAddr sdk.AccAddress, valSrcAddr, valDstAddr sdk.ValAddress) []byte {
	REDSToValsDstKey := getREDsToValDstIndexKey(valDstAddr)
	offset := len(REDSToValsDstKey)

	// key is of the form REDSToValsDstKey || delAddrLen (1 byte) || delAddr || valSrcAddrLen (1 byte) || valSrcAddr
	key := make([]byte, offset+2+len(delAddr)+len(valSrcAddr))
	copy(key[0:offset], REDSToValsDstKey)
	key[offset] = byte(len(delAddr))
	copy(key[offset+1:offset+1+len(delAddr)], delAddr.Bytes())
	key[offset+1+len(delAddr)] = byte(len(valSrcAddr))
	copy(key[offset+2+len(delAddr):], valSrcAddr.Bytes())

	return key
}

// GetREDByValSrcIndexKey creates the index-key for a redelegation, stored by source-validator-index
// VALUE: none (key rearrangement used)
func getREDByValSrcIndexKey(delAddr sdk.AccAddress, valSrcAddr, valDstAddr sdk.ValAddress) []byte {
	REDSFromValsSrcKey := getREDsFromValSrcIndexKey(valSrcAddr)
	offset := len(REDSFromValsSrcKey)

	// key is of the form REDSFromValsSrcKey || delAddrLen (1 byte) || delAddr || valDstAddrLen (1 byte) || valDstAddr
	key := make([]byte, offset+2+len(delAddr)+len(valDstAddr))
	copy(key[0:offset], REDSFromValsSrcKey)
	key[offset] = byte(len(delAddr))
	copy(key[offset+1:offset+1+len(delAddr)], delAddr.Bytes())
	key[offset+1+len(delAddr)] = byte(len(valDstAddr))
	copy(key[offset+2+len(delAddr):], valDstAddr.Bytes())

	return key
}

// GetREDsToValDstIndexKey returns a key prefix for indexing a redelegation to a
// destination (target) validator.
func getREDsToValDstIndexKey(valDstAddr sdk.ValAddress) []byte {
	redelegationByValDstIndexKey := []byte{0x36}
	return append(redelegationByValDstIndexKey, addresstypes.MustLengthPrefix(valDstAddr)...)
}

// GetREDsFromValSrcIndexKey returns a key prefix for indexing a redelegation to
// a source validator.
func getREDsFromValSrcIndexKey(valSrcAddr sdk.ValAddress) []byte {
	redelegationByValSrcIndexKey := []byte{0x35}
	return append(redelegationByValSrcIndexKey, addresstypes.MustLengthPrefix(valSrcAddr)...)
}

// getRedelegationTimeKey returns a key prefix for indexing an unbonding
// redelegation based on a completion time.
func getRedelegationTimeKey(timestamp time.Time) []byte {
	bz := sdk.FormatTimeBytes(timestamp)
	redelegationQueueKey := []byte{0x42}
	return append(redelegationQueueKey, bz...)
}

// getUBDKey creates the key for an unbonding delegation by delegator and validator addr
// VALUE: staking/UnbondingDelegation
func getUBDKey(delAddr sdk.AccAddress, valAddr sdk.ValAddress) []byte {
	unbondingDelegationKey := []byte{0x32}
	return append(append(unbondingDelegationKey, addresstypes.MustLengthPrefix(delAddr)...), addresstypes.MustLengthPrefix(valAddr)...)
}

// getUBDByValIndexKey creates the index-key for an unbonding delegation, stored by validator-index
// VALUE: none (key rearrangement used)
func getUBDByValIndexKey(delAddr sdk.AccAddress, valAddr sdk.ValAddress) []byte {
	unbondingDelegationByValIndexKey := []byte{0x33}
	return append(append(unbondingDelegationByValIndexKey, addresstypes.MustLengthPrefix(valAddr)...), addresstypes.MustLengthPrefix(delAddr)...)
}

// getUnbondingDelegationTimeKey creates the prefix for all unbonding delegations from a delegator
func getUnbondingDelegationTimeKey(timestamp time.Time) []byte {
	bz := sdk.FormatTimeBytes(timestamp)
	unbondingQueueKey := []byte{0x41}
	return append(unbondingQueueKey, bz...)
}

// getValidatorKey creates the key for the validator with address
// VALUE: staking/Validator
func getValidatorKey(operatorAddr sdk.ValAddress) []byte {
	validatorsKey := []byte{0x21}
	return append(validatorsKey, addresstypes.MustLengthPrefix(operatorAddr)...)
}

// getLastValidatorPowerKey creates the bonded validator index key for an operator address
func getLastValidatorPowerKey(operator sdk.ValAddress) []byte {
	lastValidatorPowerKey := []byte{0x11}
	return append(lastValidatorPowerKey, addresstypes.MustLengthPrefix(operator)...)
}

// getValidatorQueueKey returns the prefix key used for getting a set of unbonding
// validators whose unbonding completion occurs at the given time and height.
func getValidatorQueueKey(timestamp time.Time, height int64) []byte {
	validatorQueueKey := []byte{0x43}

	heightBz := sdk.Uint64ToBigEndian(uint64(height))
	timeBz := sdk.FormatTimeBytes(timestamp)
	timeBzL := len(timeBz)
	prefixL := len(validatorQueueKey)

	bz := make([]byte, prefixL+8+timeBzL+8)

	// copy the prefix
	copy(bz[:prefixL], validatorQueueKey)

	// copy the encoded time bytes length
	copy(bz[prefixL:prefixL+8], sdk.Uint64ToBigEndian(uint64(timeBzL)))

	// copy the encoded time bytes
	copy(bz[prefixL+8:prefixL+8+timeBzL], timeBz)

	// copy the encoded height
	copy(bz[prefixL+8+timeBzL:], heightBz)

	return bz
}

func (s *KeeperTestSuite) TestLastTotalPowerMigrationToColls() {
	s.SetupTest()

	_, valAddrs := createValAddrs(100)

	err := testutil.DiffCollectionsMigration(
		s.ctx,
		s.key,
		100,
		func(i int64) {
			bz, err := s.cdc.Marshal(&gogotypes.Int64Value{Value: i})
			s.Require().NoError(err)

			s.ctx.KVStore(s.key).Set(getLastValidatorPowerKey(valAddrs[i]), bz)
		},
		"f28811f2b0a0ab9db60cdcae93680faff9dbadd4a3a8a2d088bb19b0428ad3a9",
	)
	s.Require().NoError(err)

	err = testutil.DiffCollectionsMigration(
		s.ctx,
		s.key,
		100,
		func(i int64) {
			var intV gogotypes.Int64Value
			intV.Value = i

			err = s.stakingKeeper.LastValidatorPower.Set(s.ctx, valAddrs[i], intV)
			s.Require().NoError(err)
		},
		"f28811f2b0a0ab9db60cdcae93680faff9dbadd4a3a8a2d088bb19b0428ad3a9",
	)
	s.Require().NoError(err)
}

func (s *KeeperTestSuite) TestSrcRedelegationsMigrationToColls() {
	s.SetupTest()

	addrs, valAddrs := createValAddrs(101)

	err := testutil.DiffCollectionsMigration(
		s.ctx,
		s.key,
		100,
		func(i int64) {
			// legacy method to set in the state
			s.ctx.KVStore(s.key).Set(getREDByValSrcIndexKey(addrs[i], valAddrs[i], valAddrs[i+1]), []byte{})
		},
		"cb7b7086b1e03add24f85f894531fb36b3b9746f2e661e1640ec528a4f23a3d9",
	)
	s.Require().NoError(err)

	err = testutil.DiffCollectionsMigration(
		s.ctx,
		s.key,
		100,
		func(i int64) {
			// using collections
			err := s.stakingKeeper.RedelegationsByValSrc.Set(s.ctx, collections.Join3(valAddrs[i].Bytes(), addrs[i].Bytes(), valAddrs[i+1].Bytes()), []byte{})
			s.Require().NoError(err)
		},
		"cb7b7086b1e03add24f85f894531fb36b3b9746f2e661e1640ec528a4f23a3d9",
	)

	s.Require().NoError(err)
}

func (s *KeeperTestSuite) TestDstRedelegationsMigrationToColls() {
	s.SetupTest()

	addrs, valAddrs := createValAddrs(101)

	err := testutil.DiffCollectionsMigration(
		s.ctx,
		s.key,
		100,
		func(i int64) {
			// legacy method to set in the state
			s.ctx.KVStore(s.key).Set(getREDByValDstIndexKey(addrs[i], valAddrs[i], valAddrs[i+1]), []byte{})
		},
		"4beb77994beff3c8ad9cecca9ee3a74fb551356250f0b8bd3936c4e4f506443b", // this hash obtained when ran this test in main branch
	)
	s.Require().NoError(err)

	err = testutil.DiffCollectionsMigration(
		s.ctx,
		s.key,
		100,
		func(i int64) {
			// using collections
			err := s.stakingKeeper.RedelegationsByValDst.Set(s.ctx, collections.Join3(valAddrs[i+1].Bytes(), addrs[i].Bytes(), valAddrs[i].Bytes()), []byte{})
			s.Require().NoError(err)
		},
		"4beb77994beff3c8ad9cecca9ee3a74fb551356250f0b8bd3936c4e4f506443b",
	)

	s.Require().NoError(err)
}

func (s *KeeperTestSuite) TestUnbondingDelegationsMigrationToColls() {
	s.SetupTest()

	delAddrs, valAddrs := createValAddrs(100)
	err := testutil.DiffCollectionsMigration(
		s.ctx,
		s.key,
		100,
		func(i int64) {
			ubd := stakingtypes.UnbondingDelegation{
				DelegatorAddress: delAddrs[i].String(),
				ValidatorAddress: valAddrs[i].String(),
				Entries: []stakingtypes.UnbondingDelegationEntry{
					{
						CreationHeight: i,
						CompletionTime: time.Unix(i, 0).UTC(),
						Balance:        math.NewInt(i),
						UnbondingId:    uint64(i),
					},
				},
			}
			bz := stakingtypes.MustMarshalUBD(s.cdc, ubd)
			s.ctx.KVStore(s.key).Set(getUBDKey(delAddrs[i], valAddrs[i]), bz)
			s.ctx.KVStore(s.key).Set(getUBDByValIndexKey(delAddrs[i], valAddrs[i]), []byte{})
		},
		"d03ca412f3f6849b5148a2ca49ac2555f65f90b7fab6a289575ed337f15c0f4b",
	)
	s.Require().NoError(err)

	err = testutil.DiffCollectionsMigration(
		s.ctx,
		s.key,
		100,
		func(i int64) {
			ubd := stakingtypes.UnbondingDelegation{
				DelegatorAddress: delAddrs[i].String(),
				ValidatorAddress: valAddrs[i].String(),
				Entries: []stakingtypes.UnbondingDelegationEntry{
					{
						CreationHeight: i,
						CompletionTime: time.Unix(i, 0).UTC(),
						Balance:        math.NewInt(i),
						UnbondingId:    uint64(i),
					},
				},
			}
			err := s.stakingKeeper.SetUnbondingDelegation(s.ctx, ubd)
			s.Require().NoError(err)
		},
		"d03ca412f3f6849b5148a2ca49ac2555f65f90b7fab6a289575ed337f15c0f4b",
	)
	s.Require().NoError(err)
}

func (s *KeeperTestSuite) TestUBDQueueMigrationToColls() {
	s.SetupTest()

	err := testutil.DiffCollectionsMigration(
		s.ctx,
		s.key,
		100,
		func(i int64) {
			date := time.Date(2023, 8, 21, 14, 33, 1, 0, &time.Location{})
			// legacy Set method
			s.ctx.KVStore(s.key).Set(getUnbondingDelegationTimeKey(date), []byte{})
		},
		"7b8965aacc97646d6766a5a53bae397fe149d1c98fed027bea8774a18621ce6a",
	)
	s.Require().NoError(err)

	err = testutil.DiffCollectionsMigration(
		s.ctx,
		s.key,
		100,
		func(i int64) {
			date := time.Date(2023, 8, 21, 14, 33, 1, 0, &time.Location{})
			err := s.stakingKeeper.SetUBDQueueTimeSlice(s.ctx, date, nil)
			s.Require().NoError(err)
		},
		"7b8965aacc97646d6766a5a53bae397fe149d1c98fed027bea8774a18621ce6a",
	)
	s.Require().NoError(err)
}

func (s *KeeperTestSuite) TestValidatorsMigrationToColls() {
	s.SetupTest()
	pkAny, err := codectypes.NewAnyWithValue(PKs[0])
	s.Require().NoError(err)

	_, valAddrs := createValAddrs(100)

	err = testutil.DiffCollectionsMigration(
		s.ctx,
		s.key,
		100,
		func(i int64) {
			val := stakingtypes.Validator{
				OperatorAddress:   valAddrs[i].String(),
				ConsensusPubkey:   pkAny,
				Jailed:            false,
				Status:            stakingtypes.Bonded,
				Tokens:            sdk.DefaultPowerReduction,
				DelegatorShares:   math.LegacyOneDec(),
				Description:       stakingtypes.Description{},
				UnbondingHeight:   int64(0),
				UnbondingTime:     time.Unix(0, 0).UTC(),
				Commission:        stakingtypes.NewCommission(math.LegacyZeroDec(), math.LegacyZeroDec(), math.LegacyZeroDec()),
				MinSelfDelegation: math.ZeroInt(),
			}
			valBz := stakingtypes.MustMarshalValidator(s.cdc, &val)
			// legacy Set method
			s.ctx.KVStore(s.key).Set(getValidatorKey(valAddrs[i]), valBz)
		},
		"6a8737af6309d53494a601e900832ec27763adefd7fe8ff104477d8130d7405f",
	)
	s.Require().NoError(err)

	err = testutil.DiffCollectionsMigration(
		s.ctx,
		s.key,
		100,
		func(i int64) {
			val := stakingtypes.Validator{
				OperatorAddress:   valAddrs[i].String(),
				ConsensusPubkey:   pkAny,
				Jailed:            false,
				Status:            stakingtypes.Bonded,
				Tokens:            sdk.DefaultPowerReduction,
				DelegatorShares:   math.LegacyOneDec(),
				Description:       stakingtypes.Description{},
				UnbondingHeight:   int64(0),
				UnbondingTime:     time.Unix(0, 0).UTC(),
				Commission:        stakingtypes.NewCommission(math.LegacyZeroDec(), math.LegacyZeroDec(), math.LegacyZeroDec()),
				MinSelfDelegation: math.ZeroInt(),
			}

			err := s.stakingKeeper.SetValidator(s.ctx, val)
			s.Require().NoError(err)
		},
		"6a8737af6309d53494a601e900832ec27763adefd7fe8ff104477d8130d7405f",
	)
	s.Require().NoError(err)
}

<<<<<<< HEAD
func (s *KeeperTestSuite) TestRedelegationQueueMigrationToColls() {
	s.SetupTest()

	addrs, valAddrs := createValAddrs(101)

=======
func (s *KeeperTestSuite) TestValidatorQueueMigrationToColls() {
	s.SetupTest()
	_, valAddrs := createValAddrs(100)
	endTime := time.Unix(0, 0).UTC()
	endHeight := int64(10)
>>>>>>> e53830d5
	err := testutil.DiffCollectionsMigration(
		s.ctx,
		s.key,
		100,
		func(i int64) {
<<<<<<< HEAD
			date := time.Unix(i, i)
			dvvTriplets := stakingtypes.DVVTriplets{
				Triplets: []stakingtypes.DVVTriplet{
					{
						DelegatorAddress:    addrs[i].String(),
						ValidatorSrcAddress: valAddrs[i].String(),
						ValidatorDstAddress: valAddrs[i+1].String(),
					},
				},
			}
			bz, err := s.cdc.Marshal(&dvvTriplets)
			s.Require().NoError(err)
			s.ctx.KVStore(s.key).Set(getRedelegationTimeKey(date), bz)
		},
		"de104dd19c7a72c6b0ad03d25c897313bb1473befc118952ad88e6a8726749c9",
=======
			var addrs []string
			addrs = append(addrs, valAddrs[i].String())
			bz, err := s.cdc.Marshal(&stakingtypes.ValAddresses{Addresses: addrs})
			s.Require().NoError(err)

			// legacy Set method
			s.ctx.KVStore(s.key).Set(getValidatorQueueKey(endTime, endHeight), bz)
		},
		"8cf5fb4def683e83ea4cc4f14d8b2abc4c6af66709ad8af391dc749e63ef7524",
>>>>>>> e53830d5
	)
	s.Require().NoError(err)

	err = testutil.DiffCollectionsMigration(
		s.ctx,
		s.key,
		100,
		func(i int64) {
<<<<<<< HEAD
			date := time.Unix(i, i)
			dvvTriplets := stakingtypes.DVVTriplets{
				Triplets: []stakingtypes.DVVTriplet{
					{
						DelegatorAddress:    addrs[i].String(),
						ValidatorSrcAddress: valAddrs[i].String(),
						ValidatorDstAddress: valAddrs[i+1].String(),
					},
				},
			}
			err := s.stakingKeeper.SetRedelegationQueueTimeSlice(s.ctx, date, dvvTriplets.Triplets)
			s.Require().NoError(err)
		},
		"de104dd19c7a72c6b0ad03d25c897313bb1473befc118952ad88e6a8726749c9",
=======
			var addrs []string
			addrs = append(addrs, valAddrs[i].String())

			err := s.stakingKeeper.SetUnbondingValidatorsQueue(s.ctx, endTime, endHeight, addrs)
			s.Require().NoError(err)
		},
		"8cf5fb4def683e83ea4cc4f14d8b2abc4c6af66709ad8af391dc749e63ef7524",
>>>>>>> e53830d5
	)
	s.Require().NoError(err)
}

func TestKeeperTestSuite(t *testing.T) {
	suite.Run(t, new(KeeperTestSuite))
}<|MERGE_RESOLUTION|>--- conflicted
+++ resolved
@@ -480,25 +480,53 @@
 	s.Require().NoError(err)
 }
 
-<<<<<<< HEAD
-func (s *KeeperTestSuite) TestRedelegationQueueMigrationToColls() {
-	s.SetupTest()
-
-	addrs, valAddrs := createValAddrs(101)
-
-=======
 func (s *KeeperTestSuite) TestValidatorQueueMigrationToColls() {
 	s.SetupTest()
 	_, valAddrs := createValAddrs(100)
 	endTime := time.Unix(0, 0).UTC()
 	endHeight := int64(10)
->>>>>>> e53830d5
-	err := testutil.DiffCollectionsMigration(
-		s.ctx,
-		s.key,
-		100,
-		func(i int64) {
-<<<<<<< HEAD
+	err := testutil.DiffCollectionsMigration(
+		s.ctx,
+		s.key,
+		100,
+		func(i int64) {
+			var addrs []string
+			addrs = append(addrs, valAddrs[i].String())
+			bz, err := s.cdc.Marshal(&stakingtypes.ValAddresses{Addresses: addrs})
+			s.Require().NoError(err)
+
+			// legacy Set method
+			s.ctx.KVStore(s.key).Set(getValidatorQueueKey(endTime, endHeight), bz)
+		},
+		"8cf5fb4def683e83ea4cc4f14d8b2abc4c6af66709ad8af391dc749e63ef7524",
+	)
+	s.Require().NoError(err)
+
+	err = testutil.DiffCollectionsMigration(
+		s.ctx,
+		s.key,
+		100,
+		func(i int64) {
+			var addrs []string
+			addrs = append(addrs, valAddrs[i].String())
+
+			err := s.stakingKeeper.SetUnbondingValidatorsQueue(s.ctx, endTime, endHeight, addrs)
+			s.Require().NoError(err)
+		},
+		"8cf5fb4def683e83ea4cc4f14d8b2abc4c6af66709ad8af391dc749e63ef7524",
+	)
+	s.Require().NoError(err)
+}
+
+func (s *KeeperTestSuite) TestRedelegationQueueMigrationToColls() {
+	s.SetupTest()
+
+	addrs, valAddrs := createValAddrs(101)
+	err := testutil.DiffCollectionsMigration(
+		s.ctx,
+		s.key,
+		100,
+		func(i int64) {
 			date := time.Unix(i, i)
 			dvvTriplets := stakingtypes.DVVTriplets{
 				Triplets: []stakingtypes.DVVTriplet{
@@ -514,26 +542,14 @@
 			s.ctx.KVStore(s.key).Set(getRedelegationTimeKey(date), bz)
 		},
 		"de104dd19c7a72c6b0ad03d25c897313bb1473befc118952ad88e6a8726749c9",
-=======
-			var addrs []string
-			addrs = append(addrs, valAddrs[i].String())
-			bz, err := s.cdc.Marshal(&stakingtypes.ValAddresses{Addresses: addrs})
-			s.Require().NoError(err)
-
-			// legacy Set method
-			s.ctx.KVStore(s.key).Set(getValidatorQueueKey(endTime, endHeight), bz)
-		},
-		"8cf5fb4def683e83ea4cc4f14d8b2abc4c6af66709ad8af391dc749e63ef7524",
->>>>>>> e53830d5
-	)
-	s.Require().NoError(err)
-
-	err = testutil.DiffCollectionsMigration(
-		s.ctx,
-		s.key,
-		100,
-		func(i int64) {
-<<<<<<< HEAD
+	)
+	s.Require().NoError(err)
+
+	err = testutil.DiffCollectionsMigration(
+		s.ctx,
+		s.key,
+		100,
+		func(i int64) {
 			date := time.Unix(i, i)
 			dvvTriplets := stakingtypes.DVVTriplets{
 				Triplets: []stakingtypes.DVVTriplet{
@@ -548,15 +564,6 @@
 			s.Require().NoError(err)
 		},
 		"de104dd19c7a72c6b0ad03d25c897313bb1473befc118952ad88e6a8726749c9",
-=======
-			var addrs []string
-			addrs = append(addrs, valAddrs[i].String())
-
-			err := s.stakingKeeper.SetUnbondingValidatorsQueue(s.ctx, endTime, endHeight, addrs)
-			s.Require().NoError(err)
-		},
-		"8cf5fb4def683e83ea4cc4f14d8b2abc4c6af66709ad8af391dc749e63ef7524",
->>>>>>> e53830d5
 	)
 	s.Require().NoError(err)
 }
