package keeper_test

import (
	"testing"
	"time"

	cmtproto "github.com/cometbft/cometbft/proto/tendermint/types"
	cmttime "github.com/cometbft/cometbft/types/time"
	"github.com/golang/mock/gomock"
	"github.com/stretchr/testify/suite"

	"cosmossdk.io/collections"
	"cosmossdk.io/math"
	storetypes "cosmossdk.io/store/types"

	"github.com/cosmos/cosmos-sdk/baseapp"
	"github.com/cosmos/cosmos-sdk/codec"
	"github.com/cosmos/cosmos-sdk/codec/address"
	codectypes "github.com/cosmos/cosmos-sdk/codec/types"
	"github.com/cosmos/cosmos-sdk/runtime"
	"github.com/cosmos/cosmos-sdk/testutil"
	simtestutil "github.com/cosmos/cosmos-sdk/testutil/sims"
	sdk "github.com/cosmos/cosmos-sdk/types"
	addresstypes "github.com/cosmos/cosmos-sdk/types/address"
	moduletestutil "github.com/cosmos/cosmos-sdk/types/module/testutil"
	authtypes "github.com/cosmos/cosmos-sdk/x/auth/types"
	stakingkeeper "github.com/cosmos/cosmos-sdk/x/staking/keeper"
	stakingtestutil "github.com/cosmos/cosmos-sdk/x/staking/testutil"
	stakingtypes "github.com/cosmos/cosmos-sdk/x/staking/types"
)

var (
	bondedAcc    = authtypes.NewEmptyModuleAccount(stakingtypes.BondedPoolName)
	notBondedAcc = authtypes.NewEmptyModuleAccount(stakingtypes.NotBondedPoolName)
	PKs          = simtestutil.CreateTestPubKeys(500)
)

type KeeperTestSuite struct {
	suite.Suite

	ctx           sdk.Context
	stakingKeeper *stakingkeeper.Keeper
	bankKeeper    *stakingtestutil.MockBankKeeper
	accountKeeper *stakingtestutil.MockAccountKeeper
	queryClient   stakingtypes.QueryClient
	msgServer     stakingtypes.MsgServer
	key           *storetypes.KVStoreKey
	cdc           codec.Codec
}

func (s *KeeperTestSuite) SetupTest() {
	require := s.Require()
	key := storetypes.NewKVStoreKey(stakingtypes.StoreKey)
	s.key = key
	storeService := runtime.NewKVStoreService(key)
	testCtx := testutil.DefaultContextWithDB(s.T(), key, storetypes.NewTransientStoreKey("transient_test"))
	s.key = key
	ctx := testCtx.Ctx.WithBlockHeader(cmtproto.Header{Time: cmttime.Now()})
	encCfg := moduletestutil.MakeTestEncodingConfig()
	s.cdc = encCfg.Codec

	ctrl := gomock.NewController(s.T())
	accountKeeper := stakingtestutil.NewMockAccountKeeper(ctrl)
	accountKeeper.EXPECT().GetModuleAddress(stakingtypes.BondedPoolName).Return(bondedAcc.GetAddress())
	accountKeeper.EXPECT().GetModuleAddress(stakingtypes.NotBondedPoolName).Return(notBondedAcc.GetAddress())
	accountKeeper.EXPECT().AddressCodec().Return(address.NewBech32Codec("cosmos")).AnyTimes()

	bankKeeper := stakingtestutil.NewMockBankKeeper(ctrl)

	keeper := stakingkeeper.NewKeeper(
		encCfg.Codec,
		storeService,
		accountKeeper,
		bankKeeper,
		authtypes.NewModuleAddress(stakingtypes.GovModuleName).String(),
		address.NewBech32Codec("cosmosvaloper"),
		address.NewBech32Codec("cosmosvalcons"),
	)
	require.NoError(keeper.SetParams(ctx, stakingtypes.DefaultParams()))

	s.ctx = ctx
	s.stakingKeeper = keeper
	s.bankKeeper = bankKeeper
	s.accountKeeper = accountKeeper

	stakingtypes.RegisterInterfaces(encCfg.InterfaceRegistry)
	queryHelper := baseapp.NewQueryServerTestHelper(ctx, encCfg.InterfaceRegistry)
	stakingtypes.RegisterQueryServer(queryHelper, stakingkeeper.Querier{Keeper: keeper})
	s.queryClient = stakingtypes.NewQueryClient(queryHelper)
	s.msgServer = stakingkeeper.NewMsgServerImpl(keeper)
}

func (s *KeeperTestSuite) TestParams() {
	ctx, keeper := s.ctx, s.stakingKeeper
	require := s.Require()

	expParams := stakingtypes.DefaultParams()
	// check that the empty keeper loads the default
	resParams, err := keeper.GetParams(ctx)
	require.NoError(err)
	require.Equal(expParams, resParams)

	expParams.MaxValidators = 555
	expParams.MaxEntries = 111
	require.NoError(keeper.SetParams(ctx, expParams))
	resParams, err = keeper.GetParams(ctx)
	require.NoError(err)
	require.True(expParams.Equal(resParams))
}

func (s *KeeperTestSuite) TestLastTotalPower() {
	ctx, keeper := s.ctx, s.stakingKeeper
	require := s.Require()

	expTotalPower := math.NewInt(10 ^ 9)
	require.NoError(keeper.LastTotalPower.Set(ctx, expTotalPower))
	resTotalPower, err := keeper.LastTotalPower.Get(ctx)
	require.NoError(err)
	require.True(expTotalPower.Equal(resTotalPower))
}

// getREDByValDstIndexKey creates the index-key for a redelegation, stored by destination-validator-index
// VALUE: none (key rearrangement used)
func getREDByValDstIndexKey(delAddr sdk.AccAddress, valSrcAddr, valDstAddr sdk.ValAddress) []byte {
	REDSToValsDstKey := getREDsToValDstIndexKey(valDstAddr)
	offset := len(REDSToValsDstKey)

	// key is of the form REDSToValsDstKey || delAddrLen (1 byte) || delAddr || valSrcAddrLen (1 byte) || valSrcAddr
	key := make([]byte, offset+2+len(delAddr)+len(valSrcAddr))
	copy(key[0:offset], REDSToValsDstKey)
	key[offset] = byte(len(delAddr))
	copy(key[offset+1:offset+1+len(delAddr)], delAddr.Bytes())
	key[offset+1+len(delAddr)] = byte(len(valSrcAddr))
	copy(key[offset+2+len(delAddr):], valSrcAddr.Bytes())

	return key
}

// GetREDByValSrcIndexKey creates the index-key for a redelegation, stored by source-validator-index
// VALUE: none (key rearrangement used)
func getREDByValSrcIndexKey(delAddr sdk.AccAddress, valSrcAddr, valDstAddr sdk.ValAddress) []byte {
	REDSFromValsSrcKey := getREDsFromValSrcIndexKey(valSrcAddr)
	offset := len(REDSFromValsSrcKey)

	// key is of the form REDSFromValsSrcKey || delAddrLen (1 byte) || delAddr || valDstAddrLen (1 byte) || valDstAddr
	key := make([]byte, offset+2+len(delAddr)+len(valDstAddr))
	copy(key[0:offset], REDSFromValsSrcKey)
	key[offset] = byte(len(delAddr))
	copy(key[offset+1:offset+1+len(delAddr)], delAddr.Bytes())
	key[offset+1+len(delAddr)] = byte(len(valDstAddr))
	copy(key[offset+2+len(delAddr):], valDstAddr.Bytes())

	return key
}

// GetREDsToValDstIndexKey returns a key prefix for indexing a redelegation to a
// destination (target) validator.
func getREDsToValDstIndexKey(valDstAddr sdk.ValAddress) []byte {
	redelegationByValDstIndexKey := []byte{0x36}
	return append(redelegationByValDstIndexKey, addresstypes.MustLengthPrefix(valDstAddr)...)
}

// GetREDsFromValSrcIndexKey returns a key prefix for indexing a redelegation to
// a source validator.
func getREDsFromValSrcIndexKey(valSrcAddr sdk.ValAddress) []byte {
	redelegationByValSrcIndexKey := []byte{0x35}
	return append(redelegationByValSrcIndexKey, addresstypes.MustLengthPrefix(valSrcAddr)...)
}

<<<<<<< HEAD
// getRedelegationTimeKey returns a key prefix for indexing an unbonding
// redelegation based on a completion time.
func getRedelegationTimeKey(timestamp time.Time) []byte {
	bz := sdk.FormatTimeBytes(timestamp)
	redelegationQueueKey := []byte{0x42}
	return append(redelegationQueueKey, bz...)
}

=======
>>>>>>> 3a911572
// getUBDKey creates the key for an unbonding delegation by delegator and validator addr
// VALUE: staking/UnbondingDelegation
func getUBDKey(delAddr sdk.AccAddress, valAddr sdk.ValAddress) []byte {
	unbondingDelegationKey := []byte{0x32}
	return append(append(unbondingDelegationKey, addresstypes.MustLengthPrefix(delAddr)...), addresstypes.MustLengthPrefix(valAddr)...)
}

<<<<<<< HEAD
=======
// getValidatorKey creates the key for the validator with address
// VALUE: staking/Validator
func getValidatorKey(operatorAddr sdk.ValAddress) []byte {
	validatorsKey := []byte{0x21}
	return append(validatorsKey, addresstypes.MustLengthPrefix(operatorAddr)...)
}

>>>>>>> 3a911572
func (s *KeeperTestSuite) TestSrcRedelegationsMigrationToColls() {
	s.SetupTest()

	addrs, valAddrs := createValAddrs(101)

	err := testutil.DiffCollectionsMigration(
		s.ctx,
		s.key,
		100,
		func(i int64) {
			// legacy method to set in the state
			s.ctx.KVStore(s.key).Set(getREDByValSrcIndexKey(addrs[i], valAddrs[i], valAddrs[i+1]), []byte{})
		},
		"cb7b7086b1e03add24f85f894531fb36b3b9746f2e661e1640ec528a4f23a3d9",
	)
	s.Require().NoError(err)

	err = testutil.DiffCollectionsMigration(
		s.ctx,
		s.key,
		100,
		func(i int64) {
			// using collections
			err := s.stakingKeeper.RedelegationsByValSrc.Set(s.ctx, collections.Join3(valAddrs[i].Bytes(), addrs[i].Bytes(), valAddrs[i+1].Bytes()), []byte{})
			s.Require().NoError(err)
		},
		"cb7b7086b1e03add24f85f894531fb36b3b9746f2e661e1640ec528a4f23a3d9",
	)

	s.Require().NoError(err)
}

func (s *KeeperTestSuite) TestDstRedelegationsMigrationToColls() {
	s.SetupTest()

	addrs, valAddrs := createValAddrs(101)

	err := testutil.DiffCollectionsMigration(
		s.ctx,
		s.key,
		100,
		func(i int64) {
			// legacy method to set in the state
			s.ctx.KVStore(s.key).Set(getREDByValDstIndexKey(addrs[i], valAddrs[i], valAddrs[i+1]), []byte{})
		},
		"4beb77994beff3c8ad9cecca9ee3a74fb551356250f0b8bd3936c4e4f506443b", // this hash obtained when ran this test in main branch
	)
	s.Require().NoError(err)

	err = testutil.DiffCollectionsMigration(
		s.ctx,
		s.key,
		100,
		func(i int64) {
			// using collections
			err := s.stakingKeeper.RedelegationsByValDst.Set(s.ctx, collections.Join3(valAddrs[i+1].Bytes(), addrs[i].Bytes(), valAddrs[i].Bytes()), []byte{})
			s.Require().NoError(err)
		},
		"4beb77994beff3c8ad9cecca9ee3a74fb551356250f0b8bd3936c4e4f506443b",
	)

	s.Require().NoError(err)
}

func (s *KeeperTestSuite) TestUnbondingDelegationsMigrationToColls() {
	s.SetupTest()

	delAddrs, valAddrs := createValAddrs(100)
	err := testutil.DiffCollectionsMigration(
		s.ctx,
		s.key,
		100,
		func(i int64) {
			ubd := stakingtypes.UnbondingDelegation{
				DelegatorAddress: delAddrs[i].String(),
				ValidatorAddress: valAddrs[i].String(),
				Entries: []stakingtypes.UnbondingDelegationEntry{
					{
						CreationHeight: i,
						CompletionTime: time.Unix(i, 0).UTC(),
						Balance:        math.NewInt(i),
						UnbondingId:    uint64(i),
					},
				},
			}
			bz := stakingtypes.MustMarshalUBD(s.cdc, ubd)
			s.ctx.KVStore(s.key).Set(getUBDKey(delAddrs[i], valAddrs[i]), bz)
			s.ctx.KVStore(s.key).Set(stakingtypes.GetUBDByValIndexKey(delAddrs[i], valAddrs[i]), []byte{})
		},
		"d03ca412f3f6849b5148a2ca49ac2555f65f90b7fab6a289575ed337f15c0f4b",
	)
	s.Require().NoError(err)

	err = testutil.DiffCollectionsMigration(
		s.ctx,
		s.key,
		100,
		func(i int64) {
			ubd := stakingtypes.UnbondingDelegation{
				DelegatorAddress: delAddrs[i].String(),
				ValidatorAddress: valAddrs[i].String(),
				Entries: []stakingtypes.UnbondingDelegationEntry{
					{
						CreationHeight: i,
						CompletionTime: time.Unix(i, 0).UTC(),
						Balance:        math.NewInt(i),
						UnbondingId:    uint64(i),
					},
				},
			}
			err := s.stakingKeeper.SetUnbondingDelegation(s.ctx, ubd)
			s.Require().NoError(err)
		},
		"d03ca412f3f6849b5148a2ca49ac2555f65f90b7fab6a289575ed337f15c0f4b",
	)
	s.Require().NoError(err)
}

func TestKeeperTestSuite(t *testing.T) {
	suite.Run(t, new(KeeperTestSuite))
}

func (s *KeeperTestSuite) TestValidatorsMigrationToColls() {
	s.SetupTest()
	pkAny, err := codectypes.NewAnyWithValue(PKs[0])
	s.Require().NoError(err)

	_, valAddrs := createValAddrs(100)

	err = testutil.DiffCollectionsMigration(
		s.ctx,
		s.key,
		100,
		func(i int64) {
			val := stakingtypes.Validator{
				OperatorAddress:   valAddrs[i].String(),
				ConsensusPubkey:   pkAny,
				Jailed:            false,
				Status:            stakingtypes.Bonded,
				Tokens:            sdk.DefaultPowerReduction,
				DelegatorShares:   math.LegacyOneDec(),
				Description:       stakingtypes.Description{},
				UnbondingHeight:   int64(0),
				UnbondingTime:     time.Unix(0, 0).UTC(),
				Commission:        stakingtypes.NewCommission(math.LegacyZeroDec(), math.LegacyZeroDec(), math.LegacyZeroDec()),
				MinSelfDelegation: math.ZeroInt(),
			}
			valBz := stakingtypes.MustMarshalValidator(s.cdc, &val)
			// legacy Set method
			s.ctx.KVStore(s.key).Set(getValidatorKey(valAddrs[i]), valBz)
		},
		"6a8737af6309d53494a601e900832ec27763adefd7fe8ff104477d8130d7405f",
	)
	s.Require().NoError(err)

	err = testutil.DiffCollectionsMigration(
		s.ctx,
		s.key,
		100,
		func(i int64) {
			val := stakingtypes.Validator{
				OperatorAddress:   valAddrs[i].String(),
				ConsensusPubkey:   pkAny,
				Jailed:            false,
				Status:            stakingtypes.Bonded,
				Tokens:            sdk.DefaultPowerReduction,
				DelegatorShares:   math.LegacyOneDec(),
				Description:       stakingtypes.Description{},
				UnbondingHeight:   int64(0),
				UnbondingTime:     time.Unix(0, 0).UTC(),
				Commission:        stakingtypes.NewCommission(math.LegacyZeroDec(), math.LegacyZeroDec(), math.LegacyZeroDec()),
				MinSelfDelegation: math.ZeroInt(),
			}

			err := s.stakingKeeper.SetValidator(s.ctx, val)
			s.Require().NoError(err)
		},
		"6a8737af6309d53494a601e900832ec27763adefd7fe8ff104477d8130d7405f",
	)
	s.Require().NoError(err)
}

func (s *KeeperTestSuite) TestRedelegationQueueMigrationToColls() {
	s.SetupTest()

	err := testutil.DiffCollectionsMigration(
		s.ctx,
		s.key,
		100,
		func(i int64) {
			date := time.Date(2023, 8, 21, 14, 33, 1, 0, &time.Location{})
			s.ctx.KVStore(s.key).Set(getRedelegationTimeKey(date), []byte{})
		},
		"035e246f9d0bf0aa3dfeb88acf1665684168256d8afb742ae065872d6334f6d6",
	)
	s.Require().NoError(err)

	err = testutil.DiffCollectionsMigration(
		s.ctx,
		s.key,
		100,
		func(i int64) {
			date := time.Date(2023, 8, 21, 14, 33, 1, 0, &time.Location{})
			err := s.stakingKeeper.SetRedelegationQueueTimeSlice(s.ctx, date, nil)
			s.Require().NoError(err)
		},
		"035e246f9d0bf0aa3dfeb88acf1665684168256d8afb742ae065872d6334f6d6",
	)
	s.Require().NoError(err)
}

func TestKeeperTestSuite(t *testing.T) {
	suite.Run(t, new(KeeperTestSuite))
}<|MERGE_RESOLUTION|>--- conflicted
+++ resolved
@@ -167,7 +167,6 @@
 	return append(redelegationByValSrcIndexKey, addresstypes.MustLengthPrefix(valSrcAddr)...)
 }
 
-<<<<<<< HEAD
 // getRedelegationTimeKey returns a key prefix for indexing an unbonding
 // redelegation based on a completion time.
 func getRedelegationTimeKey(timestamp time.Time) []byte {
@@ -176,8 +175,6 @@
 	return append(redelegationQueueKey, bz...)
 }
 
-=======
->>>>>>> 3a911572
 // getUBDKey creates the key for an unbonding delegation by delegator and validator addr
 // VALUE: staking/UnbondingDelegation
 func getUBDKey(delAddr sdk.AccAddress, valAddr sdk.ValAddress) []byte {
@@ -185,8 +182,6 @@
 	return append(append(unbondingDelegationKey, addresstypes.MustLengthPrefix(delAddr)...), addresstypes.MustLengthPrefix(valAddr)...)
 }
 
-<<<<<<< HEAD
-=======
 // getValidatorKey creates the key for the validator with address
 // VALUE: staking/Validator
 func getValidatorKey(operatorAddr sdk.ValAddress) []byte {
@@ -194,7 +189,6 @@
 	return append(validatorsKey, addresstypes.MustLengthPrefix(operatorAddr)...)
 }
 
->>>>>>> 3a911572
 func (s *KeeperTestSuite) TestSrcRedelegationsMigrationToColls() {
 	s.SetupTest()
 
@@ -311,10 +305,6 @@
 		"d03ca412f3f6849b5148a2ca49ac2555f65f90b7fab6a289575ed337f15c0f4b",
 	)
 	s.Require().NoError(err)
-}
-
-func TestKeeperTestSuite(t *testing.T) {
-	suite.Run(t, new(KeeperTestSuite))
 }
 
 func (s *KeeperTestSuite) TestValidatorsMigrationToColls() {
