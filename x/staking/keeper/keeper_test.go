package keeper_test

import (
	"testing"

	cmtproto "github.com/cometbft/cometbft/proto/tendermint/types"
	cmttime "github.com/cometbft/cometbft/types/time"
	"github.com/golang/mock/gomock"
	"github.com/stretchr/testify/suite"

	"cosmossdk.io/collections"
	"cosmossdk.io/math"
	storetypes "cosmossdk.io/store/types"

	"github.com/cosmos/cosmos-sdk/baseapp"
	"github.com/cosmos/cosmos-sdk/codec/address"
	"github.com/cosmos/cosmos-sdk/runtime"
	"github.com/cosmos/cosmos-sdk/testutil"
	simtestutil "github.com/cosmos/cosmos-sdk/testutil/sims"
	sdk "github.com/cosmos/cosmos-sdk/types"
	addresstypes "github.com/cosmos/cosmos-sdk/types/address"
	moduletestutil "github.com/cosmos/cosmos-sdk/types/module/testutil"
	authtypes "github.com/cosmos/cosmos-sdk/x/auth/types"
	stakingkeeper "github.com/cosmos/cosmos-sdk/x/staking/keeper"
	stakingtestutil "github.com/cosmos/cosmos-sdk/x/staking/testutil"
	stakingtypes "github.com/cosmos/cosmos-sdk/x/staking/types"
)

var (
	bondedAcc    = authtypes.NewEmptyModuleAccount(stakingtypes.BondedPoolName)
	notBondedAcc = authtypes.NewEmptyModuleAccount(stakingtypes.NotBondedPoolName)
	PKs          = simtestutil.CreateTestPubKeys(500)
)

type KeeperTestSuite struct {
	suite.Suite

	ctx           sdk.Context
	stakingKeeper *stakingkeeper.Keeper
	bankKeeper    *stakingtestutil.MockBankKeeper
	accountKeeper *stakingtestutil.MockAccountKeeper
	queryClient   stakingtypes.QueryClient
	msgServer     stakingtypes.MsgServer
	key           *storetypes.KVStoreKey
}

func (s *KeeperTestSuite) SetupTest() {
	require := s.Require()
	key := storetypes.NewKVStoreKey(stakingtypes.StoreKey)
	storeService := runtime.NewKVStoreService(key)
	testCtx := testutil.DefaultContextWithDB(s.T(), key, storetypes.NewTransientStoreKey("transient_test"))
	s.key = key
	ctx := testCtx.Ctx.WithBlockHeader(cmtproto.Header{Time: cmttime.Now()})
	encCfg := moduletestutil.MakeTestEncodingConfig()

	ctrl := gomock.NewController(s.T())
	accountKeeper := stakingtestutil.NewMockAccountKeeper(ctrl)
	accountKeeper.EXPECT().GetModuleAddress(stakingtypes.BondedPoolName).Return(bondedAcc.GetAddress())
	accountKeeper.EXPECT().GetModuleAddress(stakingtypes.NotBondedPoolName).Return(notBondedAcc.GetAddress())
	accountKeeper.EXPECT().AddressCodec().Return(address.NewBech32Codec("cosmos")).AnyTimes()

	bankKeeper := stakingtestutil.NewMockBankKeeper(ctrl)

	keeper := stakingkeeper.NewKeeper(
		encCfg.Codec,
		storeService,
		accountKeeper,
		bankKeeper,
		authtypes.NewModuleAddress(stakingtypes.GovModuleName).String(),
		address.NewBech32Codec("cosmosvaloper"),
		address.NewBech32Codec("cosmosvalcons"),
	)
	require.NoError(keeper.SetParams(ctx, stakingtypes.DefaultParams()))

	s.ctx = ctx
	s.stakingKeeper = keeper
	s.bankKeeper = bankKeeper
	s.accountKeeper = accountKeeper

	stakingtypes.RegisterInterfaces(encCfg.InterfaceRegistry)
	queryHelper := baseapp.NewQueryServerTestHelper(ctx, encCfg.InterfaceRegistry)
	stakingtypes.RegisterQueryServer(queryHelper, stakingkeeper.Querier{Keeper: keeper})
	s.queryClient = stakingtypes.NewQueryClient(queryHelper)
	s.msgServer = stakingkeeper.NewMsgServerImpl(keeper)
}

func (s *KeeperTestSuite) TestParams() {
	ctx, keeper := s.ctx, s.stakingKeeper
	require := s.Require()

	expParams := stakingtypes.DefaultParams()
	// check that the empty keeper loads the default
	resParams, err := keeper.GetParams(ctx)
	require.NoError(err)
	require.Equal(expParams, resParams)

	expParams.MaxValidators = 555
	expParams.MaxEntries = 111
	require.NoError(keeper.SetParams(ctx, expParams))
	resParams, err = keeper.GetParams(ctx)
	require.NoError(err)
	require.True(expParams.Equal(resParams))
}

func (s *KeeperTestSuite) TestLastTotalPower() {
	ctx, keeper := s.ctx, s.stakingKeeper
	require := s.Require()

	expTotalPower := math.NewInt(10 ^ 9)
	require.NoError(keeper.LastTotalPower.Set(ctx, expTotalPower))
	resTotalPower, err := keeper.LastTotalPower.Get(ctx)
	require.NoError(err)
	require.True(expTotalPower.Equal(resTotalPower))
}

<<<<<<< HEAD
// GetREDByValDstIndexKey creates the index-key for a redelegation, stored by destination-validator-index
// VALUE: none (key rearrangement used)
func getREDByValDstIndexKey(delAddr sdk.AccAddress, valSrcAddr, valDstAddr sdk.ValAddress) []byte {
	REDSToValsDstKey := getREDsToValDstIndexKey(valDstAddr)
	offset := len(REDSToValsDstKey)

	// key is of the form REDSToValsDstKey || delAddrLen (1 byte) || delAddr || valSrcAddrLen (1 byte) || valSrcAddr
	key := make([]byte, offset+2+len(delAddr)+len(valSrcAddr))
	copy(key[0:offset], REDSToValsDstKey)
	key[offset] = byte(len(delAddr))
	copy(key[offset+1:offset+1+len(delAddr)], delAddr.Bytes())
	key[offset+1+len(delAddr)] = byte(len(valSrcAddr))
	copy(key[offset+2+len(delAddr):], valSrcAddr.Bytes())
=======
// GetREDByValSrcIndexKey creates the index-key for a redelegation, stored by source-validator-index
// VALUE: none (key rearrangement used)
func getREDByValSrcIndexKey(delAddr sdk.AccAddress, valSrcAddr, valDstAddr sdk.ValAddress) []byte {
	REDSFromValsSrcKey := getREDsFromValSrcIndexKey(valSrcAddr)
	offset := len(REDSFromValsSrcKey)

	// key is of the form REDSFromValsSrcKey || delAddrLen (1 byte) || delAddr || valDstAddrLen (1 byte) || valDstAddr
	key := make([]byte, offset+2+len(delAddr)+len(valDstAddr))
	copy(key[0:offset], REDSFromValsSrcKey)
	key[offset] = byte(len(delAddr))
	copy(key[offset+1:offset+1+len(delAddr)], delAddr.Bytes())
	key[offset+1+len(delAddr)] = byte(len(valDstAddr))
	copy(key[offset+2+len(delAddr):], valDstAddr.Bytes())
>>>>>>> 222d28e1

	return key
}

<<<<<<< HEAD
// GetREDsToValDstIndexKey returns a key prefix for indexing a redelegation to a
// destination (target) validator.
func getREDsToValDstIndexKey(valDstAddr sdk.ValAddress) []byte {
	redelegationByValDstIndexKey := []byte{0x36}
	return append(redelegationByValDstIndexKey, addresstypes.MustLengthPrefix(valDstAddr)...)
=======
// GetREDsFromValSrcIndexKey returns a key prefix for indexing a redelegation to
// a source validator.
func getREDsFromValSrcIndexKey(valSrcAddr sdk.ValAddress) []byte {
	redelegationByValSrcIndexKey := []byte{0x35}
	return append(redelegationByValSrcIndexKey, addresstypes.MustLengthPrefix(valSrcAddr)...)
>>>>>>> 222d28e1
}

func (s *KeeperTestSuite) TestRedelegationsMigrationToColls() {
	s.SetupTest()

	addrs, valAddrs := createValAddrs(101)

	err := testutil.DiffCollectionsMigration(
		s.ctx,
		s.key,
		100,
		func(i int64) {
			// legacy method to set in the state
<<<<<<< HEAD
			s.ctx.KVStore(s.key).Set(getREDByValDstIndexKey(addrs[i], valAddrs[i], valAddrs[i+1]), []byte{})
		},
		"4beb77994beff3c8ad9cecca9ee3a74fb551356250f0b8bd3936c4e4f506443b", // this hash obtained when ran this test in main branch
=======
			s.ctx.KVStore(s.key).Set(getREDByValSrcIndexKey(addrs[i], valAddrs[i], valAddrs[i+1]), []byte{})
		},
		"cb7b7086b1e03add24f85f894531fb36b3b9746f2e661e1640ec528a4f23a3d9",
>>>>>>> 222d28e1
	)
	s.Require().NoError(err)

	err = testutil.DiffCollectionsMigration(
		s.ctx,
		s.key,
		100,
		func(i int64) {
			// using collections
<<<<<<< HEAD
			err := s.stakingKeeper.RedelegationsByValDst.Set(s.ctx, collections.Join3(valAddrs[i+1].Bytes(), addrs[i].Bytes(), valAddrs[i].Bytes()), []byte{})
			s.Require().NoError(err)
		},
		"4beb77994beff3c8ad9cecca9ee3a74fb551356250f0b8bd3936c4e4f506443b",
=======
			err := s.stakingKeeper.RedelegationsByValSrc.Set(s.ctx, collections.Join3(valAddrs[i].Bytes(), addrs[i].Bytes(), valAddrs[i+1].Bytes()), []byte{})
			s.Require().NoError(err)
		},
		"cb7b7086b1e03add24f85f894531fb36b3b9746f2e661e1640ec528a4f23a3d9",
>>>>>>> 222d28e1
	)

	s.Require().NoError(err)
}

func TestKeeperTestSuite(t *testing.T) {
	suite.Run(t, new(KeeperTestSuite))
}<|MERGE_RESOLUTION|>--- conflicted
+++ resolved
@@ -113,8 +113,7 @@
 	require.True(expTotalPower.Equal(resTotalPower))
 }
 
-<<<<<<< HEAD
-// GetREDByValDstIndexKey creates the index-key for a redelegation, stored by destination-validator-index
+// getREDByValDstIndexKey creates the index-key for a redelegation, stored by destination-validator-index
 // VALUE: none (key rearrangement used)
 func getREDByValDstIndexKey(delAddr sdk.AccAddress, valSrcAddr, valDstAddr sdk.ValAddress) []byte {
 	REDSToValsDstKey := getREDsToValDstIndexKey(valDstAddr)
@@ -127,7 +126,10 @@
 	copy(key[offset+1:offset+1+len(delAddr)], delAddr.Bytes())
 	key[offset+1+len(delAddr)] = byte(len(valSrcAddr))
 	copy(key[offset+2+len(delAddr):], valSrcAddr.Bytes())
-=======
+
+	return key
+}
+
 // GetREDByValSrcIndexKey creates the index-key for a redelegation, stored by source-validator-index
 // VALUE: none (key rearrangement used)
 func getREDByValSrcIndexKey(delAddr sdk.AccAddress, valSrcAddr, valDstAddr sdk.ValAddress) []byte {
@@ -141,27 +143,25 @@
 	copy(key[offset+1:offset+1+len(delAddr)], delAddr.Bytes())
 	key[offset+1+len(delAddr)] = byte(len(valDstAddr))
 	copy(key[offset+2+len(delAddr):], valDstAddr.Bytes())
->>>>>>> 222d28e1
 
 	return key
 }
 
-<<<<<<< HEAD
 // GetREDsToValDstIndexKey returns a key prefix for indexing a redelegation to a
 // destination (target) validator.
 func getREDsToValDstIndexKey(valDstAddr sdk.ValAddress) []byte {
 	redelegationByValDstIndexKey := []byte{0x36}
 	return append(redelegationByValDstIndexKey, addresstypes.MustLengthPrefix(valDstAddr)...)
-=======
+}
+
 // GetREDsFromValSrcIndexKey returns a key prefix for indexing a redelegation to
 // a source validator.
 func getREDsFromValSrcIndexKey(valSrcAddr sdk.ValAddress) []byte {
 	redelegationByValSrcIndexKey := []byte{0x35}
 	return append(redelegationByValSrcIndexKey, addresstypes.MustLengthPrefix(valSrcAddr)...)
->>>>>>> 222d28e1
-}
-
-func (s *KeeperTestSuite) TestRedelegationsMigrationToColls() {
+}
+
+func (s *KeeperTestSuite) TestSrcRedelegationsMigrationToColls() {
 	s.SetupTest()
 
 	addrs, valAddrs := createValAddrs(101)
@@ -172,15 +172,41 @@
 		100,
 		func(i int64) {
 			// legacy method to set in the state
-<<<<<<< HEAD
+			s.ctx.KVStore(s.key).Set(getREDByValSrcIndexKey(addrs[i], valAddrs[i], valAddrs[i+1]), []byte{})
+		},
+		"cb7b7086b1e03add24f85f894531fb36b3b9746f2e661e1640ec528a4f23a3d9",
+	)
+	s.Require().NoError(err)
+
+	err = testutil.DiffCollectionsMigration(
+		s.ctx,
+		s.key,
+		100,
+		func(i int64) {
+			// using collections
+			err := s.stakingKeeper.RedelegationsByValSrc.Set(s.ctx, collections.Join3(valAddrs[i].Bytes(), addrs[i].Bytes(), valAddrs[i+1].Bytes()), []byte{})
+			s.Require().NoError(err)
+		},
+		"cb7b7086b1e03add24f85f894531fb36b3b9746f2e661e1640ec528a4f23a3d9",
+	)
+
+	s.Require().NoError(err)
+}
+
+func (s *KeeperTestSuite) TestDstRedelegationsMigrationToColls() {
+	s.SetupTest()
+
+	addrs, valAddrs := createValAddrs(101)
+
+	err := testutil.DiffCollectionsMigration(
+		s.ctx,
+		s.key,
+		100,
+		func(i int64) {
+			// legacy method to set in the state
 			s.ctx.KVStore(s.key).Set(getREDByValDstIndexKey(addrs[i], valAddrs[i], valAddrs[i+1]), []byte{})
 		},
 		"4beb77994beff3c8ad9cecca9ee3a74fb551356250f0b8bd3936c4e4f506443b", // this hash obtained when ran this test in main branch
-=======
-			s.ctx.KVStore(s.key).Set(getREDByValSrcIndexKey(addrs[i], valAddrs[i], valAddrs[i+1]), []byte{})
-		},
-		"cb7b7086b1e03add24f85f894531fb36b3b9746f2e661e1640ec528a4f23a3d9",
->>>>>>> 222d28e1
 	)
 	s.Require().NoError(err)
 
@@ -190,17 +216,10 @@
 		100,
 		func(i int64) {
 			// using collections
-<<<<<<< HEAD
 			err := s.stakingKeeper.RedelegationsByValDst.Set(s.ctx, collections.Join3(valAddrs[i+1].Bytes(), addrs[i].Bytes(), valAddrs[i].Bytes()), []byte{})
 			s.Require().NoError(err)
 		},
 		"4beb77994beff3c8ad9cecca9ee3a74fb551356250f0b8bd3936c4e4f506443b",
-=======
-			err := s.stakingKeeper.RedelegationsByValSrc.Set(s.ctx, collections.Join3(valAddrs[i].Bytes(), addrs[i].Bytes(), valAddrs[i+1].Bytes()), []byte{})
-			s.Require().NoError(err)
-		},
-		"cb7b7086b1e03add24f85f894531fb36b3b9746f2e661e1640ec528a4f23a3d9",
->>>>>>> 222d28e1
 	)
 
 	s.Require().NoError(err)
