package keeper

import (
	"bytes"
	"context"
	"errors"
	"fmt"
	"slices"
	"strconv"
	"time"

	"github.com/hashicorp/go-metrics"
	"google.golang.org/grpc/codes"
	"google.golang.org/grpc/status"

	"cosmossdk.io/collections"
	"cosmossdk.io/core/event"
	errorsmod "cosmossdk.io/errors"
	"cosmossdk.io/math"
	"cosmossdk.io/x/staking/types"

	"github.com/cosmos/cosmos-sdk/crypto/keys/ed25519"
	cryptotypes "github.com/cosmos/cosmos-sdk/crypto/types"
	"github.com/cosmos/cosmos-sdk/telemetry"
	sdk "github.com/cosmos/cosmos-sdk/types"
	sdkerrors "github.com/cosmos/cosmos-sdk/types/errors"
)

type msgServer struct {
	*Keeper
}

// NewMsgServerImpl returns an implementation of the staking MsgServer interface
// for the provided Keeper.
func NewMsgServerImpl(keeper *Keeper) types.MsgServer {
	return &msgServer{Keeper: keeper}
}

var _ types.MsgServer = msgServer{}

// CreateValidator defines a method for creating a new validator.
// The validator's params should not be nil for this function to execute successfully.
func (k msgServer) CreateValidator(ctx context.Context, msg *types.MsgCreateValidator) (*types.MsgCreateValidatorResponse, error) {
	valAddr, err := k.validatorAddressCodec.StringToBytes(msg.ValidatorAddress)
	if err != nil {
		return nil, sdkerrors.ErrInvalidAddress.Wrapf("invalid validator address: %s", err)
	}

	if err := msg.Validate(k.validatorAddressCodec); err != nil {
		return nil, err
	}

	minCommRate, err := k.MinCommissionRate(ctx)
	if err != nil {
		return nil, err
	}

	if msg.Commission.Rate.LT(minCommRate) {
		return nil, errorsmod.Wrapf(types.ErrCommissionLTMinRate, "cannot set validator commission to less than minimum rate of %s", minCommRate)
	}

	// check to see if the pubkey or sender has been registered before
	if _, err := k.GetValidator(ctx, valAddr); err == nil {
		return nil, types.ErrValidatorOwnerExists
	}

	cv := msg.Pubkey.GetCachedValue()
	if cv == nil {
		return nil, errorsmod.Wrap(sdkerrors.ErrInvalidType, "Pubkey cached value is nil")
	}

	pk, ok := cv.(cryptotypes.PubKey)
	if !ok {
		return nil, errorsmod.Wrapf(sdkerrors.ErrInvalidType, "Expecting cryptotypes.PubKey, got %T", cv)
	}

	pubkeyTypes, err := k.consensusKeeper.ValidatorPubKeyTypes(ctx)
	if err != nil {
		return nil, errorsmod.Wrapf(sdkerrors.ErrInvalidRequest, "failed to query consensus params: %s", err)
	}

<<<<<<< HEAD
	pkType := pk.Type()
	if !slices.Contains(pubkeyTypes, pkType) {
		return nil, errorsmod.Wrapf(
			types.ErrValidatorPubKeyTypeNotSupported,
			"got: %s, expected: %s", pk.Type(), pubkeyTypes,
		)
	}

	if pkType == sdk.PubKeyEd25519Type && len(pk.Bytes()) != ed25519.PubKeySize {
		return nil, errorsmod.Wrapf(
			types.ErrConsensusPubKeyLenInvalid,
			"got: %d, expected: %d", len(pk.Bytes()), ed25519.PubKeySize,
		)
=======
	if res.Params.Validator == nil {
		return nil, errorsmod.Wrap(sdkerrors.ErrInvalidRequest, "validator params are not set")
	}

	if err = validatePubKey(pk, res.Params.Validator.PubKeyTypes); err != nil {
		return nil, err
>>>>>>> 3db444a6
	}

	err = k.checkConsKeyAlreadyUsed(ctx, pk)
	if err != nil {
		return nil, err
	}

	bondDenom, err := k.BondDenom(ctx)
	if err != nil {
		return nil, err
	}

	if msg.Value.Denom != bondDenom {
		return nil, errorsmod.Wrapf(
			sdkerrors.ErrInvalidRequest, "invalid coin denomination: got %s, expected %s", msg.Value.Denom, bondDenom,
		)
	}

	if _, err := msg.Description.EnsureLength(); err != nil {
		return nil, err
	}

	validator, err := types.NewValidator(msg.ValidatorAddress, pk, msg.Description)
	if err != nil {
		return nil, err
	}

	commission := types.NewCommissionWithTime(
		msg.Commission.Rate, msg.Commission.MaxRate,
		msg.Commission.MaxChangeRate, k.HeaderService.HeaderInfo(ctx).Time,
	)

	validator, err = validator.SetInitialCommission(commission)
	if err != nil {
		return nil, err
	}

	validator.MinSelfDelegation = msg.MinSelfDelegation

	err = k.SetValidator(ctx, validator)
	if err != nil {
		return nil, err
	}

	err = k.SetValidatorByConsAddr(ctx, validator)
	if err != nil {
		return nil, err
	}

	err = k.SetNewValidatorByPowerIndex(ctx, validator)
	if err != nil {
		return nil, err
	}

	// call the after-creation hook
	if err := k.Hooks().AfterValidatorCreated(ctx, valAddr); err != nil {
		return nil, err
	}

	// move coins from the msg.Address account to a (self-delegation) delegator account
	// the validator account and global shares are updated within here
	// NOTE source will always be from a wallet which are unbonded
	_, err = k.Keeper.Delegate(ctx, sdk.AccAddress(valAddr), msg.Value.Amount, types.Unbonded, validator, true)
	if err != nil {
		return nil, err
	}

	if err := k.EventService.EventManager(ctx).EmitKV(
		types.EventTypeCreateValidator,
		event.NewAttribute(types.AttributeKeyValidator, msg.ValidatorAddress),
		event.NewAttribute(sdk.AttributeKeyAmount, msg.Value.String()),
	); err != nil {
		return nil, err
	}

	return &types.MsgCreateValidatorResponse{}, nil
}

// EditValidator defines a method for editing an existing validator
func (k msgServer) EditValidator(ctx context.Context, msg *types.MsgEditValidator) (*types.MsgEditValidatorResponse, error) {
	valAddr, err := k.validatorAddressCodec.StringToBytes(msg.ValidatorAddress)
	if err != nil {
		return nil, sdkerrors.ErrInvalidAddress.Wrapf("invalid validator address: %s", err)
	}

	if msg.Description == (types.Description{}) {
		return nil, errorsmod.Wrap(sdkerrors.ErrInvalidRequest, "empty description")
	}

	if msg.MinSelfDelegation != nil && !msg.MinSelfDelegation.IsPositive() {
		return nil, errorsmod.Wrap(
			sdkerrors.ErrInvalidRequest,
			"minimum self delegation must be a positive integer",
		)
	}

	if msg.CommissionRate != nil {
		if msg.CommissionRate.GT(math.LegacyOneDec()) || msg.CommissionRate.IsNegative() {
			return nil, errorsmod.Wrap(sdkerrors.ErrInvalidRequest, "commission rate must be between 0 and 1 (inclusive)")
		}

		minCommissionRate, err := k.MinCommissionRate(ctx)
		if err != nil {
			return nil, errorsmod.Wrap(sdkerrors.ErrLogic, err.Error())
		}

		if msg.CommissionRate.LT(minCommissionRate) {
			return nil, errorsmod.Wrapf(sdkerrors.ErrInvalidRequest, "commission rate cannot be less than the min commission rate %s", minCommissionRate.String())
		}
	}

	// validator must already be registered
	validator, err := k.GetValidator(ctx, valAddr)
	if err != nil {
		return nil, err
	}

	// replace all editable fields (clients should autofill existing values)
	description, err := validator.Description.UpdateDescription(msg.Description)
	if err != nil {
		return nil, err
	}

	validator.Description = description

	if msg.CommissionRate != nil {
		commission, err := k.UpdateValidatorCommission(ctx, validator, *msg.CommissionRate)
		if err != nil {
			return nil, err
		}

		// call the before-modification hook since we're about to update the commission
		if err := k.Hooks().BeforeValidatorModified(ctx, valAddr); err != nil {
			return nil, err
		}

		validator.Commission = commission
	}

	if msg.MinSelfDelegation != nil {
		if !msg.MinSelfDelegation.GT(validator.MinSelfDelegation) {
			return nil, types.ErrMinSelfDelegationDecreased
		}

		if msg.MinSelfDelegation.GT(validator.Tokens) {
			return nil, types.ErrSelfDelegationBelowMinimum
		}

		validator.MinSelfDelegation = *msg.MinSelfDelegation
	}

	err = k.SetValidator(ctx, validator)
	if err != nil {
		return nil, err
	}

	if err := k.EventService.EventManager(ctx).EmitKV(
		types.EventTypeEditValidator,
		event.NewAttribute(types.AttributeKeyCommissionRate, validator.Commission.String()),
		event.NewAttribute(types.AttributeKeyMinSelfDelegation, validator.MinSelfDelegation.String()),
	); err != nil {
		return nil, err
	}

	return &types.MsgEditValidatorResponse{}, nil
}

// Delegate defines a method for performing a delegation of coins from a delegator to a validator
func (k msgServer) Delegate(ctx context.Context, msg *types.MsgDelegate) (*types.MsgDelegateResponse, error) {
	valAddr, valErr := k.validatorAddressCodec.StringToBytes(msg.ValidatorAddress)
	if valErr != nil {
		return nil, sdkerrors.ErrInvalidAddress.Wrapf("invalid validator address: %s", valErr)
	}

	delegatorAddress, err := k.authKeeper.AddressCodec().StringToBytes(msg.DelegatorAddress)
	if err != nil {
		return nil, sdkerrors.ErrInvalidAddress.Wrapf("invalid delegator address: %s", err)
	}

	if !msg.Amount.IsValid() || !msg.Amount.Amount.IsPositive() {
		return nil, errorsmod.Wrap(
			sdkerrors.ErrInvalidRequest,
			"invalid delegation amount",
		)
	}

	validator, err := k.GetValidator(ctx, valAddr)
	if err != nil {
		return nil, err
	}

	bondDenom, err := k.BondDenom(ctx)
	if err != nil {
		return nil, err
	}

	if msg.Amount.Denom != bondDenom {
		return nil, errorsmod.Wrapf(
			sdkerrors.ErrInvalidRequest, "invalid coin denomination: got %s, expected %s", msg.Amount.Denom, bondDenom,
		)
	}

	// NOTE: source funds are always unbonded
	newShares, err := k.Keeper.Delegate(ctx, delegatorAddress, msg.Amount.Amount, types.Unbonded, validator, true)
	if err != nil {
		return nil, err
	}

	if msg.Amount.Amount.IsInt64() {
		defer func() {
			telemetry.IncrCounter(1, types.ModuleName, "delegate")
			telemetry.SetGaugeWithLabels(
				[]string{"tx", "msg", sdk.MsgTypeURL(msg)},
				float32(msg.Amount.Amount.Int64()),
				[]metrics.Label{telemetry.NewLabel("denom", msg.Amount.Denom)},
			)
		}()
	}

	if err := k.EventService.EventManager(ctx).EmitKV(
		types.EventTypeDelegate,
		event.NewAttribute(types.AttributeKeyValidator, msg.ValidatorAddress),
		event.NewAttribute(types.AttributeKeyDelegator, msg.DelegatorAddress),
		event.NewAttribute(sdk.AttributeKeyAmount, msg.Amount.String()),
		event.NewAttribute(types.AttributeKeyNewShares, newShares.String()),
	); err != nil {
		return nil, err
	}

	return &types.MsgDelegateResponse{}, nil
}

// BeginRedelegate defines a method for performing a redelegation of coins from a source validator to a destination validator of given delegator
func (k msgServer) BeginRedelegate(ctx context.Context, msg *types.MsgBeginRedelegate) (*types.MsgBeginRedelegateResponse, error) {
	valSrcAddr, err := k.validatorAddressCodec.StringToBytes(msg.ValidatorSrcAddress)
	if err != nil {
		return nil, sdkerrors.ErrInvalidAddress.Wrapf("invalid source validator address: %s", err)
	}

	valDstAddr, err := k.validatorAddressCodec.StringToBytes(msg.ValidatorDstAddress)
	if err != nil {
		return nil, sdkerrors.ErrInvalidAddress.Wrapf("invalid destination validator address: %s", err)
	}

	delegatorAddress, err := k.authKeeper.AddressCodec().StringToBytes(msg.DelegatorAddress)
	if err != nil {
		return nil, sdkerrors.ErrInvalidAddress.Wrapf("invalid delegator address: %s", err)
	}

	if !msg.Amount.IsValid() || !msg.Amount.Amount.IsPositive() {
		return nil, errorsmod.Wrap(
			sdkerrors.ErrInvalidRequest,
			"invalid shares amount",
		)
	}

	shares, err := k.ValidateUnbondAmount(
		ctx, delegatorAddress, valSrcAddr, msg.Amount.Amount,
	)
	if err != nil {
		return nil, err
	}

	bondDenom, err := k.BondDenom(ctx)
	if err != nil {
		return nil, err
	}

	if msg.Amount.Denom != bondDenom {
		return nil, errorsmod.Wrapf(
			sdkerrors.ErrInvalidRequest, "invalid coin denomination: got %s, expected %s", msg.Amount.Denom, bondDenom,
		)
	}

	completionTime, err := k.BeginRedelegation(
		ctx, delegatorAddress, valSrcAddr, valDstAddr, shares,
	)
	if err != nil {
		return nil, err
	}

	if msg.Amount.Amount.IsInt64() {
		defer func() {
			telemetry.IncrCounter(1, types.ModuleName, "redelegate")
			telemetry.SetGaugeWithLabels(
				[]string{"tx", "msg", sdk.MsgTypeURL(msg)},
				float32(msg.Amount.Amount.Int64()),
				[]metrics.Label{telemetry.NewLabel("denom", msg.Amount.Denom)},
			)
		}()
	}

	if err := k.EventService.EventManager(ctx).EmitKV(
		types.EventTypeRedelegate,
		event.NewAttribute(types.AttributeKeySrcValidator, msg.ValidatorSrcAddress),
		event.NewAttribute(types.AttributeKeyDstValidator, msg.ValidatorDstAddress),
		event.NewAttribute(sdk.AttributeKeyAmount, msg.Amount.String()),
		event.NewAttribute(types.AttributeKeyCompletionTime, completionTime.Format(time.RFC3339)),
	); err != nil {
		return nil, err
	}

	return &types.MsgBeginRedelegateResponse{
		CompletionTime: completionTime,
	}, nil
}

// Undelegate defines a method for performing an undelegation from a delegate and a validator
func (k msgServer) Undelegate(ctx context.Context, msg *types.MsgUndelegate) (*types.MsgUndelegateResponse, error) {
	addr, err := k.validatorAddressCodec.StringToBytes(msg.ValidatorAddress)
	if err != nil {
		return nil, sdkerrors.ErrInvalidAddress.Wrapf("invalid validator address: %s", err)
	}

	delegatorAddress, err := k.authKeeper.AddressCodec().StringToBytes(msg.DelegatorAddress)
	if err != nil {
		return nil, sdkerrors.ErrInvalidAddress.Wrapf("invalid delegator address: %s", err)
	}

	if !msg.Amount.IsValid() || !msg.Amount.Amount.IsPositive() {
		return nil, errorsmod.Wrap(
			sdkerrors.ErrInvalidRequest,
			"invalid shares amount",
		)
	}

	shares, err := k.ValidateUnbondAmount(
		ctx, delegatorAddress, addr, msg.Amount.Amount,
	)
	if err != nil {
		return nil, err
	}

	bondDenom, err := k.BondDenom(ctx)
	if err != nil {
		return nil, err
	}

	if msg.Amount.Denom != bondDenom {
		return nil, errorsmod.Wrapf(
			sdkerrors.ErrInvalidRequest, "invalid coin denomination: got %s, expected %s", msg.Amount.Denom, bondDenom,
		)
	}

	completionTime, undelegatedAmt, err := k.Keeper.Undelegate(ctx, delegatorAddress, addr, shares)
	if err != nil {
		return nil, err
	}

	undelegatedCoin := sdk.NewCoin(msg.Amount.Denom, undelegatedAmt)

	if msg.Amount.Amount.IsInt64() {
		defer func() {
			telemetry.IncrCounter(1, types.ModuleName, "undelegate")
			telemetry.SetGaugeWithLabels(
				[]string{"tx", "msg", sdk.MsgTypeURL(msg)},
				float32(msg.Amount.Amount.Int64()),
				[]metrics.Label{telemetry.NewLabel("denom", msg.Amount.Denom)},
			)
		}()
	}

	if err := k.EventService.EventManager(ctx).EmitKV(
		types.EventTypeUnbond,
		event.NewAttribute(types.AttributeKeyValidator, msg.ValidatorAddress),
		event.NewAttribute(types.AttributeKeyDelegator, msg.DelegatorAddress),
		event.NewAttribute(sdk.AttributeKeyAmount, undelegatedCoin.String()),
		event.NewAttribute(types.AttributeKeyCompletionTime, completionTime.Format(time.RFC3339)),
	); err != nil {
		return nil, err
	}

	return &types.MsgUndelegateResponse{
		CompletionTime: completionTime,
		Amount:         undelegatedCoin,
	}, nil
}

// CancelUnbondingDelegation defines a method for canceling the unbonding delegation
// and delegate back to the validator.
func (k msgServer) CancelUnbondingDelegation(ctx context.Context, msg *types.MsgCancelUnbondingDelegation) (*types.MsgCancelUnbondingDelegationResponse, error) {
	valAddr, err := k.validatorAddressCodec.StringToBytes(msg.ValidatorAddress)
	if err != nil {
		return nil, sdkerrors.ErrInvalidAddress.Wrapf("invalid validator address: %s", err)
	}

	delegatorAddress, err := k.authKeeper.AddressCodec().StringToBytes(msg.DelegatorAddress)
	if err != nil {
		return nil, sdkerrors.ErrInvalidAddress.Wrapf("invalid delegator address: %s", err)
	}

	if !msg.Amount.IsValid() || !msg.Amount.Amount.IsPositive() {
		return nil, errorsmod.Wrap(
			sdkerrors.ErrInvalidRequest,
			"invalid amount",
		)
	}

	if msg.CreationHeight <= 0 {
		return nil, errorsmod.Wrap(
			sdkerrors.ErrInvalidRequest,
			"invalid height",
		)
	}

	bondDenom, err := k.BondDenom(ctx)
	if err != nil {
		return nil, err
	}

	if msg.Amount.Denom != bondDenom {
		return nil, errorsmod.Wrapf(
			sdkerrors.ErrInvalidRequest, "invalid coin denomination: got %s, expected %s", msg.Amount.Denom, bondDenom,
		)
	}

	validator, err := k.GetValidator(ctx, valAddr)
	if err != nil {
		return nil, err
	}

	// In some situations, the exchange rate becomes invalid, e.g. if
	// Validator loses all tokens due to slashing. In this case,
	// make all future delegations invalid.
	if validator.InvalidExRate() {
		return nil, types.ErrDelegatorShareExRateInvalid
	}

	if validator.IsJailed() {
		return nil, types.ErrValidatorJailed
	}

	ubd, err := k.GetUnbondingDelegation(ctx, delegatorAddress, valAddr)
	if err != nil {
		return nil, status.Errorf(
			codes.NotFound,
			"unbonding delegation with delegator %s not found for validator %s",
			msg.DelegatorAddress, msg.ValidatorAddress,
		)
	}

	var (
		unbondEntry      types.UnbondingDelegationEntry
		unbondEntryIndex int64 = -1
	)

	for i, entry := range ubd.Entries {
		if entry.CreationHeight == msg.CreationHeight {
			unbondEntry = entry
			unbondEntryIndex = int64(i)
			break
		}
	}
	if unbondEntryIndex == -1 {
		return nil, sdkerrors.ErrNotFound.Wrapf("unbonding delegation entry is not found at block height %d", msg.CreationHeight)
	}

	if unbondEntry.Balance.LT(msg.Amount.Amount) {
		return nil, sdkerrors.ErrInvalidRequest.Wrap("amount is greater than the unbonding delegation entry balance")
	}

	headerInfo := k.HeaderService.HeaderInfo(ctx)
	if unbondEntry.CompletionTime.Before(headerInfo.Time) {
		return nil, sdkerrors.ErrInvalidRequest.Wrap("unbonding delegation is already processed")
	}

	// delegate back the unbonding delegation amount to the validator
	_, err = k.Keeper.Delegate(ctx, delegatorAddress, msg.Amount.Amount, types.Unbonding, validator, false)
	if err != nil {
		return nil, err
	}

	amount := unbondEntry.Balance.Sub(msg.Amount.Amount)
	if amount.IsZero() {
		ubd.RemoveEntry(unbondEntryIndex)
	} else {
		// update the unbondingDelegationEntryBalance and InitialBalance for ubd entry
		unbondEntry.Balance = amount
		unbondEntry.InitialBalance = unbondEntry.InitialBalance.Sub(msg.Amount.Amount)
		ubd.Entries[unbondEntryIndex] = unbondEntry
	}

	// set the unbonding delegation or remove it if there are no more entries
	if len(ubd.Entries) == 0 {
		err = k.RemoveUnbondingDelegation(ctx, ubd)
	} else {
		err = k.SetUnbondingDelegation(ctx, ubd)
	}

	if err != nil {
		return nil, err
	}

	if err := k.EventService.EventManager(ctx).EmitKV(
		types.EventTypeCancelUnbondingDelegation,
		event.NewAttribute(sdk.AttributeKeyAmount, msg.Amount.String()),
		event.NewAttribute(types.AttributeKeyValidator, msg.ValidatorAddress),
		event.NewAttribute(types.AttributeKeyDelegator, msg.DelegatorAddress),
		event.NewAttribute(types.AttributeKeyCreationHeight, strconv.FormatInt(msg.CreationHeight, 10)),
	); err != nil {
		return nil, err
	}

	return &types.MsgCancelUnbondingDelegationResponse{}, nil
}

// UpdateParams defines a method to perform updation of params exist in x/staking module.
func (k msgServer) UpdateParams(ctx context.Context, msg *types.MsgUpdateParams) (*types.MsgUpdateParamsResponse, error) {
	if k.authority != msg.Authority {
		return nil, errorsmod.Wrapf(types.ErrInvalidSigner, "invalid authority; expected %s, got %s", k.authority, msg.Authority)
	}

	if err := msg.Params.Validate(); err != nil {
		return nil, err
	}

	// get previous staking params
	previousParams, err := k.Params.Get(ctx)
	if err != nil {
		return nil, err
	}

	// store params
	if err := k.Params.Set(ctx, msg.Params); err != nil {
		return nil, err
	}

	// when min commission rate is updated, we need to update the commission rate of all validators
	if !previousParams.MinCommissionRate.Equal(msg.Params.MinCommissionRate) {
		minRate := msg.Params.MinCommissionRate

		vals, err := k.GetAllValidators(ctx)
		if err != nil {
			return nil, err
		}

		for _, val := range vals {
			// set the commission rate to min rate
			if val.Commission.CommissionRates.Rate.LT(minRate) {
				val.Commission.CommissionRates.Rate = minRate
				// set the max rate to minRate if it is less than min rate
				if val.Commission.CommissionRates.MaxRate.LT(minRate) {
					val.Commission.CommissionRates.MaxRate = minRate
				}

				val.Commission.UpdateTime = k.HeaderService.HeaderInfo(ctx).Time
				if err := k.SetValidator(ctx, val); err != nil {
					return nil, fmt.Errorf("failed to set validator after MinCommissionRate param change: %w", err)
				}
			}
		}
	}

	return &types.MsgUpdateParamsResponse{}, nil
}

// RotateConsPubKey handles the rotation of a validator's consensus public key.
// It validates the new key, checks for conflicts, and updates the necessary state.
// The function requires that the validator params are not nil for successful execution.
func (k msgServer) RotateConsPubKey(ctx context.Context, msg *types.MsgRotateConsPubKey) (res *types.MsgRotateConsPubKeyResponse, err error) {
	cv := msg.NewPubkey.GetCachedValue()
	if cv == nil {
		return nil, errorsmod.Wrap(sdkerrors.ErrInvalidType, "new public key is nil")
	}

	pk, ok := cv.(cryptotypes.PubKey)
	if !ok {
		return nil, errorsmod.Wrapf(sdkerrors.ErrInvalidType, "expecting cryptotypes.PubKey, got %T", cv)
	}

	pubkeyTypes, err := k.consensusKeeper.ValidatorPubKeyTypes(ctx)
	if err != nil {
		return nil, err
	}

<<<<<<< HEAD
	pkType := pk.Type()
	if !slices.Contains(pubkeyTypes, pkType) {
		return nil, errorsmod.Wrapf(
			types.ErrValidatorPubKeyTypeNotSupported,
			"got: %s, expected: %s", pk.Type(), pubkeyTypes,
		)
	}

	if pkType == sdk.PubKeyEd25519Type && len(pk.Bytes()) != ed25519.PubKeySize {
		return nil, errorsmod.Wrapf(
			types.ErrConsensusPubKeyLenInvalid,
			"got: %d, expected: %d", len(pk.Bytes()), ed25519.PubKeySize,
		)
=======
	if paramsRes.Params.Validator == nil {
		return nil, errorsmod.Wrap(sdkerrors.ErrInvalidRequest, "validator params are not set")
	}

	if err = validatePubKey(pk, paramsRes.Params.Validator.PubKeyTypes); err != nil {
		return nil, err
>>>>>>> 3db444a6
	}

	err = k.checkConsKeyAlreadyUsed(ctx, pk)
	if err != nil {
		return nil, err
	}

	valAddr, err := k.validatorAddressCodec.StringToBytes(msg.ValidatorAddress)
	if err != nil {
		return nil, err
	}

	validator, err := k.Keeper.GetValidator(ctx, valAddr)
	if err != nil {
		return nil, err
	}

	if validator.GetOperator() == "" {
		return nil, types.ErrNoValidatorFound
	}

	if status := validator.GetStatus(); status != sdk.Bonded {
		return nil, errorsmod.Wrapf(sdkerrors.ErrInvalidType, "validator status is not bonded, got %x", status)
	}

	// Check if the validator is exceeding parameter MaxConsPubKeyRotations within the
	// unbonding period by iterating ConsPubKeyRotationHistory.
	err = k.ExceedsMaxRotations(ctx, valAddr)
	if err != nil {
		return nil, err
	}

	// Check if the signing account has enough balance to pay KeyRotationFee
	// KeyRotationFees are sent to the community fund.
	params, err := k.Params.Get(ctx)
	if err != nil {
		return nil, err
	}

	err = k.Keeper.bankKeeper.SendCoinsFromAccountToModule(ctx, sdk.AccAddress(valAddr), types.PoolModuleName, sdk.NewCoins(params.KeyRotationFee))
	if err != nil {
		return nil, err
	}

	// Add ConsPubKeyRotationHistory for tracking rotation
	err = k.setConsPubKeyRotationHistory(
		ctx,
		valAddr,
		validator.ConsensusPubkey,
		msg.NewPubkey,
		params.KeyRotationFee,
	)
	if err != nil {
		return nil, err
	}

	return res, nil
}

// checkConsKeyAlreadyUsed returns an error if the consensus public key is already used,
// in ConsAddrToValidatorIdentifierMap, OldToNewConsAddrMap, or in the current block (RotationHistory).
func (k msgServer) checkConsKeyAlreadyUsed(ctx context.Context, newConsPubKey cryptotypes.PubKey) error {
	newConsAddr := sdk.ConsAddress(newConsPubKey.Address())
	rotatedTo, err := k.ConsAddrToValidatorIdentifierMap.Get(ctx, newConsAddr)
	if err != nil && !errors.Is(err, collections.ErrNotFound) {
		return err
	}

	if rotatedTo != nil {
		return sdkerrors.ErrInvalidAddress.Wrap(
			"public key was already used")
	}

	// check in the current block
	rotationHistory, err := k.GetBlockConsPubKeyRotationHistory(ctx)
	if err != nil {
		return err
	}

	for _, rotation := range rotationHistory {
		cachedValue := rotation.NewConsPubkey.GetCachedValue()
		if cachedValue == nil {
			return sdkerrors.ErrInvalidAddress.Wrap("new public key is nil")
		}
		if bytes.Equal(cachedValue.(cryptotypes.PubKey).Address(), newConsAddr) {
			return sdkerrors.ErrInvalidAddress.Wrap("public key was already used")
		}
	}

	// checks if NewPubKey is not duplicated on ValidatorsByConsAddr
	_, err = k.Keeper.ValidatorByConsAddr(ctx, newConsAddr)
	if err == nil {
		return types.ErrValidatorPubKeyExists
	}

	return nil
}

func validatePubKey(pk cryptotypes.PubKey, knownPubKeyTypes []string) error {
	pkType := pk.Type()
	if !slices.Contains(knownPubKeyTypes, pkType) {
		return errorsmod.Wrapf(
			types.ErrValidatorPubKeyTypeNotSupported,
			"got: %s, expected: %s", pk.Type(), knownPubKeyTypes,
		)
	}

	if pkType == sdk.PubKeyEd25519Type {
		if len(pk.Bytes()) != ed25519.PubKeySize {
			return errorsmod.Wrapf(
				types.ErrConsensusPubKeyLenInvalid,
				"invalid Ed25519 pubkey size: got %d, expected %d", len(pk.Bytes()), ed25519.PubKeySize,
			)
		}
	}

	return nil
}<|MERGE_RESOLUTION|>--- conflicted
+++ resolved
@@ -79,7 +79,6 @@
 		return nil, errorsmod.Wrapf(sdkerrors.ErrInvalidRequest, "failed to query consensus params: %s", err)
 	}
 
-<<<<<<< HEAD
 	pkType := pk.Type()
 	if !slices.Contains(pubkeyTypes, pkType) {
 		return nil, errorsmod.Wrapf(
@@ -88,19 +87,12 @@
 		)
 	}
 
-	if pkType == sdk.PubKeyEd25519Type && len(pk.Bytes()) != ed25519.PubKeySize {
-		return nil, errorsmod.Wrapf(
-			types.ErrConsensusPubKeyLenInvalid,
-			"got: %d, expected: %d", len(pk.Bytes()), ed25519.PubKeySize,
-		)
-=======
-	if res.Params.Validator == nil {
+	if pubkeyTypes == nil {
 		return nil, errorsmod.Wrap(sdkerrors.ErrInvalidRequest, "validator params are not set")
 	}
 
-	if err = validatePubKey(pk, res.Params.Validator.PubKeyTypes); err != nil {
-		return nil, err
->>>>>>> 3db444a6
+	if err = validatePubKey(pk, pubkeyTypes); err != nil {
+		return nil, err
 	}
 
 	err = k.checkConsKeyAlreadyUsed(ctx, pk)
@@ -676,28 +668,12 @@
 		return nil, err
 	}
 
-<<<<<<< HEAD
-	pkType := pk.Type()
-	if !slices.Contains(pubkeyTypes, pkType) {
-		return nil, errorsmod.Wrapf(
-			types.ErrValidatorPubKeyTypeNotSupported,
-			"got: %s, expected: %s", pk.Type(), pubkeyTypes,
-		)
-	}
-
-	if pkType == sdk.PubKeyEd25519Type && len(pk.Bytes()) != ed25519.PubKeySize {
-		return nil, errorsmod.Wrapf(
-			types.ErrConsensusPubKeyLenInvalid,
-			"got: %d, expected: %d", len(pk.Bytes()), ed25519.PubKeySize,
-		)
-=======
-	if paramsRes.Params.Validator == nil {
+	if pubkeyTypes == nil {
 		return nil, errorsmod.Wrap(sdkerrors.ErrInvalidRequest, "validator params are not set")
 	}
 
-	if err = validatePubKey(pk, paramsRes.Params.Validator.PubKeyTypes); err != nil {
-		return nil, err
->>>>>>> 3db444a6
+	if err = validatePubKey(pk, pubkeyTypes); err != nil {
+		return nil, err
 	}
 
 	err = k.checkConsKeyAlreadyUsed(ctx, pk)
