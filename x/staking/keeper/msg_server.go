package keeper

import (
	"context"
	"strconv"
	"time"

	errorsmod "cosmossdk.io/errors"
	"cosmossdk.io/math"

	"github.com/armon/go-metrics"
	"google.golang.org/grpc/codes"
	"google.golang.org/grpc/status"

	cryptotypes "github.com/cosmos/cosmos-sdk/crypto/types"
	"github.com/cosmos/cosmos-sdk/telemetry"
	sdk "github.com/cosmos/cosmos-sdk/types"
	sdkerrors "github.com/cosmos/cosmos-sdk/types/errors"
	"github.com/cosmos/cosmos-sdk/x/staking/types"
)

type msgServer struct {
	*Keeper
}

// NewMsgServerImpl returns an implementation of the bank MsgServer interface
// for the provided Keeper.
func NewMsgServerImpl(keeper *Keeper) types.MsgServer {
	return &msgServer{Keeper: keeper}
}

var _ types.MsgServer = msgServer{}

// CreateValidator defines a method for creating a new validator
func (k msgServer) CreateValidator(ctx context.Context, msg *types.MsgCreateValidator) (*types.MsgCreateValidatorResponse, error) {
	valAddr, err := sdk.ValAddressFromBech32(msg.ValidatorAddress)
	if err != nil {
		return nil, sdkerrors.ErrInvalidAddress.Wrapf("invalid validator address: %s", err)
	}

	if err := msg.Validate(); err != nil {
		return nil, err
	}

	minCommRate, err := k.MinCommissionRate(ctx)
	if err != nil {
		return nil, err
	}

	if msg.Commission.Rate.LT(minCommRate) {
		return nil, errorsmod.Wrapf(types.ErrCommissionLTMinRate, "cannot set validator commission to less than minimum rate of %s", minCommRate)
	}

	// check to see if the pubkey or sender has been registered before
	if _, err := k.GetValidator(ctx, valAddr); err == nil {
		return nil, types.ErrValidatorOwnerExists
	}

	pk, ok := msg.Pubkey.GetCachedValue().(cryptotypes.PubKey)
	if !ok {
		return nil, errorsmod.Wrapf(sdkerrors.ErrInvalidType, "Expecting cryptotypes.PubKey, got %T", pk)
	}

	if _, err := k.GetValidatorByConsAddr(ctx, sdk.GetConsAddress(pk)); err == nil {
		return nil, types.ErrValidatorPubKeyExists
	}

	bondDenom, err := k.BondDenom(ctx)
	if err != nil {
		return nil, err
	}

	if msg.Value.Denom != bondDenom {
		return nil, errorsmod.Wrapf(
			sdkerrors.ErrInvalidRequest, "invalid coin denomination: got %s, expected %s", msg.Value.Denom, bondDenom,
		)
	}

	if _, err := msg.Description.EnsureLength(); err != nil {
		return nil, err
	}

	sdkCtx := sdk.UnwrapSDKContext(ctx)
	cp := sdkCtx.ConsensusParams()
	if cp.Validator != nil {
		pkType := pk.Type()
		hasKeyType := false
		for _, keyType := range cp.Validator.PubKeyTypes {
			if pkType == keyType {
				hasKeyType = true
				break
			}
		}
		if !hasKeyType {
			return nil, errorsmod.Wrapf(
				types.ErrValidatorPubKeyTypeNotSupported,
				"got: %s, expected: %s", pk.Type(), cp.Validator.PubKeyTypes,
			)
		}
	}

	validator, err := types.NewValidator(valAddr, pk, msg.Description)
	if err != nil {
		return nil, err
	}

	commission := types.NewCommissionWithTime(
		msg.Commission.Rate, msg.Commission.MaxRate,
		msg.Commission.MaxChangeRate, sdkCtx.BlockHeader().Time,
	)

	validator, err = validator.SetInitialCommission(commission)
	if err != nil {
		return nil, err
	}

	validator.MinSelfDelegation = msg.MinSelfDelegation

<<<<<<< HEAD
	k.SetValidator(ctx, validator)
=======
	err = k.SetValidator(ctx, validator)
	if err != nil {
		return nil, err
	}

>>>>>>> aeccbc91
	err = k.SetValidatorByConsAddr(ctx, validator)
	if err != nil {
		return nil, err
	}
<<<<<<< HEAD
	k.SetNewValidatorByPowerIndex(ctx, validator)
=======

	err = k.SetNewValidatorByPowerIndex(ctx, validator)
	if err != nil {
		return nil, err
	}
>>>>>>> aeccbc91

	// call the after-creation hook
	if err := k.Hooks().AfterValidatorCreated(ctx, validator.GetOperator()); err != nil {
		return nil, err
	}

	// move coins from the msg.Address account to a (self-delegation) delegator account
	// the validator account and global shares are updated within here
	// NOTE source will always be from a wallet which are unbonded
	_, err = k.Keeper.Delegate(ctx, sdk.AccAddress(valAddr), msg.Value.Amount, types.Unbonded, validator, true)
	if err != nil {
		return nil, err
	}

	sdkCtx.EventManager().EmitEvents(sdk.Events{
		sdk.NewEvent(
			types.EventTypeCreateValidator,
			sdk.NewAttribute(types.AttributeKeyValidator, msg.ValidatorAddress),
			sdk.NewAttribute(sdk.AttributeKeyAmount, msg.Value.String()),
		),
	})

	return &types.MsgCreateValidatorResponse{}, nil
}

// EditValidator defines a method for editing an existing validator
func (k msgServer) EditValidator(ctx context.Context, msg *types.MsgEditValidator) (*types.MsgEditValidatorResponse, error) {
	valAddr, err := sdk.ValAddressFromBech32(msg.ValidatorAddress)
	if err != nil {
		return nil, sdkerrors.ErrInvalidAddress.Wrapf("invalid validator address: %s", err)
	}

	if msg.Description == (types.Description{}) {
		return nil, errorsmod.Wrap(sdkerrors.ErrInvalidRequest, "empty description")
	}

	if msg.MinSelfDelegation != nil && !msg.MinSelfDelegation.IsPositive() {
		return nil, errorsmod.Wrap(
			sdkerrors.ErrInvalidRequest,
			"minimum self delegation must be a positive integer",
		)
	}

	if msg.CommissionRate != nil {
		if msg.CommissionRate.GT(math.LegacyOneDec()) || msg.CommissionRate.IsNegative() {
			return nil, errorsmod.Wrap(sdkerrors.ErrInvalidRequest, "commission rate must be between 0 and 1 (inclusive)")
		}
	}

	// validator must already be registered
	validator, err := k.GetValidator(ctx, valAddr)
	if err != nil {
		return nil, err
	}

	// replace all editable fields (clients should autofill existing values)
	description, err := validator.Description.UpdateDescription(msg.Description)
	if err != nil {
		return nil, err
	}

	validator.Description = description

	if msg.CommissionRate != nil {
		commission, err := k.UpdateValidatorCommission(ctx, validator, *msg.CommissionRate)
		if err != nil {
			return nil, err
		}

		// call the before-modification hook since we're about to update the commission
		if err := k.Hooks().BeforeValidatorModified(ctx, valAddr); err != nil {
			return nil, err
		}

		validator.Commission = commission
	}

	if msg.MinSelfDelegation != nil {
		if !msg.MinSelfDelegation.GT(validator.MinSelfDelegation) {
			return nil, types.ErrMinSelfDelegationDecreased
		}

		if msg.MinSelfDelegation.GT(validator.Tokens) {
			return nil, types.ErrSelfDelegationBelowMinimum
		}

		validator.MinSelfDelegation = *msg.MinSelfDelegation
	}

	err = k.SetValidator(ctx, validator)
	if err != nil {
		return nil, err
	}

	sdkCtx := sdk.UnwrapSDKContext(ctx)
	sdkCtx.EventManager().EmitEvents(sdk.Events{
		sdk.NewEvent(
			types.EventTypeEditValidator,
			sdk.NewAttribute(types.AttributeKeyCommissionRate, validator.Commission.String()),
			sdk.NewAttribute(types.AttributeKeyMinSelfDelegation, validator.MinSelfDelegation.String()),
		),
	})

	return &types.MsgEditValidatorResponse{}, nil
}

// Delegate defines a method for performing a delegation of coins from a delegator to a validator
func (k msgServer) Delegate(ctx context.Context, msg *types.MsgDelegate) (*types.MsgDelegateResponse, error) {
	valAddr, valErr := sdk.ValAddressFromBech32(msg.ValidatorAddress)
	if valErr != nil {
		return nil, sdkerrors.ErrInvalidAddress.Wrapf("invalid validator address: %s", valErr)
	}

	delegatorAddress, err := k.authKeeper.AddressCodec().StringToBytes(msg.DelegatorAddress)
	if err != nil {
		return nil, sdkerrors.ErrInvalidAddress.Wrapf("invalid delegator address: %s", err)
	}

	if !msg.Amount.IsValid() || !msg.Amount.Amount.IsPositive() {
		return nil, errorsmod.Wrap(
			sdkerrors.ErrInvalidRequest,
			"invalid delegation amount",
		)
	}

	validator, err := k.GetValidator(ctx, valAddr)
	if err != nil {
		return nil, err
	}

	bondDenom, err := k.BondDenom(ctx)
	if err != nil {
		return nil, err
	}

	if msg.Amount.Denom != bondDenom {
		return nil, errorsmod.Wrapf(
			sdkerrors.ErrInvalidRequest, "invalid coin denomination: got %s, expected %s", msg.Amount.Denom, bondDenom,
		)
	}

	// NOTE: source funds are always unbonded
	newShares, err := k.Keeper.Delegate(ctx, delegatorAddress, msg.Amount.Amount, types.Unbonded, validator, true)
	if err != nil {
		return nil, err
	}

	if msg.Amount.Amount.IsInt64() {
		defer func() {
			telemetry.IncrCounter(1, types.ModuleName, "delegate")
			telemetry.SetGaugeWithLabels(
				[]string{"tx", "msg", sdk.MsgTypeURL(msg)},
				float32(msg.Amount.Amount.Int64()),
				[]metrics.Label{telemetry.NewLabel("denom", msg.Amount.Denom)},
			)
		}()
	}

	sdkCtx := sdk.UnwrapSDKContext(ctx)
	sdkCtx.EventManager().EmitEvents(sdk.Events{
		sdk.NewEvent(
			types.EventTypeDelegate,
			sdk.NewAttribute(types.AttributeKeyValidator, msg.ValidatorAddress),
			sdk.NewAttribute(sdk.AttributeKeyAmount, msg.Amount.String()),
			sdk.NewAttribute(types.AttributeKeyNewShares, newShares.String()),
		),
	})

	return &types.MsgDelegateResponse{}, nil
}

// BeginRedelegate defines a method for performing a redelegation of coins from a delegator and source validator to a destination validator
func (k msgServer) BeginRedelegate(ctx context.Context, msg *types.MsgBeginRedelegate) (*types.MsgBeginRedelegateResponse, error) {
	valSrcAddr, err := sdk.ValAddressFromBech32(msg.ValidatorSrcAddress)
	if err != nil {
		return nil, sdkerrors.ErrInvalidAddress.Wrapf("invalid source validator address: %s", err)
	}

	valDstAddr, err := sdk.ValAddressFromBech32(msg.ValidatorDstAddress)
	if err != nil {
		return nil, sdkerrors.ErrInvalidAddress.Wrapf("invalid destination validator address: %s", err)
	}

	delegatorAddress, err := k.authKeeper.AddressCodec().StringToBytes(msg.DelegatorAddress)
	if err != nil {
		return nil, sdkerrors.ErrInvalidAddress.Wrapf("invalid delegator address: %s", err)
	}

	if !msg.Amount.IsValid() || !msg.Amount.Amount.IsPositive() {
		return nil, errorsmod.Wrap(
			sdkerrors.ErrInvalidRequest,
			"invalid shares amount",
		)
	}

	shares, err := k.ValidateUnbondAmount(
		ctx, delegatorAddress, valSrcAddr, msg.Amount.Amount,
	)
	if err != nil {
		return nil, err
	}

	bondDenom, err := k.BondDenom(ctx)
	if err != nil {
		return nil, err
	}

	if msg.Amount.Denom != bondDenom {
		return nil, errorsmod.Wrapf(
			sdkerrors.ErrInvalidRequest, "invalid coin denomination: got %s, expected %s", msg.Amount.Denom, bondDenom,
		)
	}

	completionTime, err := k.BeginRedelegation(
		ctx, delegatorAddress, valSrcAddr, valDstAddr, shares,
	)
	if err != nil {
		return nil, err
	}

	if msg.Amount.Amount.IsInt64() {
		defer func() {
			telemetry.IncrCounter(1, types.ModuleName, "redelegate")
			telemetry.SetGaugeWithLabels(
				[]string{"tx", "msg", sdk.MsgTypeURL(msg)},
				float32(msg.Amount.Amount.Int64()),
				[]metrics.Label{telemetry.NewLabel("denom", msg.Amount.Denom)},
			)
		}()
	}

	sdkCtx := sdk.UnwrapSDKContext(ctx)
	sdkCtx.EventManager().EmitEvents(sdk.Events{
		sdk.NewEvent(
			types.EventTypeRedelegate,
			sdk.NewAttribute(types.AttributeKeySrcValidator, msg.ValidatorSrcAddress),
			sdk.NewAttribute(types.AttributeKeyDstValidator, msg.ValidatorDstAddress),
			sdk.NewAttribute(sdk.AttributeKeyAmount, msg.Amount.String()),
			sdk.NewAttribute(types.AttributeKeyCompletionTime, completionTime.Format(time.RFC3339)),
		),
	})

	return &types.MsgBeginRedelegateResponse{
		CompletionTime: completionTime,
	}, nil
}

// Undelegate defines a method for performing an undelegation from a delegate and a validator
func (k msgServer) Undelegate(ctx context.Context, msg *types.MsgUndelegate) (*types.MsgUndelegateResponse, error) {
	addr, err := sdk.ValAddressFromBech32(msg.ValidatorAddress)
	if err != nil {
		return nil, sdkerrors.ErrInvalidAddress.Wrapf("invalid validator address: %s", err)
	}

	delegatorAddress, err := k.authKeeper.AddressCodec().StringToBytes(msg.DelegatorAddress)
	if err != nil {
		return nil, sdkerrors.ErrInvalidAddress.Wrapf("invalid delegator address: %s", err)
	}

	if !msg.Amount.IsValid() || !msg.Amount.Amount.IsPositive() {
		return nil, errorsmod.Wrap(
			sdkerrors.ErrInvalidRequest,
			"invalid shares amount",
		)
	}

	shares, err := k.ValidateUnbondAmount(
		ctx, delegatorAddress, addr, msg.Amount.Amount,
	)
	if err != nil {
		return nil, err
	}

	bondDenom, err := k.BondDenom(ctx)
	if err != nil {
		return nil, err
	}

	if msg.Amount.Denom != bondDenom {
		return nil, errorsmod.Wrapf(
			sdkerrors.ErrInvalidRequest, "invalid coin denomination: got %s, expected %s", msg.Amount.Denom, bondDenom,
		)
	}

	completionTime, undelegatedAmt, err := k.Keeper.Undelegate(ctx, delegatorAddress, addr, shares)
	if err != nil {
		return nil, err
	}

	undelegatedCoin := sdk.NewCoin(msg.Amount.Denom, undelegatedAmt)

	if msg.Amount.Amount.IsInt64() {
		defer func() {
			telemetry.IncrCounter(1, types.ModuleName, "undelegate")
			telemetry.SetGaugeWithLabels(
				[]string{"tx", "msg", sdk.MsgTypeURL(msg)},
				float32(msg.Amount.Amount.Int64()),
				[]metrics.Label{telemetry.NewLabel("denom", msg.Amount.Denom)},
			)
		}()
	}

	sdkCtx := sdk.UnwrapSDKContext(ctx)
	sdkCtx.EventManager().EmitEvents(sdk.Events{
		sdk.NewEvent(
			types.EventTypeUnbond,
			sdk.NewAttribute(types.AttributeKeyValidator, msg.ValidatorAddress),
			sdk.NewAttribute(sdk.AttributeKeyAmount, undelegatedCoin.String()),
			sdk.NewAttribute(types.AttributeKeyCompletionTime, completionTime.Format(time.RFC3339)),
		),
	})

	return &types.MsgUndelegateResponse{
		CompletionTime: completionTime,
		Amount:         undelegatedCoin,
	}, nil
}

// CancelUnbondingDelegation defines a method for canceling the unbonding delegation
// and delegate back to the validator.
func (k msgServer) CancelUnbondingDelegation(ctx context.Context, msg *types.MsgCancelUnbondingDelegation) (*types.MsgCancelUnbondingDelegationResponse, error) {
	valAddr, err := sdk.ValAddressFromBech32(msg.ValidatorAddress)
	if err != nil {
		return nil, sdkerrors.ErrInvalidAddress.Wrapf("invalid validator address: %s", err)
	}

	delegatorAddress, err := k.authKeeper.AddressCodec().StringToBytes(msg.DelegatorAddress)
	if err != nil {
		return nil, sdkerrors.ErrInvalidAddress.Wrapf("invalid delegator address: %s", err)
	}

	if !msg.Amount.IsValid() || !msg.Amount.Amount.IsPositive() {
		return nil, errorsmod.Wrap(
			sdkerrors.ErrInvalidRequest,
			"invalid amount",
		)
	}

	if msg.CreationHeight <= 0 {
		return nil, errorsmod.Wrap(
			sdkerrors.ErrInvalidRequest,
			"invalid height",
		)
	}

	bondDenom, err := k.BondDenom(ctx)
	if err != nil {
		return nil, err
	}

	if msg.Amount.Denom != bondDenom {
		return nil, errorsmod.Wrapf(
			sdkerrors.ErrInvalidRequest, "invalid coin denomination: got %s, expected %s", msg.Amount.Denom, bondDenom,
		)
	}

	validator, err := k.GetValidator(ctx, valAddr)
	if err != nil {
		return nil, err
	}

	// In some situations, the exchange rate becomes invalid, e.g. if
	// Validator loses all tokens due to slashing. In this case,
	// make all future delegations invalid.
	if validator.InvalidExRate() {
		return nil, types.ErrDelegatorShareExRateInvalid
	}

	if validator.IsJailed() {
		return nil, types.ErrValidatorJailed
	}

	ubd, err := k.GetUnbondingDelegation(ctx, delegatorAddress, valAddr)
	if err != nil {
		return nil, status.Errorf(
			codes.NotFound,
			"unbonding delegation with delegator %s not found for validator %s",
			msg.DelegatorAddress, msg.ValidatorAddress,
		)
	}

	var (
		unbondEntry      types.UnbondingDelegationEntry
		unbondEntryIndex int64 = -1
	)

	for i, entry := range ubd.Entries {
		if entry.CreationHeight == msg.CreationHeight {
			unbondEntry = entry
			unbondEntryIndex = int64(i)
			break
		}
	}
	if unbondEntryIndex == -1 {
		return nil, sdkerrors.ErrNotFound.Wrapf("unbonding delegation entry is not found at block height %d", msg.CreationHeight)
	}

	if unbondEntry.Balance.LT(msg.Amount.Amount) {
		return nil, sdkerrors.ErrInvalidRequest.Wrap("amount is greater than the unbonding delegation entry balance")
	}

	sdkCtx := sdk.UnwrapSDKContext(ctx)
	if unbondEntry.CompletionTime.Before(sdkCtx.BlockTime()) {
		return nil, sdkerrors.ErrInvalidRequest.Wrap("unbonding delegation is already processed")
	}

	// delegate back the unbonding delegation amount to the validator
	_, err = k.Keeper.Delegate(ctx, delegatorAddress, msg.Amount.Amount, types.Unbonding, validator, false)
	if err != nil {
		return nil, err
	}

	amount := unbondEntry.Balance.Sub(msg.Amount.Amount)
	if amount.IsZero() {
		ubd.RemoveEntry(unbondEntryIndex)
	} else {
		// update the unbondingDelegationEntryBalance and InitialBalance for ubd entry
		unbondEntry.Balance = amount
		unbondEntry.InitialBalance = unbondEntry.InitialBalance.Sub(msg.Amount.Amount)
		ubd.Entries[unbondEntryIndex] = unbondEntry
	}

	// set the unbonding delegation or remove it if there are no more entries
	if len(ubd.Entries) == 0 {
		err = k.RemoveUnbondingDelegation(ctx, ubd)
	} else {
		err = k.SetUnbondingDelegation(ctx, ubd)
	}

	if err != nil {
		return nil, err
	}

	sdkCtx.EventManager().EmitEvent(
		sdk.NewEvent(
			types.EventTypeCancelUnbondingDelegation,
			sdk.NewAttribute(sdk.AttributeKeyAmount, msg.Amount.String()),
			sdk.NewAttribute(types.AttributeKeyValidator, msg.ValidatorAddress),
			sdk.NewAttribute(types.AttributeKeyDelegator, msg.DelegatorAddress),
			sdk.NewAttribute(types.AttributeKeyCreationHeight, strconv.FormatInt(msg.CreationHeight, 10)),
		),
	)

	return &types.MsgCancelUnbondingDelegationResponse{}, nil
}

func (k msgServer) UpdateParams(ctx context.Context, msg *types.MsgUpdateParams) (*types.MsgUpdateParamsResponse, error) {
	if k.authority != msg.Authority {
		return nil, errorsmod.Wrapf(types.ErrInvalidSigner, "invalid authority; expected %s, got %s", k.authority, msg.Authority)
	}

	if err := msg.Params.Validate(); err != nil {
		return nil, err
	}

	// store params
	if err := k.SetParams(ctx, msg.Params); err != nil {
		return nil, err
	}

	return &types.MsgUpdateParamsResponse{}, nil
}<|MERGE_RESOLUTION|>--- conflicted
+++ resolved
@@ -116,28 +116,20 @@
 
 	validator.MinSelfDelegation = msg.MinSelfDelegation
 
-<<<<<<< HEAD
-	k.SetValidator(ctx, validator)
-=======
 	err = k.SetValidator(ctx, validator)
 	if err != nil {
 		return nil, err
 	}
 
->>>>>>> aeccbc91
 	err = k.SetValidatorByConsAddr(ctx, validator)
 	if err != nil {
 		return nil, err
 	}
-<<<<<<< HEAD
-	k.SetNewValidatorByPowerIndex(ctx, validator)
-=======
 
 	err = k.SetNewValidatorByPowerIndex(ctx, validator)
 	if err != nil {
 		return nil, err
 	}
->>>>>>> aeccbc91
 
 	// call the after-creation hook
 	if err := k.Hooks().AfterValidatorCreated(ctx, validator.GetOperator()); err != nil {
