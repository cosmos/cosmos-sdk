package keeper

import (
	"time"

	sdk "github.com/cosmos/cosmos-sdk/types"
	"github.com/cosmos/cosmos-sdk/x/staking/types"
)

// UnbondingTime
func (k Keeper) UnbondingTime(ctx sdk.Context) (res time.Duration) {
	k.paramstore.Get(ctx, types.KeyUnbondingTime, &res)
	return
}

// MaxValidators - Maximum number of validators
func (k Keeper) MaxValidators(ctx sdk.Context) (res uint32) {
	k.paramstore.Get(ctx, types.KeyMaxValidators, &res)
	return
}

// MaxEntries - Maximum number of simultaneous unbonding
// delegations or redelegations (per pair/trio)
func (k Keeper) MaxEntries(ctx sdk.Context) (res uint32) {
	k.paramstore.Get(ctx, types.KeyMaxEntries, &res)
	return
}

// HistoricalEntries = number of historical info entries
// to persist in store
func (k Keeper) HistoricalEntries(ctx sdk.Context) (res uint32) {
	k.paramstore.Get(ctx, types.KeyHistoricalEntries, &res)
	return
}

// BondDenom - Bondable coin denomination
func (k Keeper) BondDenom(ctx sdk.Context) (res string) {
	k.paramstore.Get(ctx, types.KeyBondDenom, &res)
	return
}

<<<<<<< HEAD
// MinGlobalSelfDelegation - MinGlobalSelfDelegation amount
func (k Keeper) MinGlobalSelfDelegation(ctx sdk.Context) (res sdk.Int) {
	k.paramstore.Get(ctx, types.KeyMinGlobalSelfDelegation, &res)
	return
=======
// PowerReduction - is the amount of staking tokens required for 1 unit of consensus-engine power.
// Currently, this returns a global variable that the app developer can tweak.
// TODO: we might turn this into an on-chain param:
// https://github.com/cosmos/cosmos-sdk/issues/8365
func (k Keeper) PowerReduction(ctx sdk.Context) sdk.Int {
	return sdk.DefaultPowerReduction
>>>>>>> 33dbf6a7
}

// Get all parameteras as types.Params
func (k Keeper) GetParams(ctx sdk.Context) types.Params {
	return types.NewParams(
		k.UnbondingTime(ctx),
		k.MaxValidators(ctx),
		k.MaxEntries(ctx),
		k.HistoricalEntries(ctx),
		k.BondDenom(ctx),
		k.MinGlobalSelfDelegation(ctx),
	)
}

// set the params
func (k Keeper) SetParams(ctx sdk.Context, params types.Params) {
	k.paramstore.SetParamSet(ctx, &params)
}<|MERGE_RESOLUTION|>--- conflicted
+++ resolved
@@ -39,19 +39,18 @@
 	return
 }
 
-<<<<<<< HEAD
-// MinGlobalSelfDelegation - MinGlobalSelfDelegation amount
-func (k Keeper) MinGlobalSelfDelegation(ctx sdk.Context) (res sdk.Int) {
-	k.paramstore.Get(ctx, types.KeyMinGlobalSelfDelegation, &res)
-	return
-=======
 // PowerReduction - is the amount of staking tokens required for 1 unit of consensus-engine power.
 // Currently, this returns a global variable that the app developer can tweak.
 // TODO: we might turn this into an on-chain param:
 // https://github.com/cosmos/cosmos-sdk/issues/8365
 func (k Keeper) PowerReduction(ctx sdk.Context) sdk.Int {
 	return sdk.DefaultPowerReduction
->>>>>>> 33dbf6a7
+}
+
+// MinGlobalSelfDelegation - MinGlobalSelfDelegation amount
+func (k Keeper) MinGlobalSelfDelegation(ctx sdk.Context) (res sdk.Int) {
+	k.paramstore.Get(ctx, types.KeyMinGlobalSelfDelegation, &res)
+	return
 }
 
 // Get all parameteras as types.Params
