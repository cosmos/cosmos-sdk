--- conflicted
+++ resolved
@@ -60,11 +60,7 @@
 	filteredVals := make([]types.Validator, 0, len(validators))
 
 	for _, val := range validators {
-<<<<<<< HEAD
-		if strings.EqualFold(strings.ToLower(val.GetStatus().String()), strings.ToLower(params.Status)) {
-=======
 		if strings.EqualFold(val.GetStatus().String(), params.Status) {
->>>>>>> 1a15f683
 			filteredVals = append(filteredVals, val)
 		}
 	}
