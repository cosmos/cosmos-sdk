package keeper

import (
	"fmt"

	sdk "github.com/cosmos/cosmos-sdk/types"
	types "github.com/cosmos/cosmos-sdk/x/staking/types"
)

// Slash a validator for an infraction committed at a known height
// Find the contributing stake at that height and burn the specified slashFactor
// of it, updating unbonding delegation & redelegations appropriately
//
// CONTRACT:
//    slashFactor is non-negative
// CONTRACT:
//    Infraction committed equal to or less than an unbonding period in the past,
//    so all unbonding delegations and redelegations from that height are stored
// CONTRACT:
//    Slash will not slash unbonded validators (for the above reason)
// CONTRACT:
//    Infraction committed at the current height or at a past height,
//    not at a height in the future
func (k Keeper) Slash(ctx sdk.Context, consAddr sdk.ConsAddress, infractionHeight int64, power int64, slashFactor sdk.Dec) {
	logger := ctx.Logger().With("module", "x/staking")

	if slashFactor.LT(sdk.ZeroDec()) {
		panic(fmt.Errorf("attempted to slash with a negative slash factor: %v", slashFactor))
	}

	// Amount of slashing = slash slashFactor * power at time of infraction
	slashAmountDec := sdk.NewDec(power).Mul(slashFactor)
	slashAmount := slashAmountDec.TruncateInt()

	// ref https://github.com/cosmos/cosmos-sdk/issues/1348
	// ref https://github.com/cosmos/cosmos-sdk/issues/1471

	validator, found := k.GetValidatorByConsAddr(ctx, consAddr)
	if !found {
		// If not found, the validator must have been overslashed and removed - so we don't need to do anything
		// NOTE:  Correctness dependent on invariant that unbonding delegations / redelegations must also have been completely
		//        slashed in this case - which we don't explicitly check, but should be true.
		// Log the slash attempt for future reference (maybe we should tag it too)
		logger.Error(fmt.Sprintf(
			"WARNING: Ignored attempt to slash a nonexistent validator with address %s, we recommend you investigate immediately",
			consAddr))
		return
	}

	// should not be slashing unbonded
	if validator.Status == sdk.Unbonded {
		panic(fmt.Sprintf("should not be slashing unbonded validator: %s", validator.GetOperator()))
	}

	operatorAddress := validator.GetOperator()
	k.BeforeValidatorModified(ctx, operatorAddress)

	// we need to calculate the *effective* slash fraction for distribution
	if validator.Tokens.GT(sdk.ZeroInt()) {
		k.BeforeValidatorSlashed(ctx, operatorAddress, slashAmountDec.Quo(sdk.NewDecFromInt(validator.Tokens)))
	}

	// Track remaining slash amount for the validator
	// This will decrease when we slash unbondings and
	// redelegations, as that stake has since unbonded
	remainingSlashAmount := slashAmount

	switch {
	case infractionHeight > ctx.BlockHeight():

		// Can't slash infractions in the future
		panic(fmt.Sprintf(
			"impossible attempt to slash future infraction at height %d but we are at height %d",
			infractionHeight, ctx.BlockHeight()))

	case infractionHeight == ctx.BlockHeight():

		// Special-case slash at current height for efficiency - we don't need to look through unbonding delegations or redelegations
		logger.Info(fmt.Sprintf(
			"slashing at current height %d, not scanning unbonding delegations & redelegations",
			infractionHeight))

	case infractionHeight < ctx.BlockHeight():

		// Iterate through unbonding delegations from slashed validator
		unbondingDelegations := k.GetUnbondingDelegationsFromValidator(ctx, operatorAddress)
		for _, unbondingDelegation := range unbondingDelegations {
			amountSlashed := k.slashUnbondingDelegation(ctx, unbondingDelegation, infractionHeight, slashFactor)
			if amountSlashed.IsZero() {
				continue
			}
			remainingSlashAmount = remainingSlashAmount.Sub(amountSlashed)
		}

		// Iterate through redelegations from slashed validator
		redelegations := k.GetRedelegationsFromValidator(ctx, operatorAddress)
		for _, redelegation := range redelegations {
			amountSlashed := k.slashRedelegation(ctx, validator, redelegation, infractionHeight, slashFactor)
			if amountSlashed.IsZero() {
				continue
			}
			remainingSlashAmount = remainingSlashAmount.Sub(amountSlashed)
		}
	}

	// cannot decrease balance below zero
	tokensToBurn := sdk.MinInt(remainingSlashAmount, validator.Tokens)
	tokensToBurn = sdk.MaxInt(tokensToBurn, sdk.ZeroInt()) // defensive.

	// Deduct from validator's bonded tokens and update the validator.
	// The deducted tokens are returned to pool.NotBondedTokens.
	validator = k.RemoveValidatorTokens(ctx, validator, tokensToBurn)
	pool := k.GetPool(ctx)
	// Burn the slashed tokens, which are now loose.
	pool.NotBondedTokens = pool.NotBondedTokens.Sub(tokensToBurn)
	k.SetPool(ctx, pool)

	// Log that a slash occurred!
	logger.Info(fmt.Sprintf(
		"validator %s slashed by slash factor of %s; burned %v tokens",
		validator.GetOperator(), slashFactor.String(), tokensToBurn))

	// TODO Return event(s), blocked on https://github.com/tendermint/tendermint/pull/1803
	return
}

// jail a validator
func (k Keeper) Jail(ctx sdk.Context, consAddr sdk.ConsAddress) {
	validator := k.mustGetValidatorByConsAddr(ctx, consAddr)
	k.jailValidator(ctx, validator)
	logger := ctx.Logger().With("module", "x/staking")
	logger.Info(fmt.Sprintf("validator %s jailed", consAddr))
	// TODO Return event(s), blocked on https://github.com/tendermint/tendermint/pull/1803
	return
}

// unjail a validator
func (k Keeper) Unjail(ctx sdk.Context, consAddr sdk.ConsAddress) {
	validator := k.mustGetValidatorByConsAddr(ctx, consAddr)
	k.unjailValidator(ctx, validator)
	logger := ctx.Logger().With("module", "x/staking")
	logger.Info(fmt.Sprintf("validator %s unjailed", consAddr))
	// TODO Return event(s), blocked on https://github.com/tendermint/tendermint/pull/1803
	return
}

// slash an unbonding delegation and update the pool
// return the amount that would have been slashed assuming
// the unbonding delegation had enough stake to slash
// (the amount actually slashed may be less if there's
// insufficient stake remaining)
func (k Keeper) slashUnbondingDelegation(ctx sdk.Context, unbondingDelegation types.UnbondingDelegation,
	infractionHeight int64, slashFactor sdk.Dec) (totalSlashAmount sdk.Int) {

	now := ctx.BlockHeader().Time
	totalSlashAmount = sdk.ZeroInt()

	// perform slashing on all entries within the unbonding delegation
	for i, entry := range unbondingDelegation.Entries {

		// If unbonding started before this height, stake didn't contribute to infraction
		if entry.CreationHeight < infractionHeight {
			continue
		}
<<<<<<< HEAD

		if entry.IsMature(now) {
			// Unbonding delegation no longer eligible for slashing, skip it
			// TODO Settle and delete it automatically?
			continue
		}

		// Calculate slash amount proportional to stake contributing to infraction
		slashAmountDec := slashFactor.MulInt(entry.InitialBalance.Amount)
		slashAmount := slashAmountDec.TruncateInt()
		totalSlashAmount = totalSlashAmount.Add(slashAmount)

		// Don't slash more tokens than held
		// Possible since the unbonding delegation may already
		// have been slashed, and slash amounts are calculated
		// according to stake held at time of infraction
		unbondingSlashAmount := sdk.MinInt(slashAmount, entry.Balance.Amount)

=======

		if entry.IsMature(now) {
			// Unbonding delegation no longer eligible for slashing, skip it
			continue
		}

		// Calculate slash amount proportional to stake contributing to infraction
		slashAmountDec := slashFactor.MulInt(entry.InitialBalance.Amount)
		slashAmount := slashAmountDec.TruncateInt()
		totalSlashAmount = totalSlashAmount.Add(slashAmount)

		// Don't slash more tokens than held
		// Possible since the unbonding delegation may already
		// have been slashed, and slash amounts are calculated
		// according to stake held at time of infraction
		unbondingSlashAmount := sdk.MinInt(slashAmount, entry.Balance.Amount)

>>>>>>> f65ae493
		// Update unbonding delegation if necessary
		if unbondingSlashAmount.IsZero() {
			continue
		}
		entry.Balance.Amount = entry.Balance.Amount.Sub(unbondingSlashAmount)
		unbondingDelegation.Entries[i] = entry
		k.SetUnbondingDelegation(ctx, unbondingDelegation)
		pool := k.GetPool(ctx)

		// Burn not-bonded tokens
		// Ref https://github.com/cosmos/cosmos-sdk/pull/1278#discussion_r198657760
		pool.NotBondedTokens = pool.NotBondedTokens.Sub(unbondingSlashAmount)
		k.SetPool(ctx, pool)
	}

	return totalSlashAmount
}

// slash a redelegation and update the pool
// return the amount that would have been slashed assuming
// the unbonding delegation had enough stake to slash
// (the amount actually slashed may be less if there's
// insufficient stake remaining)
// nolint: unparam
func (k Keeper) slashRedelegation(ctx sdk.Context, validator types.Validator, redelegation types.Redelegation,
	infractionHeight int64, slashFactor sdk.Dec) (totalSlashAmount sdk.Int) {

	now := ctx.BlockHeader().Time
	totalSlashAmount = sdk.ZeroInt()

	// perform slashing on all entries within the redelegation
	for i, entry := range redelegation.Entries {

		// If redelegation started before this height, stake didn't contribute to infraction
		if entry.CreationHeight < infractionHeight {
			continue
		}

		if entry.IsMature(now) {
			// Redelegation no longer eligible for slashing, skip it
			continue
		}

		// Calculate slash amount proportional to stake contributing to infraction
		slashAmountDec := slashFactor.MulInt(entry.InitialBalance.Amount)
		slashAmount := slashAmountDec.TruncateInt()
		totalSlashAmount = totalSlashAmount.Add(slashAmount)

		// Don't slash more tokens than held
		// Possible since the redelegation may already
		// have been slashed, and slash amounts are calculated
		// according to stake held at time of infraction
		redelegationSlashAmount := sdk.MinInt(slashAmount, entry.Balance.Amount)

		// Update entry if necessary
		if !redelegationSlashAmount.IsZero() {
			entry.Balance.Amount = entry.Balance.Amount.Sub(redelegationSlashAmount)
			redelegation.Entries[i] = entry
			k.SetRedelegation(ctx, redelegation)
		}

		// Unbond from target validator
		sharesToUnbond := slashFactor.Mul(entry.SharesDst)
		if sharesToUnbond.IsZero() {
			continue
		}
		delegation, found := k.GetDelegation(ctx, redelegation.DelegatorAddr, redelegation.ValidatorDstAddr)
		if !found {
			// If deleted, delegation has zero shares, and we can't unbond any more
			continue
		}
		if sharesToUnbond.GT(delegation.Shares) {
			sharesToUnbond = delegation.Shares
		}

		tokensToBurn, err := k.unbond(ctx, redelegation.DelegatorAddr, redelegation.ValidatorDstAddr, sharesToUnbond)
		if err != nil {
			panic(fmt.Errorf("error unbonding delegator: %v", err))
		}

		// Burn not-bonded tokens
		pool := k.GetPool(ctx)
		pool.NotBondedTokens = pool.NotBondedTokens.Sub(tokensToBurn)
		k.SetPool(ctx, pool)
	}

	return totalSlashAmount
}<|MERGE_RESOLUTION|>--- conflicted
+++ resolved
@@ -162,11 +162,9 @@
 		if entry.CreationHeight < infractionHeight {
 			continue
 		}
-<<<<<<< HEAD
 
 		if entry.IsMature(now) {
 			// Unbonding delegation no longer eligible for slashing, skip it
-			// TODO Settle and delete it automatically?
 			continue
 		}
 
@@ -181,25 +179,6 @@
 		// according to stake held at time of infraction
 		unbondingSlashAmount := sdk.MinInt(slashAmount, entry.Balance.Amount)
 
-=======
-
-		if entry.IsMature(now) {
-			// Unbonding delegation no longer eligible for slashing, skip it
-			continue
-		}
-
-		// Calculate slash amount proportional to stake contributing to infraction
-		slashAmountDec := slashFactor.MulInt(entry.InitialBalance.Amount)
-		slashAmount := slashAmountDec.TruncateInt()
-		totalSlashAmount = totalSlashAmount.Add(slashAmount)
-
-		// Don't slash more tokens than held
-		// Possible since the unbonding delegation may already
-		// have been slashed, and slash amounts are calculated
-		// according to stake held at time of infraction
-		unbondingSlashAmount := sdk.MinInt(slashAmount, entry.Balance.Amount)
-
->>>>>>> f65ae493
 		// Update unbonding delegation if necessary
 		if unbondingSlashAmount.IsZero() {
 			continue
