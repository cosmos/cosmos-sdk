package keeper_test

import (
	sdk "github.com/cosmos/cosmos-sdk/types"
	"github.com/cosmos/cosmos-sdk/x/staking/testutil"
)

// tests Jail, Unjail
func (s *KeeperTestSuite) TestRevocation() {
	ctx, keeper := s.ctx, s.stakingKeeper
	require := s.Require()

	valAddr := sdk.ValAddress(PKs[0].Address().Bytes())
	consAddr := sdk.ConsAddress(PKs[0].Address())
	validator := testutil.NewValidator(s.T(), valAddr, PKs[0])

	// initial state
<<<<<<< HEAD
	keeper.SetValidator(ctx, validator)
	err := keeper.SetValidatorByConsAddr(ctx, validator)
	require.NoError(err)
	val, found := keeper.GetValidator(ctx, valAddr)
	require.True(found)
=======
	require.NoError(keeper.SetValidator(ctx, validator))
	require.NoError(keeper.SetValidatorByConsAddr(ctx, validator))
	val, err := keeper.GetValidator(ctx, valAddr)
	require.NoError(err)
>>>>>>> aeccbc91
	require.False(val.IsJailed())

	// test jail
	require.NoError(keeper.Jail(ctx, consAddr))
	val, err = keeper.GetValidator(ctx, valAddr)
	require.NoError(err)
	require.True(val.IsJailed())

	// test unjail
	require.NoError(keeper.Unjail(ctx, consAddr))
	val, err = keeper.GetValidator(ctx, valAddr)
	require.NoError(err)
	require.False(val.IsJailed())
}

// tests Slash at a future height (must error)
func (s *KeeperTestSuite) TestSlashAtFutureHeight() {
	ctx, keeper := s.ctx, s.stakingKeeper
	require := s.Require()

	consAddr := sdk.ConsAddress(PKs[0].Address())
	validator := testutil.NewValidator(s.T(), sdk.ValAddress(PKs[0].Address().Bytes()), PKs[0])
	require.NoError(keeper.SetValidator(ctx, validator))
	require.NoError(keeper.SetValidatorByConsAddr(ctx, validator))

	fraction := sdk.NewDecWithPrec(5, 1)
	_, err := keeper.Slash(ctx, consAddr, 1, 10, fraction)
	require.Error(err)
}<|MERGE_RESOLUTION|>--- conflicted
+++ resolved
@@ -15,18 +15,10 @@
 	validator := testutil.NewValidator(s.T(), valAddr, PKs[0])
 
 	// initial state
-<<<<<<< HEAD
-	keeper.SetValidator(ctx, validator)
-	err := keeper.SetValidatorByConsAddr(ctx, validator)
-	require.NoError(err)
-	val, found := keeper.GetValidator(ctx, valAddr)
-	require.True(found)
-=======
 	require.NoError(keeper.SetValidator(ctx, validator))
 	require.NoError(keeper.SetValidatorByConsAddr(ctx, validator))
 	val, err := keeper.GetValidator(ctx, valAddr)
 	require.NoError(err)
->>>>>>> aeccbc91
 	require.False(val.IsJailed())
 
 	// test jail
