--- conflicted
+++ resolved
@@ -80,14 +80,7 @@
 // Hogpodge of all sorts of input required for testing.
 // `initPower` is converted to an amount of tokens.
 // If `initPower` is 0, no addrs get created.
-<<<<<<< HEAD
 func CreateTestInput(t *testing.T, isCheckTx bool, initPower int64) (sdk.Context, auth.AccountKeeper, Keeper, types.SupplyKeeper) {
-=======
-func CreateTestInput(t *testing.T, isCheckTx bool, initPower int64) (sdk.Context, auth.AccountKeeper, Keeper) {
-
-	initCoins := sdk.TokensFromConsensusPower(initPower)
-
->>>>>>> 84a25828
 	keyStaking := sdk.NewKVStoreKey(types.StoreKey)
 	tkeyStaking := sdk.NewTransientStoreKey(types.TStoreKey)
 	keyAcc := sdk.NewKVStoreKey(auth.StoreKey)
@@ -133,7 +126,7 @@
 
 	sk := supply.NewKeeper(cdc, keySupply, accountKeeper, ck, supply.DefaultCodespace)
 
-	initTokens := sdk.TokensFromTendermintPower(initPower)
+	initTokens := sdk.TokensFromConsensusPower(initPower)
 	initCoins := sdk.NewCoins(sdk.NewCoin(sdk.DefaultBondDenom, initTokens))
 	totalSupply := sdk.NewCoins(sdk.NewCoin(sdk.DefaultBondDenom, initTokens.MulRaw(int64(len(Addrs)))))
 
