--- conflicted
+++ resolved
@@ -71,31 +71,15 @@
 		oldPowerBytes, found := last[valAddrBytes]
 
 		// calculate the new power bytes
-<<<<<<< HEAD
-		newPower := validator.BondedTokens().Int64()
-		newPowerBytes := k.cdc.MustMarshalBinaryLengthPrefixed(sdk.NewInt(newPower))
-
-=======
 		newPower := validator.TendermintPower()
 		newPowerBytes := k.cdc.MustMarshalBinaryLengthPrefixed(newPower)
->>>>>>> dff6d0e4
+
 		// update the validator set if power has changed
 		if !found || !bytes.Equal(oldPowerBytes, newPowerBytes) {
 			updates = append(updates, validator.ABCIValidatorUpdate())
 
-<<<<<<< HEAD
 			// set validator power on lookup index
-			k.SetLastValidatorPower(ctx, valAddr, sdk.NewInt(newPower))
-=======
-			// Assert that the validator had updated its ValidatorDistInfo.FeePoolWithdrawalHeight.
-			// This hook is extremely useful, otherwise lazy accum bugs will be difficult to solve.
-			if k.hooks != nil {
-				k.hooks.AfterValidatorPowerDidChange(ctx, validator.ConsAddress(), valAddr)
-			}
-
-			// set validator power on lookup index.
 			k.SetLastValidatorPower(ctx, valAddr, newPower)
->>>>>>> dff6d0e4
 		}
 
 		// validator still in the validator set, so delete from the copy
