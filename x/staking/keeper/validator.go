--- conflicted
+++ resolved
@@ -193,13 +193,9 @@
 	if validator.Tokens.IsPositive() {
 		panic("attempting to remove a validator which still contains tokens")
 	}
-<<<<<<< HEAD
-=======
-
 	if validator.Tokens.GT(sdk.ZeroInt()) {
 		panic("validator being removed should never have positive tokens")
 	}
->>>>>>> e7e3c322
 
 	// delete the old validator record
 	store := ctx.KVStore(k.storeKey)
