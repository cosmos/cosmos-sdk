package keeper

import (
	"bytes"
	"context"
	"errors"
	"fmt"
	"time"

	cmtprotocrypto "github.com/cometbft/cometbft/proto/tendermint/crypto"
	gogotypes "github.com/cosmos/gogoproto/types"

	"cosmossdk.io/collections"
	corestore "cosmossdk.io/core/store"
	errorsmod "cosmossdk.io/errors"
	"cosmossdk.io/math"
	storetypes "cosmossdk.io/store/types"

	sdk "github.com/cosmos/cosmos-sdk/types"
	"github.com/cosmos/cosmos-sdk/x/staking/types"
)

// GetValidator gets a single validator
func (k Keeper) GetValidator(ctx context.Context, addr sdk.ValAddress) (validator types.Validator, err error) {
	store := k.storeService.OpenKVStore(ctx)
	value, err := store.Get(types.GetValidatorKey(addr))
	if err != nil {
		return validator, err
	}

	if value == nil {
		return validator, types.ErrNoValidatorFound
	}

	return types.UnmarshalValidator(k.cdc, value)
}

func (k Keeper) mustGetValidator(ctx context.Context, addr sdk.ValAddress) types.Validator {
	validator, err := k.GetValidator(ctx, addr)
	if err != nil {
		panic(fmt.Sprintf("validator record not found for address: %X\n", addr))
	}

	return validator
}

// GetValidatorByConsAddr gets a single validator by consensus address
func (k Keeper) GetValidatorByConsAddr(ctx context.Context, consAddr sdk.ConsAddress) (validator types.Validator, err error) {
	opAddr, err := k.ValidatorByConsensusAddress.Get(ctx, consAddr)
	if err != nil && !errors.Is(err, collections.ErrNotFound) {
		return validator, err
	}

	if opAddr == nil {
		return validator, types.ErrNoValidatorFound
	}

	return k.GetValidator(ctx, opAddr)
}

func (k Keeper) mustGetValidatorByConsAddr(ctx context.Context, consAddr sdk.ConsAddress) types.Validator {
	validator, err := k.GetValidatorByConsAddr(ctx, consAddr)
	if err != nil {
		panic(fmt.Errorf("validator with consensus-Address %s not found", consAddr))
	}

	return validator
}

// SetValidator sets the main record holding validator details
func (k Keeper) SetValidator(ctx context.Context, validator types.Validator) error {
	store := k.storeService.OpenKVStore(ctx)
	bz := types.MustMarshalValidator(k.cdc, &validator)
	str, err := k.ValidatorAddressCodec().StringToBytes(validator.GetOperator())
	if err != nil {
		return err
	}
	return store.Set(types.GetValidatorKey(str), bz)
}

// SetValidatorByConsAddr sets a validator by conesensus address
func (k Keeper) SetValidatorByConsAddr(ctx context.Context, validator types.Validator) error {
	consPk, err := validator.GetConsAddr()
	if err != nil {
		return err
	}
<<<<<<< HEAD
	store := k.storeService.OpenKVStore(ctx)
	str, err := k.validatorAddressCodec.StringToBytes(validator.GetOperator())
	if err != nil {
		return err
	}
	return store.Set(types.GetValidatorByConsAddrKey(consPk), str)
=======

	return k.ValidatorByConsensusAddress.Set(ctx, consPk, validator.GetOperator())
>>>>>>> c968fe9e
}

// SetValidatorByPowerIndex sets a validator by power index
func (k Keeper) SetValidatorByPowerIndex(ctx context.Context, validator types.Validator) error {
	// jailed validators are not kept in the power index
	if validator.Jailed {
		return nil
	}

	store := k.storeService.OpenKVStore(ctx)
	str, err := k.validatorAddressCodec.StringToBytes(validator.GetOperator())
	if err != nil {
		return err
	}
	return store.Set(types.GetValidatorsByPowerIndexKey(validator, k.PowerReduction(ctx), k.validatorAddressCodec), str)
}

// DeleteValidatorByPowerIndex deletes a record by power index
func (k Keeper) DeleteValidatorByPowerIndex(ctx context.Context, validator types.Validator) error {
	store := k.storeService.OpenKVStore(ctx)
	return store.Delete(types.GetValidatorsByPowerIndexKey(validator, k.PowerReduction(ctx), k.validatorAddressCodec))
}

// SetNewValidatorByPowerIndex adds new entry by power index
func (k Keeper) SetNewValidatorByPowerIndex(ctx context.Context, validator types.Validator) error {
	store := k.storeService.OpenKVStore(ctx)
	str, err := k.validatorAddressCodec.StringToBytes(validator.GetOperator())
	if err != nil {
		return err
	}
	return store.Set(types.GetValidatorsByPowerIndexKey(validator, k.PowerReduction(ctx), k.validatorAddressCodec), str)
}

// AddValidatorTokensAndShares updates the tokens of an existing validator, updates the validators power index key
func (k Keeper) AddValidatorTokensAndShares(ctx context.Context, validator types.Validator,
	tokensToAdd math.Int,
) (valOut types.Validator, addedShares math.LegacyDec, err error) {
	err = k.DeleteValidatorByPowerIndex(ctx, validator)
	if err != nil {
		return valOut, addedShares, err
	}

	validator, addedShares = validator.AddTokensFromDel(tokensToAdd)
	err = k.SetValidator(ctx, validator)
	if err != nil {
		return validator, addedShares, err
	}

	err = k.SetValidatorByPowerIndex(ctx, validator)
	return validator, addedShares, err
}

// RemoveValidatorTokensAndShares updates the tokens of an existing validator, updates the validators power index key
func (k Keeper) RemoveValidatorTokensAndShares(ctx context.Context, validator types.Validator,
	sharesToRemove math.LegacyDec,
) (valOut types.Validator, removedTokens math.Int, err error) {
	err = k.DeleteValidatorByPowerIndex(ctx, validator)
	if err != nil {
		return valOut, removedTokens, err
	}
	validator, removedTokens = validator.RemoveDelShares(sharesToRemove)
	err = k.SetValidator(ctx, validator)
	if err != nil {
		return validator, removedTokens, err
	}

	err = k.SetValidatorByPowerIndex(ctx, validator)
	return validator, removedTokens, err
}

// RemoveValidatorTokens updates the tokens of an existing validator, updates the validators power index key
func (k Keeper) RemoveValidatorTokens(ctx context.Context,
	validator types.Validator, tokensToRemove math.Int,
) (types.Validator, error) {
	if err := k.DeleteValidatorByPowerIndex(ctx, validator); err != nil {
		return validator, err
	}

	validator = validator.RemoveTokens(tokensToRemove)
	if err := k.SetValidator(ctx, validator); err != nil {
		return validator, err
	}

	if err := k.SetValidatorByPowerIndex(ctx, validator); err != nil {
		return validator, err
	}

	return validator, nil
}

// UpdateValidatorCommission attempts to update a validator's commission rate.
// An error is returned if the new commission rate is invalid.
func (k Keeper) UpdateValidatorCommission(ctx context.Context,
	validator types.Validator, newRate math.LegacyDec,
) (types.Commission, error) {
	commission := validator.Commission
	sdkCtx := sdk.UnwrapSDKContext(ctx)
	blockTime := sdkCtx.BlockHeader().Time

	if err := commission.ValidateNewRate(newRate, blockTime); err != nil {
		return commission, err
	}

	minCommissionRate, err := k.MinCommissionRate(ctx)
	if err != nil {
		return commission, err
	}

	if newRate.LT(minCommissionRate) {
		return commission, fmt.Errorf("cannot set validator commission to less than minimum rate of %s", minCommissionRate)
	}

	commission.Rate = newRate
	commission.UpdateTime = blockTime

	return commission, nil
}

// RemoveValidator removes the validator record and associated indexes
// except for the bonded validator index which is only handled in ApplyAndReturnTendermintUpdates
func (k Keeper) RemoveValidator(ctx context.Context, address sdk.ValAddress) error {
	// first retrieve the old validator record
	validator, err := k.GetValidator(ctx, address)
	if errors.Is(err, types.ErrNoValidatorFound) {
		return nil
	}

	if !validator.IsUnbonded() {
		return types.ErrBadRemoveValidator.Wrap("cannot call RemoveValidator on bonded or unbonding validators")
	}

	if validator.Tokens.IsPositive() {
		return types.ErrBadRemoveValidator.Wrap("attempting to remove a validator which still contains tokens")
	}

	valConsAddr, err := validator.GetConsAddr()
	if err != nil {
		return err
	}

	// delete the old validator record
	store := k.storeService.OpenKVStore(ctx)
	if err = store.Delete(types.GetValidatorKey(address)); err != nil {
		return err
	}

	if err = k.ValidatorByConsensusAddress.Remove(ctx, valConsAddr); err != nil {
		return err
	}

	if err = store.Delete(types.GetValidatorsByPowerIndexKey(validator, k.PowerReduction(ctx), k.validatorAddressCodec)); err != nil {
		return err
	}

	str, err := k.validatorAddressCodec.StringToBytes(validator.GetOperator())
	if err != nil {
		return err
	}

	if err := k.Hooks().AfterValidatorRemoved(ctx, valConsAddr, str); err != nil {
		k.Logger(ctx).Error("error in after validator removed hook", "error", err)
	}

	return nil
}

// get groups of validators

// GetAllValidators gets the set of all validators with no limits, used during genesis dump
func (k Keeper) GetAllValidators(ctx context.Context) (validators []types.Validator, err error) {
	store := k.storeService.OpenKVStore(ctx)

	iterator, err := store.Iterator(types.ValidatorsKey, storetypes.PrefixEndBytes(types.ValidatorsKey))
	if err != nil {
		return nil, err
	}
	defer iterator.Close()

	for ; iterator.Valid(); iterator.Next() {
		validator, err := types.UnmarshalValidator(k.cdc, iterator.Value())
		if err != nil {
			return nil, err
		}
		validators = append(validators, validator)
	}

	return validators, nil
}

// GetValidators returns a given amount of all the validators
func (k Keeper) GetValidators(ctx context.Context, maxRetrieve uint32) (validators []types.Validator, err error) {
	store := k.storeService.OpenKVStore(ctx)
	validators = make([]types.Validator, maxRetrieve)

	iterator, err := store.Iterator(types.ValidatorsKey, storetypes.PrefixEndBytes(types.ValidatorsKey))
	if err != nil {
		return nil, err
	}

	i := 0
	for ; iterator.Valid() && i < int(maxRetrieve); iterator.Next() {
		validator, err := types.UnmarshalValidator(k.cdc, iterator.Value())
		if err != nil {
			return nil, err
		}
		validators[i] = validator
		i++
	}

	return validators[:i], nil // trim if the array length < maxRetrieve
}

// GetBondedValidatorsByPower gets the current group of bonded validators sorted by power-rank
func (k Keeper) GetBondedValidatorsByPower(ctx context.Context) ([]types.Validator, error) {
	maxValidators, err := k.MaxValidators(ctx)
	if err != nil {
		return nil, err
	}
	validators := make([]types.Validator, maxValidators)

	iterator, err := k.ValidatorsPowerStoreIterator(ctx)
	if err != nil {
		return nil, err
	}
	defer iterator.Close()

	i := 0
	for ; iterator.Valid() && i < int(maxValidators); iterator.Next() {
		address := iterator.Value()
		validator := k.mustGetValidator(ctx, address)

		if validator.IsBonded() {
			validators[i] = validator
			i++
		}
	}

	return validators[:i], nil // trim
}

// ValidatorsPowerStoreIterator returns an iterator for the current validator power store
func (k Keeper) ValidatorsPowerStoreIterator(ctx context.Context) (corestore.Iterator, error) {
	store := k.storeService.OpenKVStore(ctx)
	return store.ReverseIterator(types.ValidatorsByPowerIndexKey, storetypes.PrefixEndBytes(types.ValidatorsByPowerIndexKey))
}

// Last Validator Index

// GetLastValidatorPower loads the last validator power.
// Returns zero if the operator was not a validator last block.
func (k Keeper) GetLastValidatorPower(ctx context.Context, operator sdk.ValAddress) (power int64, err error) {
	store := k.storeService.OpenKVStore(ctx)
	bz, err := store.Get(types.GetLastValidatorPowerKey(operator))
	if err != nil {
		return 0, err
	}

	if bz == nil {
		return 0, nil
	}

	intV := gogotypes.Int64Value{}
	err = k.cdc.Unmarshal(bz, &intV)
	if err != nil {
		return 0, err
	}

	return intV.GetValue(), nil
}

// SetLastValidatorPower sets the last validator power.
func (k Keeper) SetLastValidatorPower(ctx context.Context, operator sdk.ValAddress, power int64) error {
	store := k.storeService.OpenKVStore(ctx)
	bz, err := k.cdc.Marshal(&gogotypes.Int64Value{Value: power})
	if err != nil {
		return err
	}
	return store.Set(types.GetLastValidatorPowerKey(operator), bz)
}

// DeleteLastValidatorPower deletes the last validator power.
func (k Keeper) DeleteLastValidatorPower(ctx context.Context, operator sdk.ValAddress) error {
	store := k.storeService.OpenKVStore(ctx)
	return store.Delete(types.GetLastValidatorPowerKey(operator))
}

// lastValidatorsIterator returns an iterator for the consensus validators in the last block
func (k Keeper) LastValidatorsIterator(ctx context.Context) (corestore.Iterator, error) {
	store := k.storeService.OpenKVStore(ctx)
	return store.Iterator(types.LastValidatorPowerKey, storetypes.PrefixEndBytes(types.LastValidatorPowerKey))
}

// IterateLastValidatorPowers iterates over last validator powers.
func (k Keeper) IterateLastValidatorPowers(ctx context.Context, handler func(operator sdk.ValAddress, power int64) (stop bool)) error {
	iter, err := k.LastValidatorsIterator(ctx)
	if err != nil {
		return err
	}

	for ; iter.Valid(); iter.Next() {
		addr := sdk.ValAddress(types.AddressFromLastValidatorPowerKey(iter.Key()))
		intV := &gogotypes.Int64Value{}

		if err = k.cdc.Unmarshal(iter.Value(), intV); err != nil {
			return err
		}

		if handler(addr, intV.GetValue()) {
			break
		}
	}

	return nil
}

// GetLastValidators gets the group of the bonded validators
func (k Keeper) GetLastValidators(ctx context.Context) (validators []types.Validator, err error) {
	store := k.storeService.OpenKVStore(ctx)

	// add the actual validator power sorted store
	maxValidators, err := k.MaxValidators(ctx)
	if err != nil {
		return nil, err
	}
	validators = make([]types.Validator, maxValidators)

	iterator, err := store.Iterator(types.LastValidatorPowerKey, storetypes.PrefixEndBytes(types.LastValidatorPowerKey))
	if err != nil {
		return nil, err
	}
	defer iterator.Close()

	i := 0
	for ; iterator.Valid(); iterator.Next() {
		// sanity check
		if i >= int(maxValidators) {
			panic("more validators than maxValidators found")
		}

		address := types.AddressFromLastValidatorPowerKey(iterator.Key())
		validator, err := k.GetValidator(ctx, address)
		if err != nil {
			return nil, err
		}

		validators[i] = validator
		i++
	}

	return validators[:i], nil // trim
}

// GetUnbondingValidators returns a slice of mature validator addresses that
// complete their unbonding at a given time and height.
func (k Keeper) GetUnbondingValidators(ctx context.Context, endTime time.Time, endHeight int64) ([]string, error) {
	store := k.storeService.OpenKVStore(ctx)

	bz, err := store.Get(types.GetValidatorQueueKey(endTime, endHeight))
	if err != nil {
		return nil, err
	}

	if bz == nil {
		return []string{}, nil
	}

	addrs := types.ValAddresses{}
	if err = k.cdc.Unmarshal(bz, &addrs); err != nil {
		return nil, err
	}

	return addrs.Addresses, nil
}

// SetUnbondingValidatorsQueue sets a given slice of validator addresses into
// the unbonding validator queue by a given height and time.
func (k Keeper) SetUnbondingValidatorsQueue(ctx context.Context, endTime time.Time, endHeight int64, addrs []string) error {
	store := k.storeService.OpenKVStore(ctx)
	bz, err := k.cdc.Marshal(&types.ValAddresses{Addresses: addrs})
	if err != nil {
		return err
	}
	return store.Set(types.GetValidatorQueueKey(endTime, endHeight), bz)
}

// InsertUnbondingValidatorQueue inserts a given unbonding validator address into
// the unbonding validator queue for a given height and time.
func (k Keeper) InsertUnbondingValidatorQueue(ctx context.Context, val types.Validator) error {
	addrs, err := k.GetUnbondingValidators(ctx, val.UnbondingTime, val.UnbondingHeight)
	if err != nil {
		return err
	}
	addrs = append(addrs, val.OperatorAddress)
	return k.SetUnbondingValidatorsQueue(ctx, val.UnbondingTime, val.UnbondingHeight, addrs)
}

// DeleteValidatorQueueTimeSlice deletes all entries in the queue indexed by a
// given height and time.
func (k Keeper) DeleteValidatorQueueTimeSlice(ctx context.Context, endTime time.Time, endHeight int64) error {
	store := k.storeService.OpenKVStore(ctx)
	return store.Delete(types.GetValidatorQueueKey(endTime, endHeight))
}

// DeleteValidatorQueue removes a validator by address from the unbonding queue
// indexed by a given height and time.
func (k Keeper) DeleteValidatorQueue(ctx context.Context, val types.Validator) error {
	addrs, err := k.GetUnbondingValidators(ctx, val.UnbondingTime, val.UnbondingHeight)
	if err != nil {
		return err
	}
	newAddrs := []string{}

	// since address string may change due to Bech32 prefix change, we parse the addresses into bytes
	// format for normalization
	deletingAddr, err := k.validatorAddressCodec.StringToBytes(val.OperatorAddress)
	if err != nil {
		return err
	}

	for _, addr := range addrs {
		storedAddr, err := k.validatorAddressCodec.StringToBytes(addr)
		if err != nil {
			// even if we don't error here, it will error in UnbondAllMatureValidators at unbond time
			return err
		}
		if !bytes.Equal(storedAddr, deletingAddr) {
			newAddrs = append(newAddrs, addr)
		}
	}

	if len(newAddrs) == 0 {
		return k.DeleteValidatorQueueTimeSlice(ctx, val.UnbondingTime, val.UnbondingHeight)
	}

	return k.SetUnbondingValidatorsQueue(ctx, val.UnbondingTime, val.UnbondingHeight, newAddrs)
}

// ValidatorQueueIterator returns an interator ranging over validators that are
// unbonding whose unbonding completion occurs at the given height and time.
func (k Keeper) ValidatorQueueIterator(ctx context.Context, endTime time.Time, endHeight int64) (corestore.Iterator, error) {
	store := k.storeService.OpenKVStore(ctx)
	return store.Iterator(types.ValidatorQueueKey, storetypes.InclusiveEndBytes(types.GetValidatorQueueKey(endTime, endHeight)))
}

// UnbondAllMatureValidators unbonds all the mature unbonding validators that
// have finished their unbonding period.
func (k Keeper) UnbondAllMatureValidators(ctx context.Context) error {
	sdkCtx := sdk.UnwrapSDKContext(ctx)
	blockTime := sdkCtx.BlockTime()
	blockHeight := sdkCtx.BlockHeight()

	// unbondingValIterator will contains all validator addresses indexed under
	// the ValidatorQueueKey prefix. Note, the entire index key is composed as
	// ValidatorQueueKey | timeBzLen (8-byte big endian) | timeBz | heightBz (8-byte big endian),
	// so it may be possible that certain validator addresses that are iterated
	// over are not ready to unbond, so an explicit check is required.
	unbondingValIterator, err := k.ValidatorQueueIterator(ctx, blockTime, blockHeight)
	if err != nil {
		return err
	}
	defer unbondingValIterator.Close()

	for ; unbondingValIterator.Valid(); unbondingValIterator.Next() {
		key := unbondingValIterator.Key()
		keyTime, keyHeight, err := types.ParseValidatorQueueKey(key)
		if err != nil {
			return fmt.Errorf("failed to parse unbonding key: %w", err)
		}

		// All addresses for the given key have the same unbonding height and time.
		// We only unbond if the height and time are less than the current height
		// and time.
		if keyHeight <= blockHeight && (keyTime.Before(blockTime) || keyTime.Equal(blockTime)) {
			addrs := types.ValAddresses{}
			if err = k.cdc.Unmarshal(unbondingValIterator.Value(), &addrs); err != nil {
				return err
			}

			for _, valAddr := range addrs.Addresses {
				addr, err := k.validatorAddressCodec.StringToBytes(valAddr)
				if err != nil {
					return err
				}
				val, err := k.GetValidator(ctx, addr)
				if err != nil {
					return errorsmod.Wrap(err, "validator in the unbonding queue was not found")
				}

				if !val.IsUnbonding() {
					return fmt.Errorf("unexpected validator in unbonding queue; status was not unbonding")
				}

				if val.UnbondingOnHoldRefCount == 0 {
					for _, id := range val.UnbondingIds {
						if err = k.DeleteUnbondingIndex(ctx, id); err != nil {
							return err
						}
					}

					val, err = k.UnbondingToUnbonded(ctx, val)
					if err != nil {
						return err
					}

					if val.GetDelegatorShares().IsZero() {
						str, err := k.validatorAddressCodec.StringToBytes(val.GetOperator())
						if err != nil {
							return err
						}
						if err = k.RemoveValidator(ctx, str); err != nil {
							return err
						}
					} else {
						// remove unbonding ids
						val.UnbondingIds = []uint64{}
					}

					// remove validator from queue
					if err = k.DeleteValidatorQueue(ctx, val); err != nil {
						return err
					}
				}
			}
		}
	}
	return nil
}

// IsValidatorJailed checks and returns boolean of a validator status jailed or not.
func (k Keeper) IsValidatorJailed(ctx context.Context, addr sdk.ConsAddress) (bool, error) {
	v, err := k.GetValidatorByConsAddr(ctx, addr)
	if err != nil {
		return false, err
	}

	return v.Jailed, nil
}

// BondedTokensAndPubKeyByConsAddr returns the consensus public key and bonded tokens by consensus address
func (k Keeper) BondedTokensAndPubKeyByConsAddr(ctx context.Context, addr sdk.ConsAddress) (math.Int, cmtprotocrypto.PublicKey, error) {
	v, err := k.GetValidatorByConsAddr(ctx, addr)
	if err != nil {
		return math.ZeroInt(), cmtprotocrypto.PublicKey{}, err
	}

	pubkey, err := v.CmtConsPublicKey()
	if err != nil {
		return math.ZeroInt(), cmtprotocrypto.PublicKey{}, err
	}

	return v.BondedTokens(), pubkey, nil
}<|MERGE_RESOLUTION|>--- conflicted
+++ resolved
@@ -84,17 +84,13 @@
 	if err != nil {
 		return err
 	}
-<<<<<<< HEAD
-	store := k.storeService.OpenKVStore(ctx)
-	str, err := k.validatorAddressCodec.StringToBytes(validator.GetOperator())
-	if err != nil {
-		return err
-	}
-	return store.Set(types.GetValidatorByConsAddrKey(consPk), str)
-=======
-
-	return k.ValidatorByConsensusAddress.Set(ctx, consPk, validator.GetOperator())
->>>>>>> c968fe9e
+
+	bz, err := k.validatorAddressCodec.StringToBytes(validator.GetOperator())
+	if err != nil {
+		return err
+	}
+
+	return k.ValidatorByConsensusAddress.Set(ctx, consPk, bz)
 }
 
 // SetValidatorByPowerIndex sets a validator by power index
