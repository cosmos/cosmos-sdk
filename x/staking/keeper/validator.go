package keeper

import (
	"bytes"
	"fmt"
	"time"

	gogotypes "github.com/gogo/protobuf/types"

	sdk "github.com/cosmos/cosmos-sdk/types"
	"github.com/cosmos/cosmos-sdk/x/staking/types"
)

// Cache the amino decoding of validators, as it can be the case that repeated slashing calls
// cause many calls to GetValidator, which were shown to throttle the state machine in our
// simulation. Note this is quite biased though, as the simulator does more slashes than a
// live chain should, however we require the slashing to be fast as noone pays gas for it.
type cachedValidator struct {
	val        types.Validator
	marshalled string // marshalled amino bytes for the validator object (not operator address)
}

func newCachedValidator(val types.Validator, marshalled string) cachedValidator {
	return cachedValidator{
		val:        val,
		marshalled: marshalled,
	}
}

// get a single validator
func (k Keeper) GetValidator(ctx sdk.Context, addr sdk.ValAddress) (validator types.Validator, found bool) {
	store := ctx.KVStore(k.storeKey)

	value := store.Get(types.GetValidatorKey(addr))
	if value == nil {
		return validator, false
	}

	// If these amino encoded bytes are in the cache, return the cached validator
	strValue := string(value)
	if val, ok := k.validatorCache[strValue]; ok {
		valToReturn := val.val
		// Doesn't mutate the cache's value
		valToReturn.OperatorAddress = addr

		return valToReturn, true
	}

	// amino bytes weren't found in cache, so amino unmarshal and add it to the cache
	validator = types.MustUnmarshalValidator(k.cdc, value)
	cachedVal := newCachedValidator(validator, strValue)
	k.validatorCache[strValue] = newCachedValidator(validator, strValue)
	k.validatorCacheList.PushBack(cachedVal)

	// if the cache is too big, pop off the last element from it
	if k.validatorCacheList.Len() > aminoCacheSize {
		valToRemove := k.validatorCacheList.Remove(k.validatorCacheList.Front()).(cachedValidator)
		delete(k.validatorCache, valToRemove.marshalled)
	}

	validator = types.MustUnmarshalValidator(k.cdc, value)

	return validator, true
}

func (k Keeper) mustGetValidator(ctx sdk.Context, addr sdk.ValAddress) types.Validator {
	validator, found := k.GetValidator(ctx, addr)
	if !found {
		panic(fmt.Sprintf("validator record not found for address: %X\n", addr))
	}

	return validator
}

// get a single validator by consensus address
func (k Keeper) GetValidatorByConsAddr(ctx sdk.Context, consAddr sdk.ConsAddress) (validator types.Validator, found bool) {
	store := ctx.KVStore(k.storeKey)

	opAddr := store.Get(types.GetValidatorByConsAddrKey(consAddr))
	if opAddr == nil {
		return validator, false
	}

	return k.GetValidator(ctx, opAddr)
}

func (k Keeper) mustGetValidatorByConsAddr(ctx sdk.Context, consAddr sdk.ConsAddress) types.Validator {
	validator, found := k.GetValidatorByConsAddr(ctx, consAddr)
	if !found {
		panic(fmt.Errorf("validator with consensus-Address %s not found", consAddr))
	}

	return validator
}

// set the main record holding validator details
func (k Keeper) SetValidator(ctx sdk.Context, validator types.Validator) {
	store := ctx.KVStore(k.storeKey)
	bz := types.MustMarshalValidator(k.cdc, validator)
	store.Set(types.GetValidatorKey(validator.OperatorAddress), bz)
}

// validator index
func (k Keeper) SetValidatorByConsAddr(ctx sdk.Context, validator types.Validator) {
	store := ctx.KVStore(k.storeKey)
	store.Set(types.GetValidatorByConsAddrKey(validator.GetConsAddr()), validator.OperatorAddress)
}

// validator index
func (k Keeper) SetValidatorByPowerIndex(ctx sdk.Context, validator types.Validator) {
	// jailed validators are not kept in the power index
	if validator.Jailed {
		return
	}

	store := ctx.KVStore(k.storeKey)
	store.Set(types.GetValidatorsByPowerIndexKey(validator), validator.OperatorAddress)
}

// validator index
func (k Keeper) DeleteValidatorByPowerIndex(ctx sdk.Context, validator types.Validator) {
	store := ctx.KVStore(k.storeKey)
	store.Delete(types.GetValidatorsByPowerIndexKey(validator))
}

// validator index
func (k Keeper) SetNewValidatorByPowerIndex(ctx sdk.Context, validator types.Validator) {
	store := ctx.KVStore(k.storeKey)
	store.Set(types.GetValidatorsByPowerIndexKey(validator), validator.OperatorAddress)
}

// Update the tokens of an existing validator, update the validators power index key
func (k Keeper) AddValidatorTokensAndShares(ctx sdk.Context, validator types.Validator,
	tokensToAdd sdk.Int) (valOut types.Validator, addedShares sdk.Dec) {
	k.DeleteValidatorByPowerIndex(ctx, validator)
	validator, addedShares = validator.AddTokensFromDel(tokensToAdd)
	k.SetValidator(ctx, validator)
	k.SetValidatorByPowerIndex(ctx, validator)

	return validator, addedShares
}

// Update the tokens of an existing validator, update the validators power index key
func (k Keeper) RemoveValidatorTokensAndShares(ctx sdk.Context, validator types.Validator,
	sharesToRemove sdk.Dec) (valOut types.Validator, removedTokens sdk.Int) {
	k.DeleteValidatorByPowerIndex(ctx, validator)
	validator, removedTokens = validator.RemoveDelShares(sharesToRemove)
	k.SetValidator(ctx, validator)
	k.SetValidatorByPowerIndex(ctx, validator)

	return validator, removedTokens
}

// Update the tokens of an existing validator, update the validators power index key
func (k Keeper) RemoveValidatorTokens(ctx sdk.Context,
	validator types.Validator, tokensToRemove sdk.Int) types.Validator {
	k.DeleteValidatorByPowerIndex(ctx, validator)
	validator = validator.RemoveTokens(tokensToRemove)
	k.SetValidator(ctx, validator)
	k.SetValidatorByPowerIndex(ctx, validator)

	return validator
}

// UpdateValidatorCommission attempts to update a validator's commission rate.
// An error is returned if the new commission rate is invalid.
func (k Keeper) UpdateValidatorCommission(ctx sdk.Context,
	validator types.Validator, newRate sdk.Dec) (types.Commission, error) {
	commission := validator.Commission
	blockTime := ctx.BlockHeader().Time

	if err := commission.ValidateNewRate(newRate, blockTime); err != nil {
		return commission, err
	}

	commission.Rate = newRate
	commission.UpdateTime = blockTime

	return commission, nil
}

// remove the validator record and associated indexes
// except for the bonded validator index which is only handled in ApplyAndReturnTendermintUpdates
func (k Keeper) RemoveValidator(ctx sdk.Context, address sdk.ValAddress) {
	// first retrieve the old validator record
	validator, found := k.GetValidator(ctx, address)
	if !found {
		return
	}

	if !validator.IsUnbonded() {
		panic("cannot call RemoveValidator on bonded or unbonding validators")
	}

	if validator.Tokens.IsPositive() {
		panic("attempting to remove a validator which still contains tokens")
	}

	valConsAddr := validator.GetConsAddr()

	// delete the old validator record
	store := ctx.KVStore(k.storeKey)
	store.Delete(types.GetValidatorKey(address))
	store.Delete(types.GetValidatorByConsAddrKey(valConsAddr))
	store.Delete(types.GetValidatorsByPowerIndexKey(validator))

	// call hooks
	k.AfterValidatorRemoved(ctx, valConsAddr, validator.OperatorAddress)
}

// get groups of validators

// get the set of all validators with no limits, used during genesis dump
func (k Keeper) GetAllValidators(ctx sdk.Context) (validators []types.Validator) {
	store := ctx.KVStore(k.storeKey)

	iterator := sdk.KVStorePrefixIterator(store, types.ValidatorsKey)
	defer iterator.Close()

	for ; iterator.Valid(); iterator.Next() {
		validator := types.MustUnmarshalValidator(k.cdc, iterator.Value())
		validators = append(validators, validator)
	}

	return validators
}

// return a given amount of all the validators
func (k Keeper) GetValidators(ctx sdk.Context, maxRetrieve uint32) (validators []types.Validator) {
	store := ctx.KVStore(k.storeKey)
	validators = make([]types.Validator, maxRetrieve)

	iterator := sdk.KVStorePrefixIterator(store, types.ValidatorsKey)
	defer iterator.Close()

	i := 0
	for ; iterator.Valid() && i < int(maxRetrieve); iterator.Next() {
		validator := types.MustUnmarshalValidator(k.cdc, iterator.Value())
		validators[i] = validator
		i++
	}

	return validators[:i] // trim if the array length < maxRetrieve
}

// get the current group of bonded validators sorted by power-rank
func (k Keeper) GetBondedValidatorsByPower(ctx sdk.Context) []types.Validator {
	maxValidators := k.MaxValidators(ctx)
	validators := make([]types.Validator, maxValidators)

	iterator := k.ValidatorsPowerStoreIterator(ctx)
	defer iterator.Close()

	i := 0
	for ; iterator.Valid() && i < int(maxValidators); iterator.Next() {
		address := iterator.Value()
		validator := k.mustGetValidator(ctx, address)

		if validator.IsBonded() {
			validators[i] = validator
			i++
		}
	}

	return validators[:i] // trim
}

// returns an iterator for the current validator power store
func (k Keeper) ValidatorsPowerStoreIterator(ctx sdk.Context) sdk.Iterator {
	store := ctx.KVStore(k.storeKey)
	return sdk.KVStoreReversePrefixIterator(store, types.ValidatorsByPowerIndexKey)
}

//_______________________________________________________________________
// Last Validator Index

// Load the last validator power.
// Returns zero if the operator was not a validator last block.
func (k Keeper) GetLastValidatorPower(ctx sdk.Context, operator sdk.ValAddress) (power int64) {
	store := ctx.KVStore(k.storeKey)

	bz := store.Get(types.GetLastValidatorPowerKey(operator))
	if bz == nil {
		return 0
	}

	intV := gogotypes.Int64Value{}
	k.cdc.MustUnmarshalBinaryBare(bz, &intV)

	return intV.GetValue()
}

// Set the last validator power.
func (k Keeper) SetLastValidatorPower(ctx sdk.Context, operator sdk.ValAddress, power int64) {
	store := ctx.KVStore(k.storeKey)
	bz := k.cdc.MustMarshalBinaryBare(&gogotypes.Int64Value{Value: power})
	store.Set(types.GetLastValidatorPowerKey(operator), bz)
}

// Delete the last validator power.
func (k Keeper) DeleteLastValidatorPower(ctx sdk.Context, operator sdk.ValAddress) {
	store := ctx.KVStore(k.storeKey)
	store.Delete(types.GetLastValidatorPowerKey(operator))
}

// returns an iterator for the consensus validators in the last block
func (k Keeper) LastValidatorsIterator(ctx sdk.Context) (iterator sdk.Iterator) {
	store := ctx.KVStore(k.storeKey)
	iterator = sdk.KVStorePrefixIterator(store, types.LastValidatorPowerKey)

	return iterator
}

// Iterate over last validator powers.
func (k Keeper) IterateLastValidatorPowers(ctx sdk.Context, handler func(operator sdk.ValAddress, power int64) (stop bool)) {
	store := ctx.KVStore(k.storeKey)

	iter := sdk.KVStorePrefixIterator(store, types.LastValidatorPowerKey)
	defer iter.Close()

	for ; iter.Valid(); iter.Next() {
		addr := sdk.ValAddress(iter.Key()[len(types.LastValidatorPowerKey):])
		intV := &gogotypes.Int64Value{}

		k.cdc.MustUnmarshalBinaryBare(iter.Value(), intV)

		if handler(addr, intV.GetValue()) {
			break
		}
	}
}

// get the group of the bonded validators
func (k Keeper) GetLastValidators(ctx sdk.Context) (validators []types.Validator) {
	store := ctx.KVStore(k.storeKey)

	// add the actual validator power sorted store
	maxValidators := k.MaxValidators(ctx)
	validators = make([]types.Validator, maxValidators)

	iterator := sdk.KVStorePrefixIterator(store, types.LastValidatorPowerKey)
	defer iterator.Close()

	i := 0
	for ; iterator.Valid(); iterator.Next() {
		// sanity check
		if i >= int(maxValidators) {
			panic("more validators than maxValidators found")
		}

		address := types.AddressFromLastValidatorPowerKey(iterator.Key())
		validator := k.mustGetValidator(ctx, address)

		validators[i] = validator
		i++
	}

	return validators[:i] // trim
}

// GetUnbondingValidators returns a slice of mature validator addresses that
// complete their unbonding at a given time and height.
func (k Keeper) GetUnbondingValidators(ctx sdk.Context, endTime time.Time, endHeight int64) []sdk.ValAddress {
	store := ctx.KVStore(k.storeKey)

	bz := store.Get(types.GetValidatorQueueKey(endTime, endHeight))
	if bz == nil {
		return []sdk.ValAddress{}
	}

<<<<<<< HEAD
	va := types.ValAddresses{}
	k.cdc.MustUnmarshalBinaryBare(bz, &va)
=======
	addrs := sdk.ValAddresses{}
	k.cdc.MustUnmarshalBinaryBare(bz, &addrs)
>>>>>>> 8e67a5d2

	return addrs.Addresses
}

// SetUnbondingValidatorsQueue sets a given slice of validator addresses into
// the unbonding validator queue by a given height and time.
func (k Keeper) SetUnbondingValidatorsQueue(ctx sdk.Context, endTime time.Time, endHeight int64, addrs []sdk.ValAddress) {
	store := ctx.KVStore(k.storeKey)
<<<<<<< HEAD
	bz := k.cdc.MustMarshalBinaryBare(&types.ValAddresses{Addresses: keys})
	store.Set(types.GetValidatorQueueTimeKey(timestamp), bz)
=======
	bz := k.cdc.MustMarshalBinaryBare(&sdk.ValAddresses{Addresses: addrs})
	store.Set(types.GetValidatorQueueKey(endTime, endHeight), bz)
>>>>>>> 8e67a5d2
}

// InsertUnbondingValidatorQueue inserts a given unbonding validator address into
// the unbonding validator queue for a given height and time.
func (k Keeper) InsertUnbondingValidatorQueue(ctx sdk.Context, val types.Validator) {
	addrs := k.GetUnbondingValidators(ctx, val.UnbondingTime, val.UnbondingHeight)
	addrs = append(addrs, val.OperatorAddress)
	k.SetUnbondingValidatorsQueue(ctx, val.UnbondingTime, val.UnbondingHeight, addrs)
}

// DeleteValidatorQueueTimeSlice deletes all entries in the queue indexed by a
// given height and time.
func (k Keeper) DeleteValidatorQueueTimeSlice(ctx sdk.Context, endTime time.Time, endHeight int64) {
	store := ctx.KVStore(k.storeKey)
	store.Delete(types.GetValidatorQueueKey(endTime, endHeight))
}

// DeleteValidatorQueue removes a validator by address from the unbonding queue
// indexed by a given height and time.
func (k Keeper) DeleteValidatorQueue(ctx sdk.Context, val types.Validator) {
	addrs := k.GetUnbondingValidators(ctx, val.UnbondingTime, val.UnbondingHeight)
	newAddrs := []sdk.ValAddress{}

	for _, addr := range addrs {
		if !bytes.Equal(addr, val.OperatorAddress) {
			newAddrs = append(newAddrs, addr)
		}
	}

	if len(newAddrs) == 0 {
		k.DeleteValidatorQueueTimeSlice(ctx, val.UnbondingTime, val.UnbondingHeight)
	} else {
		k.SetUnbondingValidatorsQueue(ctx, val.UnbondingTime, val.UnbondingHeight, newAddrs)
	}
}

// ValidatorQueueIterator returns an interator ranging over validators that are
// unbonding whose unbonding completion occurs at the given height and time.
func (k Keeper) ValidatorQueueIterator(ctx sdk.Context, endTime time.Time, endHeight int64) sdk.Iterator {
	store := ctx.KVStore(k.storeKey)
<<<<<<< HEAD
	return store.Iterator(types.ValidatorQueueKey, sdk.InclusiveEndBytes(types.GetValidatorQueueTimeKey(endTime)))
}

// Returns a concatenated list of all the timeslices before currTime, and deletes the timeslices from the queue
func (k Keeper) GetAllMatureValidatorQueue(ctx sdk.Context, currTime time.Time) (matureValsAddrs []sdk.ValAddress) {
	// gets an iterator for all timeslices from time 0 until the current Blockheader time
	validatorTimesliceIterator := k.ValidatorQueueIterator(ctx, ctx.BlockHeader().Time)
	defer validatorTimesliceIterator.Close()

	for ; validatorTimesliceIterator.Valid(); validatorTimesliceIterator.Next() {
		timeslice := types.ValAddresses{}
		k.cdc.MustUnmarshalBinaryBare(validatorTimesliceIterator.Value(), &timeslice)

		matureValsAddrs = append(matureValsAddrs, timeslice.Addresses...)
	}

	return matureValsAddrs
=======
	return store.Iterator(types.ValidatorQueueKey, sdk.InclusiveEndBytes(types.GetValidatorQueueKey(endTime, endHeight)))
>>>>>>> 8e67a5d2
}

// UnbondAllMatureValidators unbonds all the mature unbonding validators that
// have finished their unbonding period.
func (k Keeper) UnbondAllMatureValidators(ctx sdk.Context) {
	store := ctx.KVStore(k.storeKey)

<<<<<<< HEAD
	validatorTimesliceIterator := k.ValidatorQueueIterator(ctx, ctx.BlockHeader().Time)
	defer validatorTimesliceIterator.Close()

	for ; validatorTimesliceIterator.Valid(); validatorTimesliceIterator.Next() {
		timeslice := types.ValAddresses{}
		k.cdc.MustUnmarshalBinaryBare(validatorTimesliceIterator.Value(), &timeslice)

		for _, valAddr := range timeslice.Addresses {
			val, found := k.GetValidator(ctx, valAddr)
			if !found {
				panic("validator in the unbonding queue was not found")
			}
=======
	blockTime := ctx.BlockTime()
	blockHeight := ctx.BlockHeight()

	// unbondingValIterator will contains all validator addresses indexed under
	// the ValidatorQueueKey prefix. Note, the entire index key is composed as
	// ValidatorQueueKey | timeBzLen (8-byte big endian) | timeBz | heightBz (8-byte big endian),
	// so it may be possible that certain validator addresses that are iterated
	// over are not ready to unbond, so an explicit check is required.
	unbondingValIterator := k.ValidatorQueueIterator(ctx, blockTime, blockHeight)
	defer unbondingValIterator.Close()

	for ; unbondingValIterator.Valid(); unbondingValIterator.Next() {
		key := unbondingValIterator.Key()
		keyTime, keyHeight, err := types.ParseValidatorQueueKey(key)
		if err != nil {
			panic(fmt.Errorf("failed to parse unbonding key: %w", err))
		}
>>>>>>> 8e67a5d2

		// All addresses for the given key have the same unbonding height and time.
		// We only unbond if the height and time are less than the current height
		// and time.
		if keyHeight <= blockHeight && (keyTime.Before(blockTime) || keyTime.Equal(blockTime)) {
			addrs := sdk.ValAddresses{}
			k.cdc.MustUnmarshalBinaryBare(unbondingValIterator.Value(), &addrs)

			for _, valAddr := range addrs.Addresses {
				val, found := k.GetValidator(ctx, valAddr)
				if !found {
					panic("validator in the unbonding queue was not found")
				}

				if !val.IsUnbonding() {
					panic("unexpected validator in unbonding queue; status was not unbonding")
				}

				val = k.UnbondingToUnbonded(ctx, val)
				if val.GetDelegatorShares().IsZero() {
					k.RemoveValidator(ctx, val.OperatorAddress)
				}
			}

			store.Delete(key)
		}
	}
}<|MERGE_RESOLUTION|>--- conflicted
+++ resolved
@@ -368,13 +368,8 @@
 		return []sdk.ValAddress{}
 	}
 
-<<<<<<< HEAD
-	va := types.ValAddresses{}
-	k.cdc.MustUnmarshalBinaryBare(bz, &va)
-=======
-	addrs := sdk.ValAddresses{}
+	addrs := types.ValAddresses{}
 	k.cdc.MustUnmarshalBinaryBare(bz, &addrs)
->>>>>>> 8e67a5d2
 
 	return addrs.Addresses
 }
@@ -383,13 +378,8 @@
 // the unbonding validator queue by a given height and time.
 func (k Keeper) SetUnbondingValidatorsQueue(ctx sdk.Context, endTime time.Time, endHeight int64, addrs []sdk.ValAddress) {
 	store := ctx.KVStore(k.storeKey)
-<<<<<<< HEAD
 	bz := k.cdc.MustMarshalBinaryBare(&types.ValAddresses{Addresses: keys})
-	store.Set(types.GetValidatorQueueTimeKey(timestamp), bz)
-=======
-	bz := k.cdc.MustMarshalBinaryBare(&sdk.ValAddresses{Addresses: addrs})
 	store.Set(types.GetValidatorQueueKey(endTime, endHeight), bz)
->>>>>>> 8e67a5d2
 }
 
 // InsertUnbondingValidatorQueue inserts a given unbonding validator address into
@@ -430,27 +420,7 @@
 // unbonding whose unbonding completion occurs at the given height and time.
 func (k Keeper) ValidatorQueueIterator(ctx sdk.Context, endTime time.Time, endHeight int64) sdk.Iterator {
 	store := ctx.KVStore(k.storeKey)
-<<<<<<< HEAD
-	return store.Iterator(types.ValidatorQueueKey, sdk.InclusiveEndBytes(types.GetValidatorQueueTimeKey(endTime)))
-}
-
-// Returns a concatenated list of all the timeslices before currTime, and deletes the timeslices from the queue
-func (k Keeper) GetAllMatureValidatorQueue(ctx sdk.Context, currTime time.Time) (matureValsAddrs []sdk.ValAddress) {
-	// gets an iterator for all timeslices from time 0 until the current Blockheader time
-	validatorTimesliceIterator := k.ValidatorQueueIterator(ctx, ctx.BlockHeader().Time)
-	defer validatorTimesliceIterator.Close()
-
-	for ; validatorTimesliceIterator.Valid(); validatorTimesliceIterator.Next() {
-		timeslice := types.ValAddresses{}
-		k.cdc.MustUnmarshalBinaryBare(validatorTimesliceIterator.Value(), &timeslice)
-
-		matureValsAddrs = append(matureValsAddrs, timeslice.Addresses...)
-	}
-
-	return matureValsAddrs
-=======
 	return store.Iterator(types.ValidatorQueueKey, sdk.InclusiveEndBytes(types.GetValidatorQueueKey(endTime, endHeight)))
->>>>>>> 8e67a5d2
 }
 
 // UnbondAllMatureValidators unbonds all the mature unbonding validators that
@@ -458,20 +428,6 @@
 func (k Keeper) UnbondAllMatureValidators(ctx sdk.Context) {
 	store := ctx.KVStore(k.storeKey)
 
-<<<<<<< HEAD
-	validatorTimesliceIterator := k.ValidatorQueueIterator(ctx, ctx.BlockHeader().Time)
-	defer validatorTimesliceIterator.Close()
-
-	for ; validatorTimesliceIterator.Valid(); validatorTimesliceIterator.Next() {
-		timeslice := types.ValAddresses{}
-		k.cdc.MustUnmarshalBinaryBare(validatorTimesliceIterator.Value(), &timeslice)
-
-		for _, valAddr := range timeslice.Addresses {
-			val, found := k.GetValidator(ctx, valAddr)
-			if !found {
-				panic("validator in the unbonding queue was not found")
-			}
-=======
 	blockTime := ctx.BlockTime()
 	blockHeight := ctx.BlockHeight()
 
@@ -489,13 +445,12 @@
 		if err != nil {
 			panic(fmt.Errorf("failed to parse unbonding key: %w", err))
 		}
->>>>>>> 8e67a5d2
 
 		// All addresses for the given key have the same unbonding height and time.
 		// We only unbond if the height and time are less than the current height
 		// and time.
 		if keyHeight <= blockHeight && (keyTime.Before(blockTime) || keyTime.Equal(blockTime)) {
-			addrs := sdk.ValAddresses{}
+			addrs := types.ValAddresses{}
 			k.cdc.MustUnmarshalBinaryBare(unbondingValIterator.Value(), &addrs)
 
 			for _, valAddr := range addrs.Addresses {
