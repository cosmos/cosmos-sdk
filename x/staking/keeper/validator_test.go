package keeper

import (
	"fmt"
	"testing"
	"time"

	abci "github.com/tendermint/tendermint/abci/types"

	sdk "github.com/cosmos/cosmos-sdk/types"
	"github.com/cosmos/cosmos-sdk/x/staking/types"

	"github.com/stretchr/testify/assert"
	"github.com/stretchr/testify/require"
)

//_______________________________________________________

func TestSetValidator(t *testing.T) {
	ctx, _, keeper, _ := CreateTestInput(t, false, 10)

	valPubKey := PKs[0]
	valAddr := sdk.ValAddress(valPubKey.Address().Bytes())
	valTokens := sdk.TokensFromConsensusPower(10)

	// test how the validator is set from a purely unbonbed pool
	validator := types.NewValidator(valAddr, valPubKey, types.Description{})
	validator, _ = validator.AddTokensFromDel(valTokens)
	require.Equal(t, sdk.Unbonded, validator.Status)
	assert.Equal(t, valTokens, validator.Tokens)
	assert.Equal(t, valTokens, validator.DelegatorShares.RoundInt())
	keeper.SetValidator(ctx, validator)
	keeper.SetValidatorByPowerIndex(ctx, validator)

	// ensure update
	updates := keeper.ApplyAndReturnValidatorSetUpdates(ctx)
	validator, found := keeper.GetValidator(ctx, valAddr)
	require.True(t, found)
	require.Equal(t, 1, len(updates))
	require.Equal(t, validator.ABCIValidatorUpdate(), updates[0])

	// after the save the validator should be bonded
	require.Equal(t, sdk.Bonded, validator.Status)
	assert.Equal(t, valTokens, validator.Tokens)
	assert.Equal(t, valTokens, validator.DelegatorShares.RoundInt())

	// Check each store for being saved
	resVal, found := keeper.GetValidator(ctx, valAddr)
	assert.True(ValEq(t, validator, resVal))
	require.True(t, found)

	resVals := keeper.GetLastValidators(ctx)
	require.Equal(t, 1, len(resVals))
	assert.True(ValEq(t, validator, resVals[0]))

	resVals = keeper.GetBondedValidatorsByPower(ctx)
	require.Equal(t, 1, len(resVals))
	require.True(ValEq(t, validator, resVals[0]))

	resVals = keeper.GetValidators(ctx, 1)
	require.Equal(t, 1, len(resVals))
	require.True(ValEq(t, validator, resVals[0]))

	resVals = keeper.GetValidators(ctx, 10)
	require.Equal(t, 1, len(resVals))
	require.True(ValEq(t, validator, resVals[0]))

	allVals := keeper.GetAllValidators(ctx)
	require.Equal(t, 1, len(allVals))
}

func TestUpdateValidatorByPowerIndex(t *testing.T) {
	ctx, _, keeper, _ := CreateTestInput(t, false, 0)
	bondedPool := keeper.GetBondedPool(ctx)
	notBondedPool := keeper.GetNotBondedPool(ctx)

	// create a random pool
<<<<<<< HEAD
	bondedPool.SetCoins(sdk.NewCoins(sdk.NewCoin(keeper.BondDenom(ctx), sdk.TokensFromTendermintPower(1234))))
	notBondedPool.SetCoins(sdk.NewCoins(sdk.NewCoin(keeper.BondDenom(ctx), sdk.TokensFromTendermintPower(10000))))
	keeper.supplyKeeper.SetModuleAccount(ctx, bondedPool)
	keeper.supplyKeeper.SetModuleAccount(ctx, notBondedPool)

	// add a validator
	validator := types.NewValidator(addrVals[0], PKs[0], types.Description{})
	validator, delSharesCreated := validator.AddTokensFromDel(sdk.NewInt(100))
	require.Equal(t, sdk.Unbonded, validator.Status)
	require.Equal(t, int64(100), validator.Tokens.Int64())
	TestingUpdateValidator(keeper, ctx, validator, true)
	validator, found := keeper.GetValidator(ctx, addrVals[0])
	require.True(t, found)
	require.Equal(t, int64(100), validator.Tokens.Int64())
=======
	pool.NotBondedTokens = sdk.TokensFromConsensusPower(10000)
	pool.BondedTokens = sdk.TokensFromConsensusPower(1234)
	keeper.SetPool(ctx, pool)

	// add a validator
	validator := types.NewValidator(addrVals[0], PKs[0], types.Description{})
	validator, pool, delSharesCreated := validator.AddTokensFromDel(pool, sdk.TokensFromConsensusPower(100))
	require.Equal(t, sdk.Unbonded, validator.Status)
	require.Equal(t, sdk.TokensFromConsensusPower(100), validator.Tokens)
	keeper.SetPool(ctx, pool)
	TestingUpdateValidator(keeper, ctx, validator, true)
	validator, found := keeper.GetValidator(ctx, addrVals[0])
	require.True(t, found)
	require.Equal(t, sdk.TokensFromConsensusPower(100), validator.Tokens, "\nvalidator %v\npool %v", validator, pool)
>>>>>>> 84a25828

	power := types.GetValidatorsByPowerIndexKey(validator)
	require.True(t, validatorByPowerIndexExists(keeper, ctx, power))

	// burn half the delegator shares
	keeper.DeleteValidatorByPowerIndex(ctx, validator)
<<<<<<< HEAD
	validator, burned := validator.RemoveDelShares(delSharesCreated.Quo(sdk.NewDec(2)))
	require.Equal(t, int64(50), burned.Int64())
=======
	validator, pool, burned := validator.RemoveDelShares(pool, delSharesCreated.Quo(sdk.NewDec(2)))
	require.Equal(t, sdk.TokensFromConsensusPower(50), burned)
	keeper.SetPool(ctx, pool)                            // update the pool
>>>>>>> 84a25828
	TestingUpdateValidator(keeper, ctx, validator, true) // update the validator, possibly kicking it out
	require.False(t, validatorByPowerIndexExists(keeper, ctx, power))

	validator, found = keeper.GetValidator(ctx, addrVals[0])
	require.True(t, found)
	power = types.GetValidatorsByPowerIndexKey(validator)
	require.True(t, validatorByPowerIndexExists(keeper, ctx, power))
}

func TestUpdateBondedValidatorsDecreaseCliff(t *testing.T) {
	numVals := 10
	maxVals := 5

	// create context, keeper, and pool for tests
	ctx, _, keeper, _ := CreateTestInput(t, false, 0)
	bondedPool := keeper.GetBondedPool(ctx)
	notBondedPool := keeper.GetNotBondedPool(ctx)

	// create keeper parameters
	params := keeper.GetParams(ctx)
	params.MaxValidators = uint16(maxVals)
	keeper.SetParams(ctx, params)

	// create a random pool
<<<<<<< HEAD
	bondedPool.SetCoins(sdk.NewCoins(sdk.NewCoin(keeper.BondDenom(ctx), sdk.TokensFromTendermintPower(1234))))
	notBondedPool.SetCoins(sdk.NewCoins(sdk.NewCoin(keeper.BondDenom(ctx), sdk.TokensFromTendermintPower(10000))))
	keeper.supplyKeeper.SetModuleAccount(ctx, bondedPool)
	keeper.supplyKeeper.SetModuleAccount(ctx, notBondedPool)
=======
	pool.NotBondedTokens = sdk.TokensFromConsensusPower(10000)
	pool.BondedTokens = sdk.TokensFromConsensusPower(1234)
	keeper.SetPool(ctx, pool)
>>>>>>> 84a25828

	validators := make([]types.Validator, numVals)
	for i := 0; i < len(validators); i++ {
		moniker := fmt.Sprintf("val#%d", int64(i))
		val := types.NewValidator(sdk.ValAddress(Addrs[i]), PKs[i], types.Description{Moniker: moniker})
<<<<<<< HEAD
		delTokens := sdk.TokensFromTendermintPower(int64((i + 1) * 10))
		val, _ = val.AddTokensFromDel(delTokens)
=======
		delTokens := sdk.TokensFromConsensusPower(int64((i + 1) * 10))
		val, pool, _ = val.AddTokensFromDel(pool, delTokens)
>>>>>>> 84a25828

		val = TestingUpdateValidator(keeper, ctx, val, true)
		validators[i] = val
	}

	nextCliffVal := validators[numVals-maxVals+1]

	// remove enough tokens to kick out the validator below the current cliff
	// validator and next in line cliff validator
	keeper.DeleteValidatorByPowerIndex(ctx, nextCliffVal)
<<<<<<< HEAD
	shares := sdk.TokensFromTendermintPower(21)
	nextCliffVal, _ = nextCliffVal.RemoveDelShares(shares.ToDec())
=======
	shares := sdk.TokensFromConsensusPower(21)
	nextCliffVal, pool, _ = nextCliffVal.RemoveDelShares(pool, shares.ToDec())
	keeper.SetPool(ctx, pool)
>>>>>>> 84a25828
	nextCliffVal = TestingUpdateValidator(keeper, ctx, nextCliffVal, true)

	expectedValStatus := map[int]sdk.BondStatus{
		9: sdk.Bonded, 8: sdk.Bonded, 7: sdk.Bonded, 5: sdk.Bonded, 4: sdk.Bonded,
		0: sdk.Unbonding, 1: sdk.Unbonding, 2: sdk.Unbonding, 3: sdk.Unbonding, 6: sdk.Unbonding,
	}

	// require all the validators have their respective statuses
	for valIdx, status := range expectedValStatus {
		valAddr := validators[valIdx].OperatorAddress
		val, _ := keeper.GetValidator(ctx, valAddr)

		assert.Equal(
			t, status, val.GetStatus(),
			fmt.Sprintf("expected validator at index %v to have status: %s", valIdx, status),
		)
	}
}

func TestSlashToZeroPowerRemoved(t *testing.T) {
	// initialize setup
	ctx, _, keeper, _ := CreateTestInput(t, false, 100)

	// add a validator
	validator := types.NewValidator(addrVals[0], PKs[0], types.Description{})
<<<<<<< HEAD
	valTokens := sdk.TokensFromTendermintPower(100)

	bondedPool := keeper.GetBondedPool(ctx)
	err := bondedPool.SetCoins(sdk.NewCoins(sdk.NewCoin(keeper.BondDenom(ctx), valTokens)))
	require.NoError(t, err)
	keeper.supplyKeeper.SetModuleAccount(ctx, bondedPool)

	validator, _ = validator.AddTokensFromDel(valTokens)
=======
	valTokens := sdk.TokensFromConsensusPower(100)
	validator, pool, _ = validator.AddTokensFromDel(pool, valTokens)
>>>>>>> 84a25828
	require.Equal(t, sdk.Unbonded, validator.Status)
	require.Equal(t, valTokens, validator.Tokens)
	keeper.SetValidatorByConsAddr(ctx, validator)
	validator = TestingUpdateValidator(keeper, ctx, validator, true)
	require.Equal(t, valTokens, validator.Tokens, "\nvalidator %v\npool %v", validator, valTokens)

	// slash the validator by 100%
	consAddr0 := sdk.ConsAddress(PKs[0].Address())
	keeper.Slash(ctx, consAddr0, 0, 100, sdk.OneDec())
	// apply TM updates
	keeper.ApplyAndReturnValidatorSetUpdates(ctx)
	// validator should be unbonding
	validator, _ = keeper.GetValidator(ctx, addrVals[0])
	require.Equal(t, validator.GetStatus(), sdk.Unbonding)
}

// This function tests UpdateValidator, GetValidator, GetLastValidators, RemoveValidator
func TestValidatorBasics(t *testing.T) {
	ctx, _, keeper, _ := CreateTestInput(t, false, 1000)

	//construct the validators
	var validators [3]types.Validator
	powers := []int64{9, 8, 7}
	for i, power := range powers {
		validators[i] = types.NewValidator(addrVals[i], PKs[i], types.Description{})
		validators[i].Status = sdk.Unbonded
		validators[i].Tokens = sdk.ZeroInt()
<<<<<<< HEAD
		tokens := sdk.TokensFromTendermintPower(power)

		validators[i], _ = validators[i].AddTokensFromDel(tokens)
=======
		tokens := sdk.TokensFromConsensusPower(power)
		validators[i], pool, _ = validators[i].AddTokensFromDel(pool, tokens)
		keeper.SetPool(ctx, pool)
>>>>>>> 84a25828
	}
	assert.Equal(t, sdk.TokensFromConsensusPower(9), validators[0].Tokens)
	assert.Equal(t, sdk.TokensFromConsensusPower(8), validators[1].Tokens)
	assert.Equal(t, sdk.TokensFromConsensusPower(7), validators[2].Tokens)

	// check the empty keeper first
	_, found := keeper.GetValidator(ctx, addrVals[0])
	require.False(t, found)
	resVals := keeper.GetLastValidators(ctx)
	require.Zero(t, len(resVals))

	resVals = keeper.GetValidators(ctx, 2)
	require.Zero(t, len(resVals))

	// set and retrieve a record
	validators[0] = TestingUpdateValidator(keeper, ctx, validators[0], true)
	keeper.SetValidatorByConsAddr(ctx, validators[0])
	resVal, found := keeper.GetValidator(ctx, addrVals[0])
	require.True(t, found)
	assert.True(ValEq(t, validators[0], resVal))

	// retrieve from consensus
	resVal, found = keeper.GetValidatorByConsAddr(ctx, sdk.ConsAddress(PKs[0].Address()))
	require.True(t, found)
	assert.True(ValEq(t, validators[0], resVal))
	resVal, found = keeper.GetValidatorByConsAddr(ctx, sdk.GetConsAddress(PKs[0]))
	require.True(t, found)
	assert.True(ValEq(t, validators[0], resVal))

	resVals = keeper.GetLastValidators(ctx)
	require.Equal(t, 1, len(resVals))
	assert.True(ValEq(t, validators[0], resVals[0]))
	assert.Equal(t, sdk.Bonded, validators[0].Status)
	assert.True(sdk.IntEq(t, sdk.TokensFromConsensusPower(9), validators[0].BondedTokens()))

	// modify a records, save, and retrieve
	validators[0].Status = sdk.Bonded
	validators[0].Tokens = sdk.TokensFromConsensusPower(10)
	validators[0].DelegatorShares = validators[0].Tokens.ToDec()
	validators[0] = TestingUpdateValidator(keeper, ctx, validators[0], true)
	resVal, found = keeper.GetValidator(ctx, addrVals[0])
	require.True(t, found)
	assert.True(ValEq(t, validators[0], resVal))

	resVals = keeper.GetLastValidators(ctx)
	require.Equal(t, 1, len(resVals))
	assert.True(ValEq(t, validators[0], resVals[0]))

	// add other validators
	validators[1] = TestingUpdateValidator(keeper, ctx, validators[1], true)
	validators[2] = TestingUpdateValidator(keeper, ctx, validators[2], true)
	resVal, found = keeper.GetValidator(ctx, addrVals[1])
	require.True(t, found)
	assert.True(ValEq(t, validators[1], resVal))
	resVal, found = keeper.GetValidator(ctx, addrVals[2])
	require.True(t, found)
	assert.True(ValEq(t, validators[2], resVal))

	resVals = keeper.GetLastValidators(ctx)
	require.Equal(t, 3, len(resVals))
	assert.True(ValEq(t, validators[0], resVals[0])) // order doesn't matter here
	assert.True(ValEq(t, validators[1], resVals[1]))
	assert.True(ValEq(t, validators[2], resVals[2]))

	// remove a record

	// shouldn't be able to remove if status is not unbonded
	assert.PanicsWithValue(t,
		"cannot call RemoveValidator on bonded or unbonding validators",
		func() { keeper.RemoveValidator(ctx, validators[1].OperatorAddress) })

	// shouldn't be able to remove if there are still tokens left
	validators[1].Status = sdk.Unbonded
	keeper.SetValidator(ctx, validators[1])
	assert.PanicsWithValue(t,
		"attempting to remove a validator which still contains tokens",
		func() { keeper.RemoveValidator(ctx, validators[1].OperatorAddress) })

	validators[1].Tokens = sdk.ZeroInt()                       // ...remove all tokens
	keeper.SetValidator(ctx, validators[1])                    // ...set the validator
	keeper.RemoveValidator(ctx, validators[1].OperatorAddress) // Now it can be removed.
	_, found = keeper.GetValidator(ctx, addrVals[1])
	require.False(t, found)
}

// test how the validators are sorted, tests GetBondedValidatorsByPower
func GetValidatorSortingUnmixed(t *testing.T) {
	ctx, _, keeper, _ := CreateTestInput(t, false, 1000)

	// initialize some validators into the state
	amts := []int64{0, 100, 1, 400, 200}
	n := len(amts)
	var validators [5]types.Validator
	for i, amt := range amts {
		validators[i] = types.NewValidator(sdk.ValAddress(Addrs[i]), PKs[i], types.Description{})
		validators[i].Status = sdk.Bonded
		validators[i].Tokens = sdk.NewInt(amt)
		validators[i].DelegatorShares = sdk.NewDec(amt)
		TestingUpdateValidator(keeper, ctx, validators[i], true)
	}

	// first make sure everything made it in to the gotValidator group
	resValidators := keeper.GetBondedValidatorsByPower(ctx)
	assert.Equal(t, n, len(resValidators))
	assert.Equal(t, sdk.NewInt(400), resValidators[0].BondedTokens(), "%v", resValidators)
	assert.Equal(t, sdk.NewInt(200), resValidators[1].BondedTokens(), "%v", resValidators)
	assert.Equal(t, sdk.NewInt(100), resValidators[2].BondedTokens(), "%v", resValidators)
	assert.Equal(t, sdk.NewInt(1), resValidators[3].BondedTokens(), "%v", resValidators)
	assert.Equal(t, sdk.NewInt(0), resValidators[4].BondedTokens(), "%v", resValidators)
	assert.Equal(t, validators[3].OperatorAddress, resValidators[0].OperatorAddress, "%v", resValidators)
	assert.Equal(t, validators[4].OperatorAddress, resValidators[1].OperatorAddress, "%v", resValidators)
	assert.Equal(t, validators[1].OperatorAddress, resValidators[2].OperatorAddress, "%v", resValidators)
	assert.Equal(t, validators[2].OperatorAddress, resValidators[3].OperatorAddress, "%v", resValidators)
	assert.Equal(t, validators[0].OperatorAddress, resValidators[4].OperatorAddress, "%v", resValidators)

	// test a basic increase in voting power
	validators[3].Tokens = sdk.NewInt(500)
	TestingUpdateValidator(keeper, ctx, validators[3], true)
	resValidators = keeper.GetBondedValidatorsByPower(ctx)
	require.Equal(t, len(resValidators), n)
	assert.True(ValEq(t, validators[3], resValidators[0]))

	// test a decrease in voting power
	validators[3].Tokens = sdk.NewInt(300)
	TestingUpdateValidator(keeper, ctx, validators[3], true)
	resValidators = keeper.GetBondedValidatorsByPower(ctx)
	require.Equal(t, len(resValidators), n)
	assert.True(ValEq(t, validators[3], resValidators[0]))
	assert.True(ValEq(t, validators[4], resValidators[1]))

	// test equal voting power, different age
	validators[3].Tokens = sdk.NewInt(200)
	ctx = ctx.WithBlockHeight(10)
	TestingUpdateValidator(keeper, ctx, validators[3], true)
	resValidators = keeper.GetBondedValidatorsByPower(ctx)
	require.Equal(t, len(resValidators), n)
	assert.True(ValEq(t, validators[3], resValidators[0]))
	assert.True(ValEq(t, validators[4], resValidators[1]))

	// no change in voting power - no change in sort
	ctx = ctx.WithBlockHeight(20)
	TestingUpdateValidator(keeper, ctx, validators[4], true)
	resValidators = keeper.GetBondedValidatorsByPower(ctx)
	require.Equal(t, len(resValidators), n)
	assert.True(ValEq(t, validators[3], resValidators[0]))
	assert.True(ValEq(t, validators[4], resValidators[1]))

	// change in voting power of both validators, both still in v-set, no age change
	validators[3].Tokens = sdk.NewInt(300)
	validators[4].Tokens = sdk.NewInt(300)
	TestingUpdateValidator(keeper, ctx, validators[3], true)
	resValidators = keeper.GetBondedValidatorsByPower(ctx)
	require.Equal(t, len(resValidators), n)
	ctx = ctx.WithBlockHeight(30)
	TestingUpdateValidator(keeper, ctx, validators[4], true)
	resValidators = keeper.GetBondedValidatorsByPower(ctx)
	require.Equal(t, len(resValidators), n, "%v", resValidators)
	assert.True(ValEq(t, validators[3], resValidators[0]))
	assert.True(ValEq(t, validators[4], resValidators[1]))
}

func GetValidatorSortingMixed(t *testing.T) {
	ctx, _, keeper, _ := CreateTestInput(t, false, 1000)

	// now 2 max resValidators
	params := keeper.GetParams(ctx)
	params.MaxValidators = 2
	keeper.SetParams(ctx, params)

	// initialize some validators into the state
	amts := []int64{0, 100, 1, 400, 200}

	n := len(amts)
	var validators [5]types.Validator
	for i, amt := range amts {
		validators[i] = types.NewValidator(sdk.ValAddress(Addrs[i]), PKs[i], types.Description{})
		validators[i].DelegatorShares = sdk.NewDec(amt)
	}

	validators[0].Status = sdk.Bonded
	validators[1].Status = sdk.Bonded
	validators[2].Status = sdk.Bonded
	validators[0].Tokens = sdk.NewInt(amts[0])
	validators[1].Tokens = sdk.NewInt(amts[1])
	validators[2].Tokens = sdk.NewInt(amts[2])

	validators[3].Status = sdk.Bonded
	validators[4].Status = sdk.Bonded
	validators[3].Tokens = sdk.NewInt(amts[3])
	validators[4].Tokens = sdk.NewInt(amts[4])

	for i := range amts {
		TestingUpdateValidator(keeper, ctx, validators[i], true)
	}
	val0, found := keeper.GetValidator(ctx, sdk.ValAddress(sdk.ValAddress(PKs[0].Address().Bytes())))
	require.True(t, found)
	val1, found := keeper.GetValidator(ctx, sdk.ValAddress(Addrs[1]))
	require.True(t, found)
	val2, found := keeper.GetValidator(ctx, sdk.ValAddress(Addrs[2]))
	require.True(t, found)
	val3, found := keeper.GetValidator(ctx, sdk.ValAddress(Addrs[3]))
	require.True(t, found)
	val4, found := keeper.GetValidator(ctx, sdk.ValAddress(Addrs[4]))
	require.True(t, found)
	require.Equal(t, sdk.Unbonded, val0.Status)
	require.Equal(t, sdk.Unbonded, val1.Status)
	require.Equal(t, sdk.Unbonded, val2.Status)
	require.Equal(t, sdk.Bonded, val3.Status)
	require.Equal(t, sdk.Bonded, val4.Status)

	// first make sure everything made it in to the gotValidator group
	resValidators := keeper.GetBondedValidatorsByPower(ctx)
	assert.Equal(t, n, len(resValidators))
	assert.Equal(t, sdk.NewInt(400), resValidators[0].BondedTokens(), "%v", resValidators)
	assert.Equal(t, sdk.NewInt(200), resValidators[1].BondedTokens(), "%v", resValidators)
	assert.Equal(t, sdk.NewInt(100), resValidators[2].BondedTokens(), "%v", resValidators)
	assert.Equal(t, sdk.NewInt(1), resValidators[3].BondedTokens(), "%v", resValidators)
	assert.Equal(t, sdk.NewInt(0), resValidators[4].BondedTokens(), "%v", resValidators)
	assert.Equal(t, validators[3].OperatorAddress, resValidators[0].OperatorAddress, "%v", resValidators)
	assert.Equal(t, validators[4].OperatorAddress, resValidators[1].OperatorAddress, "%v", resValidators)
	assert.Equal(t, validators[1].OperatorAddress, resValidators[2].OperatorAddress, "%v", resValidators)
	assert.Equal(t, validators[2].OperatorAddress, resValidators[3].OperatorAddress, "%v", resValidators)
	assert.Equal(t, validators[0].OperatorAddress, resValidators[4].OperatorAddress, "%v", resValidators)
}

// TODO separate out into multiple tests
func TestGetValidatorsEdgeCases(t *testing.T) {
	ctx, _, keeper, _ := CreateTestInput(t, false, 1000)
	var found bool

	// now 2 max resValidators
	params := keeper.GetParams(ctx)
	nMax := uint16(2)
	params.MaxValidators = nMax
	keeper.SetParams(ctx, params)

	// initialize some validators into the state
	powers := []int64{0, 100, 400, 400}
	var validators [4]types.Validator
	for i, power := range powers {
		moniker := fmt.Sprintf("val#%d", int64(i))
		validators[i] = types.NewValidator(sdk.ValAddress(Addrs[i]), PKs[i], types.Description{Moniker: moniker})
<<<<<<< HEAD
		tokens := sdk.TokensFromTendermintPower(power)
		validators[i], _ = validators[i].AddTokensFromDel(tokens)
=======
		tokens := sdk.TokensFromConsensusPower(power)
		validators[i], pool, _ = validators[i].AddTokensFromDel(pool, tokens)
		keeper.SetPool(ctx, pool)
>>>>>>> 84a25828
		validators[i] = TestingUpdateValidator(keeper, ctx, validators[i], true)
	}

	for i := range powers {
		validators[i], found = keeper.GetValidator(ctx, validators[i].OperatorAddress)
		require.True(t, found)
	}
	resValidators := keeper.GetBondedValidatorsByPower(ctx)
	require.Equal(t, nMax, uint16(len(resValidators)))
	assert.True(ValEq(t, validators[2], resValidators[0]))
	assert.True(ValEq(t, validators[3], resValidators[1]))

	keeper.DeleteValidatorByPowerIndex(ctx, validators[0])
<<<<<<< HEAD
	delTokens := sdk.TokensFromTendermintPower(500)
	validators[0], _ = validators[0].AddTokensFromDel(delTokens)
=======
	delTokens := sdk.TokensFromConsensusPower(500)
	validators[0], pool, _ = validators[0].AddTokensFromDel(pool, delTokens)
	keeper.SetPool(ctx, pool)
>>>>>>> 84a25828
	validators[0] = TestingUpdateValidator(keeper, ctx, validators[0], true)
	resValidators = keeper.GetBondedValidatorsByPower(ctx)
	require.Equal(t, nMax, uint16(len(resValidators)))
	assert.True(ValEq(t, validators[0], resValidators[0]))
	assert.True(ValEq(t, validators[2], resValidators[1]))

	// A validator which leaves the gotValidator set due to a decrease in voting power,
	// then increases to the original voting power, does not get its spot back in the
	// case of a tie.

	// validator 3 enters bonded validator set
	ctx = ctx.WithBlockHeight(40)

	validators[3], found = keeper.GetValidator(ctx, validators[3].OperatorAddress)
	require.True(t, found)
	keeper.DeleteValidatorByPowerIndex(ctx, validators[3])
<<<<<<< HEAD
	validators[3], _ = validators[3].AddTokensFromDel(sdk.NewInt(1))
=======
	validators[3], pool, _ = validators[3].AddTokensFromDel(pool, sdk.TokensFromConsensusPower(1))
	keeper.SetPool(ctx, pool)
>>>>>>> 84a25828
	validators[3] = TestingUpdateValidator(keeper, ctx, validators[3], true)
	resValidators = keeper.GetBondedValidatorsByPower(ctx)
	require.Equal(t, nMax, uint16(len(resValidators)))
	assert.True(ValEq(t, validators[0], resValidators[0]))
	assert.True(ValEq(t, validators[3], resValidators[1]))

	// validator 3 kicked out temporarily
	keeper.DeleteValidatorByPowerIndex(ctx, validators[3])
	validators[3], _ = validators[3].RemoveDelShares(sdk.NewDec(201))
	validators[3] = TestingUpdateValidator(keeper, ctx, validators[3], true)
	resValidators = keeper.GetBondedValidatorsByPower(ctx)
	require.Equal(t, nMax, uint16(len(resValidators)))
	assert.True(ValEq(t, validators[0], resValidators[0]))
	assert.True(ValEq(t, validators[2], resValidators[1]))

	// validator 4 does not get spot back
	keeper.DeleteValidatorByPowerIndex(ctx, validators[3])
	validators[3], _ = validators[3].AddTokensFromDel(sdk.NewInt(200))
	validators[3] = TestingUpdateValidator(keeper, ctx, validators[3], true)
	resValidators = keeper.GetBondedValidatorsByPower(ctx)
	require.Equal(t, nMax, uint16(len(resValidators)))
	assert.True(ValEq(t, validators[0], resValidators[0]))
	assert.True(ValEq(t, validators[2], resValidators[1]))
	_, exists := keeper.GetValidator(ctx, validators[3].OperatorAddress)
	require.True(t, exists)
}

func TestValidatorBondHeight(t *testing.T) {
	ctx, _, keeper, _ := CreateTestInput(t, false, 1000)

	// now 2 max resValidators
	params := keeper.GetParams(ctx)
	params.MaxValidators = 2
	keeper.SetParams(ctx, params)

	// initialize some validators into the state
	var validators [3]types.Validator
	validators[0] = types.NewValidator(sdk.ValAddress(sdk.ValAddress(PKs[0].Address().Bytes())), PKs[0], types.Description{})
	validators[1] = types.NewValidator(sdk.ValAddress(Addrs[1]), PKs[1], types.Description{})
	validators[2] = types.NewValidator(sdk.ValAddress(Addrs[2]), PKs[2], types.Description{})

<<<<<<< HEAD
	tokens0 := sdk.TokensFromTendermintPower(200)
	tokens1 := sdk.TokensFromTendermintPower(100)
	tokens2 := sdk.TokensFromTendermintPower(100)
	validators[0], _ = validators[0].AddTokensFromDel(tokens0)
	validators[1], _ = validators[1].AddTokensFromDel(tokens1)
	validators[2], _ = validators[2].AddTokensFromDel(tokens2)
=======
	tokens0 := sdk.TokensFromConsensusPower(200)
	tokens1 := sdk.TokensFromConsensusPower(100)
	tokens2 := sdk.TokensFromConsensusPower(100)
	validators[0], pool, _ = validators[0].AddTokensFromDel(pool, tokens0)
	validators[1], pool, _ = validators[1].AddTokensFromDel(pool, tokens1)
	validators[2], pool, _ = validators[2].AddTokensFromDel(pool, tokens2)
	keeper.SetPool(ctx, pool)
>>>>>>> 84a25828

	validators[0] = TestingUpdateValidator(keeper, ctx, validators[0], true)

	////////////////////////////////////////
	// If two validators both increase to the same voting power in the same block,
	// the one with the first transaction should become bonded
	validators[1] = TestingUpdateValidator(keeper, ctx, validators[1], true)
	validators[2] = TestingUpdateValidator(keeper, ctx, validators[2], true)

	resValidators := keeper.GetBondedValidatorsByPower(ctx)
	require.Equal(t, uint16(len(resValidators)), params.MaxValidators)

	assert.True(ValEq(t, validators[0], resValidators[0]))
	assert.True(ValEq(t, validators[1], resValidators[1]))
	keeper.DeleteValidatorByPowerIndex(ctx, validators[1])
	keeper.DeleteValidatorByPowerIndex(ctx, validators[2])
<<<<<<< HEAD
	delTokens := sdk.TokensFromTendermintPower(50)
	validators[1], _ = validators[1].AddTokensFromDel(delTokens)
	validators[2], _ = validators[2].AddTokensFromDel(delTokens)
=======
	delTokens := sdk.TokensFromConsensusPower(50)
	validators[1], pool, _ = validators[1].AddTokensFromDel(pool, delTokens)
	validators[2], pool, _ = validators[2].AddTokensFromDel(pool, delTokens)
	keeper.SetPool(ctx, pool)
>>>>>>> 84a25828
	validators[2] = TestingUpdateValidator(keeper, ctx, validators[2], true)
	resValidators = keeper.GetBondedValidatorsByPower(ctx)
	require.Equal(t, params.MaxValidators, uint16(len(resValidators)))
	validators[1] = TestingUpdateValidator(keeper, ctx, validators[1], true)
	assert.True(ValEq(t, validators[0], resValidators[0]))
	assert.True(ValEq(t, validators[2], resValidators[1]))
}

func TestFullValidatorSetPowerChange(t *testing.T) {
	ctx, _, keeper, _ := CreateTestInput(t, false, 1000)
	params := keeper.GetParams(ctx)
	max := 2
	params.MaxValidators = uint16(2)
	keeper.SetParams(ctx, params)

	// initialize some validators into the state
	powers := []int64{0, 100, 400, 400, 200}
	var validators [5]types.Validator
	for i, power := range powers {
		validators[i] = types.NewValidator(sdk.ValAddress(Addrs[i]), PKs[i], types.Description{})
<<<<<<< HEAD
		tokens := sdk.TokensFromTendermintPower(power)
		validators[i], _ = validators[i].AddTokensFromDel(tokens)
=======
		tokens := sdk.TokensFromConsensusPower(power)
		validators[i], pool, _ = validators[i].AddTokensFromDel(pool, tokens)
		keeper.SetPool(ctx, pool)
>>>>>>> 84a25828
		TestingUpdateValidator(keeper, ctx, validators[i], true)
	}
	for i := range powers {
		var found bool
		validators[i], found = keeper.GetValidator(ctx, validators[i].OperatorAddress)
		require.True(t, found)
	}
	assert.Equal(t, sdk.Unbonded, validators[0].Status)
	assert.Equal(t, sdk.Unbonding, validators[1].Status)
	assert.Equal(t, sdk.Bonded, validators[2].Status)
	assert.Equal(t, sdk.Bonded, validators[3].Status)
	assert.Equal(t, sdk.Unbonded, validators[4].Status)
	resValidators := keeper.GetBondedValidatorsByPower(ctx)
	assert.Equal(t, max, len(resValidators))
	assert.True(ValEq(t, validators[2], resValidators[0])) // in the order of txs
	assert.True(ValEq(t, validators[3], resValidators[1]))

	// test a swap in voting power
<<<<<<< HEAD

	tokens := sdk.TokensFromTendermintPower(600)
	validators[0], _ = validators[0].AddTokensFromDel(tokens)
=======
	pool := keeper.GetPool(ctx)
	tokens := sdk.TokensFromConsensusPower(600)
	validators[0], pool, _ = validators[0].AddTokensFromDel(pool, tokens)
	keeper.SetPool(ctx, pool)
>>>>>>> 84a25828
	validators[0] = TestingUpdateValidator(keeper, ctx, validators[0], true)
	resValidators = keeper.GetBondedValidatorsByPower(ctx)
	assert.Equal(t, max, len(resValidators))
	assert.True(ValEq(t, validators[0], resValidators[0]))
	assert.True(ValEq(t, validators[2], resValidators[1]))
}

func TestApplyAndReturnValidatorSetUpdatesAllNone(t *testing.T) {
	ctx, _, keeper, _ := CreateTestInput(t, false, 1000)

	powers := []int64{10, 20}
	var validators [2]types.Validator
	for i, power := range powers {
		valPubKey := PKs[i+1]
		valAddr := sdk.ValAddress(valPubKey.Address().Bytes())

		validators[i] = types.NewValidator(valAddr, valPubKey, types.Description{})
<<<<<<< HEAD
		tokens := sdk.TokensFromTendermintPower(power)
		validators[i], _ = validators[i].AddTokensFromDel(tokens)
=======
		tokens := sdk.TokensFromConsensusPower(power)
		validators[i], pool, _ = validators[i].AddTokensFromDel(pool, tokens)
		keeper.SetPool(ctx, pool)
>>>>>>> 84a25828
	}

	// test from nothing to something
	//  tendermintUpdate set: {} -> {c1, c3}
	require.Equal(t, 0, len(keeper.ApplyAndReturnValidatorSetUpdates(ctx)))
	keeper.SetValidator(ctx, validators[0])
	keeper.SetValidatorByPowerIndex(ctx, validators[0])
	keeper.SetValidator(ctx, validators[1])
	keeper.SetValidatorByPowerIndex(ctx, validators[1])

	updates := keeper.ApplyAndReturnValidatorSetUpdates(ctx)
	assert.Equal(t, 2, len(updates))
	validators[0], _ = keeper.GetValidator(ctx, validators[0].OperatorAddress)
	validators[1], _ = keeper.GetValidator(ctx, validators[1].OperatorAddress)
	assert.Equal(t, validators[0].ABCIValidatorUpdate(), updates[1])
	assert.Equal(t, validators[1].ABCIValidatorUpdate(), updates[0])
}

func TestApplyAndReturnValidatorSetUpdatesIdentical(t *testing.T) {
	ctx, _, keeper, _ := CreateTestInput(t, false, 1000)

	powers := []int64{10, 20}
	var validators [2]types.Validator
	for i, power := range powers {
		validators[i] = types.NewValidator(sdk.ValAddress(Addrs[i]), PKs[i], types.Description{})

<<<<<<< HEAD
		tokens := sdk.TokensFromTendermintPower(power)
		validators[i], _ = validators[i].AddTokensFromDel(tokens)

=======
		tokens := sdk.TokensFromConsensusPower(power)
		validators[i], pool, _ = validators[i].AddTokensFromDel(pool, tokens)
		keeper.SetPool(ctx, pool)
>>>>>>> 84a25828
	}
	validators[0] = TestingUpdateValidator(keeper, ctx, validators[0], false)
	validators[1] = TestingUpdateValidator(keeper, ctx, validators[1], false)
	require.Equal(t, 2, len(keeper.ApplyAndReturnValidatorSetUpdates(ctx)))

	// test identical,
	//  tendermintUpdate set: {} -> {}
	validators[0] = TestingUpdateValidator(keeper, ctx, validators[0], false)
	validators[1] = TestingUpdateValidator(keeper, ctx, validators[1], false)
	require.Equal(t, 0, len(keeper.ApplyAndReturnValidatorSetUpdates(ctx)))
}

func TestApplyAndReturnValidatorSetUpdatesSingleValueChange(t *testing.T) {
	ctx, _, keeper, _ := CreateTestInput(t, false, 1000)

	powers := []int64{10, 20}
	var validators [2]types.Validator
	for i, power := range powers {

		validators[i] = types.NewValidator(sdk.ValAddress(Addrs[i]), PKs[i], types.Description{})

<<<<<<< HEAD
		tokens := sdk.TokensFromTendermintPower(power)
		validators[i], _ = validators[i].AddTokensFromDel(tokens)

=======
		tokens := sdk.TokensFromConsensusPower(power)
		validators[i], pool, _ = validators[i].AddTokensFromDel(pool, tokens)
		keeper.SetPool(ctx, pool)
>>>>>>> 84a25828
	}
	validators[0] = TestingUpdateValidator(keeper, ctx, validators[0], false)
	validators[1] = TestingUpdateValidator(keeper, ctx, validators[1], false)
	require.Equal(t, 2, len(keeper.ApplyAndReturnValidatorSetUpdates(ctx)))

	// test single value change
	//  tendermintUpdate set: {} -> {c1'}
	validators[0].Status = sdk.Bonded
	validators[0].Tokens = sdk.TokensFromConsensusPower(600)
	validators[0] = TestingUpdateValidator(keeper, ctx, validators[0], false)

	updates := keeper.ApplyAndReturnValidatorSetUpdates(ctx)

	require.Equal(t, 1, len(updates))
	require.Equal(t, validators[0].ABCIValidatorUpdate(), updates[0])
}

func TestApplyAndReturnValidatorSetUpdatesMultipleValueChange(t *testing.T) {
	ctx, _, keeper, _ := CreateTestInput(t, false, 1000)

	powers := []int64{10, 20}
	var validators [2]types.Validator
	for i, power := range powers {

		validators[i] = types.NewValidator(sdk.ValAddress(Addrs[i]), PKs[i], types.Description{})

<<<<<<< HEAD
		tokens := sdk.TokensFromTendermintPower(power)
		validators[i], _ = validators[i].AddTokensFromDel(tokens)

=======
		tokens := sdk.TokensFromConsensusPower(power)
		validators[i], pool, _ = validators[i].AddTokensFromDel(pool, tokens)
		keeper.SetPool(ctx, pool)
>>>>>>> 84a25828
	}
	validators[0] = TestingUpdateValidator(keeper, ctx, validators[0], false)
	validators[1] = TestingUpdateValidator(keeper, ctx, validators[1], false)
	require.Equal(t, 2, len(keeper.ApplyAndReturnValidatorSetUpdates(ctx)))

	// test multiple value change
	//  tendermintUpdate set: {c1, c3} -> {c1', c3'}
<<<<<<< HEAD
	delTokens1 := sdk.TokensFromTendermintPower(190)
	delTokens2 := sdk.TokensFromTendermintPower(80)
	validators[0], _ = validators[0].AddTokensFromDel(delTokens1)
	validators[1], _ = validators[1].AddTokensFromDel(delTokens2)
=======
	pool := keeper.GetPool(ctx)
	delTokens1 := sdk.TokensFromConsensusPower(190)
	delTokens2 := sdk.TokensFromConsensusPower(80)
	validators[0], pool, _ = validators[0].AddTokensFromDel(pool, delTokens1)
	validators[1], pool, _ = validators[1].AddTokensFromDel(pool, delTokens2)
	keeper.SetPool(ctx, pool)
>>>>>>> 84a25828
	validators[0] = TestingUpdateValidator(keeper, ctx, validators[0], false)
	validators[1] = TestingUpdateValidator(keeper, ctx, validators[1], false)

	updates := keeper.ApplyAndReturnValidatorSetUpdates(ctx)
	require.Equal(t, 2, len(updates))
	require.Equal(t, validators[0].ABCIValidatorUpdate(), updates[0])
	require.Equal(t, validators[1].ABCIValidatorUpdate(), updates[1])
}

func TestApplyAndReturnValidatorSetUpdatesInserted(t *testing.T) {
	ctx, _, keeper, _ := CreateTestInput(t, false, 1000)

	powers := []int64{10, 20, 5, 15, 25}
	var validators [5]types.Validator
	for i, power := range powers {

		validators[i] = types.NewValidator(sdk.ValAddress(Addrs[i]), PKs[i], types.Description{})

<<<<<<< HEAD
		tokens := sdk.TokensFromTendermintPower(power)
		validators[i], _ = validators[i].AddTokensFromDel(tokens)

=======
		tokens := sdk.TokensFromConsensusPower(power)
		validators[i], pool, _ = validators[i].AddTokensFromDel(pool, tokens)
		keeper.SetPool(ctx, pool)
>>>>>>> 84a25828
	}

	validators[0] = TestingUpdateValidator(keeper, ctx, validators[0], false)
	validators[1] = TestingUpdateValidator(keeper, ctx, validators[1], false)
	require.Equal(t, 2, len(keeper.ApplyAndReturnValidatorSetUpdates(ctx)))

	// test validtor added at the beginning
	//  tendermintUpdate set: {} -> {c0}
	keeper.SetValidator(ctx, validators[2])
	keeper.SetValidatorByPowerIndex(ctx, validators[2])
	updates := keeper.ApplyAndReturnValidatorSetUpdates(ctx)
	validators[2], _ = keeper.GetValidator(ctx, validators[2].OperatorAddress)
	require.Equal(t, 1, len(updates))
	require.Equal(t, validators[2].ABCIValidatorUpdate(), updates[0])

	// test validtor added at the beginning
	//  tendermintUpdate set: {} -> {c0}
	keeper.SetValidator(ctx, validators[3])
	keeper.SetValidatorByPowerIndex(ctx, validators[3])
	updates = keeper.ApplyAndReturnValidatorSetUpdates(ctx)
	validators[3], _ = keeper.GetValidator(ctx, validators[3].OperatorAddress)
	require.Equal(t, 1, len(updates))
	require.Equal(t, validators[3].ABCIValidatorUpdate(), updates[0])

	// test validtor added at the end
	//  tendermintUpdate set: {} -> {c0}
	keeper.SetValidator(ctx, validators[4])
	keeper.SetValidatorByPowerIndex(ctx, validators[4])
	updates = keeper.ApplyAndReturnValidatorSetUpdates(ctx)
	validators[4], _ = keeper.GetValidator(ctx, validators[4].OperatorAddress)
	require.Equal(t, 1, len(updates))
	require.Equal(t, validators[4].ABCIValidatorUpdate(), updates[0])
}

func TestApplyAndReturnValidatorSetUpdatesWithCliffValidator(t *testing.T) {
	ctx, _, keeper, _ := CreateTestInput(t, false, 1000)
	params := types.DefaultParams()
	params.MaxValidators = 2
	keeper.SetParams(ctx, params)

	powers := []int64{10, 20, 5}
	var validators [5]types.Validator
	for i, power := range powers {

		validators[i] = types.NewValidator(sdk.ValAddress(Addrs[i]), PKs[i], types.Description{})

<<<<<<< HEAD
		tokens := sdk.TokensFromTendermintPower(power)
		validators[i], _ = validators[i].AddTokensFromDel(tokens)

=======
		tokens := sdk.TokensFromConsensusPower(power)
		validators[i], pool, _ = validators[i].AddTokensFromDel(pool, tokens)
		keeper.SetPool(ctx, pool)
>>>>>>> 84a25828
	}
	validators[0] = TestingUpdateValidator(keeper, ctx, validators[0], false)
	validators[1] = TestingUpdateValidator(keeper, ctx, validators[1], false)
	require.Equal(t, 2, len(keeper.ApplyAndReturnValidatorSetUpdates(ctx)))

	// test validator added at the end but not inserted in the valset
	//  tendermintUpdate set: {} -> {}
	TestingUpdateValidator(keeper, ctx, validators[2], false)
	updates := keeper.ApplyAndReturnValidatorSetUpdates(ctx)
	require.Equal(t, 0, len(updates))

	// test validator change its power and become a gotValidator (pushing out an existing)
	//  tendermintUpdate set: {}     -> {c0, c4}
	require.Equal(t, 0, len(keeper.ApplyAndReturnValidatorSetUpdates(ctx)))

<<<<<<< HEAD
	tokens := sdk.TokensFromTendermintPower(10)
	validators[2], _ = validators[2].AddTokensFromDel(tokens)
=======
	pool := keeper.GetPool(ctx)
	tokens := sdk.TokensFromConsensusPower(10)
	validators[2], pool, _ = validators[2].AddTokensFromDel(pool, tokens)
	keeper.SetPool(ctx, pool)
>>>>>>> 84a25828
	keeper.SetValidator(ctx, validators[2])
	keeper.SetValidatorByPowerIndex(ctx, validators[2])
	updates = keeper.ApplyAndReturnValidatorSetUpdates(ctx)
	validators[2], _ = keeper.GetValidator(ctx, validators[2].OperatorAddress)
	require.Equal(t, 2, len(updates), "%v", updates)
	require.Equal(t, validators[0].ABCIValidatorUpdateZero(), updates[1])
	require.Equal(t, validators[2].ABCIValidatorUpdate(), updates[0])
}

func TestApplyAndReturnValidatorSetUpdatesPowerDecrease(t *testing.T) {
	ctx, _, keeper, _ := CreateTestInput(t, false, 1000)

	powers := []int64{100, 100}
	var validators [2]types.Validator
	for i, power := range powers {

		validators[i] = types.NewValidator(sdk.ValAddress(Addrs[i]), PKs[i], types.Description{})

<<<<<<< HEAD
		tokens := sdk.TokensFromTendermintPower(power)
		validators[i], _ = validators[i].AddTokensFromDel(tokens)

=======
		tokens := sdk.TokensFromConsensusPower(power)
		validators[i], pool, _ = validators[i].AddTokensFromDel(pool, tokens)
		keeper.SetPool(ctx, pool)
>>>>>>> 84a25828
	}
	validators[0] = TestingUpdateValidator(keeper, ctx, validators[0], false)
	validators[1] = TestingUpdateValidator(keeper, ctx, validators[1], false)
	require.Equal(t, 2, len(keeper.ApplyAndReturnValidatorSetUpdates(ctx)))

	// check initial power
	require.Equal(t, int64(100), validators[0].GetConsensusPower())
	require.Equal(t, int64(100), validators[1].GetConsensusPower())

	// test multiple value change
	//  tendermintUpdate set: {c1, c3} -> {c1', c3'}
<<<<<<< HEAD
	delTokens1 := sdk.TokensFromTendermintPower(20)
	delTokens2 := sdk.TokensFromTendermintPower(30)
	validators[0], _ = validators[0].RemoveDelShares(delTokens1.ToDec())
	validators[1], _ = validators[1].RemoveDelShares(delTokens2.ToDec())
=======
	pool := keeper.GetPool(ctx)
	delTokens1 := sdk.TokensFromConsensusPower(20)
	delTokens2 := sdk.TokensFromConsensusPower(30)
	validators[0], pool, _ = validators[0].RemoveDelShares(pool, delTokens1.ToDec())
	validators[1], pool, _ = validators[1].RemoveDelShares(pool, delTokens2.ToDec())
	keeper.SetPool(ctx, pool)
>>>>>>> 84a25828
	validators[0] = TestingUpdateValidator(keeper, ctx, validators[0], false)
	validators[1] = TestingUpdateValidator(keeper, ctx, validators[1], false)

	// power has changed
	require.Equal(t, int64(80), validators[0].GetConsensusPower())
	require.Equal(t, int64(70), validators[1].GetConsensusPower())

	// Tendermint updates should reflect power change
	updates := keeper.ApplyAndReturnValidatorSetUpdates(ctx)
	require.Equal(t, 2, len(updates))
	require.Equal(t, validators[0].ABCIValidatorUpdate(), updates[0])
	require.Equal(t, validators[1].ABCIValidatorUpdate(), updates[1])
}

func TestApplyAndReturnValidatorSetUpdatesNewValidator(t *testing.T) {
	ctx, _, keeper, _ := CreateTestInput(t, false, 1000)
	params := keeper.GetParams(ctx)
	params.MaxValidators = uint16(3)

	keeper.SetParams(ctx, params)

	powers := []int64{100, 100}
	var validators [2]types.Validator

	// initialize some validators into the state
	for i, power := range powers {

		valPubKey := PKs[i+1]
		valAddr := sdk.ValAddress(valPubKey.Address().Bytes())

		validators[i] = types.NewValidator(valAddr, valPubKey, types.Description{})
<<<<<<< HEAD
		tokens := sdk.TokensFromTendermintPower(power)
		validators[i], _ = validators[i].AddTokensFromDel(tokens)
=======
		tokens := sdk.TokensFromConsensusPower(power)
		validators[i], pool, _ = validators[i].AddTokensFromDel(pool, tokens)
>>>>>>> 84a25828

		keeper.SetValidator(ctx, validators[i])
		keeper.SetValidatorByPowerIndex(ctx, validators[i])
	}

	// verify initial Tendermint updates are correct
	updates := keeper.ApplyAndReturnValidatorSetUpdates(ctx)
	require.Equal(t, len(validators), len(updates))
	validators[0], _ = keeper.GetValidator(ctx, validators[0].OperatorAddress)
	validators[1], _ = keeper.GetValidator(ctx, validators[1].OperatorAddress)
	require.Equal(t, validators[0].ABCIValidatorUpdate(), updates[0])
	require.Equal(t, validators[1].ABCIValidatorUpdate(), updates[1])

	require.Equal(t, 0, len(keeper.ApplyAndReturnValidatorSetUpdates(ctx)))

	// update initial validator set
	for i, power := range powers {

		keeper.DeleteValidatorByPowerIndex(ctx, validators[i])
<<<<<<< HEAD
		tokens := sdk.TokensFromTendermintPower(power)
		validators[i], _ = validators[i].AddTokensFromDel(tokens)
=======
		tokens := sdk.TokensFromConsensusPower(power)
		validators[i], pool, _ = validators[i].AddTokensFromDel(pool, tokens)
>>>>>>> 84a25828

		keeper.SetValidator(ctx, validators[i])
		keeper.SetValidatorByPowerIndex(ctx, validators[i])
	}

	// add a new validator that goes from zero power, to non-zero power, back to
	// zero power
	valPubKey := PKs[len(validators)+1]
	valAddr := sdk.ValAddress(valPubKey.Address().Bytes())
	amt := sdk.NewInt(100)

	validator := types.NewValidator(valAddr, valPubKey, types.Description{})
	validator, _ = validator.AddTokensFromDel(amt)

	keeper.SetValidator(ctx, validator)

	validator, _ = validator.RemoveDelShares(amt.ToDec())
	keeper.SetValidator(ctx, validator)
	keeper.SetValidatorByPowerIndex(ctx, validator)

	// add a new validator that increases in power
	valPubKey = PKs[len(validators)+2]
	valAddr = sdk.ValAddress(valPubKey.Address().Bytes())

	validator = types.NewValidator(valAddr, valPubKey, types.Description{})
<<<<<<< HEAD
	tokens := sdk.TokensFromTendermintPower(500)
	validator, _ = validator.AddTokensFromDel(tokens)
=======
	tokens := sdk.TokensFromConsensusPower(500)
	validator, pool, _ = validator.AddTokensFromDel(pool, tokens)
>>>>>>> 84a25828
	keeper.SetValidator(ctx, validator)
	keeper.SetValidatorByPowerIndex(ctx, validator)

	// verify initial Tendermint updates are correct
	updates = keeper.ApplyAndReturnValidatorSetUpdates(ctx)
	validator, _ = keeper.GetValidator(ctx, validator.OperatorAddress)
	validators[0], _ = keeper.GetValidator(ctx, validators[0].OperatorAddress)
	validators[1], _ = keeper.GetValidator(ctx, validators[1].OperatorAddress)
	require.Equal(t, len(validators)+1, len(updates))
	require.Equal(t, validator.ABCIValidatorUpdate(), updates[0])
	require.Equal(t, validators[0].ABCIValidatorUpdate(), updates[1])
	require.Equal(t, validators[1].ABCIValidatorUpdate(), updates[2])
}

func TestApplyAndReturnValidatorSetUpdatesBondTransition(t *testing.T) {
	ctx, _, keeper, _ := CreateTestInput(t, false, 1000)
	params := keeper.GetParams(ctx)
	params.MaxValidators = uint16(2)

	keeper.SetParams(ctx, params)

	powers := []int64{100, 200, 300}
	var validators [3]types.Validator

	// initialize some validators into the state
	for i, power := range powers {
		moniker := fmt.Sprintf("%d", i)
		valPubKey := PKs[i+1]
		valAddr := sdk.ValAddress(valPubKey.Address().Bytes())

		validators[i] = types.NewValidator(valAddr, valPubKey, types.Description{Moniker: moniker})
<<<<<<< HEAD
		tokens := sdk.TokensFromTendermintPower(power)
		validators[i], _ = validators[i].AddTokensFromDel(tokens)
=======
		tokens := sdk.TokensFromConsensusPower(power)
		validators[i], pool, _ = validators[i].AddTokensFromDel(pool, tokens)
		keeper.SetPool(ctx, pool)
>>>>>>> 84a25828
		keeper.SetValidator(ctx, validators[i])
		keeper.SetValidatorByPowerIndex(ctx, validators[i])
	}

	// verify initial Tendermint updates are correct
	updates := keeper.ApplyAndReturnValidatorSetUpdates(ctx)
	require.Equal(t, 2, len(updates))
	validators[2], _ = keeper.GetValidator(ctx, validators[2].OperatorAddress)
	validators[1], _ = keeper.GetValidator(ctx, validators[1].OperatorAddress)
	require.Equal(t, validators[2].ABCIValidatorUpdate(), updates[0])
	require.Equal(t, validators[1].ABCIValidatorUpdate(), updates[1])

	require.Equal(t, 0, len(keeper.ApplyAndReturnValidatorSetUpdates(ctx)))

	// delegate to validator with lowest power but not enough to bond
	ctx = ctx.WithBlockHeight(1)

	var found bool
	validators[0], found = keeper.GetValidator(ctx, validators[0].OperatorAddress)
	require.True(t, found)

	keeper.DeleteValidatorByPowerIndex(ctx, validators[0])
<<<<<<< HEAD
	tokens := sdk.TokensFromTendermintPower(1)
	validators[0], _ = validators[0].AddTokensFromDel(tokens)
=======
	tokens := sdk.TokensFromConsensusPower(1)
	validators[0], pool, _ = validators[0].AddTokensFromDel(pool, tokens)
	keeper.SetPool(ctx, pool)
>>>>>>> 84a25828
	keeper.SetValidator(ctx, validators[0])
	keeper.SetValidatorByPowerIndex(ctx, validators[0])

	// verify initial Tendermint updates are correct
	require.Equal(t, 0, len(keeper.ApplyAndReturnValidatorSetUpdates(ctx)))

	// create a series of events that will bond and unbond the validator with
	// lowest power in a single block context (height)
	ctx = ctx.WithBlockHeight(2)

	validators[1], found = keeper.GetValidator(ctx, validators[1].OperatorAddress)
	require.True(t, found)

	keeper.DeleteValidatorByPowerIndex(ctx, validators[0])
	validators[0], _ = validators[0].RemoveDelShares(validators[0].DelegatorShares)
	keeper.SetValidator(ctx, validators[0])
	keeper.SetValidatorByPowerIndex(ctx, validators[0])
	updates = keeper.ApplyAndReturnValidatorSetUpdates(ctx)
	require.Equal(t, 0, len(updates))

	keeper.DeleteValidatorByPowerIndex(ctx, validators[1])
<<<<<<< HEAD
	tokens = sdk.TokensFromTendermintPower(250)
	validators[1], _ = validators[1].AddTokensFromDel(tokens)
=======
	tokens = sdk.TokensFromConsensusPower(250)
	validators[1], pool, _ = validators[1].AddTokensFromDel(pool, tokens)
	keeper.SetPool(ctx, pool)
>>>>>>> 84a25828
	keeper.SetValidator(ctx, validators[1])
	keeper.SetValidatorByPowerIndex(ctx, validators[1])

	// verify initial Tendermint updates are correct
	updates = keeper.ApplyAndReturnValidatorSetUpdates(ctx)
	require.Equal(t, 1, len(updates))
	require.Equal(t, validators[1].ABCIValidatorUpdate(), updates[0])

	require.Equal(t, 0, len(keeper.ApplyAndReturnValidatorSetUpdates(ctx)))
}

func TestUpdateValidatorCommission(t *testing.T) {
	ctx, _, keeper, _ := CreateTestInput(t, false, 1000)
	ctx = ctx.WithBlockHeader(abci.Header{Time: time.Now().UTC()})

	commission1 := types.NewCommissionWithTime(
		sdk.NewDecWithPrec(1, 1), sdk.NewDecWithPrec(3, 1),
		sdk.NewDecWithPrec(1, 1), time.Now().UTC().Add(time.Duration(-1)*time.Hour),
	)
	commission2 := types.NewCommission(sdk.NewDecWithPrec(1, 1), sdk.NewDecWithPrec(3, 1), sdk.NewDecWithPrec(1, 1))

	val1 := types.NewValidator(addrVals[0], PKs[0], types.Description{})
	val2 := types.NewValidator(addrVals[1], PKs[1], types.Description{})

	val1, _ = val1.SetInitialCommission(commission1)
	val2, _ = val2.SetInitialCommission(commission2)

	keeper.SetValidator(ctx, val1)
	keeper.SetValidator(ctx, val2)

	testCases := []struct {
		validator   types.Validator
		newRate     sdk.Dec
		expectedErr bool
	}{
		{val1, sdk.ZeroDec(), true},
		{val2, sdk.NewDecWithPrec(-1, 1), true},
		{val2, sdk.NewDecWithPrec(4, 1), true},
		{val2, sdk.NewDecWithPrec(3, 1), true},
		{val2, sdk.NewDecWithPrec(2, 1), false},
	}

	for i, tc := range testCases {
		commission, err := keeper.UpdateValidatorCommission(ctx, tc.validator, tc.newRate)

		if tc.expectedErr {
			require.Error(t, err, "expected error for test case #%d with rate: %s", i, tc.newRate)
		} else {
			tc.validator.Commission = commission
			keeper.SetValidator(ctx, tc.validator)
			val, found := keeper.GetValidator(ctx, tc.validator.OperatorAddress)

			require.True(t, found,
				"expected to find validator for test case #%d with rate: %s", i, tc.newRate,
			)
			require.NoError(t, err,
				"unexpected error for test case #%d with rate: %s", i, tc.newRate,
			)
			require.Equal(t, tc.newRate, val.Commission.Rate,
				"expected new validator commission rate for test case #%d with rate: %s", i, tc.newRate,
			)
			require.Equal(t, ctx.BlockHeader().Time, val.Commission.UpdateTime,
				"expected new validator commission update time for test case #%d with rate: %s", i, tc.newRate,
			)
		}
	}
}<|MERGE_RESOLUTION|>--- conflicted
+++ resolved
@@ -71,15 +71,6 @@
 
 func TestUpdateValidatorByPowerIndex(t *testing.T) {
 	ctx, _, keeper, _ := CreateTestInput(t, false, 0)
-	bondedPool := keeper.GetBondedPool(ctx)
-	notBondedPool := keeper.GetNotBondedPool(ctx)
-
-	// create a random pool
-<<<<<<< HEAD
-	bondedPool.SetCoins(sdk.NewCoins(sdk.NewCoin(keeper.BondDenom(ctx), sdk.TokensFromTendermintPower(1234))))
-	notBondedPool.SetCoins(sdk.NewCoins(sdk.NewCoin(keeper.BondDenom(ctx), sdk.TokensFromTendermintPower(10000))))
-	keeper.supplyKeeper.SetModuleAccount(ctx, bondedPool)
-	keeper.supplyKeeper.SetModuleAccount(ctx, notBondedPool)
 
 	// add a validator
 	validator := types.NewValidator(addrVals[0], PKs[0], types.Description{})
@@ -90,41 +81,19 @@
 	validator, found := keeper.GetValidator(ctx, addrVals[0])
 	require.True(t, found)
 	require.Equal(t, int64(100), validator.Tokens.Int64())
-=======
-	pool.NotBondedTokens = sdk.TokensFromConsensusPower(10000)
-	pool.BondedTokens = sdk.TokensFromConsensusPower(1234)
-	keeper.SetPool(ctx, pool)
-
-	// add a validator
-	validator := types.NewValidator(addrVals[0], PKs[0], types.Description{})
-	validator, pool, delSharesCreated := validator.AddTokensFromDel(pool, sdk.TokensFromConsensusPower(100))
-	require.Equal(t, sdk.Unbonded, validator.Status)
-	require.Equal(t, sdk.TokensFromConsensusPower(100), validator.Tokens)
-	keeper.SetPool(ctx, pool)
-	TestingUpdateValidator(keeper, ctx, validator, true)
-	validator, found := keeper.GetValidator(ctx, addrVals[0])
-	require.True(t, found)
-	require.Equal(t, sdk.TokensFromConsensusPower(100), validator.Tokens, "\nvalidator %v\npool %v", validator, pool)
->>>>>>> 84a25828
 
 	power := types.GetValidatorsByPowerIndexKey(validator)
 	require.True(t, validatorByPowerIndexExists(keeper, ctx, power))
 
 	// burn half the delegator shares
 	keeper.DeleteValidatorByPowerIndex(ctx, validator)
-<<<<<<< HEAD
 	validator, burned := validator.RemoveDelShares(delSharesCreated.Quo(sdk.NewDec(2)))
 	require.Equal(t, int64(50), burned.Int64())
-=======
-	validator, pool, burned := validator.RemoveDelShares(pool, delSharesCreated.Quo(sdk.NewDec(2)))
-	require.Equal(t, sdk.TokensFromConsensusPower(50), burned)
-	keeper.SetPool(ctx, pool)                            // update the pool
->>>>>>> 84a25828
 	TestingUpdateValidator(keeper, ctx, validator, true) // update the validator, possibly kicking it out
-	require.False(t, validatorByPowerIndexExists(keeper, ctx, power))
 
 	validator, found = keeper.GetValidator(ctx, addrVals[0])
 	require.True(t, found)
+
 	power = types.GetValidatorsByPowerIndexKey(validator)
 	require.True(t, validatorByPowerIndexExists(keeper, ctx, power))
 }
@@ -144,28 +113,17 @@
 	keeper.SetParams(ctx, params)
 
 	// create a random pool
-<<<<<<< HEAD
-	bondedPool.SetCoins(sdk.NewCoins(sdk.NewCoin(keeper.BondDenom(ctx), sdk.TokensFromTendermintPower(1234))))
-	notBondedPool.SetCoins(sdk.NewCoins(sdk.NewCoin(keeper.BondDenom(ctx), sdk.TokensFromTendermintPower(10000))))
+	bondedPool.SetCoins(sdk.NewCoins(sdk.NewCoin(keeper.BondDenom(ctx), sdk.TokensFromConsensusPower(1234))))
+	notBondedPool.SetCoins(sdk.NewCoins(sdk.NewCoin(keeper.BondDenom(ctx), sdk.TokensFromConsensusPower(10000))))
 	keeper.supplyKeeper.SetModuleAccount(ctx, bondedPool)
 	keeper.supplyKeeper.SetModuleAccount(ctx, notBondedPool)
-=======
-	pool.NotBondedTokens = sdk.TokensFromConsensusPower(10000)
-	pool.BondedTokens = sdk.TokensFromConsensusPower(1234)
-	keeper.SetPool(ctx, pool)
->>>>>>> 84a25828
 
 	validators := make([]types.Validator, numVals)
 	for i := 0; i < len(validators); i++ {
 		moniker := fmt.Sprintf("val#%d", int64(i))
 		val := types.NewValidator(sdk.ValAddress(Addrs[i]), PKs[i], types.Description{Moniker: moniker})
-<<<<<<< HEAD
-		delTokens := sdk.TokensFromTendermintPower(int64((i + 1) * 10))
+		delTokens := sdk.TokensFromConsensusPower(int64((i + 1) * 10))
 		val, _ = val.AddTokensFromDel(delTokens)
-=======
-		delTokens := sdk.TokensFromConsensusPower(int64((i + 1) * 10))
-		val, pool, _ = val.AddTokensFromDel(pool, delTokens)
->>>>>>> 84a25828
 
 		val = TestingUpdateValidator(keeper, ctx, val, true)
 		validators[i] = val
@@ -176,14 +134,8 @@
 	// remove enough tokens to kick out the validator below the current cliff
 	// validator and next in line cliff validator
 	keeper.DeleteValidatorByPowerIndex(ctx, nextCliffVal)
-<<<<<<< HEAD
-	shares := sdk.TokensFromTendermintPower(21)
+	shares := sdk.TokensFromConsensusPower(21)
 	nextCliffVal, _ = nextCliffVal.RemoveDelShares(shares.ToDec())
-=======
-	shares := sdk.TokensFromConsensusPower(21)
-	nextCliffVal, pool, _ = nextCliffVal.RemoveDelShares(pool, shares.ToDec())
-	keeper.SetPool(ctx, pool)
->>>>>>> 84a25828
 	nextCliffVal = TestingUpdateValidator(keeper, ctx, nextCliffVal, true)
 
 	expectedValStatus := map[int]sdk.BondStatus{
@@ -209,8 +161,7 @@
 
 	// add a validator
 	validator := types.NewValidator(addrVals[0], PKs[0], types.Description{})
-<<<<<<< HEAD
-	valTokens := sdk.TokensFromTendermintPower(100)
+	valTokens := sdk.TokensFromConsensusPower(100)
 
 	bondedPool := keeper.GetBondedPool(ctx)
 	err := bondedPool.SetCoins(sdk.NewCoins(sdk.NewCoin(keeper.BondDenom(ctx), valTokens)))
@@ -218,10 +169,6 @@
 	keeper.supplyKeeper.SetModuleAccount(ctx, bondedPool)
 
 	validator, _ = validator.AddTokensFromDel(valTokens)
-=======
-	valTokens := sdk.TokensFromConsensusPower(100)
-	validator, pool, _ = validator.AddTokensFromDel(pool, valTokens)
->>>>>>> 84a25828
 	require.Equal(t, sdk.Unbonded, validator.Status)
 	require.Equal(t, valTokens, validator.Tokens)
 	keeper.SetValidatorByConsAddr(ctx, validator)
@@ -249,15 +196,9 @@
 		validators[i] = types.NewValidator(addrVals[i], PKs[i], types.Description{})
 		validators[i].Status = sdk.Unbonded
 		validators[i].Tokens = sdk.ZeroInt()
-<<<<<<< HEAD
-		tokens := sdk.TokensFromTendermintPower(power)
-
-		validators[i], _ = validators[i].AddTokensFromDel(tokens)
-=======
-		tokens := sdk.TokensFromConsensusPower(power)
-		validators[i], pool, _ = validators[i].AddTokensFromDel(pool, tokens)
-		keeper.SetPool(ctx, pool)
->>>>>>> 84a25828
+		tokens := sdk.TokensFromConsensusPower(power)
+
+		validators[i], _ = validators[i].AddTokensFromDel(tokens)
 	}
 	assert.Equal(t, sdk.TokensFromConsensusPower(9), validators[0].Tokens)
 	assert.Equal(t, sdk.TokensFromConsensusPower(8), validators[1].Tokens)
@@ -500,14 +441,8 @@
 	for i, power := range powers {
 		moniker := fmt.Sprintf("val#%d", int64(i))
 		validators[i] = types.NewValidator(sdk.ValAddress(Addrs[i]), PKs[i], types.Description{Moniker: moniker})
-<<<<<<< HEAD
-		tokens := sdk.TokensFromTendermintPower(power)
-		validators[i], _ = validators[i].AddTokensFromDel(tokens)
-=======
-		tokens := sdk.TokensFromConsensusPower(power)
-		validators[i], pool, _ = validators[i].AddTokensFromDel(pool, tokens)
-		keeper.SetPool(ctx, pool)
->>>>>>> 84a25828
+		tokens := sdk.TokensFromConsensusPower(power)
+		validators[i], _ = validators[i].AddTokensFromDel(tokens)
 		validators[i] = TestingUpdateValidator(keeper, ctx, validators[i], true)
 	}
 
@@ -521,14 +456,8 @@
 	assert.True(ValEq(t, validators[3], resValidators[1]))
 
 	keeper.DeleteValidatorByPowerIndex(ctx, validators[0])
-<<<<<<< HEAD
-	delTokens := sdk.TokensFromTendermintPower(500)
+	delTokens := sdk.TokensFromConsensusPower(500)
 	validators[0], _ = validators[0].AddTokensFromDel(delTokens)
-=======
-	delTokens := sdk.TokensFromConsensusPower(500)
-	validators[0], pool, _ = validators[0].AddTokensFromDel(pool, delTokens)
-	keeper.SetPool(ctx, pool)
->>>>>>> 84a25828
 	validators[0] = TestingUpdateValidator(keeper, ctx, validators[0], true)
 	resValidators = keeper.GetBondedValidatorsByPower(ctx)
 	require.Equal(t, nMax, uint16(len(resValidators)))
@@ -545,12 +474,7 @@
 	validators[3], found = keeper.GetValidator(ctx, validators[3].OperatorAddress)
 	require.True(t, found)
 	keeper.DeleteValidatorByPowerIndex(ctx, validators[3])
-<<<<<<< HEAD
 	validators[3], _ = validators[3].AddTokensFromDel(sdk.NewInt(1))
-=======
-	validators[3], pool, _ = validators[3].AddTokensFromDel(pool, sdk.TokensFromConsensusPower(1))
-	keeper.SetPool(ctx, pool)
->>>>>>> 84a25828
 	validators[3] = TestingUpdateValidator(keeper, ctx, validators[3], true)
 	resValidators = keeper.GetBondedValidatorsByPower(ctx)
 	require.Equal(t, nMax, uint16(len(resValidators)))
@@ -592,22 +516,12 @@
 	validators[1] = types.NewValidator(sdk.ValAddress(Addrs[1]), PKs[1], types.Description{})
 	validators[2] = types.NewValidator(sdk.ValAddress(Addrs[2]), PKs[2], types.Description{})
 
-<<<<<<< HEAD
-	tokens0 := sdk.TokensFromTendermintPower(200)
-	tokens1 := sdk.TokensFromTendermintPower(100)
-	tokens2 := sdk.TokensFromTendermintPower(100)
+	tokens0 := sdk.TokensFromConsensusPower(200)
+	tokens1 := sdk.TokensFromConsensusPower(100)
+	tokens2 := sdk.TokensFromConsensusPower(100)
 	validators[0], _ = validators[0].AddTokensFromDel(tokens0)
 	validators[1], _ = validators[1].AddTokensFromDel(tokens1)
 	validators[2], _ = validators[2].AddTokensFromDel(tokens2)
-=======
-	tokens0 := sdk.TokensFromConsensusPower(200)
-	tokens1 := sdk.TokensFromConsensusPower(100)
-	tokens2 := sdk.TokensFromConsensusPower(100)
-	validators[0], pool, _ = validators[0].AddTokensFromDel(pool, tokens0)
-	validators[1], pool, _ = validators[1].AddTokensFromDel(pool, tokens1)
-	validators[2], pool, _ = validators[2].AddTokensFromDel(pool, tokens2)
-	keeper.SetPool(ctx, pool)
->>>>>>> 84a25828
 
 	validators[0] = TestingUpdateValidator(keeper, ctx, validators[0], true)
 
@@ -624,16 +538,9 @@
 	assert.True(ValEq(t, validators[1], resValidators[1]))
 	keeper.DeleteValidatorByPowerIndex(ctx, validators[1])
 	keeper.DeleteValidatorByPowerIndex(ctx, validators[2])
-<<<<<<< HEAD
-	delTokens := sdk.TokensFromTendermintPower(50)
+	delTokens := sdk.TokensFromConsensusPower(50)
 	validators[1], _ = validators[1].AddTokensFromDel(delTokens)
 	validators[2], _ = validators[2].AddTokensFromDel(delTokens)
-=======
-	delTokens := sdk.TokensFromConsensusPower(50)
-	validators[1], pool, _ = validators[1].AddTokensFromDel(pool, delTokens)
-	validators[2], pool, _ = validators[2].AddTokensFromDel(pool, delTokens)
-	keeper.SetPool(ctx, pool)
->>>>>>> 84a25828
 	validators[2] = TestingUpdateValidator(keeper, ctx, validators[2], true)
 	resValidators = keeper.GetBondedValidatorsByPower(ctx)
 	require.Equal(t, params.MaxValidators, uint16(len(resValidators)))
@@ -654,14 +561,8 @@
 	var validators [5]types.Validator
 	for i, power := range powers {
 		validators[i] = types.NewValidator(sdk.ValAddress(Addrs[i]), PKs[i], types.Description{})
-<<<<<<< HEAD
-		tokens := sdk.TokensFromTendermintPower(power)
-		validators[i], _ = validators[i].AddTokensFromDel(tokens)
-=======
-		tokens := sdk.TokensFromConsensusPower(power)
-		validators[i], pool, _ = validators[i].AddTokensFromDel(pool, tokens)
-		keeper.SetPool(ctx, pool)
->>>>>>> 84a25828
+		tokens := sdk.TokensFromConsensusPower(power)
+		validators[i], _ = validators[i].AddTokensFromDel(tokens)
 		TestingUpdateValidator(keeper, ctx, validators[i], true)
 	}
 	for i := range powers {
@@ -680,16 +581,9 @@
 	assert.True(ValEq(t, validators[3], resValidators[1]))
 
 	// test a swap in voting power
-<<<<<<< HEAD
-
-	tokens := sdk.TokensFromTendermintPower(600)
+
+	tokens := sdk.TokensFromConsensusPower(600)
 	validators[0], _ = validators[0].AddTokensFromDel(tokens)
-=======
-	pool := keeper.GetPool(ctx)
-	tokens := sdk.TokensFromConsensusPower(600)
-	validators[0], pool, _ = validators[0].AddTokensFromDel(pool, tokens)
-	keeper.SetPool(ctx, pool)
->>>>>>> 84a25828
 	validators[0] = TestingUpdateValidator(keeper, ctx, validators[0], true)
 	resValidators = keeper.GetBondedValidatorsByPower(ctx)
 	assert.Equal(t, max, len(resValidators))
@@ -707,14 +601,8 @@
 		valAddr := sdk.ValAddress(valPubKey.Address().Bytes())
 
 		validators[i] = types.NewValidator(valAddr, valPubKey, types.Description{})
-<<<<<<< HEAD
-		tokens := sdk.TokensFromTendermintPower(power)
-		validators[i], _ = validators[i].AddTokensFromDel(tokens)
-=======
-		tokens := sdk.TokensFromConsensusPower(power)
-		validators[i], pool, _ = validators[i].AddTokensFromDel(pool, tokens)
-		keeper.SetPool(ctx, pool)
->>>>>>> 84a25828
+		tokens := sdk.TokensFromConsensusPower(power)
+		validators[i], _ = validators[i].AddTokensFromDel(tokens)
 	}
 
 	// test from nothing to something
@@ -741,15 +629,9 @@
 	for i, power := range powers {
 		validators[i] = types.NewValidator(sdk.ValAddress(Addrs[i]), PKs[i], types.Description{})
 
-<<<<<<< HEAD
-		tokens := sdk.TokensFromTendermintPower(power)
-		validators[i], _ = validators[i].AddTokensFromDel(tokens)
-
-=======
-		tokens := sdk.TokensFromConsensusPower(power)
-		validators[i], pool, _ = validators[i].AddTokensFromDel(pool, tokens)
-		keeper.SetPool(ctx, pool)
->>>>>>> 84a25828
+		tokens := sdk.TokensFromConsensusPower(power)
+		validators[i], _ = validators[i].AddTokensFromDel(tokens)
+
 	}
 	validators[0] = TestingUpdateValidator(keeper, ctx, validators[0], false)
 	validators[1] = TestingUpdateValidator(keeper, ctx, validators[1], false)
@@ -771,15 +653,9 @@
 
 		validators[i] = types.NewValidator(sdk.ValAddress(Addrs[i]), PKs[i], types.Description{})
 
-<<<<<<< HEAD
-		tokens := sdk.TokensFromTendermintPower(power)
-		validators[i], _ = validators[i].AddTokensFromDel(tokens)
-
-=======
-		tokens := sdk.TokensFromConsensusPower(power)
-		validators[i], pool, _ = validators[i].AddTokensFromDel(pool, tokens)
-		keeper.SetPool(ctx, pool)
->>>>>>> 84a25828
+		tokens := sdk.TokensFromConsensusPower(power)
+		validators[i], _ = validators[i].AddTokensFromDel(tokens)
+
 	}
 	validators[0] = TestingUpdateValidator(keeper, ctx, validators[0], false)
 	validators[1] = TestingUpdateValidator(keeper, ctx, validators[1], false)
@@ -806,15 +682,9 @@
 
 		validators[i] = types.NewValidator(sdk.ValAddress(Addrs[i]), PKs[i], types.Description{})
 
-<<<<<<< HEAD
-		tokens := sdk.TokensFromTendermintPower(power)
-		validators[i], _ = validators[i].AddTokensFromDel(tokens)
-
-=======
-		tokens := sdk.TokensFromConsensusPower(power)
-		validators[i], pool, _ = validators[i].AddTokensFromDel(pool, tokens)
-		keeper.SetPool(ctx, pool)
->>>>>>> 84a25828
+		tokens := sdk.TokensFromConsensusPower(power)
+		validators[i], _ = validators[i].AddTokensFromDel(tokens)
+
 	}
 	validators[0] = TestingUpdateValidator(keeper, ctx, validators[0], false)
 	validators[1] = TestingUpdateValidator(keeper, ctx, validators[1], false)
@@ -822,19 +692,10 @@
 
 	// test multiple value change
 	//  tendermintUpdate set: {c1, c3} -> {c1', c3'}
-<<<<<<< HEAD
-	delTokens1 := sdk.TokensFromTendermintPower(190)
-	delTokens2 := sdk.TokensFromTendermintPower(80)
+	delTokens1 := sdk.TokensFromConsensusPower(190)
+	delTokens2 := sdk.TokensFromConsensusPower(80)
 	validators[0], _ = validators[0].AddTokensFromDel(delTokens1)
 	validators[1], _ = validators[1].AddTokensFromDel(delTokens2)
-=======
-	pool := keeper.GetPool(ctx)
-	delTokens1 := sdk.TokensFromConsensusPower(190)
-	delTokens2 := sdk.TokensFromConsensusPower(80)
-	validators[0], pool, _ = validators[0].AddTokensFromDel(pool, delTokens1)
-	validators[1], pool, _ = validators[1].AddTokensFromDel(pool, delTokens2)
-	keeper.SetPool(ctx, pool)
->>>>>>> 84a25828
 	validators[0] = TestingUpdateValidator(keeper, ctx, validators[0], false)
 	validators[1] = TestingUpdateValidator(keeper, ctx, validators[1], false)
 
@@ -853,15 +714,9 @@
 
 		validators[i] = types.NewValidator(sdk.ValAddress(Addrs[i]), PKs[i], types.Description{})
 
-<<<<<<< HEAD
-		tokens := sdk.TokensFromTendermintPower(power)
-		validators[i], _ = validators[i].AddTokensFromDel(tokens)
-
-=======
-		tokens := sdk.TokensFromConsensusPower(power)
-		validators[i], pool, _ = validators[i].AddTokensFromDel(pool, tokens)
-		keeper.SetPool(ctx, pool)
->>>>>>> 84a25828
+		tokens := sdk.TokensFromConsensusPower(power)
+		validators[i], _ = validators[i].AddTokensFromDel(tokens)
+
 	}
 
 	validators[0] = TestingUpdateValidator(keeper, ctx, validators[0], false)
@@ -908,15 +763,9 @@
 
 		validators[i] = types.NewValidator(sdk.ValAddress(Addrs[i]), PKs[i], types.Description{})
 
-<<<<<<< HEAD
-		tokens := sdk.TokensFromTendermintPower(power)
-		validators[i], _ = validators[i].AddTokensFromDel(tokens)
-
-=======
-		tokens := sdk.TokensFromConsensusPower(power)
-		validators[i], pool, _ = validators[i].AddTokensFromDel(pool, tokens)
-		keeper.SetPool(ctx, pool)
->>>>>>> 84a25828
+		tokens := sdk.TokensFromConsensusPower(power)
+		validators[i], _ = validators[i].AddTokensFromDel(tokens)
+
 	}
 	validators[0] = TestingUpdateValidator(keeper, ctx, validators[0], false)
 	validators[1] = TestingUpdateValidator(keeper, ctx, validators[1], false)
@@ -932,15 +781,8 @@
 	//  tendermintUpdate set: {}     -> {c0, c4}
 	require.Equal(t, 0, len(keeper.ApplyAndReturnValidatorSetUpdates(ctx)))
 
-<<<<<<< HEAD
-	tokens := sdk.TokensFromTendermintPower(10)
+	tokens := sdk.TokensFromConsensusPower(10)
 	validators[2], _ = validators[2].AddTokensFromDel(tokens)
-=======
-	pool := keeper.GetPool(ctx)
-	tokens := sdk.TokensFromConsensusPower(10)
-	validators[2], pool, _ = validators[2].AddTokensFromDel(pool, tokens)
-	keeper.SetPool(ctx, pool)
->>>>>>> 84a25828
 	keeper.SetValidator(ctx, validators[2])
 	keeper.SetValidatorByPowerIndex(ctx, validators[2])
 	updates = keeper.ApplyAndReturnValidatorSetUpdates(ctx)
@@ -959,15 +801,9 @@
 
 		validators[i] = types.NewValidator(sdk.ValAddress(Addrs[i]), PKs[i], types.Description{})
 
-<<<<<<< HEAD
-		tokens := sdk.TokensFromTendermintPower(power)
-		validators[i], _ = validators[i].AddTokensFromDel(tokens)
-
-=======
-		tokens := sdk.TokensFromConsensusPower(power)
-		validators[i], pool, _ = validators[i].AddTokensFromDel(pool, tokens)
-		keeper.SetPool(ctx, pool)
->>>>>>> 84a25828
+		tokens := sdk.TokensFromConsensusPower(power)
+		validators[i], _ = validators[i].AddTokensFromDel(tokens)
+
 	}
 	validators[0] = TestingUpdateValidator(keeper, ctx, validators[0], false)
 	validators[1] = TestingUpdateValidator(keeper, ctx, validators[1], false)
@@ -979,19 +815,10 @@
 
 	// test multiple value change
 	//  tendermintUpdate set: {c1, c3} -> {c1', c3'}
-<<<<<<< HEAD
-	delTokens1 := sdk.TokensFromTendermintPower(20)
-	delTokens2 := sdk.TokensFromTendermintPower(30)
+	delTokens1 := sdk.TokensFromConsensusPower(20)
+	delTokens2 := sdk.TokensFromConsensusPower(30)
 	validators[0], _ = validators[0].RemoveDelShares(delTokens1.ToDec())
 	validators[1], _ = validators[1].RemoveDelShares(delTokens2.ToDec())
-=======
-	pool := keeper.GetPool(ctx)
-	delTokens1 := sdk.TokensFromConsensusPower(20)
-	delTokens2 := sdk.TokensFromConsensusPower(30)
-	validators[0], pool, _ = validators[0].RemoveDelShares(pool, delTokens1.ToDec())
-	validators[1], pool, _ = validators[1].RemoveDelShares(pool, delTokens2.ToDec())
-	keeper.SetPool(ctx, pool)
->>>>>>> 84a25828
 	validators[0] = TestingUpdateValidator(keeper, ctx, validators[0], false)
 	validators[1] = TestingUpdateValidator(keeper, ctx, validators[1], false)
 
@@ -1023,13 +850,8 @@
 		valAddr := sdk.ValAddress(valPubKey.Address().Bytes())
 
 		validators[i] = types.NewValidator(valAddr, valPubKey, types.Description{})
-<<<<<<< HEAD
-		tokens := sdk.TokensFromTendermintPower(power)
-		validators[i], _ = validators[i].AddTokensFromDel(tokens)
-=======
-		tokens := sdk.TokensFromConsensusPower(power)
-		validators[i], pool, _ = validators[i].AddTokensFromDel(pool, tokens)
->>>>>>> 84a25828
+		tokens := sdk.TokensFromConsensusPower(power)
+		validators[i], _ = validators[i].AddTokensFromDel(tokens)
 
 		keeper.SetValidator(ctx, validators[i])
 		keeper.SetValidatorByPowerIndex(ctx, validators[i])
@@ -1049,13 +871,8 @@
 	for i, power := range powers {
 
 		keeper.DeleteValidatorByPowerIndex(ctx, validators[i])
-<<<<<<< HEAD
-		tokens := sdk.TokensFromTendermintPower(power)
-		validators[i], _ = validators[i].AddTokensFromDel(tokens)
-=======
-		tokens := sdk.TokensFromConsensusPower(power)
-		validators[i], pool, _ = validators[i].AddTokensFromDel(pool, tokens)
->>>>>>> 84a25828
+		tokens := sdk.TokensFromConsensusPower(power)
+		validators[i], _ = validators[i].AddTokensFromDel(tokens)
 
 		keeper.SetValidator(ctx, validators[i])
 		keeper.SetValidatorByPowerIndex(ctx, validators[i])
@@ -1081,13 +898,8 @@
 	valAddr = sdk.ValAddress(valPubKey.Address().Bytes())
 
 	validator = types.NewValidator(valAddr, valPubKey, types.Description{})
-<<<<<<< HEAD
-	tokens := sdk.TokensFromTendermintPower(500)
+	tokens := sdk.TokensFromConsensusPower(500)
 	validator, _ = validator.AddTokensFromDel(tokens)
-=======
-	tokens := sdk.TokensFromConsensusPower(500)
-	validator, pool, _ = validator.AddTokensFromDel(pool, tokens)
->>>>>>> 84a25828
 	keeper.SetValidator(ctx, validator)
 	keeper.SetValidatorByPowerIndex(ctx, validator)
 
@@ -1119,14 +931,8 @@
 		valAddr := sdk.ValAddress(valPubKey.Address().Bytes())
 
 		validators[i] = types.NewValidator(valAddr, valPubKey, types.Description{Moniker: moniker})
-<<<<<<< HEAD
-		tokens := sdk.TokensFromTendermintPower(power)
-		validators[i], _ = validators[i].AddTokensFromDel(tokens)
-=======
-		tokens := sdk.TokensFromConsensusPower(power)
-		validators[i], pool, _ = validators[i].AddTokensFromDel(pool, tokens)
-		keeper.SetPool(ctx, pool)
->>>>>>> 84a25828
+		tokens := sdk.TokensFromConsensusPower(power)
+		validators[i], _ = validators[i].AddTokensFromDel(tokens)
 		keeper.SetValidator(ctx, validators[i])
 		keeper.SetValidatorByPowerIndex(ctx, validators[i])
 	}
@@ -1149,14 +955,8 @@
 	require.True(t, found)
 
 	keeper.DeleteValidatorByPowerIndex(ctx, validators[0])
-<<<<<<< HEAD
-	tokens := sdk.TokensFromTendermintPower(1)
+	tokens := sdk.TokensFromConsensusPower(1)
 	validators[0], _ = validators[0].AddTokensFromDel(tokens)
-=======
-	tokens := sdk.TokensFromConsensusPower(1)
-	validators[0], pool, _ = validators[0].AddTokensFromDel(pool, tokens)
-	keeper.SetPool(ctx, pool)
->>>>>>> 84a25828
 	keeper.SetValidator(ctx, validators[0])
 	keeper.SetValidatorByPowerIndex(ctx, validators[0])
 
@@ -1178,14 +978,8 @@
 	require.Equal(t, 0, len(updates))
 
 	keeper.DeleteValidatorByPowerIndex(ctx, validators[1])
-<<<<<<< HEAD
-	tokens = sdk.TokensFromTendermintPower(250)
+	tokens = sdk.TokensFromConsensusPower(250)
 	validators[1], _ = validators[1].AddTokensFromDel(tokens)
-=======
-	tokens = sdk.TokensFromConsensusPower(250)
-	validators[1], pool, _ = validators[1].AddTokensFromDel(pool, tokens)
-	keeper.SetPool(ctx, pool)
->>>>>>> 84a25828
 	keeper.SetValidator(ctx, validators[1])
 	keeper.SetValidatorByPowerIndex(ctx, validators[1])
 
