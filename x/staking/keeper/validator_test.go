package keeper_test

import (
	"fmt"
	"testing"
	"time"

	"github.com/stretchr/testify/assert"
	"github.com/stretchr/testify/require"
	abci "github.com/tendermint/tendermint/abci/types"
	tmproto "github.com/tendermint/tendermint/proto/tendermint/types"

	cryptotypes "github.com/cosmos/cosmos-sdk/crypto/types"
	"github.com/cosmos/cosmos-sdk/simapp"
	sdk "github.com/cosmos/cosmos-sdk/types"
	"github.com/cosmos/cosmos-sdk/x/staking/keeper"
	"github.com/cosmos/cosmos-sdk/x/staking/teststaking"
	"github.com/cosmos/cosmos-sdk/x/staking/types"
)

func newMonikerValidator(t testing.TB, operator sdk.ValAddress, pubKey cryptotypes.PubKey, moniker string) types.Validator {
	v, err := types.NewValidator(operator, pubKey, types.Description{Moniker: moniker})
	require.NoError(t, err)
	return v
}

func bootstrapValidatorTest(t testing.TB, power int64, numAddrs int) (*simapp.SimApp, sdk.Context, []sdk.AccAddress, []sdk.ValAddress) {
	_, app, ctx := createTestInput()

	addrDels, addrVals := generateAddresses(app, ctx, numAddrs)

	amt := app.StakingKeeper.TokensFromConsensusPower(ctx, power)
	totalSupply := sdk.NewCoins(sdk.NewCoin(app.StakingKeeper.BondDenom(ctx), amt.MulRaw(int64(len(addrDels)))))

	notBondedPool := app.StakingKeeper.GetNotBondedPool(ctx)
	// set bonded pool supply
	app.AccountKeeper.SetModuleAccount(ctx, notBondedPool)

	require.NoError(t, simapp.FundModuleAccount(app.BankKeeper, ctx, notBondedPool.GetName(), totalSupply))

	return app, ctx, addrDels, addrVals
}

func initValidators(t testing.TB, power int64, numAddrs int, powers []int64) (*simapp.SimApp, sdk.Context, []sdk.AccAddress, []sdk.ValAddress, []types.Validator) {
	app, ctx, addrs, valAddrs := bootstrapValidatorTest(t, power, numAddrs)
	pks := simapp.CreateTestPubKeys(numAddrs)

	vs := make([]types.Validator, len(powers))
	for i, power := range powers {
		vs[i] = teststaking.NewValidator(t, sdk.ValAddress(addrs[i]), pks[i])
<<<<<<< HEAD
		tokens := sdk.TokensFromConsensusPower(power)
=======
		tokens := app.StakingKeeper.TokensFromConsensusPower(ctx, power)
>>>>>>> 33dbf6a7
		vs[i], _ = vs[i].AddTokensFromDel(tokens)
	}
	return app, ctx, addrs, valAddrs, vs
}

func TestSetValidator(t *testing.T) {
	app, ctx, _, _ := bootstrapValidatorTest(t, 10, 100)

	valPubKey := PKs[0]
	valAddr := sdk.ValAddress(valPubKey.Address().Bytes())
	valTokens := app.StakingKeeper.TokensFromConsensusPower(ctx, 10)

	// test how the validator is set from a purely unbonbed pool
	validator := teststaking.NewValidator(t, valAddr, valPubKey)
	validator, _ = validator.AddTokensFromDel(valTokens)
	require.Equal(t, types.Unbonded, validator.Status)
	assert.Equal(t, valTokens, validator.Tokens)
	assert.Equal(t, valTokens, validator.DelegatorShares.RoundInt())
	app.StakingKeeper.SetValidator(ctx, validator)
	app.StakingKeeper.SetValidatorByPowerIndex(ctx, validator)

	// ensure update
	updates := applyValidatorSetUpdates(t, ctx, app.StakingKeeper, 1)
	validator, found := app.StakingKeeper.GetValidator(ctx, valAddr)
	require.True(t, found)
	require.Equal(t, validator.ABCIValidatorUpdate(app.StakingKeeper.PowerReduction(ctx)), updates[0])

	// after the save the validator should be bonded
	require.Equal(t, types.Bonded, validator.Status)
	assert.Equal(t, valTokens, validator.Tokens)
	assert.Equal(t, valTokens, validator.DelegatorShares.RoundInt())

	// Check each store for being saved
	resVal, found := app.StakingKeeper.GetValidator(ctx, valAddr)
	assert.True(ValEq(t, validator, resVal))
	require.True(t, found)

	resVals := app.StakingKeeper.GetLastValidators(ctx)
	require.Equal(t, 1, len(resVals))
	assert.True(ValEq(t, validator, resVals[0]))

	resVals = app.StakingKeeper.GetBondedValidatorsByPower(ctx)
	require.Equal(t, 1, len(resVals))
	require.True(ValEq(t, validator, resVals[0]))

	resVals = app.StakingKeeper.GetValidators(ctx, 1)
	require.Equal(t, 1, len(resVals))
	require.True(ValEq(t, validator, resVals[0]))

	resVals = app.StakingKeeper.GetValidators(ctx, 10)
	require.Equal(t, 1, len(resVals))
	require.True(ValEq(t, validator, resVals[0]))

	allVals := app.StakingKeeper.GetAllValidators(ctx)
	require.Equal(t, 1, len(allVals))
}

func TestUpdateValidatorByPowerIndex(t *testing.T) {
	app, ctx, _, _ := bootstrapValidatorTest(t, 0, 100)
	_, addrVals := generateAddresses(app, ctx, 1)

	bondedPool := app.StakingKeeper.GetBondedPool(ctx)
	notBondedPool := app.StakingKeeper.GetNotBondedPool(ctx)

	require.NoError(t, simapp.FundModuleAccount(app.BankKeeper, ctx, bondedPool.GetName(), sdk.NewCoins(sdk.NewCoin(app.StakingKeeper.BondDenom(ctx), app.StakingKeeper.TokensFromConsensusPower(ctx, 1234)))))
	require.NoError(t, simapp.FundModuleAccount(app.BankKeeper, ctx, notBondedPool.GetName(), sdk.NewCoins(sdk.NewCoin(app.StakingKeeper.BondDenom(ctx), app.StakingKeeper.TokensFromConsensusPower(ctx, 10000)))))

	app.AccountKeeper.SetModuleAccount(ctx, bondedPool)
	app.AccountKeeper.SetModuleAccount(ctx, notBondedPool)

	// add a validator
	validator := teststaking.NewValidator(t, addrVals[0], PKs[0])
	validator, delSharesCreated := validator.AddTokensFromDel(app.StakingKeeper.TokensFromConsensusPower(ctx, 100))
	require.Equal(t, types.Unbonded, validator.Status)
	require.Equal(t, app.StakingKeeper.TokensFromConsensusPower(ctx, 100), validator.Tokens)
	keeper.TestingUpdateValidator(app.StakingKeeper, ctx, validator, true)
	validator, found := app.StakingKeeper.GetValidator(ctx, addrVals[0])
	require.True(t, found)
	require.Equal(t, app.StakingKeeper.TokensFromConsensusPower(ctx, 100), validator.Tokens)

	power := types.GetValidatorsByPowerIndexKey(validator, app.StakingKeeper.PowerReduction(ctx))
	require.True(t, keeper.ValidatorByPowerIndexExists(ctx, app.StakingKeeper, power))

	// burn half the delegator shares
	app.StakingKeeper.DeleteValidatorByPowerIndex(ctx, validator)
	validator, burned := validator.RemoveDelShares(delSharesCreated.Quo(sdk.NewDec(2)))
	require.Equal(t, app.StakingKeeper.TokensFromConsensusPower(ctx, 50), burned)
	keeper.TestingUpdateValidator(app.StakingKeeper, ctx, validator, true) // update the validator, possibly kicking it out
	require.False(t, keeper.ValidatorByPowerIndexExists(ctx, app.StakingKeeper, power))

	validator, found = app.StakingKeeper.GetValidator(ctx, addrVals[0])
	require.True(t, found)

	power = types.GetValidatorsByPowerIndexKey(validator, app.StakingKeeper.PowerReduction(ctx))
	require.True(t, keeper.ValidatorByPowerIndexExists(ctx, app.StakingKeeper, power))
}

func TestUpdateBondedValidatorsDecreaseCliff(t *testing.T) {
	numVals := 10
	maxVals := 5

	// create context, keeper, and pool for tests
	app, ctx, _, valAddrs := bootstrapValidatorTest(t, 0, 100)

	bondedPool := app.StakingKeeper.GetBondedPool(ctx)
	notBondedPool := app.StakingKeeper.GetNotBondedPool(ctx)

	// create keeper parameters
	params := app.StakingKeeper.GetParams(ctx)
	params.MaxValidators = uint32(maxVals)
	app.StakingKeeper.SetParams(ctx, params)

	// create a random pool
	require.NoError(t, simapp.FundModuleAccount(app.BankKeeper, ctx, bondedPool.GetName(), sdk.NewCoins(sdk.NewCoin(app.StakingKeeper.BondDenom(ctx), app.StakingKeeper.TokensFromConsensusPower(ctx, 1234)))))
	require.NoError(t, simapp.FundModuleAccount(app.BankKeeper, ctx, notBondedPool.GetName(), sdk.NewCoins(sdk.NewCoin(app.StakingKeeper.BondDenom(ctx), app.StakingKeeper.TokensFromConsensusPower(ctx, 10000)))))

	app.AccountKeeper.SetModuleAccount(ctx, bondedPool)
	app.AccountKeeper.SetModuleAccount(ctx, notBondedPool)

	validators := make([]types.Validator, numVals)
	for i := 0; i < len(validators); i++ {
		moniker := fmt.Sprintf("val#%d", int64(i))
		val := newMonikerValidator(t, valAddrs[i], PKs[i], moniker)
		delTokens := app.StakingKeeper.TokensFromConsensusPower(ctx, int64((i+1)*10))
		val, _ = val.AddTokensFromDel(delTokens)

		val = keeper.TestingUpdateValidator(app.StakingKeeper, ctx, val, true)
		validators[i] = val
	}

	nextCliffVal := validators[numVals-maxVals+1]

	// remove enough tokens to kick out the validator below the current cliff
	// validator and next in line cliff validator
	app.StakingKeeper.DeleteValidatorByPowerIndex(ctx, nextCliffVal)
	shares := app.StakingKeeper.TokensFromConsensusPower(ctx, 21)
	nextCliffVal, _ = nextCliffVal.RemoveDelShares(shares.ToDec())
	nextCliffVal = keeper.TestingUpdateValidator(app.StakingKeeper, ctx, nextCliffVal, true)

	expectedValStatus := map[int]types.BondStatus{
		9: types.Bonded, 8: types.Bonded, 7: types.Bonded, 5: types.Bonded, 4: types.Bonded,
		0: types.Unbonding, 1: types.Unbonding, 2: types.Unbonding, 3: types.Unbonding, 6: types.Unbonding,
	}

	// require all the validators have their respective statuses
	for valIdx, status := range expectedValStatus {
		valAddr := validators[valIdx].OperatorAddress
		addr, err := sdk.ValAddressFromBech32(valAddr)
		assert.NoError(t, err)
		val, _ := app.StakingKeeper.GetValidator(ctx, addr)

		assert.Equal(
			t, status, val.GetStatus(),
			fmt.Sprintf("expected validator at index %v to have status: %s", valIdx, status),
		)
	}
}

func TestSlashToZeroPowerRemoved(t *testing.T) {
	// initialize setup
	app, ctx, _, addrVals := bootstrapValidatorTest(t, 100, 20)

	// add a validator
	validator := teststaking.NewValidator(t, addrVals[0], PKs[0])
	valTokens := app.StakingKeeper.TokensFromConsensusPower(ctx, 100)

	bondedPool := app.StakingKeeper.GetBondedPool(ctx)

	require.NoError(t, simapp.FundModuleAccount(app.BankKeeper, ctx, bondedPool.GetName(), sdk.NewCoins(sdk.NewCoin(app.StakingKeeper.BondDenom(ctx), valTokens))))

	app.AccountKeeper.SetModuleAccount(ctx, bondedPool)

	validator, _ = validator.AddTokensFromDel(valTokens)
	require.Equal(t, types.Unbonded, validator.Status)
	require.Equal(t, valTokens, validator.Tokens)
	app.StakingKeeper.SetValidatorByConsAddr(ctx, validator)
	validator = keeper.TestingUpdateValidator(app.StakingKeeper, ctx, validator, true)
	require.Equal(t, valTokens, validator.Tokens, "\nvalidator %v\npool %v", validator, valTokens)

	// slash the validator by 100%
	app.StakingKeeper.Slash(ctx, sdk.ConsAddress(PKs[0].Address()), 0, 100, sdk.OneDec())
	// apply TM updates
	applyValidatorSetUpdates(t, ctx, app.StakingKeeper, -1)
	// validator should be unbonding
	validator, _ = app.StakingKeeper.GetValidator(ctx, addrVals[0])
	require.Equal(t, validator.GetStatus(), types.Unbonding)
}

// This function tests UpdateValidator, GetValidator, GetLastValidators, RemoveValidator
func TestValidatorBasics(t *testing.T) {
	app, ctx, _, addrVals := bootstrapValidatorTest(t, 1000, 20)

	//construct the validators
	var validators [3]types.Validator
	powers := []int64{9, 8, 7}
	for i, power := range powers {
		validators[i] = teststaking.NewValidator(t, addrVals[i], PKs[i])
		validators[i].Status = types.Unbonded
		validators[i].Tokens = sdk.ZeroInt()
		tokens := app.StakingKeeper.TokensFromConsensusPower(ctx, power)

		validators[i], _ = validators[i].AddTokensFromDel(tokens)
	}
	assert.Equal(t, app.StakingKeeper.TokensFromConsensusPower(ctx, 9), validators[0].Tokens)
	assert.Equal(t, app.StakingKeeper.TokensFromConsensusPower(ctx, 8), validators[1].Tokens)
	assert.Equal(t, app.StakingKeeper.TokensFromConsensusPower(ctx, 7), validators[2].Tokens)

	// check the empty keeper first
	_, found := app.StakingKeeper.GetValidator(ctx, addrVals[0])
	require.False(t, found)
	resVals := app.StakingKeeper.GetLastValidators(ctx)
	require.Zero(t, len(resVals))

	resVals = app.StakingKeeper.GetValidators(ctx, 2)
	require.Zero(t, len(resVals))

	// set and retrieve a record
	validators[0] = keeper.TestingUpdateValidator(app.StakingKeeper, ctx, validators[0], true)
	app.StakingKeeper.SetValidatorByConsAddr(ctx, validators[0])
	resVal, found := app.StakingKeeper.GetValidator(ctx, addrVals[0])
	require.True(t, found)
	assert.True(ValEq(t, validators[0], resVal))

	// retrieve from consensus
	resVal, found = app.StakingKeeper.GetValidatorByConsAddr(ctx, sdk.ConsAddress(PKs[0].Address()))
	require.True(t, found)
	assert.True(ValEq(t, validators[0], resVal))
	resVal, found = app.StakingKeeper.GetValidatorByConsAddr(ctx, sdk.GetConsAddress(PKs[0]))
	require.True(t, found)
	assert.True(ValEq(t, validators[0], resVal))

	resVals = app.StakingKeeper.GetLastValidators(ctx)
	require.Equal(t, 1, len(resVals))
	assert.True(ValEq(t, validators[0], resVals[0]))
	assert.Equal(t, types.Bonded, validators[0].Status)
	assert.True(sdk.IntEq(t, app.StakingKeeper.TokensFromConsensusPower(ctx, 9), validators[0].BondedTokens()))

	// modify a records, save, and retrieve
	validators[0].Status = types.Bonded
	validators[0].Tokens = app.StakingKeeper.TokensFromConsensusPower(ctx, 10)
	validators[0].DelegatorShares = validators[0].Tokens.ToDec()
	validators[0] = keeper.TestingUpdateValidator(app.StakingKeeper, ctx, validators[0], true)
	resVal, found = app.StakingKeeper.GetValidator(ctx, addrVals[0])
	require.True(t, found)
	assert.True(ValEq(t, validators[0], resVal))

	resVals = app.StakingKeeper.GetLastValidators(ctx)
	require.Equal(t, 1, len(resVals))
	assert.True(ValEq(t, validators[0], resVals[0]))

	// add other validators
	validators[1] = keeper.TestingUpdateValidator(app.StakingKeeper, ctx, validators[1], true)
	validators[2] = keeper.TestingUpdateValidator(app.StakingKeeper, ctx, validators[2], true)
	resVal, found = app.StakingKeeper.GetValidator(ctx, addrVals[1])
	require.True(t, found)
	assert.True(ValEq(t, validators[1], resVal))
	resVal, found = app.StakingKeeper.GetValidator(ctx, addrVals[2])
	require.True(t, found)
	assert.True(ValEq(t, validators[2], resVal))

	resVals = app.StakingKeeper.GetLastValidators(ctx)
	require.Equal(t, 3, len(resVals))
	assert.True(ValEq(t, validators[0], resVals[0])) // order doesn't matter here
	assert.True(ValEq(t, validators[1], resVals[1]))
	assert.True(ValEq(t, validators[2], resVals[2]))

	// remove a record

	// shouldn't be able to remove if status is not unbonded
	assert.PanicsWithValue(t,
		"cannot call RemoveValidator on bonded or unbonding validators",
		func() { app.StakingKeeper.RemoveValidator(ctx, validators[1].GetOperator()) })

	// shouldn't be able to remove if there are still tokens left
	validators[1].Status = types.Unbonded
	app.StakingKeeper.SetValidator(ctx, validators[1])
	assert.PanicsWithValue(t,
		"attempting to remove a validator which still contains tokens",
		func() { app.StakingKeeper.RemoveValidator(ctx, validators[1].GetOperator()) })

	validators[1].Tokens = sdk.ZeroInt()                                // ...remove all tokens
	app.StakingKeeper.SetValidator(ctx, validators[1])                  // ...set the validator
	app.StakingKeeper.RemoveValidator(ctx, validators[1].GetOperator()) // Now it can be removed.
	_, found = app.StakingKeeper.GetValidator(ctx, addrVals[1])
	require.False(t, found)
}

// test how the validators are sorted, tests GetBondedValidatorsByPower
func TestGetValidatorSortingUnmixed(t *testing.T) {
	app, ctx, addrs, _ := bootstrapValidatorTest(t, 1000, 20)

	// initialize some validators into the state
	amts := []sdk.Int{
		sdk.NewIntFromUint64(0),
		app.StakingKeeper.PowerReduction(ctx).MulRaw(100),
		app.StakingKeeper.PowerReduction(ctx),
		app.StakingKeeper.PowerReduction(ctx).MulRaw(400),
		app.StakingKeeper.PowerReduction(ctx).MulRaw(200)}
	n := len(amts)
	var validators [5]types.Validator
	for i, amt := range amts {
		validators[i] = teststaking.NewValidator(t, sdk.ValAddress(addrs[i]), PKs[i])
		validators[i].Status = types.Bonded
		validators[i].Tokens = amt
		validators[i].DelegatorShares = sdk.NewDecFromInt(amt)
		keeper.TestingUpdateValidator(app.StakingKeeper, ctx, validators[i], true)
	}

	// first make sure everything made it in to the gotValidator group
	resValidators := app.StakingKeeper.GetBondedValidatorsByPower(ctx)
	assert.Equal(t, n, len(resValidators))
	assert.Equal(t, sdk.NewInt(400).Mul(app.StakingKeeper.PowerReduction(ctx)), resValidators[0].BondedTokens(), "%v", resValidators)
	assert.Equal(t, sdk.NewInt(200).Mul(app.StakingKeeper.PowerReduction(ctx)), resValidators[1].BondedTokens(), "%v", resValidators)
	assert.Equal(t, sdk.NewInt(100).Mul(app.StakingKeeper.PowerReduction(ctx)), resValidators[2].BondedTokens(), "%v", resValidators)
	assert.Equal(t, sdk.NewInt(1).Mul(app.StakingKeeper.PowerReduction(ctx)), resValidators[3].BondedTokens(), "%v", resValidators)
	assert.Equal(t, sdk.NewInt(0), resValidators[4].BondedTokens(), "%v", resValidators)
	assert.Equal(t, validators[3].OperatorAddress, resValidators[0].OperatorAddress, "%v", resValidators)
	assert.Equal(t, validators[4].OperatorAddress, resValidators[1].OperatorAddress, "%v", resValidators)
	assert.Equal(t, validators[1].OperatorAddress, resValidators[2].OperatorAddress, "%v", resValidators)
	assert.Equal(t, validators[2].OperatorAddress, resValidators[3].OperatorAddress, "%v", resValidators)
	assert.Equal(t, validators[0].OperatorAddress, resValidators[4].OperatorAddress, "%v", resValidators)

	// test a basic increase in voting power
	validators[3].Tokens = sdk.NewInt(500).Mul(app.StakingKeeper.PowerReduction(ctx))
	keeper.TestingUpdateValidator(app.StakingKeeper, ctx, validators[3], true)
	resValidators = app.StakingKeeper.GetBondedValidatorsByPower(ctx)
	require.Equal(t, len(resValidators), n)
	assert.True(ValEq(t, validators[3], resValidators[0]))

	// test a decrease in voting power
	validators[3].Tokens = sdk.NewInt(300).Mul(app.StakingKeeper.PowerReduction(ctx))
	keeper.TestingUpdateValidator(app.StakingKeeper, ctx, validators[3], true)
	resValidators = app.StakingKeeper.GetBondedValidatorsByPower(ctx)
	require.Equal(t, len(resValidators), n)
	assert.True(ValEq(t, validators[3], resValidators[0]))
	assert.True(ValEq(t, validators[4], resValidators[1]))

	// test equal voting power, different age
	validators[3].Tokens = sdk.NewInt(200).Mul(app.StakingKeeper.PowerReduction(ctx))
	ctx = ctx.WithBlockHeight(10)
	keeper.TestingUpdateValidator(app.StakingKeeper, ctx, validators[3], true)
	resValidators = app.StakingKeeper.GetBondedValidatorsByPower(ctx)
	require.Equal(t, len(resValidators), n)
	assert.True(ValEq(t, validators[3], resValidators[0]))
	assert.True(ValEq(t, validators[4], resValidators[1]))

	// no change in voting power - no change in sort
	ctx = ctx.WithBlockHeight(20)
	keeper.TestingUpdateValidator(app.StakingKeeper, ctx, validators[4], true)
	resValidators = app.StakingKeeper.GetBondedValidatorsByPower(ctx)
	require.Equal(t, len(resValidators), n)
	assert.True(ValEq(t, validators[3], resValidators[0]))
	assert.True(ValEq(t, validators[4], resValidators[1]))

	// change in voting power of both validators, both still in v-set, no age change
	validators[3].Tokens = sdk.NewInt(300).Mul(app.StakingKeeper.PowerReduction(ctx))
	validators[4].Tokens = sdk.NewInt(300).Mul(app.StakingKeeper.PowerReduction(ctx))
	keeper.TestingUpdateValidator(app.StakingKeeper, ctx, validators[3], true)
	resValidators = app.StakingKeeper.GetBondedValidatorsByPower(ctx)
	require.Equal(t, len(resValidators), n)
	ctx = ctx.WithBlockHeight(30)
	keeper.TestingUpdateValidator(app.StakingKeeper, ctx, validators[4], true)
	resValidators = app.StakingKeeper.GetBondedValidatorsByPower(ctx)
	require.Equal(t, len(resValidators), n, "%v", resValidators)
	assert.True(ValEq(t, validators[3], resValidators[0]))
	assert.True(ValEq(t, validators[4], resValidators[1]))
}

func TestGetValidatorSortingMixed(t *testing.T) {
	app, ctx, addrs, _ := bootstrapValidatorTest(t, 1000, 20)
	bondedPool := app.StakingKeeper.GetBondedPool(ctx)
	notBondedPool := app.StakingKeeper.GetNotBondedPool(ctx)

	require.NoError(t, simapp.FundModuleAccount(app.BankKeeper, ctx, bondedPool.GetName(), sdk.NewCoins(sdk.NewCoin(app.StakingKeeper.BondDenom(ctx), app.StakingKeeper.TokensFromConsensusPower(ctx, 501)))))
	require.NoError(t, simapp.FundModuleAccount(app.BankKeeper, ctx, notBondedPool.GetName(), sdk.NewCoins(sdk.NewCoin(app.StakingKeeper.BondDenom(ctx), app.StakingKeeper.TokensFromConsensusPower(ctx, 0)))))

	app.AccountKeeper.SetModuleAccount(ctx, notBondedPool)
	app.AccountKeeper.SetModuleAccount(ctx, bondedPool)

	// now 2 max resValidators
	params := app.StakingKeeper.GetParams(ctx)
	params.MaxValidators = 2
	app.StakingKeeper.SetParams(ctx, params)

	// initialize some validators into the state
	amts := []sdk.Int{
		sdk.NewIntFromUint64(0),
		app.StakingKeeper.PowerReduction(ctx).MulRaw(100),
		app.StakingKeeper.PowerReduction(ctx),
		app.StakingKeeper.PowerReduction(ctx).MulRaw(400),
		app.StakingKeeper.PowerReduction(ctx).MulRaw(200)}

	var validators [5]types.Validator
	for i, amt := range amts {
		validators[i] = teststaking.NewValidator(t, sdk.ValAddress(addrs[i]), PKs[i])
		validators[i].DelegatorShares = sdk.NewDecFromInt(amt)
		validators[i].Status = types.Bonded
		validators[i].Tokens = amt
		keeper.TestingUpdateValidator(app.StakingKeeper, ctx, validators[i], true)
	}

	val0, found := app.StakingKeeper.GetValidator(ctx, sdk.ValAddress(addrs[0]))
	require.True(t, found)
	val1, found := app.StakingKeeper.GetValidator(ctx, sdk.ValAddress(addrs[1]))
	require.True(t, found)
	val2, found := app.StakingKeeper.GetValidator(ctx, sdk.ValAddress(addrs[2]))
	require.True(t, found)
	val3, found := app.StakingKeeper.GetValidator(ctx, sdk.ValAddress(addrs[3]))
	require.True(t, found)
	val4, found := app.StakingKeeper.GetValidator(ctx, sdk.ValAddress(addrs[4]))
	require.True(t, found)
	require.Equal(t, types.Bonded, val0.Status)
	require.Equal(t, types.Unbonding, val1.Status)
	require.Equal(t, types.Unbonding, val2.Status)
	require.Equal(t, types.Bonded, val3.Status)
	require.Equal(t, types.Bonded, val4.Status)

	// first make sure everything made it in to the gotValidator group
	resValidators := app.StakingKeeper.GetBondedValidatorsByPower(ctx)
	// The validators returned should match the max validators
	assert.Equal(t, 2, len(resValidators))
	assert.Equal(t, sdk.NewInt(400).Mul(app.StakingKeeper.PowerReduction(ctx)), resValidators[0].BondedTokens(), "%v", resValidators)
	assert.Equal(t, sdk.NewInt(200).Mul(app.StakingKeeper.PowerReduction(ctx)), resValidators[1].BondedTokens(), "%v", resValidators)
	assert.Equal(t, validators[3].OperatorAddress, resValidators[0].OperatorAddress, "%v", resValidators)
	assert.Equal(t, validators[4].OperatorAddress, resValidators[1].OperatorAddress, "%v", resValidators)
}

// TODO separate out into multiple tests
func TestGetValidatorsEdgeCases(t *testing.T) {
	app, ctx, addrs, _ := bootstrapValidatorTest(t, 1000, 20)

	// set max validators to 2
	params := app.StakingKeeper.GetParams(ctx)
	nMax := uint32(2)
	params.MaxValidators = nMax
	app.StakingKeeper.SetParams(ctx, params)

	// initialize some validators into the state
	powers := []int64{0, 100, 400, 400}
	var validators [4]types.Validator
	for i, power := range powers {
		moniker := fmt.Sprintf("val#%d", int64(i))
		validators[i] = newMonikerValidator(t, sdk.ValAddress(addrs[i]), PKs[i], moniker)

		tokens := app.StakingKeeper.TokensFromConsensusPower(ctx, power)
		validators[i], _ = validators[i].AddTokensFromDel(tokens)

		notBondedPool := app.StakingKeeper.GetNotBondedPool(ctx)
		require.NoError(t, simapp.FundModuleAccount(app.BankKeeper, ctx, notBondedPool.GetName(), sdk.NewCoins(sdk.NewCoin(params.BondDenom, tokens))))
		app.AccountKeeper.SetModuleAccount(ctx, notBondedPool)
		validators[i] = keeper.TestingUpdateValidator(app.StakingKeeper, ctx, validators[i], true)
	}

	// ensure that the first two bonded validators are the largest validators
	resValidators := app.StakingKeeper.GetBondedValidatorsByPower(ctx)
	require.Equal(t, nMax, uint32(len(resValidators)))
	assert.True(ValEq(t, validators[2], resValidators[0]))
	assert.True(ValEq(t, validators[3], resValidators[1]))

	// delegate 500 tokens to validator 0
	app.StakingKeeper.DeleteValidatorByPowerIndex(ctx, validators[0])
	delTokens := app.StakingKeeper.TokensFromConsensusPower(ctx, 500)
	validators[0], _ = validators[0].AddTokensFromDel(delTokens)
	notBondedPool := app.StakingKeeper.GetNotBondedPool(ctx)

	newTokens := sdk.NewCoins()

	require.NoError(t, simapp.FundModuleAccount(app.BankKeeper, ctx, notBondedPool.GetName(), newTokens))
	app.AccountKeeper.SetModuleAccount(ctx, notBondedPool)

	// test that the two largest validators are
	//   a) validator 0 with 500 tokens
	//   b) validator 2 with 400 tokens (delegated before validator 3)
	validators[0] = keeper.TestingUpdateValidator(app.StakingKeeper, ctx, validators[0], true)
	resValidators = app.StakingKeeper.GetBondedValidatorsByPower(ctx)
	require.Equal(t, nMax, uint32(len(resValidators)))
	assert.True(ValEq(t, validators[0], resValidators[0]))
	assert.True(ValEq(t, validators[2], resValidators[1]))

	// A validator which leaves the bonded validator set due to a decrease in voting power,
	// then increases to the original voting power, does not get its spot back in the
	// case of a tie.
	//
	// Order of operations for this test:
	//  - validator 3 enter validator set with 1 new token
	//  - validator 3 removed validator set by removing 201 tokens (validator 2 enters)
	//  - validator 3 adds 200 tokens (equal to validator 2 now) and does not get its spot back

	// validator 3 enters bonded validator set
	ctx = ctx.WithBlockHeight(40)

	var found bool
	validators[3], found = app.StakingKeeper.GetValidator(ctx, validators[3].GetOperator())
	assert.True(t, found)
	app.StakingKeeper.DeleteValidatorByPowerIndex(ctx, validators[3])
	validators[3], _ = validators[3].AddTokensFromDel(app.StakingKeeper.TokensFromConsensusPower(ctx, 1))

	notBondedPool = app.StakingKeeper.GetNotBondedPool(ctx)
	newTokens = sdk.NewCoins(sdk.NewCoin(params.BondDenom, app.StakingKeeper.TokensFromConsensusPower(ctx, 1)))
	require.NoError(t, simapp.FundModuleAccount(app.BankKeeper, ctx, notBondedPool.GetName(), newTokens))
	app.AccountKeeper.SetModuleAccount(ctx, notBondedPool)

	validators[3] = keeper.TestingUpdateValidator(app.StakingKeeper, ctx, validators[3], true)
	resValidators = app.StakingKeeper.GetBondedValidatorsByPower(ctx)
	require.Equal(t, nMax, uint32(len(resValidators)))
	assert.True(ValEq(t, validators[0], resValidators[0]))
	assert.True(ValEq(t, validators[3], resValidators[1]))

	// validator 3 kicked out temporarily
	app.StakingKeeper.DeleteValidatorByPowerIndex(ctx, validators[3])
	rmTokens := validators[3].TokensFromShares(sdk.NewDec(201)).TruncateInt()
	validators[3], _ = validators[3].RemoveDelShares(sdk.NewDec(201))

	bondedPool := app.StakingKeeper.GetBondedPool(ctx)
	require.NoError(t, simapp.FundModuleAccount(app.BankKeeper, ctx, bondedPool.GetName(), sdk.NewCoins(sdk.NewCoin(params.BondDenom, rmTokens))))
	app.AccountKeeper.SetModuleAccount(ctx, bondedPool)

	validators[3] = keeper.TestingUpdateValidator(app.StakingKeeper, ctx, validators[3], true)
	resValidators = app.StakingKeeper.GetBondedValidatorsByPower(ctx)
	require.Equal(t, nMax, uint32(len(resValidators)))
	assert.True(ValEq(t, validators[0], resValidators[0]))
	assert.True(ValEq(t, validators[2], resValidators[1]))

	// validator 3 does not get spot back
	app.StakingKeeper.DeleteValidatorByPowerIndex(ctx, validators[3])
	validators[3], _ = validators[3].AddTokensFromDel(sdk.NewInt(200))

	notBondedPool = app.StakingKeeper.GetNotBondedPool(ctx)
	require.NoError(t, simapp.FundModuleAccount(app.BankKeeper, ctx, notBondedPool.GetName(), sdk.NewCoins(sdk.NewCoin(params.BondDenom, sdk.NewInt(200)))))
	app.AccountKeeper.SetModuleAccount(ctx, notBondedPool)

	validators[3] = keeper.TestingUpdateValidator(app.StakingKeeper, ctx, validators[3], true)
	resValidators = app.StakingKeeper.GetBondedValidatorsByPower(ctx)
	require.Equal(t, nMax, uint32(len(resValidators)))
	assert.True(ValEq(t, validators[0], resValidators[0]))
	assert.True(ValEq(t, validators[2], resValidators[1]))
	_, exists := app.StakingKeeper.GetValidator(ctx, validators[3].GetOperator())
	require.True(t, exists)
}

func TestValidatorBondHeight(t *testing.T) {
	app, ctx, addrs, _ := bootstrapValidatorTest(t, 1000, 20)

	// now 2 max resValidators
	params := app.StakingKeeper.GetParams(ctx)
	params.MaxValidators = 2
	app.StakingKeeper.SetParams(ctx, params)

	// initialize some validators into the state
	var validators [3]types.Validator
	validators[0] = teststaking.NewValidator(t, sdk.ValAddress(PKs[0].Address().Bytes()), PKs[0])
	validators[1] = teststaking.NewValidator(t, sdk.ValAddress(addrs[1]), PKs[1])
	validators[2] = teststaking.NewValidator(t, sdk.ValAddress(addrs[2]), PKs[2])

	tokens0 := app.StakingKeeper.TokensFromConsensusPower(ctx, 200)
	tokens1 := app.StakingKeeper.TokensFromConsensusPower(ctx, 100)
	tokens2 := app.StakingKeeper.TokensFromConsensusPower(ctx, 100)
	validators[0], _ = validators[0].AddTokensFromDel(tokens0)
	validators[1], _ = validators[1].AddTokensFromDel(tokens1)
	validators[2], _ = validators[2].AddTokensFromDel(tokens2)

	validators[0] = keeper.TestingUpdateValidator(app.StakingKeeper, ctx, validators[0], true)

	////////////////////////////////////////
	// If two validators both increase to the same voting power in the same block,
	// the one with the first transaction should become bonded
	validators[1] = keeper.TestingUpdateValidator(app.StakingKeeper, ctx, validators[1], true)
	validators[2] = keeper.TestingUpdateValidator(app.StakingKeeper, ctx, validators[2], true)

	resValidators := app.StakingKeeper.GetBondedValidatorsByPower(ctx)
	require.Equal(t, uint32(len(resValidators)), params.MaxValidators)

	assert.True(ValEq(t, validators[0], resValidators[0]))
	assert.True(ValEq(t, validators[1], resValidators[1]))
	app.StakingKeeper.DeleteValidatorByPowerIndex(ctx, validators[1])
	app.StakingKeeper.DeleteValidatorByPowerIndex(ctx, validators[2])
	delTokens := app.StakingKeeper.TokensFromConsensusPower(ctx, 50)
	validators[1], _ = validators[1].AddTokensFromDel(delTokens)
	validators[2], _ = validators[2].AddTokensFromDel(delTokens)
	validators[2] = keeper.TestingUpdateValidator(app.StakingKeeper, ctx, validators[2], true)
	resValidators = app.StakingKeeper.GetBondedValidatorsByPower(ctx)
	require.Equal(t, params.MaxValidators, uint32(len(resValidators)))
	validators[1] = keeper.TestingUpdateValidator(app.StakingKeeper, ctx, validators[1], true)
	assert.True(ValEq(t, validators[0], resValidators[0]))
	assert.True(ValEq(t, validators[2], resValidators[1]))
}

func TestFullValidatorSetPowerChange(t *testing.T) {
	app, ctx, addrs, _ := bootstrapValidatorTest(t, 1000, 20)
	params := app.StakingKeeper.GetParams(ctx)
	max := 2
	params.MaxValidators = uint32(2)
	app.StakingKeeper.SetParams(ctx, params)

	// initialize some validators into the state
	powers := []int64{0, 100, 400, 400, 200}
	var validators [5]types.Validator
	for i, power := range powers {
		validators[i] = teststaking.NewValidator(t, sdk.ValAddress(addrs[i]), PKs[i])
		tokens := app.StakingKeeper.TokensFromConsensusPower(ctx, power)
		validators[i], _ = validators[i].AddTokensFromDel(tokens)
		keeper.TestingUpdateValidator(app.StakingKeeper, ctx, validators[i], true)
	}
	for i := range powers {
		var found bool
		validators[i], found = app.StakingKeeper.GetValidator(ctx, validators[i].GetOperator())
		require.True(t, found)
	}
	assert.Equal(t, types.Unbonded, validators[0].Status)
	assert.Equal(t, types.Unbonding, validators[1].Status)
	assert.Equal(t, types.Bonded, validators[2].Status)
	assert.Equal(t, types.Bonded, validators[3].Status)
	assert.Equal(t, types.Unbonded, validators[4].Status)
	resValidators := app.StakingKeeper.GetBondedValidatorsByPower(ctx)
	assert.Equal(t, max, len(resValidators))
	assert.True(ValEq(t, validators[2], resValidators[0])) // in the order of txs
	assert.True(ValEq(t, validators[3], resValidators[1]))

	// test a swap in voting power

	tokens := app.StakingKeeper.TokensFromConsensusPower(ctx, 600)
	validators[0], _ = validators[0].AddTokensFromDel(tokens)
	validators[0] = keeper.TestingUpdateValidator(app.StakingKeeper, ctx, validators[0], true)
	resValidators = app.StakingKeeper.GetBondedValidatorsByPower(ctx)
	assert.Equal(t, max, len(resValidators))
	assert.True(ValEq(t, validators[0], resValidators[0]))
	assert.True(ValEq(t, validators[2], resValidators[1]))
}

func TestApplyAndReturnValidatorSetUpdatesAllNone(t *testing.T) {
	app, ctx, _, _ := bootstrapValidatorTest(t, 1000, 20)

	powers := []int64{10, 20}
	var validators [2]types.Validator
	for i, power := range powers {
		valPubKey := PKs[i+1]
		valAddr := sdk.ValAddress(valPubKey.Address().Bytes())

		validators[i] = teststaking.NewValidator(t, valAddr, valPubKey)
		tokens := app.StakingKeeper.TokensFromConsensusPower(ctx, power)
		validators[i], _ = validators[i].AddTokensFromDel(tokens)
	}

	// test from nothing to something
	//  tendermintUpdate set: {} -> {c1, c3}
	applyValidatorSetUpdates(t, ctx, app.StakingKeeper, 0)
	app.StakingKeeper.SetValidator(ctx, validators[0])
	app.StakingKeeper.SetValidatorByPowerIndex(ctx, validators[0])
	app.StakingKeeper.SetValidator(ctx, validators[1])
	app.StakingKeeper.SetValidatorByPowerIndex(ctx, validators[1])

	updates := applyValidatorSetUpdates(t, ctx, app.StakingKeeper, 2)
	validators[0], _ = app.StakingKeeper.GetValidator(ctx, validators[0].GetOperator())
	validators[1], _ = app.StakingKeeper.GetValidator(ctx, validators[1].GetOperator())
	assert.Equal(t, validators[0].ABCIValidatorUpdate(app.StakingKeeper.PowerReduction(ctx)), updates[1])
	assert.Equal(t, validators[1].ABCIValidatorUpdate(app.StakingKeeper.PowerReduction(ctx)), updates[0])
}

func TestApplyAndReturnValidatorSetUpdatesIdentical(t *testing.T) {
	app, ctx, addrs, _ := bootstrapValidatorTest(t, 1000, 20)

	powers := []int64{10, 20}
	var validators [2]types.Validator
	for i, power := range powers {
		validators[i] = teststaking.NewValidator(t, sdk.ValAddress(addrs[i]), PKs[i])

		tokens := app.StakingKeeper.TokensFromConsensusPower(ctx, power)
		validators[i], _ = validators[i].AddTokensFromDel(tokens)

	}
	validators[0] = keeper.TestingUpdateValidator(app.StakingKeeper, ctx, validators[0], false)
	validators[1] = keeper.TestingUpdateValidator(app.StakingKeeper, ctx, validators[1], false)
	applyValidatorSetUpdates(t, ctx, app.StakingKeeper, 2)

	// test identical,
	//  tendermintUpdate set: {} -> {}
	validators[0] = keeper.TestingUpdateValidator(app.StakingKeeper, ctx, validators[0], false)
	validators[1] = keeper.TestingUpdateValidator(app.StakingKeeper, ctx, validators[1], false)
	applyValidatorSetUpdates(t, ctx, app.StakingKeeper, 0)
}

func TestApplyAndReturnValidatorSetUpdatesSingleValueChange(t *testing.T) {
	app, ctx, addrs, _ := bootstrapValidatorTest(t, 1000, 20)

	powers := []int64{10, 20}
	var validators [2]types.Validator
	for i, power := range powers {
		validators[i] = teststaking.NewValidator(t, sdk.ValAddress(addrs[i]), PKs[i])

		tokens := app.StakingKeeper.TokensFromConsensusPower(ctx, power)
		validators[i], _ = validators[i].AddTokensFromDel(tokens)

	}
	validators[0] = keeper.TestingUpdateValidator(app.StakingKeeper, ctx, validators[0], false)
	validators[1] = keeper.TestingUpdateValidator(app.StakingKeeper, ctx, validators[1], false)
	applyValidatorSetUpdates(t, ctx, app.StakingKeeper, 2)

	// test single value change
	//  tendermintUpdate set: {} -> {c1'}
	validators[0].Status = types.Bonded
	validators[0].Tokens = app.StakingKeeper.TokensFromConsensusPower(ctx, 600)
	validators[0] = keeper.TestingUpdateValidator(app.StakingKeeper, ctx, validators[0], false)

	updates := applyValidatorSetUpdates(t, ctx, app.StakingKeeper, 1)
	require.Equal(t, validators[0].ABCIValidatorUpdate(app.StakingKeeper.PowerReduction(ctx)), updates[0])
}

func TestApplyAndReturnValidatorSetUpdatesMultipleValueChange(t *testing.T) {
	powers := []int64{10, 20}
	// TODO: use it in other places
	app, ctx, _, _, validators := initValidators(t, 1000, 20, powers)

	validators[0] = keeper.TestingUpdateValidator(app.StakingKeeper, ctx, validators[0], false)
	validators[1] = keeper.TestingUpdateValidator(app.StakingKeeper, ctx, validators[1], false)
	applyValidatorSetUpdates(t, ctx, app.StakingKeeper, 2)

	// test multiple value change
	//  tendermintUpdate set: {c1, c3} -> {c1', c3'}
	delTokens1 := app.StakingKeeper.TokensFromConsensusPower(ctx, 190)
	delTokens2 := app.StakingKeeper.TokensFromConsensusPower(ctx, 80)
	validators[0], _ = validators[0].AddTokensFromDel(delTokens1)
	validators[1], _ = validators[1].AddTokensFromDel(delTokens2)
	validators[0] = keeper.TestingUpdateValidator(app.StakingKeeper, ctx, validators[0], false)
	validators[1] = keeper.TestingUpdateValidator(app.StakingKeeper, ctx, validators[1], false)

	updates := applyValidatorSetUpdates(t, ctx, app.StakingKeeper, 2)
	require.Equal(t, validators[0].ABCIValidatorUpdate(app.StakingKeeper.PowerReduction(ctx)), updates[0])
	require.Equal(t, validators[1].ABCIValidatorUpdate(app.StakingKeeper.PowerReduction(ctx)), updates[1])
}

func TestApplyAndReturnValidatorSetUpdatesInserted(t *testing.T) {
	powers := []int64{10, 20, 5, 15, 25}
	app, ctx, _, _, validators := initValidators(t, 1000, 20, powers)

	validators[0] = keeper.TestingUpdateValidator(app.StakingKeeper, ctx, validators[0], false)
	validators[1] = keeper.TestingUpdateValidator(app.StakingKeeper, ctx, validators[1], false)
	applyValidatorSetUpdates(t, ctx, app.StakingKeeper, 2)

	// test validtor added at the beginning
	//  tendermintUpdate set: {} -> {c0}
	app.StakingKeeper.SetValidator(ctx, validators[2])
	app.StakingKeeper.SetValidatorByPowerIndex(ctx, validators[2])
	updates := applyValidatorSetUpdates(t, ctx, app.StakingKeeper, 1)
	validators[2], _ = app.StakingKeeper.GetValidator(ctx, validators[2].GetOperator())
	require.Equal(t, validators[2].ABCIValidatorUpdate(app.StakingKeeper.PowerReduction(ctx)), updates[0])

	// test validtor added at the beginning
	//  tendermintUpdate set: {} -> {c0}
	app.StakingKeeper.SetValidator(ctx, validators[3])
	app.StakingKeeper.SetValidatorByPowerIndex(ctx, validators[3])
	updates = applyValidatorSetUpdates(t, ctx, app.StakingKeeper, 1)
	validators[3], _ = app.StakingKeeper.GetValidator(ctx, validators[3].GetOperator())
	require.Equal(t, validators[3].ABCIValidatorUpdate(app.StakingKeeper.PowerReduction(ctx)), updates[0])

	// test validtor added at the end
	//  tendermintUpdate set: {} -> {c0}
	app.StakingKeeper.SetValidator(ctx, validators[4])
	app.StakingKeeper.SetValidatorByPowerIndex(ctx, validators[4])
	updates = applyValidatorSetUpdates(t, ctx, app.StakingKeeper, 1)
	validators[4], _ = app.StakingKeeper.GetValidator(ctx, validators[4].GetOperator())
	require.Equal(t, validators[4].ABCIValidatorUpdate(app.StakingKeeper.PowerReduction(ctx)), updates[0])
}

func TestApplyAndReturnValidatorSetUpdatesWithCliffValidator(t *testing.T) {
	app, ctx, addrs, _ := bootstrapValidatorTest(t, 1000, 20)
	params := types.DefaultParams()
	params.MaxValidators = 2
	app.StakingKeeper.SetParams(ctx, params)

	powers := []int64{10, 20, 5}
	var validators [5]types.Validator
	for i, power := range powers {
		validators[i] = teststaking.NewValidator(t, sdk.ValAddress(addrs[i]), PKs[i])
		tokens := app.StakingKeeper.TokensFromConsensusPower(ctx, power)
		validators[i], _ = validators[i].AddTokensFromDel(tokens)
	}
	validators[0] = keeper.TestingUpdateValidator(app.StakingKeeper, ctx, validators[0], false)
	validators[1] = keeper.TestingUpdateValidator(app.StakingKeeper, ctx, validators[1], false)
	applyValidatorSetUpdates(t, ctx, app.StakingKeeper, 2)

	// test validator added at the end but not inserted in the valset
	//  tendermintUpdate set: {} -> {}
	keeper.TestingUpdateValidator(app.StakingKeeper, ctx, validators[2], false)
	applyValidatorSetUpdates(t, ctx, app.StakingKeeper, 0)

	// test validator change its power and become a gotValidator (pushing out an existing)
	//  tendermintUpdate set: {}     -> {c0, c4}
	applyValidatorSetUpdates(t, ctx, app.StakingKeeper, 0)

	tokens := app.StakingKeeper.TokensFromConsensusPower(ctx, 10)
	validators[2], _ = validators[2].AddTokensFromDel(tokens)
	app.StakingKeeper.SetValidator(ctx, validators[2])
	app.StakingKeeper.SetValidatorByPowerIndex(ctx, validators[2])
	updates := applyValidatorSetUpdates(t, ctx, app.StakingKeeper, 2)
	validators[2], _ = app.StakingKeeper.GetValidator(ctx, validators[2].GetOperator())
	require.Equal(t, validators[0].ABCIValidatorUpdateZero(), updates[1])
	require.Equal(t, validators[2].ABCIValidatorUpdate(app.StakingKeeper.PowerReduction(ctx)), updates[0])
}

func TestApplyAndReturnValidatorSetUpdatesPowerDecrease(t *testing.T) {
	app, ctx, addrs, _ := bootstrapValidatorTest(t, 1000, 20)

	powers := []int64{100, 100}
	var validators [2]types.Validator
	for i, power := range powers {
		validators[i] = teststaking.NewValidator(t, sdk.ValAddress(addrs[i]), PKs[i])
		tokens := app.StakingKeeper.TokensFromConsensusPower(ctx, power)
		validators[i], _ = validators[i].AddTokensFromDel(tokens)
	}
	validators[0] = keeper.TestingUpdateValidator(app.StakingKeeper, ctx, validators[0], false)
	validators[1] = keeper.TestingUpdateValidator(app.StakingKeeper, ctx, validators[1], false)
	applyValidatorSetUpdates(t, ctx, app.StakingKeeper, 2)

	// check initial power
	require.Equal(t, int64(100), validators[0].GetConsensusPower(app.StakingKeeper.PowerReduction(ctx)))
	require.Equal(t, int64(100), validators[1].GetConsensusPower(app.StakingKeeper.PowerReduction(ctx)))

	// test multiple value change
	//  tendermintUpdate set: {c1, c3} -> {c1', c3'}
	delTokens1 := app.StakingKeeper.TokensFromConsensusPower(ctx, 20)
	delTokens2 := app.StakingKeeper.TokensFromConsensusPower(ctx, 30)
	validators[0], _ = validators[0].RemoveDelShares(delTokens1.ToDec())
	validators[1], _ = validators[1].RemoveDelShares(delTokens2.ToDec())
	validators[0] = keeper.TestingUpdateValidator(app.StakingKeeper, ctx, validators[0], false)
	validators[1] = keeper.TestingUpdateValidator(app.StakingKeeper, ctx, validators[1], false)

	// power has changed
	require.Equal(t, int64(80), validators[0].GetConsensusPower(app.StakingKeeper.PowerReduction(ctx)))
	require.Equal(t, int64(70), validators[1].GetConsensusPower(app.StakingKeeper.PowerReduction(ctx)))

	// Tendermint updates should reflect power change
	updates := applyValidatorSetUpdates(t, ctx, app.StakingKeeper, 2)
	require.Equal(t, validators[0].ABCIValidatorUpdate(app.StakingKeeper.PowerReduction(ctx)), updates[0])
	require.Equal(t, validators[1].ABCIValidatorUpdate(app.StakingKeeper.PowerReduction(ctx)), updates[1])
}

func TestApplyAndReturnValidatorSetUpdatesNewValidator(t *testing.T) {
	app, ctx, _, _ := bootstrapValidatorTest(t, 1000, 20)
	params := app.StakingKeeper.GetParams(ctx)
	params.MaxValidators = uint32(3)

	app.StakingKeeper.SetParams(ctx, params)

	powers := []int64{100, 100}
	var validators [2]types.Validator

	// initialize some validators into the state
	for i, power := range powers {
		valPubKey := PKs[i+1]
		valAddr := sdk.ValAddress(valPubKey.Address().Bytes())

		validators[i] = teststaking.NewValidator(t, valAddr, valPubKey)
		tokens := app.StakingKeeper.TokensFromConsensusPower(ctx, power)
		validators[i], _ = validators[i].AddTokensFromDel(tokens)

		app.StakingKeeper.SetValidator(ctx, validators[i])
		app.StakingKeeper.SetValidatorByPowerIndex(ctx, validators[i])
	}

	// verify initial Tendermint updates are correct
	updates := applyValidatorSetUpdates(t, ctx, app.StakingKeeper, len(validators))
	validators[0], _ = app.StakingKeeper.GetValidator(ctx, validators[0].GetOperator())
	validators[1], _ = app.StakingKeeper.GetValidator(ctx, validators[1].GetOperator())
	require.Equal(t, validators[0].ABCIValidatorUpdate(app.StakingKeeper.PowerReduction(ctx)), updates[0])
	require.Equal(t, validators[1].ABCIValidatorUpdate(app.StakingKeeper.PowerReduction(ctx)), updates[1])

	applyValidatorSetUpdates(t, ctx, app.StakingKeeper, 0)

	// update initial validator set
	for i, power := range powers {

		app.StakingKeeper.DeleteValidatorByPowerIndex(ctx, validators[i])
		tokens := app.StakingKeeper.TokensFromConsensusPower(ctx, power)
		validators[i], _ = validators[i].AddTokensFromDel(tokens)

		app.StakingKeeper.SetValidator(ctx, validators[i])
		app.StakingKeeper.SetValidatorByPowerIndex(ctx, validators[i])
	}

	// add a new validator that goes from zero power, to non-zero power, back to
	// zero power
	valPubKey := PKs[len(validators)+1]
	valAddr := sdk.ValAddress(valPubKey.Address().Bytes())
	amt := sdk.NewInt(100)

	validator := teststaking.NewValidator(t, valAddr, valPubKey)
	validator, _ = validator.AddTokensFromDel(amt)

	app.StakingKeeper.SetValidator(ctx, validator)

	validator, _ = validator.RemoveDelShares(amt.ToDec())
	app.StakingKeeper.SetValidator(ctx, validator)
	app.StakingKeeper.SetValidatorByPowerIndex(ctx, validator)

	// add a new validator that increases in power
	valPubKey = PKs[len(validators)+2]
	valAddr = sdk.ValAddress(valPubKey.Address().Bytes())

	validator = teststaking.NewValidator(t, valAddr, valPubKey)
	tokens := app.StakingKeeper.TokensFromConsensusPower(ctx, 500)
	validator, _ = validator.AddTokensFromDel(tokens)
	app.StakingKeeper.SetValidator(ctx, validator)
	app.StakingKeeper.SetValidatorByPowerIndex(ctx, validator)

	// verify initial Tendermint updates are correct
	updates = applyValidatorSetUpdates(t, ctx, app.StakingKeeper, len(validators)+1)
	validator, _ = app.StakingKeeper.GetValidator(ctx, validator.GetOperator())
	validators[0], _ = app.StakingKeeper.GetValidator(ctx, validators[0].GetOperator())
	validators[1], _ = app.StakingKeeper.GetValidator(ctx, validators[1].GetOperator())
	require.Equal(t, validator.ABCIValidatorUpdate(app.StakingKeeper.PowerReduction(ctx)), updates[0])
	require.Equal(t, validators[0].ABCIValidatorUpdate(app.StakingKeeper.PowerReduction(ctx)), updates[1])
	require.Equal(t, validators[1].ABCIValidatorUpdate(app.StakingKeeper.PowerReduction(ctx)), updates[2])
}

func TestApplyAndReturnValidatorSetUpdatesBondTransition(t *testing.T) {
	app, ctx, _, _ := bootstrapValidatorTest(t, 1000, 20)
	params := app.StakingKeeper.GetParams(ctx)
	params.MaxValidators = uint32(2)

	app.StakingKeeper.SetParams(ctx, params)

	powers := []int64{100, 200, 300}
	var validators [3]types.Validator

	// initialize some validators into the state
	for i, power := range powers {
		moniker := fmt.Sprintf("%d", i)
		valPubKey := PKs[i+1]
		valAddr := sdk.ValAddress(valPubKey.Address().Bytes())

		validators[i] = newMonikerValidator(t, valAddr, valPubKey, moniker)
		tokens := app.StakingKeeper.TokensFromConsensusPower(ctx, power)
		validators[i], _ = validators[i].AddTokensFromDel(tokens)
		app.StakingKeeper.SetValidator(ctx, validators[i])
		app.StakingKeeper.SetValidatorByPowerIndex(ctx, validators[i])
	}

	// verify initial Tendermint updates are correct
	updates := applyValidatorSetUpdates(t, ctx, app.StakingKeeper, 2)
	validators[2], _ = app.StakingKeeper.GetValidator(ctx, validators[2].GetOperator())
	validators[1], _ = app.StakingKeeper.GetValidator(ctx, validators[1].GetOperator())
	require.Equal(t, validators[2].ABCIValidatorUpdate(app.StakingKeeper.PowerReduction(ctx)), updates[0])
	require.Equal(t, validators[1].ABCIValidatorUpdate(app.StakingKeeper.PowerReduction(ctx)), updates[1])

	applyValidatorSetUpdates(t, ctx, app.StakingKeeper, 0)

	// delegate to validator with lowest power but not enough to bond
	ctx = ctx.WithBlockHeight(1)

	var found bool
	validators[0], found = app.StakingKeeper.GetValidator(ctx, validators[0].GetOperator())
	require.True(t, found)

	app.StakingKeeper.DeleteValidatorByPowerIndex(ctx, validators[0])
	tokens := app.StakingKeeper.TokensFromConsensusPower(ctx, 1)
	validators[0], _ = validators[0].AddTokensFromDel(tokens)
	app.StakingKeeper.SetValidator(ctx, validators[0])
	app.StakingKeeper.SetValidatorByPowerIndex(ctx, validators[0])

	// verify initial Tendermint updates are correct
	applyValidatorSetUpdates(t, ctx, app.StakingKeeper, 0)

	// create a series of events that will bond and unbond the validator with
	// lowest power in a single block context (height)
	ctx = ctx.WithBlockHeight(2)

	validators[1], found = app.StakingKeeper.GetValidator(ctx, validators[1].GetOperator())
	require.True(t, found)

	app.StakingKeeper.DeleteValidatorByPowerIndex(ctx, validators[0])
	validators[0], _ = validators[0].RemoveDelShares(validators[0].DelegatorShares)
	app.StakingKeeper.SetValidator(ctx, validators[0])
	app.StakingKeeper.SetValidatorByPowerIndex(ctx, validators[0])
	applyValidatorSetUpdates(t, ctx, app.StakingKeeper, 0)

	app.StakingKeeper.DeleteValidatorByPowerIndex(ctx, validators[1])
	tokens = app.StakingKeeper.TokensFromConsensusPower(ctx, 250)
	validators[1], _ = validators[1].AddTokensFromDel(tokens)
	app.StakingKeeper.SetValidator(ctx, validators[1])
	app.StakingKeeper.SetValidatorByPowerIndex(ctx, validators[1])

	// verify initial Tendermint updates are correct
	updates = applyValidatorSetUpdates(t, ctx, app.StakingKeeper, 1)
	require.Equal(t, validators[1].ABCIValidatorUpdate(app.StakingKeeper.PowerReduction(ctx)), updates[0])

	applyValidatorSetUpdates(t, ctx, app.StakingKeeper, 0)
}

func TestUpdateValidatorCommission(t *testing.T) {
	app, ctx, _, addrVals := bootstrapValidatorTest(t, 1000, 20)
	ctx = ctx.WithBlockHeader(tmproto.Header{Time: time.Now().UTC()})

	commission1 := types.NewCommissionWithTime(
		sdk.NewDecWithPrec(1, 1), sdk.NewDecWithPrec(3, 1),
		sdk.NewDecWithPrec(1, 1), time.Now().UTC().Add(time.Duration(-1)*time.Hour),
	)
	commission2 := types.NewCommission(sdk.NewDecWithPrec(1, 1), sdk.NewDecWithPrec(3, 1), sdk.NewDecWithPrec(1, 1))

	val1 := teststaking.NewValidator(t, addrVals[0], PKs[0])
	val2 := teststaking.NewValidator(t, addrVals[1], PKs[1])

	val1, _ = val1.SetInitialCommission(commission1)
	val2, _ = val2.SetInitialCommission(commission2)

	app.StakingKeeper.SetValidator(ctx, val1)
	app.StakingKeeper.SetValidator(ctx, val2)

	testCases := []struct {
		validator   types.Validator
		newRate     sdk.Dec
		expectedErr bool
	}{
		{val1, sdk.ZeroDec(), true},
		{val2, sdk.NewDecWithPrec(-1, 1), true},
		{val2, sdk.NewDecWithPrec(4, 1), true},
		{val2, sdk.NewDecWithPrec(3, 1), true},
		{val2, sdk.NewDecWithPrec(2, 1), false},
	}

	for i, tc := range testCases {
		commission, err := app.StakingKeeper.UpdateValidatorCommission(ctx, tc.validator, tc.newRate)

		if tc.expectedErr {
			require.Error(t, err, "expected error for test case #%d with rate: %s", i, tc.newRate)
		} else {
			tc.validator.Commission = commission
			app.StakingKeeper.SetValidator(ctx, tc.validator)
			val, found := app.StakingKeeper.GetValidator(ctx, tc.validator.GetOperator())

			require.True(t, found,
				"expected to find validator for test case #%d with rate: %s", i, tc.newRate,
			)
			require.NoError(t, err,
				"unexpected error for test case #%d with rate: %s", i, tc.newRate,
			)
			require.Equal(t, tc.newRate, val.Commission.Rate,
				"expected new validator commission rate for test case #%d with rate: %s", i, tc.newRate,
			)
			require.Equal(t, ctx.BlockHeader().Time, val.Commission.UpdateTime,
				"expected new validator commission update time for test case #%d with rate: %s", i, tc.newRate,
			)
		}
	}
}

func applyValidatorSetUpdates(t *testing.T, ctx sdk.Context, k keeper.Keeper, expectedUpdatesLen int) []abci.ValidatorUpdate {
	updates, err := k.ApplyAndReturnValidatorSetUpdates(ctx)
	require.NoError(t, err)
	if expectedUpdatesLen >= 0 {
		require.Equal(t, expectedUpdatesLen, len(updates), "%v", updates)
	}
	return updates
}<|MERGE_RESOLUTION|>--- conflicted
+++ resolved
@@ -48,11 +48,7 @@
 	vs := make([]types.Validator, len(powers))
 	for i, power := range powers {
 		vs[i] = teststaking.NewValidator(t, sdk.ValAddress(addrs[i]), pks[i])
-<<<<<<< HEAD
-		tokens := sdk.TokensFromConsensusPower(power)
-=======
 		tokens := app.StakingKeeper.TokensFromConsensusPower(ctx, power)
->>>>>>> 33dbf6a7
 		vs[i], _ = vs[i].AddTokensFromDel(tokens)
 	}
 	return app, ctx, addrs, valAddrs, vs
