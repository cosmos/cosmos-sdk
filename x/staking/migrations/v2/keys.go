package v2

import (
	"strconv"

	sdk "github.com/cosmos/cosmos-sdk/types"
	"github.com/cosmos/cosmos-sdk/types/address"
)

const (
	// ModuleName is the name of the module
	ModuleName = "staking"
)

var (
<<<<<<< HEAD
	DelegationKey     = []byte{0x31} // prefix for the delegation
	HistoricalInfoKey = []byte{0x50} // prefix for the historical info
=======
	ValidatorsByConsAddrKey = []byte{0x22} // prefix for validators by consensus address
	HistoricalInfoKey       = []byte{0x50} // prefix for the historical info
>>>>>>> c3ae0b09
)

// GetHistoricalInfoKey returns a key prefix for indexing HistoricalInfo objects.
func GetHistoricalInfoKey(height int64) []byte {
	return append(HistoricalInfoKey, []byte(strconv.FormatInt(height, 10))...)
}

<<<<<<< HEAD
// GetDelegationKey creates the key for delegator bond with validator
// VALUE: staking/Delegation
func GetDelegationKey(delAddr sdk.AccAddress, valAddr sdk.ValAddress) []byte {
	return append(GetDelegationsKey(delAddr), address.MustLengthPrefix(valAddr)...)
}

// gets the prefix for a delegator for all validators
func GetDelegationsKey(delAddr sdk.AccAddress) []byte {
	return append(DelegationKey, address.MustLengthPrefix(delAddr.Bytes())...)
=======
// GetValidatorByConsAddrKey creates the key for the validator with pubkey
// VALUE: validator operator address ([]byte)
func GetValidatorByConsAddrKey(addr sdk.ConsAddress) []byte {
	return append(ValidatorsByConsAddrKey, address.MustLengthPrefix(addr)...)
>>>>>>> c3ae0b09
}<|MERGE_RESOLUTION|>--- conflicted
+++ resolved
@@ -13,13 +13,9 @@
 )
 
 var (
-<<<<<<< HEAD
-	DelegationKey     = []byte{0x31} // prefix for the delegation
-	HistoricalInfoKey = []byte{0x50} // prefix for the historical info
-=======
 	ValidatorsByConsAddrKey = []byte{0x22} // prefix for validators by consensus address
+	DelegationKey           = []byte{0x31} // prefix for the delegation
 	HistoricalInfoKey       = []byte{0x50} // prefix for the historical info
->>>>>>> c3ae0b09
 )
 
 // GetHistoricalInfoKey returns a key prefix for indexing HistoricalInfo objects.
@@ -27,20 +23,19 @@
 	return append(HistoricalInfoKey, []byte(strconv.FormatInt(height, 10))...)
 }
 
-<<<<<<< HEAD
 // GetDelegationKey creates the key for delegator bond with validator
 // VALUE: staking/Delegation
 func GetDelegationKey(delAddr sdk.AccAddress, valAddr sdk.ValAddress) []byte {
 	return append(GetDelegationsKey(delAddr), address.MustLengthPrefix(valAddr)...)
 }
 
-// gets the prefix for a delegator for all validators
+// GetDelegationsKey gets the prefix for a delegator for all validators
 func GetDelegationsKey(delAddr sdk.AccAddress) []byte {
 	return append(DelegationKey, address.MustLengthPrefix(delAddr.Bytes())...)
-=======
+}
+
 // GetValidatorByConsAddrKey creates the key for the validator with pubkey
 // VALUE: validator operator address ([]byte)
 func GetValidatorByConsAddrKey(addr sdk.ConsAddress) []byte {
 	return append(ValidatorsByConsAddrKey, address.MustLengthPrefix(addr)...)
->>>>>>> c3ae0b09
 }