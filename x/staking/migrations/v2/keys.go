package v2

import (
	"strconv"

	sdk "github.com/cosmos/cosmos-sdk/types"
	"github.com/cosmos/cosmos-sdk/types/address"
)

const (
	// ModuleName is the name of the module
	ModuleName = "staking"
)

var (
<<<<<<< HEAD
	ValidatorsByConsAddrKey = []byte{0x22} // prefix for validators by consensus address

	DelegationKey                = []byte{0x31} // prefix for the delegation
	RedelegationKey              = []byte{0x34} // key for a redelegation
	RedelegationByValDstIndexKey = []byte{0x36} // prefix for each key for an redelegation, by destination validator operator

	HistoricalInfoKey = []byte{0x50} // prefix for the historical info
=======
	ValidatorsByConsAddrKey      = []byte{0x22} // prefix for validators by consensus address
	DelegationKey                = []byte{0x31} // prefix for the delegation
	RedelegationKey              = []byte{0x34} // key for a redelegation
	RedelegationByValSrcIndexKey = []byte{0x35} // prefix for each key for an redelegation, by source validator operator
	HistoricalInfoKey            = []byte{0x50} // prefix for the historical info
>>>>>>> 222d28e1
)

// GetHistoricalInfoKey returns a key prefix for indexing HistoricalInfo objects.
func GetHistoricalInfoKey(height int64) []byte {
	return append(HistoricalInfoKey, []byte(strconv.FormatInt(height, 10))...)
}

// GetDelegationKey creates the key for delegator bond with validator
// VALUE: staking/Delegation
func GetDelegationKey(delAddr sdk.AccAddress, valAddr sdk.ValAddress) []byte {
	return append(GetDelegationsKey(delAddr), address.MustLengthPrefix(valAddr)...)
}

// GetDelegationsKey gets the prefix for a delegator for all validators
func GetDelegationsKey(delAddr sdk.AccAddress) []byte {
	return append(DelegationKey, address.MustLengthPrefix(delAddr.Bytes())...)
}

// GetValidatorByConsAddrKey creates the key for the validator with pubkey
// VALUE: validator operator address ([]byte)
func GetValidatorByConsAddrKey(addr sdk.ConsAddress) []byte {
	return append(ValidatorsByConsAddrKey, address.MustLengthPrefix(addr)...)
}

// GetREDKey returns a key prefix for indexing a redelegation from a delegator
// and source validator to a destination validator.
func GetREDKey(delAddr sdk.AccAddress, valSrcAddr, valDstAddr sdk.ValAddress) []byte {
	// key is of the form GetREDsKey || valSrcAddrLen (1 byte) || valSrcAddr || valDstAddrLen (1 byte) || valDstAddr
	key := make([]byte, 1+3+len(delAddr)+len(valSrcAddr)+len(valDstAddr))

	copy(key[0:2+len(delAddr)], GetREDsKey(delAddr.Bytes()))
	key[2+len(delAddr)] = byte(len(valSrcAddr))
	copy(key[3+len(delAddr):3+len(delAddr)+len(valSrcAddr)], valSrcAddr.Bytes())
	key[3+len(delAddr)+len(valSrcAddr)] = byte(len(valDstAddr))
	copy(key[4+len(delAddr)+len(valSrcAddr):], valDstAddr.Bytes())

	return key
}

// GetREDsKey returns a key prefix for indexing a redelegation from a delegator
// address.
func GetREDsKey(delAddr sdk.AccAddress) []byte {
	return append(RedelegationKey, address.MustLengthPrefix(delAddr)...)
}

<<<<<<< HEAD
// GetREDByValDstIndexKey creates the index-key for a redelegation, stored by destination-validator-index
// VALUE: none (key rearrangement used)
func GetREDByValDstIndexKey(delAddr sdk.AccAddress, valSrcAddr, valDstAddr sdk.ValAddress) []byte {
	REDSToValsDstKey := GetREDsToValDstIndexKey(valDstAddr)
	offset := len(REDSToValsDstKey)

	// key is of the form REDSToValsDstKey || delAddrLen (1 byte) || delAddr || valSrcAddrLen (1 byte) || valSrcAddr
	key := make([]byte, offset+2+len(delAddr)+len(valSrcAddr))
	copy(key[0:offset], REDSToValsDstKey)
	key[offset] = byte(len(delAddr))
	copy(key[offset+1:offset+1+len(delAddr)], delAddr.Bytes())
	key[offset+1+len(delAddr)] = byte(len(valSrcAddr))
	copy(key[offset+2+len(delAddr):], valSrcAddr.Bytes())
=======
// GetREDByValSrcIndexKey creates the index-key for a redelegation, stored by source-validator-index
// VALUE: none (key rearrangement used)
func GetREDByValSrcIndexKey(delAddr sdk.AccAddress, valSrcAddr, valDstAddr sdk.ValAddress) []byte {
	REDSFromValsSrcKey := GetREDsFromValSrcIndexKey(valSrcAddr)
	offset := len(REDSFromValsSrcKey)

	// key is of the form REDSFromValsSrcKey || delAddrLen (1 byte) || delAddr || valDstAddrLen (1 byte) || valDstAddr
	key := make([]byte, offset+2+len(delAddr)+len(valDstAddr))
	copy(key[0:offset], REDSFromValsSrcKey)
	key[offset] = byte(len(delAddr))
	copy(key[offset+1:offset+1+len(delAddr)], delAddr.Bytes())
	key[offset+1+len(delAddr)] = byte(len(valDstAddr))
	copy(key[offset+2+len(delAddr):], valDstAddr.Bytes())
>>>>>>> 222d28e1

	return key
}

<<<<<<< HEAD
// GetREDsToValDstIndexKey returns a key prefix for indexing a redelegation to a
// destination (target) validator.
func GetREDsToValDstIndexKey(valDstAddr sdk.ValAddress) []byte {
	return append(RedelegationByValDstIndexKey, address.MustLengthPrefix(valDstAddr)...)
=======
// GetREDsFromValSrcIndexKey returns a key prefix for indexing a redelegation to
// a source validator.
func GetREDsFromValSrcIndexKey(valSrcAddr sdk.ValAddress) []byte {
	return append(RedelegationByValSrcIndexKey, address.MustLengthPrefix(valSrcAddr)...)
>>>>>>> 222d28e1
}<|MERGE_RESOLUTION|>--- conflicted
+++ resolved
@@ -13,21 +13,14 @@
 )
 
 var (
-<<<<<<< HEAD
 	ValidatorsByConsAddrKey = []byte{0x22} // prefix for validators by consensus address
 
 	DelegationKey                = []byte{0x31} // prefix for the delegation
 	RedelegationKey              = []byte{0x34} // key for a redelegation
 	RedelegationByValDstIndexKey = []byte{0x36} // prefix for each key for an redelegation, by destination validator operator
+	RedelegationByValSrcIndexKey = []byte{0x35} // prefix for each key for an redelegation, by source validator operator
 
 	HistoricalInfoKey = []byte{0x50} // prefix for the historical info
-=======
-	ValidatorsByConsAddrKey      = []byte{0x22} // prefix for validators by consensus address
-	DelegationKey                = []byte{0x31} // prefix for the delegation
-	RedelegationKey              = []byte{0x34} // key for a redelegation
-	RedelegationByValSrcIndexKey = []byte{0x35} // prefix for each key for an redelegation, by source validator operator
-	HistoricalInfoKey            = []byte{0x50} // prefix for the historical info
->>>>>>> 222d28e1
 )
 
 // GetHistoricalInfoKey returns a key prefix for indexing HistoricalInfo objects.
@@ -73,7 +66,6 @@
 	return append(RedelegationKey, address.MustLengthPrefix(delAddr)...)
 }
 
-<<<<<<< HEAD
 // GetREDByValDstIndexKey creates the index-key for a redelegation, stored by destination-validator-index
 // VALUE: none (key rearrangement used)
 func GetREDByValDstIndexKey(delAddr sdk.AccAddress, valSrcAddr, valDstAddr sdk.ValAddress) []byte {
@@ -87,7 +79,10 @@
 	copy(key[offset+1:offset+1+len(delAddr)], delAddr.Bytes())
 	key[offset+1+len(delAddr)] = byte(len(valSrcAddr))
 	copy(key[offset+2+len(delAddr):], valSrcAddr.Bytes())
-=======
+
+	return key
+}
+
 // GetREDByValSrcIndexKey creates the index-key for a redelegation, stored by source-validator-index
 // VALUE: none (key rearrangement used)
 func GetREDByValSrcIndexKey(delAddr sdk.AccAddress, valSrcAddr, valDstAddr sdk.ValAddress) []byte {
@@ -101,20 +96,18 @@
 	copy(key[offset+1:offset+1+len(delAddr)], delAddr.Bytes())
 	key[offset+1+len(delAddr)] = byte(len(valDstAddr))
 	copy(key[offset+2+len(delAddr):], valDstAddr.Bytes())
->>>>>>> 222d28e1
 
 	return key
 }
 
-<<<<<<< HEAD
 // GetREDsToValDstIndexKey returns a key prefix for indexing a redelegation to a
 // destination (target) validator.
 func GetREDsToValDstIndexKey(valDstAddr sdk.ValAddress) []byte {
 	return append(RedelegationByValDstIndexKey, address.MustLengthPrefix(valDstAddr)...)
-=======
+}
+
 // GetREDsFromValSrcIndexKey returns a key prefix for indexing a redelegation to
 // a source validator.
 func GetREDsFromValSrcIndexKey(valSrcAddr sdk.ValAddress) []byte {
 	return append(RedelegationByValSrcIndexKey, address.MustLengthPrefix(valSrcAddr)...)
->>>>>>> 222d28e1
 }