package v2_test

import (
	"bytes"
	"testing"
	"time"

	"github.com/stretchr/testify/require"

	storetypes "cosmossdk.io/store/types"

	"github.com/cosmos/cosmos-sdk/codec/address"
	sdktestuil "github.com/cosmos/cosmos-sdk/testutil"
	"github.com/cosmos/cosmos-sdk/testutil/testdata"
	sdk "github.com/cosmos/cosmos-sdk/types"
	sdkaddress "github.com/cosmos/cosmos-sdk/types/address"
	v1 "github.com/cosmos/cosmos-sdk/x/staking/migrations/v1"
	v2 "github.com/cosmos/cosmos-sdk/x/staking/migrations/v2"
	"github.com/cosmos/cosmos-sdk/x/staking/testutil"
	"github.com/cosmos/cosmos-sdk/x/staking/types"
)

func TestStoreMigration(t *testing.T) {
	stakingKey := storetypes.NewKVStoreKey("staking")
	tStakingKey := storetypes.NewTransientStoreKey("transient_test")
	ctx := sdktestuil.DefaultContext(stakingKey, tStakingKey)
	store := ctx.KVStore(stakingKey)

	_, pk1, addr1 := testdata.KeyTestPubAddr()
	valAddr1 := sdk.ValAddress(addr1)
	val := testutil.NewValidator(t, valAddr1, pk1)
	_, _, addr2 := testdata.KeyTestPubAddr()
	valAddr2 := sdk.ValAddress(addr2)
	_, _, addr3 := testdata.KeyTestPubAddr()
	consAddr := sdk.ConsAddress(addr3.String())
	_, _, addr4 := testdata.KeyTestPubAddr()
	now := time.Now()
	// Use dummy value for all keys.
	value := []byte("foo")

	testCases := []struct {
		name   string
		oldKey []byte
		newKey []byte
	}{
		{
			"LastValidatorPowerKey",
			v1.GetLastValidatorPowerKey(valAddr1),
			types.GetLastValidatorPowerKey(valAddr1),
		},
		{
			"LastTotalPowerKey",
			v1.LastTotalPowerKey,
			types.LastTotalPowerKey,
		},
		{
			"ValidatorsKey",
			v1.GetValidatorKey(valAddr1),
			getValidatorKey(valAddr1),
		},
		{
			"ValidatorsByConsAddrKey",
			v1.GetValidatorByConsAddrKey(consAddr),
			v2.GetValidatorByConsAddrKey(consAddr),
		},
		{
			"ValidatorsByPowerIndexKey",
			v1.GetValidatorsByPowerIndexKey(val),
			types.GetValidatorsByPowerIndexKey(val, sdk.DefaultPowerReduction, address.NewBech32Codec("cosmosvaloper")),
		},
		{
			"DelegationKey",
			v1.GetDelegationKey(addr4, valAddr1),
			v2.GetDelegationKey(addr4, valAddr1),
		},
		{
			"UnbondingDelegationKey",
			v1.GetUBDKey(addr4, valAddr1),
			unbondingKey(addr4, valAddr1),
		},
		{
			"UnbondingDelegationByValIndexKey",
			v1.GetUBDByValIndexKey(addr4, valAddr1),
			types.GetUBDByValIndexKey(addr4, valAddr1),
		},
		{
			"RedelegationKey",
			v1.GetREDKey(addr4, valAddr1, valAddr2),
			v2.GetREDKey(addr4, valAddr1, valAddr2),
		},
		{
			"RedelegationByValSrcIndexKey",
			v1.GetREDByValSrcIndexKey(addr4, valAddr1, valAddr2),
			v2.GetREDByValSrcIndexKey(addr4, valAddr1, valAddr2),
		},
		{
			"RedelegationByValDstIndexKey",
			v1.GetREDByValDstIndexKey(addr4, valAddr1, valAddr2),
			v2.GetREDByValDstIndexKey(addr4, valAddr1, valAddr2),
		},
		{
			"UnbondingQueueKey",
			v1.GetUnbondingDelegationTimeKey(now),
			getUnbondingDelegationTimeKey(now),
		},
		{
			"RedelegationQueueKey",
			v1.GetRedelegationTimeKey(now),
			getRedelegationTimeKey(now),
		},
		{
			"ValidatorQueueKey",
			v1.GetValidatorQueueKey(now, 4),
			types.GetValidatorQueueKey(now, 4),
		},
		{
			"HistoricalInfoKey",
			v1.GetHistoricalInfoKey(4),
			v2.GetHistoricalInfoKey(4),
		},
	}

	// Set all the old keys to the store
	for _, tc := range testCases {
		store.Set(tc.oldKey, value)
	}

	// Run migrations.
	err := v2.MigrateStore(ctx, store)
	require.NoError(t, err)

	// Make sure the new keys are set and old keys are deleted.
	for _, tc := range testCases {
		tc := tc
		t.Run(tc.name, func(t *testing.T) {
			if !bytes.Equal(tc.oldKey, tc.newKey) {
				require.Nil(t, store.Get(tc.oldKey))
			}
			require.Equal(t, value, store.Get(tc.newKey))
		})
	}
}

<<<<<<< HEAD
func getRedelegationTimeKey(timestamp time.Time) []byte {
	bz := sdk.FormatTimeBytes(timestamp)
	return append(types.RedelegationQueueKey, bz...)
=======
func getUnbondingDelegationTimeKey(timestamp time.Time) []byte {
	bz := sdk.FormatTimeBytes(timestamp)
	return append(types.UnbondingQueueKey, bz...)
>>>>>>> 6ed81a73
}

func getValidatorKey(operatorAddr sdk.ValAddress) []byte {
	return append(types.ValidatorsKey, sdkaddress.MustLengthPrefix(operatorAddr)...)
}

func unbondingKey(delAddr sdk.AccAddress, valAddr sdk.ValAddress) []byte {
	return append(append(types.UnbondingDelegationKey, sdkaddress.MustLengthPrefix(delAddr)...), sdkaddress.MustLengthPrefix(valAddr)...)
}<|MERGE_RESOLUTION|>--- conflicted
+++ resolved
@@ -141,15 +141,14 @@
 	}
 }
 
-<<<<<<< HEAD
 func getRedelegationTimeKey(timestamp time.Time) []byte {
 	bz := sdk.FormatTimeBytes(timestamp)
 	return append(types.RedelegationQueueKey, bz...)
-=======
+}
+
 func getUnbondingDelegationTimeKey(timestamp time.Time) []byte {
 	bz := sdk.FormatTimeBytes(timestamp)
 	return append(types.UnbondingQueueKey, bz...)
->>>>>>> 6ed81a73
 }
 
 func getValidatorKey(operatorAddr sdk.ValAddress) []byte {
