package v4_test

import (
	"testing"
	"time"

	"github.com/stretchr/testify/require"

	"cosmossdk.io/math"
	storetypes "cosmossdk.io/store/types"

	"github.com/cosmos/cosmos-sdk/codec"
	"github.com/cosmos/cosmos-sdk/testutil"
	"github.com/cosmos/cosmos-sdk/testutil/sims"
	sdk "github.com/cosmos/cosmos-sdk/types"
	moduletestutil "github.com/cosmos/cosmos-sdk/types/module/testutil"
	paramtypes "github.com/cosmos/cosmos-sdk/x/params/types"
	"github.com/cosmos/cosmos-sdk/x/staking"
	v4 "github.com/cosmos/cosmos-sdk/x/staking/migrations/v4"
	"github.com/cosmos/cosmos-sdk/x/staking/types"
)

type mockSubspace struct {
	ps types.Params
}

func newMockSubspace(ps types.Params) mockSubspace {
	return mockSubspace{ps: ps}
}

func (ms mockSubspace) GetParamSet(ctx sdk.Context, ps paramtypes.ParamSet) {
	*ps.(*types.Params) = ms.ps
}

func TestMigrate(t *testing.T) {
	cdc := moduletestutil.MakeTestEncodingConfig(staking.AppModuleBasic{}).Codec

	storeKey := storetypes.NewKVStoreKey(v4.ModuleName)
	tKey := storetypes.NewTransientStoreKey("transient_test")
	ctx := testutil.DefaultContext(storeKey, tKey)
	store := ctx.KVStore(storeKey)
	duplicateCreationHeight := int64(1)

	accAddrs := sims.CreateIncrementalAccounts(1)
	accAddr := accAddrs[0]

	valAddrs := sims.ConvertAddrsToValAddrs(accAddrs)
	valAddr := valAddrs[0]

	// creating 10 ubdEntries with same height and 10 ubdEntries with different creation height
	err := createOldStateUnbonding(t, duplicateCreationHeight, valAddr, accAddr, cdc, store)
	require.NoError(t, err)

	legacySubspace := newMockSubspace(types.DefaultParams())

	testCases := []struct {
		name        string
		doMigration bool
	}{
		{
			name:        "without state migration",
			doMigration: false,
		},
		{
			name:        "with state migration",
			doMigration: true,
		},
	}

	for _, tc := range testCases {
		t.Run(tc.name, func(t *testing.T) {
			if tc.doMigration {
				require.NoError(t, v4.MigrateStore(ctx, store, cdc, legacySubspace))
			}

			ubd := getUBD(t, accAddr, valAddr, store, cdc)
			if tc.doMigration {
				var res types.Params
				bz := store.Get(v4.ParamsKey)
				require.NoError(t, cdc.Unmarshal(bz, &res))
				require.Equal(t, legacySubspace.ps, res)

				// checking the updated balance for duplicateCreationHeight
				for _, ubdEntry := range ubd.Entries {
					if ubdEntry.CreationHeight == duplicateCreationHeight {
						require.Equal(t, math.NewInt(100*10), ubdEntry.Balance)
						break
					}
				}
				require.Equal(t, 11, len(ubd.Entries))
			} else {
				require.Equal(t, true, true)
				require.Equal(t, 20, len(ubd.Entries))
			}
		})
	}
}

// createOldStateUnbonding will create the ubd entries with duplicate heights
// 10 duplicate heights and 10 unique ubd with creation height
func createOldStateUnbonding(t *testing.T, creationHeight int64, valAddr sdk.ValAddress, accAddr sdk.AccAddress, cdc codec.BinaryCodec, store storetypes.KVStore) error {
<<<<<<< HEAD
	t.Helper()
	unbondBalance := sdk.NewInt(100)
=======
	unbondBalance := math.NewInt(100)
>>>>>>> 8c72f663
	completionTime := time.Now()
	ubdEntries := make([]types.UnbondingDelegationEntry, 0, 10)

	for i := int64(0); i < 10; i++ {
		ubdEntry := types.UnbondingDelegationEntry{
			CreationHeight: creationHeight,
			Balance:        unbondBalance,
			InitialBalance: unbondBalance,
			CompletionTime: completionTime,
		}
		ubdEntries = append(ubdEntries, ubdEntry)
		// creating more entries for testing the creation_heights
		ubdEntry.CreationHeight = i + 2
		ubdEntry.CompletionTime = completionTime.Add(time.Minute * 10)
		ubdEntries = append(ubdEntries, ubdEntry)
	}

	ubd := types.UnbondingDelegation{
		ValidatorAddress: valAddr.String(),
		DelegatorAddress: accAddr.String(),
		Entries:          ubdEntries,
	}

	// set the unbond delegation with validator and delegator
	bz := types.MustMarshalUBD(cdc, ubd)
	key := getUBDKey(accAddr, valAddr)
	store.Set(key, bz)
	return nil
}

func getUBD(t *testing.T, accAddr sdk.AccAddress, valAddr sdk.ValAddress, store storetypes.KVStore, cdc codec.BinaryCodec) types.UnbondingDelegation {
	t.Helper()
	// get the unbonding delegations
	var ubdRes types.UnbondingDelegation
	ubdbz := store.Get(getUBDKey(accAddr, valAddr))
	require.NoError(t, cdc.Unmarshal(ubdbz, &ubdRes))
	return ubdRes
}

func getUBDKey(accAddr sdk.AccAddress, valAddr sdk.ValAddress) []byte {
	return types.GetUBDKey(accAddr, valAddr)
}<|MERGE_RESOLUTION|>--- conflicted
+++ resolved
@@ -99,12 +99,8 @@
 // createOldStateUnbonding will create the ubd entries with duplicate heights
 // 10 duplicate heights and 10 unique ubd with creation height
 func createOldStateUnbonding(t *testing.T, creationHeight int64, valAddr sdk.ValAddress, accAddr sdk.AccAddress, cdc codec.BinaryCodec, store storetypes.KVStore) error {
-<<<<<<< HEAD
 	t.Helper()
-	unbondBalance := sdk.NewInt(100)
-=======
 	unbondBalance := math.NewInt(100)
->>>>>>> 8c72f663
 	completionTime := time.Now()
 	ubdEntries := make([]types.UnbondingDelegationEntry, 0, 10)
 
