--- conflicted
+++ resolved
@@ -121,16 +121,12 @@
 	return keeper.NewQuerier(am.keeper)
 }
 
-<<<<<<< HEAD
+// RegisterQueryService registers a GRPC query service to respond to the
+// module-specific GRPC queries.
 func (am AppModule) RegisterQueryService(server grpc.Server) {
 	querier := keeper.Querier{Keeper: am.keeper}
 	types.RegisterQueryServer(server, querier)
 }
-=======
-// RegisterQueryService registers a GRPC query service to respond to the
-// module-specific GRPC queries.
-func (am AppModule) RegisterQueryService(grpc.Server) {}
->>>>>>> 69bbb8b3
 
 // InitGenesis performs genesis initialization for the staking module. It returns
 // no validator updates.
