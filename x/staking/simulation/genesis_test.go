--- conflicted
+++ resolved
@@ -8,19 +8,15 @@
 	"github.com/stretchr/testify/require"
 
 	sdkmath "cosmossdk.io/math"
-<<<<<<< HEAD
-	"cosmossdk.io/x/staking/simulation"
-	"cosmossdk.io/x/staking/types"
-=======
->>>>>>> 4f445ed9
 
 	"github.com/cosmos/cosmos-sdk/codec"
-	codectestutil "github.com/cosmos/cosmos-sdk/codec/testutil"
 	codectypes "github.com/cosmos/cosmos-sdk/codec/types"
 	cryptocodec "github.com/cosmos/cosmos-sdk/crypto/codec"
 	sdk "github.com/cosmos/cosmos-sdk/types"
 	"github.com/cosmos/cosmos-sdk/types/module"
 	simtypes "github.com/cosmos/cosmos-sdk/types/simulation"
+	"github.com/cosmos/cosmos-sdk/x/staking/simulation"
+	"github.com/cosmos/cosmos-sdk/x/staking/types"
 )
 
 // TestRandomizedGenState tests the normal scenario of applying RandomizedGenState.
@@ -29,22 +25,19 @@
 	interfaceRegistry := codectypes.NewInterfaceRegistry()
 	cryptocodec.RegisterInterfaces(interfaceRegistry)
 	cdc := codec.NewProtoCodec(interfaceRegistry)
-	cdcOpts := codectestutil.CodecOptions{}
 
 	s := rand.NewSource(1)
 	r := rand.New(s)
 
 	simState := module.SimulationState{
-		AppParams:      make(simtypes.AppParams),
-		Cdc:            cdc,
-		AddressCodec:   cdcOpts.GetAddressCodec(),
-		ValidatorCodec: cdcOpts.GetValidatorCodec(),
-		Rand:           r,
-		NumBonded:      3,
-		BondDenom:      sdk.DefaultBondDenom,
-		Accounts:       simtypes.RandomAccounts(r, 3),
-		InitialStake:   sdkmath.NewInt(1000),
-		GenState:       make(map[string]json.RawMessage),
+		AppParams:    make(simtypes.AppParams),
+		Cdc:          cdc,
+		Rand:         r,
+		NumBonded:    3,
+		BondDenom:    sdk.DefaultBondDenom,
+		Accounts:     simtypes.RandomAccounts(r, 3),
+		InitialStake: sdkmath.NewInt(1000),
+		GenState:     make(map[string]json.RawMessage),
 	}
 
 	simulation.RandomizedGenState(&simState)
@@ -54,7 +47,7 @@
 
 	require.Equal(t, uint32(207), stakingGenesis.Params.MaxValidators)
 	require.Equal(t, uint32(7), stakingGenesis.Params.MaxEntries)
-	require.Equal(t, uint32(0), stakingGenesis.Params.HistoricalEntries)
+	require.Equal(t, uint32(8687), stakingGenesis.Params.HistoricalEntries)
 	require.Equal(t, "stake", stakingGenesis.Params.BondDenom)
 	require.Equal(t, float64(238280), stakingGenesis.Params.UnbondingTime.Seconds())
 	// check numbers of Delegations and Validators
@@ -71,15 +64,9 @@
 	require.Equal(t, "BOND_STATUS_UNBONDED", stakingGenesis.Validators[2].Status.String())
 	require.Equal(t, "1000", stakingGenesis.Validators[2].Tokens.String())
 	require.Equal(t, "1000.000000000000000000", stakingGenesis.Validators[2].DelegatorShares.String())
-<<<<<<< HEAD
-	require.Equal(t, "0.760000000000000000", stakingGenesis.Validators[2].Commission.CommissionRates.Rate.String())
-	require.Equal(t, "0.760000000000000000", stakingGenesis.Validators[2].Commission.CommissionRates.MaxRate.String())
-	require.Equal(t, "0.312739151653465930", stakingGenesis.Validators[2].Commission.CommissionRates.MaxChangeRate.String())
-=======
 	require.Equal(t, "0.292059246265731326", stakingGenesis.Validators[2].Commission.Rate.String())
 	require.Equal(t, "0.330000000000000000", stakingGenesis.Validators[2].Commission.MaxRate.String())
 	require.Equal(t, "0.038337453731274481", stakingGenesis.Validators[2].Commission.MaxChangeRate.String())
->>>>>>> 4f445ed9
 	require.Equal(t, "1", stakingGenesis.Validators[2].MinSelfDelegation.String())
 }
 
