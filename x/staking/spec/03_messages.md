--- conflicted
+++ resolved
@@ -74,15 +74,13 @@
 The exchange rate is the number of existing shares in the validator divided by
 the number of currently delegated tokens.
 
-<<<<<<< HEAD
-![](docs/uml/delegation_sequence.svg)
-=======
 The validator is updated in the `ValidatorByPower` index, and the delegation is
 tracked in validator object in the `Validators` index.
 
 It is possible to delegate to a jailed validator, the only difference being it
 will not be added to the power index until it is unjailed.
->>>>>>> 5d13b1fc
+
+![](docs/uml/delegation_sequence.svg)
 
 ## Msg/Undelegate
 
