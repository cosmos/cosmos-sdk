<!--
order: 6
-->

# Events

The staking module emits the following events:

## EndBlocker

| Type                  | Attribute Key         | Attribute Value           |
| --------------------- | --------------------- | ------------------------- |
| complete_unbonding    | amount                | {totalUnbondingAmount}    |
| complete_unbonding    | validator             | {validatorAddress}        |
| complete_unbonding    | delegator             | {delegatorAddress}        |
| complete_redelegation | amount                | {totalRedelegationAmount} |
| complete_redelegation | source_validator      | {srcValidatorAddress}     |
| complete_redelegation | destination_validator | {dstValidatorAddress}     |
| complete_redelegation | delegator             | {delegatorAddress}        |

<<<<<<< HEAD
## Service Messages
=======
## Msg's
>>>>>>> 33dbf6a7

### Msg/CreateValidator

| Type             | Attribute Key | Attribute Value    |
| ---------------- | ------------- | ------------------ |
| create_validator | validator     | {validatorAddress} |
| create_validator | amount        | {delegationAmount} |
| message          | module        | staking            |
| message          | action        | create_validator   |
| message          | sender        | {senderAddress}    |

### Msg/EditValidator

| Type           | Attribute Key       | Attribute Value     |
| -------------- | ------------------- | ------------------- |
| edit_validator | commission_rate     | {commissionRate}    |
| edit_validator | min_self_delegation | {minSelfDelegation} |
| message        | module              | staking             |
| message        | action              | edit_validator      |
| message        | sender              | {senderAddress}     |

### Msg/Delegate

| Type     | Attribute Key | Attribute Value    |
| -------- | ------------- | ------------------ |
| delegate | validator     | {validatorAddress} |
| delegate | amount        | {delegationAmount} |
| message  | module        | staking            |
| message  | action        | delegate           |
| message  | sender        | {senderAddress}    |

### Msg/Undelegate

| Type    | Attribute Key       | Attribute Value    |
| ------- | ------------------- | ------------------ |
| unbond  | validator           | {validatorAddress} |
| unbond  | amount              | {unbondAmount}     |
| unbond  | completion_time [0] | {completionTime}   |
| message | module              | staking            |
| message | action              | begin_unbonding    |
| message | sender              | {senderAddress}    |

- [0] Time is formatted in the RFC3339 standard

### Msg/BeginRedelegate

| Type       | Attribute Key         | Attribute Value       |
| ---------- | --------------------- | --------------------- |
| redelegate | source_validator      | {srcValidatorAddress} |
| redelegate | destination_validator | {dstValidatorAddress} |
| redelegate | amount                | {unbondAmount}        |
| redelegate | completion_time [0]   | {completionTime}      |
| message    | module                | staking               |
| message    | action                | begin_redelegate      |
| message    | sender                | {senderAddress}       |

- [0] Time is formatted in the RFC3339 standard<|MERGE_RESOLUTION|>--- conflicted
+++ resolved
@@ -18,13 +18,9 @@
 | complete_redelegation | destination_validator | {dstValidatorAddress}     |
 | complete_redelegation | delegator             | {delegatorAddress}        |
 
-<<<<<<< HEAD
-## Service Messages
-=======
 ## Msg's
->>>>>>> 33dbf6a7
 
-### Msg/CreateValidator
+### MsgCreateValidator
 
 | Type             | Attribute Key | Attribute Value    |
 | ---------------- | ------------- | ------------------ |
@@ -34,7 +30,7 @@
 | message          | action        | create_validator   |
 | message          | sender        | {senderAddress}    |
 
-### Msg/EditValidator
+### MsgEditValidator
 
 | Type           | Attribute Key       | Attribute Value     |
 | -------------- | ------------------- | ------------------- |
@@ -44,7 +40,7 @@
 | message        | action              | edit_validator      |
 | message        | sender              | {senderAddress}     |
 
-### Msg/Delegate
+### MsgDelegate
 
 | Type     | Attribute Key | Attribute Value    |
 | -------- | ------------- | ------------------ |
@@ -54,7 +50,7 @@
 | message  | action        | delegate           |
 | message  | sender        | {senderAddress}    |
 
-### Msg/Undelegate
+### MsgUndelegate
 
 | Type    | Attribute Key       | Attribute Value    |
 | ------- | ------------------- | ------------------ |
@@ -67,7 +63,7 @@
 
 - [0] Time is formatted in the RFC3339 standard
 
-### Msg/BeginRedelegate
+### MsgBeginRedelegate
 
 | Type       | Attribute Key         | Attribute Value       |
 | ---------- | --------------------- | --------------------- |
