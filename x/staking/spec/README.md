--- conflicted
+++ resolved
@@ -38,22 +38,6 @@
     - [Delegations](02_state_transitions.md#delegations)
     - [Slashing](02_state_transitions.md#slashing)
 3. **[Messages](03_messages.md)**
-<<<<<<< HEAD
-    - [Msg/CreateValidator](03_messages.md#msgcreatevalidator)
-    - [Msg/EditValidator](03_messages.md#msgeditvalidator)
-    - [Msg/Delegate](03_messages.md#msgdelegate)
-    - [Msg/BeginUnbonding](03_messages.md#msgbeginunbonding)
-    - [Msg/BeginRedelegate](03_messages.md#msgbeginredelegate)
-4. **[Begin-Block](04_begin_block.md)**
-    - [Historical Info Tracking](04_begin_block.md#historical-info-tracking)
-5. **[End-Block ](05_end_block.md)**
-    - [Validator Set Changes](05_end_block.md#validator-set-changes)
-    - [Queues ](05_end_block.md#queues-)
-6. **[Hooks](06_hooks.md)**
-7. **[Events](07_events.md)**
-    - [EndBlocker](07_events.md#endblocker)
-    - [Handlers](07_events.md#handlers)
-=======
     - [MsgCreateValidator](03_messages.md#msgcreatevalidator)
     - [MsgEditValidator](03_messages.md#msgeditvalidator)
     - [MsgDelegate](03_messages.md#msgdelegate)
@@ -68,5 +52,4 @@
 7. **[Events](07_events.md)**
     - [EndBlocker](07_events.md#endblocker)
     - [Msg's](07_events.md#msg's)
->>>>>>> 33dbf6a7
 8. **[Parameters](08_params.md)**