package types

import (
	sdk "github.com/cosmos/cosmos-sdk/types"
	sdkerrors "github.com/cosmos/cosmos-sdk/types/errors"
	"github.com/cosmos/cosmos-sdk/x/authz"
)

// TODO: Revisit this once we have propoer gas fee framework.
// Tracking issues https://github.com/cosmos/cosmos-sdk/issues/9054, https://github.com/cosmos/cosmos-sdk/discussions/9072
const gasCostPerIteration = uint64(10)

// Normalized Msg type URLs
var (
<<<<<<< HEAD
	TypeDelegate        = "/cosmos.staking.v1beta1.Msg/Delegate"
	TypeUndelegate      = "/cosmos.staking.v1beta1.Msg/Undelegate"
	TypeBeginRedelegate = "/cosmos.staking.v1beta1.Msg/BeginRedelegate"
=======
	_ authz.Authorization = &StakeAuthorization{}
>>>>>>> 72873a07
)

var _ authz.Authorization = &StakeAuthorization{}

// NewStakeAuthorization creates a new StakeAuthorization object.
func NewStakeAuthorization(allowed []sdk.ValAddress, denied []sdk.ValAddress, authzType AuthorizationType, amount *sdk.Coin) (*StakeAuthorization, error) {
	allowedValidators, deniedValidators, err := validateAndBech32fy(allowed, denied)
	if err != nil {
		return nil, err
	}

	a := StakeAuthorization{}
	if allowedValidators != nil {
		a.Validators = &StakeAuthorization_AllowList{AllowList: &StakeAuthorization_Validators{Address: allowedValidators}}
	} else {
		a.Validators = &StakeAuthorization_DenyList{DenyList: &StakeAuthorization_Validators{Address: deniedValidators}}
	}

	if amount != nil {
		a.MaxTokens = amount
	}
	a.AuthorizationType = authzType

	return &a, nil
}

// MsgTypeURL implements Authorization.MsgTypeURL.
func (a StakeAuthorization) MsgTypeURL() string {
	authzType, err := normalizeAuthzType(a.AuthorizationType)
	if err != nil {
		panic(err)
	}
	return authzType
}

func (a StakeAuthorization) ValidateBasic() error {
	if a.MaxTokens != nil && a.MaxTokens.IsNegative() {
		return sdkerrors.Wrapf(sdkerrors.ErrInvalidCoins, "negative coin amount: %v", a.MaxTokens)
	}
	if a.AuthorizationType == AuthorizationType_AUTHORIZATION_TYPE_UNSPECIFIED {
		return sdkerrors.Wrapf(sdkerrors.ErrInvalidType, "unknown authorization type")
	}

	return nil
}

// Accept implements Authorization.Accept.
<<<<<<< HEAD
func (a StakeAuthorization) Accept(ctx sdk.Context, msg sdk.ServiceMsg) (authz.AcceptResponse, error) {
=======
func (authorization StakeAuthorization) Accept(ctx sdk.Context, msg sdk.Msg) (updated authz.Authorization, delete bool, err error) {
>>>>>>> 72873a07
	var validatorAddress string
	var amount sdk.Coin

	switch msg := msg.(type) {
	case *MsgDelegate:
		validatorAddress = msg.ValidatorAddress
		amount = msg.Amount
	case *MsgUndelegate:
		validatorAddress = msg.ValidatorAddress
		amount = msg.Amount
	case *MsgBeginRedelegate:
		validatorAddress = msg.ValidatorDstAddress
		amount = msg.Amount
	default:
		return authz.AcceptResponse{}, sdkerrors.ErrInvalidRequest.Wrap("unknown msg type")
	}

	isValidatorExists := false
	allowedList := a.GetAllowList().GetAddress()
	for _, validator := range allowedList {
		ctx.GasMeter().ConsumeGas(gasCostPerIteration, "stake authorization")
		if validator == validatorAddress {
			isValidatorExists = true
			break
		}
	}

	denyList := a.GetDenyList().GetAddress()
	for _, validator := range denyList {
		ctx.GasMeter().ConsumeGas(gasCostPerIteration, "stake authorization")
		if validator == validatorAddress {
			return authz.AcceptResponse{}, sdkerrors.ErrUnauthorized.Wrapf(" cannot delegate/undelegate to %s validator", validator)
		}
	}

	if !isValidatorExists {
		return authz.AcceptResponse{}, sdkerrors.ErrUnauthorized.Wrapf("cannot delegate/undelegate to %s validator", validatorAddress)
	}

	if a.MaxTokens == nil {
		return authz.AcceptResponse{Accept: true, Delete: false,
			Updated: &StakeAuthorization{Validators: a.GetValidators(), AuthorizationType: a.GetAuthorizationType()}}, nil
	}

	limitLeft := a.MaxTokens.Sub(amount)
	if limitLeft.IsZero() {
		return authz.AcceptResponse{Accept: true, Delete: true}, nil
	}
	return authz.AcceptResponse{Accept: true, Delete: false,
		Updated: &StakeAuthorization{Validators: a.GetValidators(), AuthorizationType: a.GetAuthorizationType(), MaxTokens: &limitLeft}}, nil
}

func validateAndBech32fy(allowed []sdk.ValAddress, denied []sdk.ValAddress) ([]string, []string, error) {
	if len(allowed) == 0 && len(denied) == 0 {
		return nil, nil, sdkerrors.ErrInvalidRequest.Wrap("both allowed & deny list cannot be empty")
	}

	if len(allowed) > 0 && len(denied) > 0 {
		return nil, nil, sdkerrors.ErrInvalidRequest.Wrap("cannot set both allowed & deny list")
	}

	allowedValidators := make([]string, len(allowed))
	if len(allowed) > 0 {
		for i, validator := range allowed {
			allowedValidators[i] = validator.String()
		}
		return allowedValidators, nil, nil
	}

	deniedValidators := make([]string, len(denied))
	for i, validator := range denied {
		deniedValidators[i] = validator.String()
	}

	return nil, deniedValidators, nil
}

func normalizeAuthzType(authzType AuthorizationType) (string, error) {
	switch authzType {
	case AuthorizationType_AUTHORIZATION_TYPE_DELEGATE:
		return sdk.MsgTypeURL(&MsgDelegate{}), nil
	case AuthorizationType_AUTHORIZATION_TYPE_UNDELEGATE:
		return sdk.MsgTypeURL(&MsgUndelegate{}), nil
	case AuthorizationType_AUTHORIZATION_TYPE_REDELEGATE:
		return sdk.MsgTypeURL(&MsgBeginRedelegate{}), nil
	default:
		return "", sdkerrors.ErrInvalidType.Wrapf("unknown authorization type %T", authzType)
	}
}<|MERGE_RESOLUTION|>--- conflicted
+++ resolved
@@ -12,13 +12,7 @@
 
 // Normalized Msg type URLs
 var (
-<<<<<<< HEAD
-	TypeDelegate        = "/cosmos.staking.v1beta1.Msg/Delegate"
-	TypeUndelegate      = "/cosmos.staking.v1beta1.Msg/Undelegate"
-	TypeBeginRedelegate = "/cosmos.staking.v1beta1.Msg/BeginRedelegate"
-=======
 	_ authz.Authorization = &StakeAuthorization{}
->>>>>>> 72873a07
 )
 
 var _ authz.Authorization = &StakeAuthorization{}
@@ -66,11 +60,7 @@
 }
 
 // Accept implements Authorization.Accept.
-<<<<<<< HEAD
-func (a StakeAuthorization) Accept(ctx sdk.Context, msg sdk.ServiceMsg) (authz.AcceptResponse, error) {
-=======
-func (authorization StakeAuthorization) Accept(ctx sdk.Context, msg sdk.Msg) (updated authz.Authorization, delete bool, err error) {
->>>>>>> 72873a07
+func (a StakeAuthorization) Accept(ctx sdk.Context, msg sdk.Msg) (authz.AcceptResponse, error) {
 	var validatorAddress string
 	var amount sdk.Coin
 
