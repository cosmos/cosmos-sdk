--- conflicted
+++ resolved
@@ -234,34 +234,21 @@
 //nolint:interfacer
 func NewRedelegation(
 	delegatorAddr sdk.AccAddress, validatorSrcAddr, validatorDstAddr sdk.ValAddress,
-<<<<<<< HEAD
-	creationHeight int64, minTime time.Time, balance sdk.Int, sharesDst sdk.Dec, onHold bool, UnbondingId uint64,
-=======
 	creationHeight int64, minTime time.Time, balance sdk.Int, sharesDst sdk.Dec, onHold bool, unbondingId uint64,
->>>>>>> 3ec65916
 ) Redelegation {
 	return Redelegation{
 		DelegatorAddress:    delegatorAddr.String(),
 		ValidatorSrcAddress: validatorSrcAddr.String(),
 		ValidatorDstAddress: validatorDstAddr.String(),
 		Entries: []RedelegationEntry{
-<<<<<<< HEAD
-			NewRedelegationEntry(creationHeight, minTime, balance, sharesDst, onHold, UnbondingId),
-=======
 			NewRedelegationEntry(creationHeight, minTime, balance, sharesDst, onHold, unbondingId),
->>>>>>> 3ec65916
 		},
 	}
 }
 
 // AddEntry - append entry to the unbonding delegation
-<<<<<<< HEAD
-func (red *Redelegation) AddEntry(creationHeight int64, minTime time.Time, balance sdk.Int, sharesDst sdk.Dec, onHold bool, UnbondingId uint64) {
-	entry := NewRedelegationEntry(creationHeight, minTime, balance, sharesDst, onHold, UnbondingId)
-=======
 func (red *Redelegation) AddEntry(creationHeight int64, minTime time.Time, balance sdk.Int, sharesDst sdk.Dec, onHold bool, unbondingId uint64) {
 	entry := NewRedelegationEntry(creationHeight, minTime, balance, sharesDst, onHold, unbondingId)
->>>>>>> 3ec65916
 	red.Entries = append(red.Entries, entry)
 }
 
