--- conflicted
+++ resolved
@@ -6,20 +6,14 @@
 	"time"
 
 	"cosmossdk.io/core/address"
-<<<<<<< HEAD
-	"cosmossdk.io/core/codec"
 	"cosmossdk.io/math"
 
-=======
-	"cosmossdk.io/math"
-
 	"github.com/cosmos/cosmos-sdk/codec"
->>>>>>> 4f445ed9
 	sdk "github.com/cosmos/cosmos-sdk/types"
 )
 
 // Implements Delegation interface
-var _ sdk.DelegationI = Delegation{}
+var _ DelegationI = Delegation{}
 
 // NewDelegation creates a new delegation object
 func NewDelegation(delegatorAddr, validatorAddr string, shares math.LegacyDec) Delegation {
@@ -32,11 +26,7 @@
 
 // MustMarshalDelegation returns the delegation bytes. Panics if fails
 func MustMarshalDelegation(cdc codec.BinaryCodec, delegation Delegation) []byte {
-	data, err := cdc.Marshal(&delegation)
-	if err != nil {
-		panic(err)
-	}
-	return data
+	return cdc.MustMarshal(&delegation)
 }
 
 // MustUnmarshalDelegation return the unmarshaled delegation from bytes.
@@ -76,12 +66,13 @@
 	return strings.TrimSpace(out)
 }
 
-func NewUnbondingDelegationEntry(creationHeight int64, completionTime time.Time, balance math.Int) UnbondingDelegationEntry {
+func NewUnbondingDelegationEntry(creationHeight int64, completionTime time.Time, balance math.Int, unbondingID uint64) UnbondingDelegationEntry {
 	return UnbondingDelegationEntry{
 		CreationHeight:          creationHeight,
 		CompletionTime:          completionTime,
 		InitialBalance:          balance,
 		Balance:                 balance,
+		UnbondingId:             unbondingID,
 		UnbondingOnHoldRefCount: 0,
 	}
 }
@@ -89,6 +80,26 @@
 // IsMature - is the current entry mature
 func (e UnbondingDelegationEntry) IsMature(currentTime time.Time) bool {
 	return !e.CompletionTime.After(currentTime)
+}
+
+// OnHold - is the current entry on hold due to external modules
+func (e UnbondingDelegationEntry) OnHold() bool {
+	return e.UnbondingOnHoldRefCount > 0
+}
+
+// return the unbonding delegation entry
+func MustMarshalUBDE(cdc codec.BinaryCodec, ubd UnbondingDelegationEntry) []byte {
+	return cdc.MustMarshal(&ubd)
+}
+
+// unmarshal a unbonding delegation entry from a store value
+func MustUnmarshalUBDE(cdc codec.BinaryCodec, value []byte) UnbondingDelegationEntry {
+	ubd, err := UnmarshalUBDE(cdc, value)
+	if err != nil {
+		panic(err)
+	}
+
+	return ubd
 }
 
 // unmarshal a unbonding delegation entry from a store value
@@ -100,11 +111,7 @@
 // NewUnbondingDelegation - create a new unbonding delegation object
 func NewUnbondingDelegation(
 	delegatorAddr sdk.AccAddress, validatorAddr sdk.ValAddress,
-<<<<<<< HEAD
-	creationHeight int64, minTime time.Time, balance math.Int,
-=======
 	creationHeight int64, minTime time.Time, balance math.Int, id uint64,
->>>>>>> 4f445ed9
 	valAc, delAc address.Codec,
 ) UnbondingDelegation {
 	valAddr, err := valAc.BytesToString(validatorAddr)
@@ -119,13 +126,13 @@
 		DelegatorAddress: delAddr,
 		ValidatorAddress: valAddr,
 		Entries: []UnbondingDelegationEntry{
-			NewUnbondingDelegationEntry(creationHeight, minTime, balance),
+			NewUnbondingDelegationEntry(creationHeight, minTime, balance, id),
 		},
 	}
 }
 
 // AddEntry - append entry to the unbonding delegation
-func (ubd *UnbondingDelegation) AddEntry(creationHeight int64, minTime time.Time, balance math.Int) bool {
+func (ubd *UnbondingDelegation) AddEntry(creationHeight int64, minTime time.Time, balance math.Int, unbondingID uint64) bool {
 	// Check the entries exists with creation_height and complete_time
 	entryIndex := -1
 	for index, ubdEntry := range ubd.Entries {
@@ -145,7 +152,7 @@
 		return false
 	}
 	// append the new unbond delegation entry
-	entry := NewUnbondingDelegationEntry(creationHeight, minTime, balance)
+	entry := NewUnbondingDelegationEntry(creationHeight, minTime, balance, unbondingID)
 	ubd.Entries = append(ubd.Entries, entry)
 	return true
 }
@@ -157,11 +164,7 @@
 
 // return the unbonding delegation
 func MustMarshalUBD(cdc codec.BinaryCodec, ubd UnbondingDelegation) []byte {
-	data, err := cdc.Marshal(&ubd)
-	if err != nil {
-		panic(err)
-	}
-	return data
+	return cdc.MustMarshal(&ubd)
 }
 
 // unmarshal a unbonding delegation from a store value
@@ -191,12 +194,13 @@
 	return strings.TrimSpace(out)
 }
 
-func NewRedelegationEntry(creationHeight int64, completionTime time.Time, balance math.Int, sharesDst math.LegacyDec) RedelegationEntry {
+func NewRedelegationEntry(creationHeight int64, completionTime time.Time, balance math.Int, sharesDst math.LegacyDec, id uint64) RedelegationEntry {
 	return RedelegationEntry{
 		CreationHeight:          creationHeight,
 		CompletionTime:          completionTime,
 		InitialBalance:          balance,
 		SharesDst:               sharesDst,
+		UnbondingId:             id,
 		UnbondingOnHoldRefCount: 0,
 	}
 }
@@ -213,11 +217,7 @@
 
 func NewRedelegation(
 	delegatorAddr sdk.AccAddress, validatorSrcAddr, validatorDstAddr sdk.ValAddress,
-<<<<<<< HEAD
-	creationHeight int64, minTime time.Time, balance math.Int, sharesDst math.LegacyDec,
-=======
 	creationHeight int64, minTime time.Time, balance math.Int, sharesDst math.LegacyDec, id uint64,
->>>>>>> 4f445ed9
 	valAc, delAc address.Codec,
 ) Redelegation {
 	valSrcAddr, err := valAc.BytesToString(validatorSrcAddr)
@@ -238,14 +238,14 @@
 		ValidatorSrcAddress: valSrcAddr,
 		ValidatorDstAddress: valDstAddr,
 		Entries: []RedelegationEntry{
-			NewRedelegationEntry(creationHeight, minTime, balance, sharesDst),
+			NewRedelegationEntry(creationHeight, minTime, balance, sharesDst, id),
 		},
 	}
 }
 
 // AddEntry - append entry to the unbonding delegation
-func (red *Redelegation) AddEntry(creationHeight int64, minTime time.Time, balance math.Int, sharesDst math.LegacyDec) {
-	entry := NewRedelegationEntry(creationHeight, minTime, balance, sharesDst)
+func (red *Redelegation) AddEntry(creationHeight int64, minTime time.Time, balance math.Int, sharesDst math.LegacyDec, id uint64) {
+	entry := NewRedelegationEntry(creationHeight, minTime, balance, sharesDst, id)
 	red.Entries = append(red.Entries, entry)
 }
 
@@ -256,11 +256,7 @@
 
 // MustMarshalRED returns the Redelegation bytes. Panics if fails.
 func MustMarshalRED(cdc codec.BinaryCodec, red Redelegation) []byte {
-	data, err := cdc.Marshal(&red)
-	if err != nil {
-		panic(err)
-	}
-	return data
+	return cdc.MustMarshal(&red)
 }
 
 // MustUnmarshalRED unmarshals a redelegation from a store value. Panics if fails.
@@ -345,10 +341,10 @@
 
 // NewRedelegationEntryResponse creates a new RedelegationEntryResponse instance.
 func NewRedelegationEntryResponse(
-	creationHeight int64, completionTime time.Time, sharesDst math.LegacyDec, initialBalance, balance math.Int,
+	creationHeight int64, completionTime time.Time, sharesDst math.LegacyDec, initialBalance, balance math.Int, unbondingID uint64,
 ) RedelegationEntryResponse {
 	return RedelegationEntryResponse{
-		RedelegationEntry: NewRedelegationEntry(creationHeight, completionTime, initialBalance, sharesDst),
+		RedelegationEntry: NewRedelegationEntry(creationHeight, completionTime, initialBalance, sharesDst, unbondingID),
 		Balance:           balance,
 	}
 }
