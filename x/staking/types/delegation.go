--- conflicted
+++ resolved
@@ -7,11 +7,6 @@
 	"time"
 
 	"cosmossdk.io/math"
-<<<<<<< HEAD
-	"sigs.k8s.io/yaml"
-
-=======
->>>>>>> f008f84e
 	"github.com/cosmos/cosmos-sdk/codec"
 	sdk "github.com/cosmos/cosmos-sdk/types"
 	"sigs.k8s.io/yaml"
@@ -97,11 +92,7 @@
 	return strings.TrimSpace(out)
 }
 
-<<<<<<< HEAD
-func NewUnbondingDelegationEntry(creationHeight int64, completionTime time.Time, balance math.Int) UnbondingDelegationEntry {
-=======
 func NewUnbondingDelegationEntry(creationHeight int64, completionTime time.Time, balance math.Int, unbondingID uint64) UnbondingDelegationEntry {
->>>>>>> f008f84e
 	return UnbondingDelegationEntry{
 		CreationHeight:          creationHeight,
 		CompletionTime:          completionTime,
@@ -154,11 +145,7 @@
 //nolint:interfacer
 func NewUnbondingDelegation(
 	delegatorAddr sdk.AccAddress, validatorAddr sdk.ValAddress,
-<<<<<<< HEAD
-	creationHeight int64, minTime time.Time, balance math.Int,
-=======
 	creationHeight int64, minTime time.Time, balance math.Int, id uint64,
->>>>>>> f008f84e
 ) UnbondingDelegation {
 	return UnbondingDelegation{
 		DelegatorAddress: delegatorAddr.String(),
@@ -170,11 +157,6 @@
 }
 
 // AddEntry - append entry to the unbonding delegation
-<<<<<<< HEAD
-func (ubd *UnbondingDelegation) AddEntry(creationHeight int64, minTime time.Time, balance math.Int) {
-	entry := NewUnbondingDelegationEntry(creationHeight, minTime, balance)
-	ubd.Entries = append(ubd.Entries, entry)
-=======
 func (ubd *UnbondingDelegation) AddEntry(creationHeight int64, minTime time.Time, balance math.Int, unbondingID uint64) {
 	// Check the entries exists with creation_height and complete_time
 	entryIndex := -1
@@ -197,7 +179,6 @@
 		entry := NewUnbondingDelegationEntry(creationHeight, minTime, balance, unbondingID)
 		ubd.Entries = append(ubd.Entries, entry)
 	}
->>>>>>> f008f84e
 }
 
 // RemoveEntry - remove entry at index i to the unbonding delegation
@@ -254,11 +235,7 @@
 	return strings.TrimSpace(out)
 }
 
-<<<<<<< HEAD
-func NewRedelegationEntry(creationHeight int64, completionTime time.Time, balance math.Int, sharesDst sdk.Dec) RedelegationEntry {
-=======
 func NewRedelegationEntry(creationHeight int64, completionTime time.Time, balance math.Int, sharesDst sdk.Dec, id uint64) RedelegationEntry {
->>>>>>> f008f84e
 	return RedelegationEntry{
 		CreationHeight:          creationHeight,
 		CompletionTime:          completionTime,
@@ -288,11 +265,7 @@
 //nolint:interfacer
 func NewRedelegation(
 	delegatorAddr sdk.AccAddress, validatorSrcAddr, validatorDstAddr sdk.ValAddress,
-<<<<<<< HEAD
-	creationHeight int64, minTime time.Time, balance math.Int, sharesDst sdk.Dec,
-=======
 	creationHeight int64, minTime time.Time, balance math.Int, sharesDst sdk.Dec, id uint64,
->>>>>>> f008f84e
 ) Redelegation {
 	return Redelegation{
 		DelegatorAddress:    delegatorAddr.String(),
@@ -305,13 +278,8 @@
 }
 
 // AddEntry - append entry to the unbonding delegation
-<<<<<<< HEAD
-func (red *Redelegation) AddEntry(creationHeight int64, minTime time.Time, balance math.Int, sharesDst sdk.Dec) {
-	entry := NewRedelegationEntry(creationHeight, minTime, balance, sharesDst)
-=======
 func (red *Redelegation) AddEntry(creationHeight int64, minTime time.Time, balance math.Int, sharesDst sdk.Dec, id uint64) {
 	entry := NewRedelegationEntry(creationHeight, minTime, balance, sharesDst, id)
->>>>>>> f008f84e
 	red.Entries = append(red.Entries, entry)
 }
 
@@ -440,11 +408,7 @@
 
 // NewRedelegationEntryResponse creates a new RedelegationEntryResponse instance.
 func NewRedelegationEntryResponse(
-<<<<<<< HEAD
-	creationHeight int64, completionTime time.Time, sharesDst sdk.Dec, initialBalance, balance math.Int,
-=======
 	creationHeight int64, completionTime time.Time, sharesDst sdk.Dec, initialBalance, balance math.Int, unbondingID uint64,
->>>>>>> f008f84e
 ) RedelegationEntryResponse {
 	return RedelegationEntryResponse{
 		RedelegationEntry: NewRedelegationEntry(creationHeight, completionTime, initialBalance, sharesDst, unbondingID),
