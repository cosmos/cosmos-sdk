--- conflicted
+++ resolved
@@ -12,17 +12,6 @@
 type DistributionKeeper interface {
 	GetFeePoolCommunityCoins(ctx sdk.Context) sdk.DecCoins
 	GetValidatorOutstandingRewardsCoins(ctx sdk.Context, val sdk.ValAddress) sdk.DecCoins
-}
-
-// BankKeeper defines the expected bank keeper (noalias)
-type BankKeeper interface {
-<<<<<<< HEAD
-	DelegateCoins(ctx sdk.Context, delegatorAddr, moduleAccAddr sdk.AccAddress, amt sdk.Coins) (sdk.Tags, sdk.Error)
-	UndelegateCoins(ctx sdk.Context, moduleAccAddr, delegatorAddr sdk.AccAddress, amt sdk.Coins) (sdk.Tags, sdk.Error)
-=======
-	DelegateCoins(ctx sdk.Context, addr sdk.AccAddress, amt sdk.Coins) sdk.Error
-	UndelegateCoins(ctx sdk.Context, addr sdk.AccAddress, amt sdk.Coins) sdk.Error
->>>>>>> b2f8c58e
 }
 
 // AccountKeeper defines the expected account keeper (noalias)
@@ -63,8 +52,8 @@
 
 	Validator(sdk.Context, sdk.ValAddress) stakingexported.ValidatorI            // get a particular validator by operator address
 	ValidatorByConsAddr(sdk.Context, sdk.ConsAddress) stakingexported.ValidatorI // get a particular validator by consensus address
-	TotalBondedTokens(sdk.Context) sdk.Int                                // total bonded tokens within the validator set
-	StakingTokenSupply(sdk.Context) sdk.Int                               // total staking token supply
+	TotalBondedTokens(sdk.Context) sdk.Int                                       // total bonded tokens within the validator set
+	StakingTokenSupply(sdk.Context) sdk.Int                                      // total staking token supply
 
 	// slash the validator and delegators of the validator, specifying offence height, offence power, and slash fraction
 	Slash(sdk.Context, sdk.ConsAddress, int64, int64, sdk.Dec)
