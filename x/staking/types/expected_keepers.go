package types

import (
	sdk "github.com/cosmos/cosmos-sdk/types"
	authexported "github.com/cosmos/cosmos-sdk/x/auth/exported"
	stakingexported "github.com/cosmos/cosmos-sdk/x/staking/exported"
	supplyexported "github.com/cosmos/cosmos-sdk/x/supply/exported"
)

// DistributionKeeper expected distribution keeper (noalias)
type DistributionKeeper interface {
	GetFeePoolCommunityCoins(ctx sdk.Context) sdk.DecCoins
	GetValidatorOutstandingRewardsCoins(ctx sdk.Context, val sdk.ValAddress) sdk.DecCoins
}

// AccountKeeper defines the expected account keeper (noalias)
type AccountKeeper interface {
	IterateAccounts(ctx sdk.Context, process func(authexported.Account) (stop bool))
<<<<<<< HEAD
	GetAccount(ctx sdk.Context, addr sdk.AccAddress) authexported.Account
=======
	GetAccount(ctx sdk.Context, addr sdk.AccAddress) authexported.Account // only used for simulation
>>>>>>> 2139e759
}

// SupplyKeeper defines the expected supply Keeper (noalias)
type SupplyKeeper interface {
	GetSupply(ctx sdk.Context) supplyexported.SupplyI

	GetModuleAddress(name string) sdk.AccAddress
	GetModuleAccount(ctx sdk.Context, moduleName string) supplyexported.ModuleAccountI

	// TODO remove with genesis 2-phases refactor https://github.com/cosmos/cosmos-sdk/issues/2862
	SetModuleAccount(sdk.Context, supplyexported.ModuleAccountI)

	SendCoinsFromModuleToModule(ctx sdk.Context, senderPool, recipientPool string, amt sdk.Coins) sdk.Error
	UndelegateCoinsFromModuleToAccount(ctx sdk.Context, senderModule string, recipientAddr sdk.AccAddress, amt sdk.Coins) sdk.Error
	DelegateCoinsFromAccountToModule(ctx sdk.Context, senderAddr sdk.AccAddress, recipientModule string, amt sdk.Coins) sdk.Error

	BurnCoins(ctx sdk.Context, name string, amt sdk.Coins) sdk.Error
}

// ValidatorSet expected properties for the set of all validators (noalias)
type ValidatorSet interface {
	// iterate through validators by operator address, execute func for each validator
	IterateValidators(sdk.Context,
		func(index int64, validator stakingexported.ValidatorI) (stop bool))

	// iterate through bonded validators by operator address, execute func for each validator
	IterateBondedValidatorsByPower(sdk.Context,
		func(index int64, validator stakingexported.ValidatorI) (stop bool))

	// iterate through the consensus validator set of the last block by operator address, execute func for each validator
	IterateLastValidators(sdk.Context,
		func(index int64, validator stakingexported.ValidatorI) (stop bool))

	Validator(sdk.Context, sdk.ValAddress) stakingexported.ValidatorI            // get a particular validator by operator address
	ValidatorByConsAddr(sdk.Context, sdk.ConsAddress) stakingexported.ValidatorI // get a particular validator by consensus address
	TotalBondedTokens(sdk.Context) sdk.Int                                       // total bonded tokens within the validator set
	StakingTokenSupply(sdk.Context) sdk.Int                                      // total staking token supply

	// slash the validator and delegators of the validator, specifying offence height, offence power, and slash fraction
	Slash(sdk.Context, sdk.ConsAddress, int64, int64, sdk.Dec)
	Jail(sdk.Context, sdk.ConsAddress)   // jail a validator
	Unjail(sdk.Context, sdk.ConsAddress) // unjail a validator

	// Delegation allows for getting a particular delegation for a given validator
	// and delegator outside the scope of the staking module.
	Delegation(sdk.Context, sdk.AccAddress, sdk.ValAddress) stakingexported.DelegationI

	// MaxValidators returns the maximum amount of bonded validators
	MaxValidators(sdk.Context) uint16
}

// DelegationSet expected properties for the set of all delegations for a particular (noalias)
type DelegationSet interface {
	GetValidatorSet() ValidatorSet // validator set for which delegation set is based upon

	// iterate through all delegations from one delegator by validator-AccAddress,
	//   execute func for each validator
	IterateDelegations(ctx sdk.Context, delegator sdk.AccAddress,
		fn func(index int64, delegation stakingexported.DelegationI) (stop bool))
}

//_______________________________________________________________________________
// Event Hooks
// These can be utilized to communicate between a staking keeper and another
// keeper which must take particular actions when validators/delegators change
// state. The second keeper must implement this interface, which then the
// staking keeper can call.

// StakingHooks event hooks for staking validator object (noalias)
type StakingHooks interface {
	AfterValidatorCreated(ctx sdk.Context, valAddr sdk.ValAddress)                           // Must be called when a validator is created
	BeforeValidatorModified(ctx sdk.Context, valAddr sdk.ValAddress)                         // Must be called when a validator's state changes
	AfterValidatorRemoved(ctx sdk.Context, consAddr sdk.ConsAddress, valAddr sdk.ValAddress) // Must be called when a validator is deleted

	AfterValidatorBonded(ctx sdk.Context, consAddr sdk.ConsAddress, valAddr sdk.ValAddress)         // Must be called when a validator is bonded
	AfterValidatorBeginUnbonding(ctx sdk.Context, consAddr sdk.ConsAddress, valAddr sdk.ValAddress) // Must be called when a validator begins unbonding

	BeforeDelegationCreated(ctx sdk.Context, delAddr sdk.AccAddress, valAddr sdk.ValAddress)        // Must be called when a delegation is created
	BeforeDelegationSharesModified(ctx sdk.Context, delAddr sdk.AccAddress, valAddr sdk.ValAddress) // Must be called when a delegation's shares are modified
	BeforeDelegationRemoved(ctx sdk.Context, delAddr sdk.AccAddress, valAddr sdk.ValAddress)        // Must be called when a delegation is removed
	AfterDelegationModified(ctx sdk.Context, delAddr sdk.AccAddress, valAddr sdk.ValAddress)
	BeforeValidatorSlashed(ctx sdk.Context, valAddr sdk.ValAddress, fraction sdk.Dec)
}<|MERGE_RESOLUTION|>--- conflicted
+++ resolved
@@ -16,11 +16,7 @@
 // AccountKeeper defines the expected account keeper (noalias)
 type AccountKeeper interface {
 	IterateAccounts(ctx sdk.Context, process func(authexported.Account) (stop bool))
-<<<<<<< HEAD
-	GetAccount(ctx sdk.Context, addr sdk.AccAddress) authexported.Account
-=======
 	GetAccount(ctx sdk.Context, addr sdk.AccAddress) authexported.Account // only used for simulation
->>>>>>> 2139e759
 }
 
 // SupplyKeeper defines the expected supply Keeper (noalias)
