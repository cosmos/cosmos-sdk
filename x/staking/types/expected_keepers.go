package types

import (
	sdk "github.com/cosmos/cosmos-sdk/types"
<<<<<<< HEAD
	authtypes "github.com/cosmos/cosmos-sdk/x/auth/types"
	"github.com/cosmos/cosmos-sdk/x/staking/expected"
=======
	"github.com/cosmos/cosmos-sdk/x/auth"
	"github.com/cosmos/cosmos-sdk/x/staking/exported"
>>>>>>> d80a980c
)

// expected coin keeper
type DistributionKeeper interface {
	GetFeePoolCommunityCoins(ctx sdk.Context) sdk.DecCoins
	GetValidatorOutstandingRewardsCoins(ctx sdk.Context, val sdk.ValAddress) sdk.DecCoins
}

// expected fee collection keeper
type FeeCollectionKeeper interface {
	GetCollectedFees(ctx sdk.Context) sdk.Coins
}

// expected bank keeper
type BankKeeper interface {
	DelegateCoins(ctx sdk.Context, addr sdk.AccAddress, amt sdk.Coins) (sdk.Tags, sdk.Error)
	UndelegateCoins(ctx sdk.Context, addr sdk.AccAddress, amt sdk.Coins) (sdk.Tags, sdk.Error)
}

// AccountKeeper expected Account keeper
type AccountKeeper interface {
	IterateAccounts(ctx sdk.Context, process func(authtypes.Account) (stop bool))
}

// ValidatorSet expected properties for the set of all validators
type ValidatorSet interface {
	// iterate through validators by operator address, execute func for each validator
	IterateValidators(sdk.Context,
		func(index int64, validator exported.ValidatorI) (stop bool))

	// iterate through bonded validators by operator address, execute func for each validator
	IterateBondedValidatorsByPower(sdk.Context,
		func(index int64, validator exported.ValidatorI) (stop bool))

	// iterate through the consensus validator set of the last block by operator address, execute func for each validator
	IterateLastValidators(sdk.Context,
		func(index int64, validator exported.ValidatorI) (stop bool))

	Validator(sdk.Context, sdk.ValAddress) exported.ValidatorI            // get a particular validator by operator address
	ValidatorByConsAddr(sdk.Context, sdk.ConsAddress) exported.ValidatorI // get a particular validator by consensus address
	TotalBondedTokens(sdk.Context) sdk.Int                                // total bonded tokens within the validator set
	TotalTokens(sdk.Context) sdk.Int                                      // total token supply

	// slash the validator and delegators of the validator, specifying offence height, offence power, and slash fraction
	Slash(sdk.Context, sdk.ConsAddress, int64, int64, sdk.Dec)
	Jail(sdk.Context, sdk.ConsAddress)   // jail a validator
	Unjail(sdk.Context, sdk.ConsAddress) // unjail a validator

	// Delegation allows for getting a particular delegation for a given validator
	// and delegator outside the scope of the staking module.
	Delegation(sdk.Context, sdk.AccAddress, sdk.ValAddress) exported.DelegationI

	// MaxValidators returns the maximum amount of bonded validators
	MaxValidators(sdk.Context) uint16
}

// DelegationSet expected properties for the set of all delegations for a particular
type DelegationSet interface {
	GetValidatorSet() ValidatorSet // validator set for which delegation set is based upon

	// iterate through all delegations from one delegator by validator-AccAddress,
	//   execute func for each validator
	IterateDelegations(ctx sdk.Context, delegator sdk.AccAddress,
		fn func(index int64, delegation exported.DelegationI) (stop bool))
}

//_______________________________________________________________________________
// Event Hooks
// These can be utilized to communicate between a staking keeper and another
// keeper which must take particular actions when validators/delegators change
// state. The second keeper must implement this interface, which then the
// staking keeper can call.

// StakingHooks event hooks for staking validator object
type StakingHooks interface {
	AfterValidatorCreated(ctx sdk.Context, valAddr sdk.ValAddress)                           // Must be called when a validator is created
	BeforeValidatorModified(ctx sdk.Context, valAddr sdk.ValAddress)                         // Must be called when a validator's state changes
	AfterValidatorRemoved(ctx sdk.Context, consAddr sdk.ConsAddress, valAddr sdk.ValAddress) // Must be called when a validator is deleted

	AfterValidatorBonded(ctx sdk.Context, consAddr sdk.ConsAddress, valAddr sdk.ValAddress)         // Must be called when a validator is bonded
	AfterValidatorBeginUnbonding(ctx sdk.Context, consAddr sdk.ConsAddress, valAddr sdk.ValAddress) // Must be called when a validator begins unbonding

	BeforeDelegationCreated(ctx sdk.Context, delAddr sdk.AccAddress, valAddr sdk.ValAddress)        // Must be called when a delegation is created
	BeforeDelegationSharesModified(ctx sdk.Context, delAddr sdk.AccAddress, valAddr sdk.ValAddress) // Must be called when a delegation's shares are modified
	BeforeDelegationRemoved(ctx sdk.Context, delAddr sdk.AccAddress, valAddr sdk.ValAddress)        // Must be called when a delegation is removed
	AfterDelegationModified(ctx sdk.Context, delAddr sdk.AccAddress, valAddr sdk.ValAddress)
	BeforeValidatorSlashed(ctx sdk.Context, valAddr sdk.ValAddress, fraction sdk.Dec)
}<|MERGE_RESOLUTION|>--- conflicted
+++ resolved
@@ -2,13 +2,8 @@
 
 import (
 	sdk "github.com/cosmos/cosmos-sdk/types"
-<<<<<<< HEAD
-	authtypes "github.com/cosmos/cosmos-sdk/x/auth/types"
-	"github.com/cosmos/cosmos-sdk/x/staking/expected"
-=======
 	"github.com/cosmos/cosmos-sdk/x/auth"
 	"github.com/cosmos/cosmos-sdk/x/staking/exported"
->>>>>>> d80a980c
 )
 
 // expected coin keeper
@@ -30,7 +25,7 @@
 
 // AccountKeeper expected Account keeper
 type AccountKeeper interface {
-	IterateAccounts(ctx sdk.Context, process func(authtypes.Account) (stop bool))
+	IterateAccounts(ctx sdk.Context, process func(auth.Account) (stop bool))
 }
 
 // ValidatorSet expected properties for the set of all validators
