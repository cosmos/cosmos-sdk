--- conflicted
+++ resolved
@@ -62,10 +62,6 @@
 	StakingTokenSupply(sdk.Context) math.Int                     // total staking token supply
 
 	// slash the validator and delegators of the validator, specifying offense height, offense power, and slash fraction
-<<<<<<< HEAD
-
-=======
->>>>>>> 9a09f865
 	Slash(sdk.Context, sdk.ConsAddress, int64, int64, sdk.Dec) math.Int
 	SlashWithInfractionReason(sdk.Context, sdk.ConsAddress, int64, int64, sdk.Dec, Infraction) math.Int
 	Jail(sdk.Context, sdk.ConsAddress)   // jail a validator
