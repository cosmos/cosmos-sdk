package types

import (
	"bytes"
	"encoding/binary"
	"fmt"
	"time"

	"cosmossdk.io/collections"
	"cosmossdk.io/math"

	sdk "github.com/cosmos/cosmos-sdk/types"
	"github.com/cosmos/cosmos-sdk/types/address"
	"github.com/cosmos/cosmos-sdk/types/kv"
)

const (
	// ModuleName is the name of the staking module
	ModuleName = "staking"

	// StoreKey is the string store representation
	StoreKey = ModuleName

	// RouterKey is the msg router key for the staking module
	RouterKey = ModuleName

	// GovModuleName is the name of the gov module
	GovModuleName = "gov"
)

var (
	// Keys for store prefixes
	// Last* values are constant during a block.
	LastValidatorPowerKey = []byte{0x11}              // prefix for each key to a validator index, for bonded validators
	LastTotalPowerKey     = collections.NewPrefix(18) // prefix for the total power

	ValidatorsKey             = []byte{0x21} // prefix for each key to a validator
	ValidatorsByConsAddrKey   = []byte{0x22} // prefix for each key to a validator index, by pubkey
	ValidatorsByPowerIndexKey = []byte{0x23} // prefix for each key to a validator index, sorted by power

	DelegationKey                    = []byte{0x31} // key for a delegation
	UnbondingDelegationKey           = []byte{0x32} // key for an unbonding-delegation
	UnbondingDelegationByValIndexKey = []byte{0x33} // prefix for each key for an unbonding-delegation, by validator operator
	RedelegationKey                  = []byte{0x34} // key for a redelegation
	RedelegationByValSrcIndexKey     = []byte{0x35} // prefix for each key for an redelegation, by source validator operator
	RedelegationByValDstIndexKey     = []byte{0x36} // prefix for each key for an redelegation, by destination validator operator

<<<<<<< HEAD
	UnbondingIDKey    = collections.NewPrefix(55) // key for the counter for the incrementing id for UnbondingOperations
	UnbondingIndexKey = []byte{0x38}              // prefix for an index for looking up unbonding operations by their IDs
	UnbondingTypeKey  = []byte{0x39}              // prefix for an index containing the type of unbonding operations
=======
	UnbondingIDKey    = []byte{0x37}              // key for the counter for the incrementing id for UnbondingOperations
	UnbondingIndexKey = []byte{0x38}              // prefix for an index for looking up unbonding operations by their IDs
	UnbondingTypeKey  = collections.NewPrefix(57) // prefix for an index containing the type of unbonding operations
>>>>>>> a7977b86

	UnbondingQueueKey    = []byte{0x41} // prefix for the timestamps in unbonding queue
	RedelegationQueueKey = []byte{0x42} // prefix for the timestamps in redelegations queue
	ValidatorQueueKey    = []byte{0x43} // prefix for the timestamps in validator queue

	HistoricalInfoKey   = collections.NewPrefix(80) // prefix for the historical info
	ValidatorUpdatesKey = collections.NewPrefix(97) // prefix for the end block validator updates key

	ParamsKey = []byte{0x51} // prefix for parameters for module x/staking

	DelegationByValIndexKey = []byte{0x71} // key for delegations by a validator
)

// UnbondingType defines the type of unbonding operation
type UnbondingType int

const (
	UnbondingType_Undefined UnbondingType = iota
	UnbondingType_UnbondingDelegation
	UnbondingType_Redelegation
	UnbondingType_ValidatorUnbonding
)

// GetUnbondingIndexKey returns a key for the index for looking up UnbondingDelegations by the UnbondingDelegationEntries they contain
func GetUnbondingIndexKey(id uint64) []byte {
	bz := make([]byte, 8)
	binary.BigEndian.PutUint64(bz, id)
	return append(UnbondingIndexKey, bz...)
}

// GetValidatorKey creates the key for the validator with address
// VALUE: staking/Validator
func GetValidatorKey(operatorAddr sdk.ValAddress) []byte {
	return append(ValidatorsKey, address.MustLengthPrefix(operatorAddr)...)
}

// GetValidatorByConsAddrKey creates the key for the validator with pubkey
// VALUE: validator operator address ([]byte)
func GetValidatorByConsAddrKey(addr sdk.ConsAddress) []byte {
	return append(ValidatorsByConsAddrKey, address.MustLengthPrefix(addr)...)
}

// AddressFromValidatorsKey creates the validator operator address from ValidatorsKey
func AddressFromValidatorsKey(key []byte) []byte {
	kv.AssertKeyAtLeastLength(key, 3)
	return key[2:] // remove prefix bytes and address length
}

// AddressFromLastValidatorPowerKey creates the validator operator address from LastValidatorPowerKey
func AddressFromLastValidatorPowerKey(key []byte) []byte {
	kv.AssertKeyAtLeastLength(key, 3)
	return key[2:] // remove prefix bytes and address length
}

// GetValidatorsByPowerIndexKey creates the validator by power index.
// Power index is the key used in the power-store, and represents the relative
// power ranking of the validator.
// VALUE: validator operator address ([]byte)
func GetValidatorsByPowerIndexKey(validator Validator, powerReduction math.Int) []byte {
	// NOTE the address doesn't need to be stored because counter bytes must always be different
	// NOTE the larger values are of higher value

	consensusPower := sdk.TokensToConsensusPower(validator.Tokens, powerReduction)
	consensusPowerBytes := make([]byte, 8)
	binary.BigEndian.PutUint64(consensusPowerBytes, uint64(consensusPower))

	powerBytes := consensusPowerBytes
	powerBytesLen := len(powerBytes) // 8

	addr, err := sdk.ValAddressFromBech32(validator.OperatorAddress)
	if err != nil {
		panic(err)
	}
	operAddrInvr := sdk.CopyBytes(addr)
	addrLen := len(operAddrInvr)

	for i, b := range operAddrInvr {
		operAddrInvr[i] = ^b
	}

	// key is of format prefix || powerbytes || addrLen (1byte) || addrBytes
	key := make([]byte, 1+powerBytesLen+1+addrLen)

	key[0] = ValidatorsByPowerIndexKey[0]
	copy(key[1:powerBytesLen+1], powerBytes)
	key[powerBytesLen+1] = byte(addrLen)
	copy(key[powerBytesLen+2:], operAddrInvr)

	return key
}

// GetLastValidatorPowerKey creates the bonded validator index key for an operator address
func GetLastValidatorPowerKey(operator sdk.ValAddress) []byte {
	return append(LastValidatorPowerKey, address.MustLengthPrefix(operator)...)
}

// ParseValidatorPowerRankKey parses the validators operator address from power rank key
func ParseValidatorPowerRankKey(key []byte) (operAddr []byte) {
	powerBytesLen := 8

	// key is of format prefix (1 byte) || powerbytes || addrLen (1byte) || addrBytes
	operAddr = sdk.CopyBytes(key[powerBytesLen+2:])

	for i, b := range operAddr {
		operAddr[i] = ^b
	}

	return operAddr
}

// GetValidatorQueueKey returns the prefix key used for getting a set of unbonding
// validators whose unbonding completion occurs at the given time and height.
func GetValidatorQueueKey(timestamp time.Time, height int64) []byte {
	heightBz := sdk.Uint64ToBigEndian(uint64(height))
	timeBz := sdk.FormatTimeBytes(timestamp)
	timeBzL := len(timeBz)
	prefixL := len(ValidatorQueueKey)

	bz := make([]byte, prefixL+8+timeBzL+8)

	// copy the prefix
	copy(bz[:prefixL], ValidatorQueueKey)

	// copy the encoded time bytes length
	copy(bz[prefixL:prefixL+8], sdk.Uint64ToBigEndian(uint64(timeBzL)))

	// copy the encoded time bytes
	copy(bz[prefixL+8:prefixL+8+timeBzL], timeBz)

	// copy the encoded height
	copy(bz[prefixL+8+timeBzL:], heightBz)

	return bz
}

// ParseValidatorQueueKey returns the encoded time and height from a key created
// from GetValidatorQueueKey.
func ParseValidatorQueueKey(bz []byte) (time.Time, int64, error) {
	prefixL := len(ValidatorQueueKey)
	if prefix := bz[:prefixL]; !bytes.Equal(prefix, ValidatorQueueKey) {
		return time.Time{}, 0, fmt.Errorf("invalid prefix; expected: %X, got: %X", ValidatorQueueKey, prefix)
	}

	timeBzL := sdk.BigEndianToUint64(bz[prefixL : prefixL+8])
	ts, err := sdk.ParseTimeBytes(bz[prefixL+8 : prefixL+8+int(timeBzL)])
	if err != nil {
		return time.Time{}, 0, err
	}

	height := sdk.BigEndianToUint64(bz[prefixL+8+int(timeBzL):])

	return ts, int64(height), nil
}

// GetDelegationKey creates the key for delegator bond with validator
// VALUE: staking/Delegation
func GetDelegationKey(delAddr sdk.AccAddress, valAddr sdk.ValAddress) []byte {
	return append(GetDelegationsKey(delAddr), address.MustLengthPrefix(valAddr)...)
}

// GetDelegationsKey creates the prefix for a delegator for all validators
func GetDelegationsKey(delAddr sdk.AccAddress) []byte {
	return append(DelegationKey, address.MustLengthPrefix(delAddr)...)
}

// GetUBDKey creates the key for an unbonding delegation by delegator and validator addr
// VALUE: staking/UnbondingDelegation
func GetUBDKey(delAddr sdk.AccAddress, valAddr sdk.ValAddress) []byte {
	return append(GetUBDsKey(delAddr.Bytes()), address.MustLengthPrefix(valAddr)...)
}

// GetUBDByValIndexKey creates the index-key for an unbonding delegation, stored by validator-index
// VALUE: none (key rearrangement used)
func GetUBDByValIndexKey(delAddr sdk.AccAddress, valAddr sdk.ValAddress) []byte {
	return append(GetUBDsByValIndexKey(valAddr), address.MustLengthPrefix(delAddr)...)
}

// GetUBDKeyFromValIndexKey rearranges the ValIndexKey to get the UBDKey
func GetUBDKeyFromValIndexKey(indexKey []byte) []byte {
	kv.AssertKeyAtLeastLength(indexKey, 2)
	addrs := indexKey[1:] // remove prefix bytes

	valAddrLen := addrs[0]
	kv.AssertKeyAtLeastLength(addrs, 2+int(valAddrLen))
	valAddr := addrs[1 : 1+valAddrLen]
	kv.AssertKeyAtLeastLength(addrs, 3+int(valAddrLen))
	delAddr := addrs[valAddrLen+2:]

	return GetUBDKey(delAddr, valAddr)
}

// GetUBDsKey creates the prefix for all unbonding delegations from a delegator
func GetUBDsKey(delAddr sdk.AccAddress) []byte {
	return append(UnbondingDelegationKey, address.MustLengthPrefix(delAddr)...)
}

// GetUBDsByValIndexKey creates the prefix keyspace for the indexes of unbonding delegations for a validator
func GetUBDsByValIndexKey(valAddr sdk.ValAddress) []byte {
	return append(UnbondingDelegationByValIndexKey, address.MustLengthPrefix(valAddr)...)
}

// GetUnbondingDelegationTimeKey creates the prefix for all unbonding delegations from a delegator
func GetUnbondingDelegationTimeKey(timestamp time.Time) []byte {
	bz := sdk.FormatTimeBytes(timestamp)
	return append(UnbondingQueueKey, bz...)
}

// GetREDKey returns a key prefix for indexing a redelegation from a delegator
// and source validator to a destination validator.
func GetREDKey(delAddr sdk.AccAddress, valSrcAddr, valDstAddr sdk.ValAddress) []byte {
	// key is of the form GetREDsKey || valSrcAddrLen (1 byte) || valSrcAddr || valDstAddrLen (1 byte) || valDstAddr
	key := make([]byte, 1+3+len(delAddr)+len(valSrcAddr)+len(valDstAddr))

	copy(key[0:2+len(delAddr)], GetREDsKey(delAddr.Bytes()))
	key[2+len(delAddr)] = byte(len(valSrcAddr))
	copy(key[3+len(delAddr):3+len(delAddr)+len(valSrcAddr)], valSrcAddr.Bytes())
	key[3+len(delAddr)+len(valSrcAddr)] = byte(len(valDstAddr))
	copy(key[4+len(delAddr)+len(valSrcAddr):], valDstAddr.Bytes())

	return key
}

// GetREDByValSrcIndexKey creates the index-key for a redelegation, stored by source-validator-index
// VALUE: none (key rearrangement used)
func GetREDByValSrcIndexKey(delAddr sdk.AccAddress, valSrcAddr, valDstAddr sdk.ValAddress) []byte {
	REDSFromValsSrcKey := GetREDsFromValSrcIndexKey(valSrcAddr)
	offset := len(REDSFromValsSrcKey)

	// key is of the form REDSFromValsSrcKey || delAddrLen (1 byte) || delAddr || valDstAddrLen (1 byte) || valDstAddr
	key := make([]byte, offset+2+len(delAddr)+len(valDstAddr))
	copy(key[0:offset], REDSFromValsSrcKey)
	key[offset] = byte(len(delAddr))
	copy(key[offset+1:offset+1+len(delAddr)], delAddr.Bytes())
	key[offset+1+len(delAddr)] = byte(len(valDstAddr))
	copy(key[offset+2+len(delAddr):], valDstAddr.Bytes())

	return key
}

// GetREDByValDstIndexKey creates the index-key for a redelegation, stored by destination-validator-index
// VALUE: none (key rearrangement used)
func GetREDByValDstIndexKey(delAddr sdk.AccAddress, valSrcAddr, valDstAddr sdk.ValAddress) []byte {
	REDSToValsDstKey := GetREDsToValDstIndexKey(valDstAddr)
	offset := len(REDSToValsDstKey)

	// key is of the form REDSToValsDstKey || delAddrLen (1 byte) || delAddr || valSrcAddrLen (1 byte) || valSrcAddr
	key := make([]byte, offset+2+len(delAddr)+len(valSrcAddr))
	copy(key[0:offset], REDSToValsDstKey)
	key[offset] = byte(len(delAddr))
	copy(key[offset+1:offset+1+len(delAddr)], delAddr.Bytes())
	key[offset+1+len(delAddr)] = byte(len(valSrcAddr))
	copy(key[offset+2+len(delAddr):], valSrcAddr.Bytes())

	return key
}

// GetREDKeyFromValSrcIndexKey rearranges the ValSrcIndexKey to get the REDKey
func GetREDKeyFromValSrcIndexKey(indexKey []byte) []byte {
	// note that first byte is prefix byte, which we remove
	kv.AssertKeyAtLeastLength(indexKey, 2)
	addrs := indexKey[1:]

	valSrcAddrLen := addrs[0]
	kv.AssertKeyAtLeastLength(addrs, int(valSrcAddrLen)+2)
	valSrcAddr := addrs[1 : valSrcAddrLen+1]
	delAddrLen := addrs[valSrcAddrLen+1]
	kv.AssertKeyAtLeastLength(addrs, int(valSrcAddrLen)+int(delAddrLen)+2)
	delAddr := addrs[valSrcAddrLen+2 : valSrcAddrLen+2+delAddrLen]
	kv.AssertKeyAtLeastLength(addrs, int(valSrcAddrLen)+int(delAddrLen)+4)
	valDstAddr := addrs[valSrcAddrLen+delAddrLen+3:]

	return GetREDKey(delAddr, valSrcAddr, valDstAddr)
}

// GetREDKeyFromValDstIndexKey rearranges the ValDstIndexKey to get the REDKey
func GetREDKeyFromValDstIndexKey(indexKey []byte) []byte {
	// note that first byte is prefix byte, which we remove
	kv.AssertKeyAtLeastLength(indexKey, 2)
	addrs := indexKey[1:]

	valDstAddrLen := addrs[0]
	kv.AssertKeyAtLeastLength(addrs, int(valDstAddrLen)+2)
	valDstAddr := addrs[1 : valDstAddrLen+1]
	delAddrLen := addrs[valDstAddrLen+1]
	kv.AssertKeyAtLeastLength(addrs, int(valDstAddrLen)+int(delAddrLen)+3)
	delAddr := addrs[valDstAddrLen+2 : valDstAddrLen+2+delAddrLen]
	kv.AssertKeyAtLeastLength(addrs, int(valDstAddrLen)+int(delAddrLen)+4)
	valSrcAddr := addrs[valDstAddrLen+delAddrLen+3:]

	return GetREDKey(delAddr, valSrcAddr, valDstAddr)
}

// GetRedelegationTimeKey returns a key prefix for indexing an unbonding
// redelegation based on a completion time.
func GetRedelegationTimeKey(timestamp time.Time) []byte {
	bz := sdk.FormatTimeBytes(timestamp)
	return append(RedelegationQueueKey, bz...)
}

// GetREDsKey returns a key prefix for indexing a redelegation from a delegator
// address.
func GetREDsKey(delAddr sdk.AccAddress) []byte {
	return append(RedelegationKey, address.MustLengthPrefix(delAddr)...)
}

// GetREDsFromValSrcIndexKey returns a key prefix for indexing a redelegation to
// a source validator.
func GetREDsFromValSrcIndexKey(valSrcAddr sdk.ValAddress) []byte {
	return append(RedelegationByValSrcIndexKey, address.MustLengthPrefix(valSrcAddr)...)
}

// GetREDsToValDstIndexKey returns a key prefix for indexing a redelegation to a
// destination (target) validator.
func GetREDsToValDstIndexKey(valDstAddr sdk.ValAddress) []byte {
	return append(RedelegationByValDstIndexKey, address.MustLengthPrefix(valDstAddr)...)
}

// GetREDsByDelToValDstIndexKey returns a key prefix for indexing a redelegation
// from an address to a source validator.
func GetREDsByDelToValDstIndexKey(delAddr sdk.AccAddress, valDstAddr sdk.ValAddress) []byte {
	return append(GetREDsToValDstIndexKey(valDstAddr), address.MustLengthPrefix(delAddr)...)
}<|MERGE_RESOLUTION|>--- conflicted
+++ resolved
@@ -45,15 +45,9 @@
 	RedelegationByValSrcIndexKey     = []byte{0x35} // prefix for each key for an redelegation, by source validator operator
 	RedelegationByValDstIndexKey     = []byte{0x36} // prefix for each key for an redelegation, by destination validator operator
 
-<<<<<<< HEAD
 	UnbondingIDKey    = collections.NewPrefix(55) // key for the counter for the incrementing id for UnbondingOperations
 	UnbondingIndexKey = []byte{0x38}              // prefix for an index for looking up unbonding operations by their IDs
-	UnbondingTypeKey  = []byte{0x39}              // prefix for an index containing the type of unbonding operations
-=======
-	UnbondingIDKey    = []byte{0x37}              // key for the counter for the incrementing id for UnbondingOperations
-	UnbondingIndexKey = []byte{0x38}              // prefix for an index for looking up unbonding operations by their IDs
 	UnbondingTypeKey  = collections.NewPrefix(57) // prefix for an index containing the type of unbonding operations
->>>>>>> a7977b86
 
 	UnbondingQueueKey    = []byte{0x41} // prefix for the timestamps in unbonding queue
 	RedelegationQueueKey = []byte{0x42} // prefix for the timestamps in redelegations queue
