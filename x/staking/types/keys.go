--- conflicted
+++ resolved
@@ -197,38 +197,6 @@
 	return append(append(UnbondingDelegationKey, address.MustLengthPrefix(delAddr)...), address.MustLengthPrefix(valAddr)...)
 }
 
-<<<<<<< HEAD
-// GetUnbondingDelegationTimeKey creates the prefix for all unbonding delegations from a delegator
-func GetUnbondingDelegationTimeKey(timestamp time.Time) []byte {
-	bz := sdk.FormatTimeBytes(timestamp)
-	return append(UnbondingQueueKey, bz...)
-=======
-// GetUBDByValIndexKey creates the index-key for an unbonding delegation, stored by validator-index
-// VALUE: none (key rearrangement used)
-func GetUBDByValIndexKey(delAddr sdk.AccAddress, valAddr sdk.ValAddress) []byte {
-	return append(GetUBDsByValIndexKey(valAddr), address.MustLengthPrefix(delAddr)...)
-}
-
-// GetUBDKeyFromValIndexKey rearranges the ValIndexKey to get the UBDKey
-func GetUBDKeyFromValIndexKey(indexKey []byte) []byte {
-	kv.AssertKeyAtLeastLength(indexKey, 2)
-	addrs := indexKey[1:] // remove prefix bytes
-
-	valAddrLen := addrs[0]
-	kv.AssertKeyAtLeastLength(addrs, 2+int(valAddrLen))
-	valAddr := addrs[1 : 1+valAddrLen]
-	kv.AssertKeyAtLeastLength(addrs, 3+int(valAddrLen))
-	delAddr := addrs[valAddrLen+2:]
-
-	return append(append(UnbondingDelegationKey, address.MustLengthPrefix(delAddr)...), address.MustLengthPrefix(valAddr)...)
-}
-
-// GetUBDsByValIndexKey creates the prefix keyspace for the indexes of unbonding delegations for a validator
-func GetUBDsByValIndexKey(valAddr sdk.ValAddress) []byte {
-	return append(UnbondingDelegationByValIndexKey, address.MustLengthPrefix(valAddr)...)
->>>>>>> 6ed81a73
-}
-
 // GetREDKey returns a key prefix for indexing a redelegation from a delegator
 // and source validator to a destination validator.
 func GetREDKey(delAddr sdk.AccAddress, valSrcAddr, valDstAddr sdk.ValAddress) []byte {
