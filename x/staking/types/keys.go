package types

import (
	"bytes"
	"encoding/binary"
	"fmt"
	"time"

	"cosmossdk.io/collections"
	"cosmossdk.io/math"

	sdk "github.com/cosmos/cosmos-sdk/types"
	"github.com/cosmos/cosmos-sdk/types/address"
	"github.com/cosmos/cosmos-sdk/types/kv"
)

const (
	// ModuleName is the name of the staking module
	ModuleName = "staking"

	// StoreKey is the string store representation
	StoreKey = ModuleName

	// RouterKey is the msg router key for the staking module
	RouterKey = ModuleName

	// GovModuleName is the name of the gov module
	GovModuleName = "gov"
)

var (
	// Keys for store prefixes
	// Last* values are constant during a block.
	LastValidatorPowerKey = []byte{0x11}              // prefix for each key to a validator index, for bonded validators
	LastTotalPowerKey     = collections.NewPrefix(18) // prefix for the total power

	ValidatorsKey             = []byte{0x21}              // prefix for each key to a validator
	ValidatorsByConsAddrKey   = collections.NewPrefix(34) // prefix for each key to a validator index, by pubkey
	ValidatorsByPowerIndexKey = []byte{0x23}              // prefix for each key to a validator index, sorted by power

<<<<<<< HEAD
	DelegationKey                    = []byte{0x31}              // key for a delegation
	UnbondingDelegationKey           = collections.NewPrefix(50) // key for an unbonding-delegation
=======
	DelegationKey                    = collections.NewPrefix(49) // key for a delegation
	UnbondingDelegationKey           = []byte{0x32}              // key for an unbonding-delegation
>>>>>>> f907a27d
	UnbondingDelegationByValIndexKey = []byte{0x33}              // prefix for each key for an unbonding-delegation, by validator operator
	RedelegationKey                  = []byte{0x34}              // key for a redelegation
	RedelegationByValSrcIndexKey     = []byte{0x35}              // prefix for each key for an redelegation, by source validator operator
	RedelegationByValDstIndexKey     = []byte{0x36}              // prefix for each key for an redelegation, by destination validator operator

	UnbondingIDKey    = collections.NewPrefix(55) // key for the counter for the incrementing id for UnbondingOperations
	UnbondingIndexKey = collections.NewPrefix(56) // prefix for an index for looking up unbonding operations by their IDs
	UnbondingTypeKey  = collections.NewPrefix(57) // prefix for an index containing the type of unbonding operations

	UnbondingQueueKey    = []byte{0x41} // prefix for the timestamps in unbonding queue
	RedelegationQueueKey = []byte{0x42} // prefix for the timestamps in redelegations queue
	ValidatorQueueKey    = []byte{0x43} // prefix for the timestamps in validator queue

	HistoricalInfoKey   = collections.NewPrefix(80) // prefix for the historical info
	ValidatorUpdatesKey = collections.NewPrefix(97) // prefix for the end block validator updates key

	ParamsKey = []byte{0x51} // prefix for parameters for module x/staking

	DelegationByValIndexKey = []byte{0x71} // key for delegations by a validator
)

// UnbondingType defines the type of unbonding operation
type UnbondingType int

const (
	UnbondingType_Undefined UnbondingType = iota
	UnbondingType_UnbondingDelegation
	UnbondingType_Redelegation
	UnbondingType_ValidatorUnbonding
)

// GetValidatorKey creates the key for the validator with address
// VALUE: staking/Validator
func GetValidatorKey(operatorAddr sdk.ValAddress) []byte {
	return append(ValidatorsKey, address.MustLengthPrefix(operatorAddr)...)
}

// AddressFromValidatorsKey creates the validator operator address from ValidatorsKey
func AddressFromValidatorsKey(key []byte) []byte {
	kv.AssertKeyAtLeastLength(key, 3)
	return key[2:] // remove prefix bytes and address length
}

// AddressFromLastValidatorPowerKey creates the validator operator address from LastValidatorPowerKey
func AddressFromLastValidatorPowerKey(key []byte) []byte {
	kv.AssertKeyAtLeastLength(key, 3)
	return key[2:] // remove prefix bytes and address length
}

// GetValidatorsByPowerIndexKey creates the validator by power index.
// Power index is the key used in the power-store, and represents the relative
// power ranking of the validator.
// VALUE: validator operator address ([]byte)
func GetValidatorsByPowerIndexKey(validator Validator, powerReduction math.Int) []byte {
	// NOTE the address doesn't need to be stored because counter bytes must always be different
	// NOTE the larger values are of higher value

	consensusPower := sdk.TokensToConsensusPower(validator.Tokens, powerReduction)
	consensusPowerBytes := make([]byte, 8)
	binary.BigEndian.PutUint64(consensusPowerBytes, uint64(consensusPower))

	powerBytes := consensusPowerBytes
	powerBytesLen := len(powerBytes) // 8

	addr, err := sdk.ValAddressFromBech32(validator.OperatorAddress)
	if err != nil {
		panic(err)
	}
	operAddrInvr := sdk.CopyBytes(addr)
	addrLen := len(operAddrInvr)

	for i, b := range operAddrInvr {
		operAddrInvr[i] = ^b
	}

	// key is of format prefix || powerbytes || addrLen (1byte) || addrBytes
	key := make([]byte, 1+powerBytesLen+1+addrLen)

	key[0] = ValidatorsByPowerIndexKey[0]
	copy(key[1:powerBytesLen+1], powerBytes)
	key[powerBytesLen+1] = byte(addrLen)
	copy(key[powerBytesLen+2:], operAddrInvr)

	return key
}

// GetLastValidatorPowerKey creates the bonded validator index key for an operator address
func GetLastValidatorPowerKey(operator sdk.ValAddress) []byte {
	return append(LastValidatorPowerKey, address.MustLengthPrefix(operator)...)
}

// ParseValidatorPowerRankKey parses the validators operator address from power rank key
func ParseValidatorPowerRankKey(key []byte) (operAddr []byte) {
	powerBytesLen := 8

	// key is of format prefix (1 byte) || powerbytes || addrLen (1byte) || addrBytes
	operAddr = sdk.CopyBytes(key[powerBytesLen+2:])

	for i, b := range operAddr {
		operAddr[i] = ^b
	}

	return operAddr
}

// GetValidatorQueueKey returns the prefix key used for getting a set of unbonding
// validators whose unbonding completion occurs at the given time and height.
func GetValidatorQueueKey(timestamp time.Time, height int64) []byte {
	heightBz := sdk.Uint64ToBigEndian(uint64(height))
	timeBz := sdk.FormatTimeBytes(timestamp)
	timeBzL := len(timeBz)
	prefixL := len(ValidatorQueueKey)

	bz := make([]byte, prefixL+8+timeBzL+8)

	// copy the prefix
	copy(bz[:prefixL], ValidatorQueueKey)

	// copy the encoded time bytes length
	copy(bz[prefixL:prefixL+8], sdk.Uint64ToBigEndian(uint64(timeBzL)))

	// copy the encoded time bytes
	copy(bz[prefixL+8:prefixL+8+timeBzL], timeBz)

	// copy the encoded height
	copy(bz[prefixL+8+timeBzL:], heightBz)

	return bz
}

// ParseValidatorQueueKey returns the encoded time and height from a key created
// from GetValidatorQueueKey.
func ParseValidatorQueueKey(bz []byte) (time.Time, int64, error) {
	prefixL := len(ValidatorQueueKey)
	if prefix := bz[:prefixL]; !bytes.Equal(prefix, ValidatorQueueKey) {
		return time.Time{}, 0, fmt.Errorf("invalid prefix; expected: %X, got: %X", ValidatorQueueKey, prefix)
	}

	timeBzL := sdk.BigEndianToUint64(bz[prefixL : prefixL+8])
	ts, err := sdk.ParseTimeBytes(bz[prefixL+8 : prefixL+8+int(timeBzL)])
	if err != nil {
		return time.Time{}, 0, err
	}

	height := sdk.BigEndianToUint64(bz[prefixL+8+int(timeBzL):])

	return ts, int64(height), nil
}

// GetUBDKey creates the key for an unbonding delegation by delegator and validator addr
// VALUE: staking/UnbondingDelegation
func GetUBDKey(delAddr sdk.AccAddress, valAddr sdk.ValAddress) []byte {
	return append(append(UnbondingDelegationKey, address.MustLengthPrefix(delAddr)...), address.MustLengthPrefix(valAddr)...)
}

// GetUBDByValIndexKey creates the index-key for an unbonding delegation, stored by validator-index
// VALUE: none (key rearrangement used)
func GetUBDByValIndexKey(delAddr sdk.AccAddress, valAddr sdk.ValAddress) []byte {
	return append(GetUBDsByValIndexKey(valAddr), address.MustLengthPrefix(delAddr)...)
}

// GetUBDKeyFromValIndexKey rearranges the ValIndexKey to get the UBDKey
func GetUBDKeyFromValIndexKey(indexKey []byte) []byte {
	kv.AssertKeyAtLeastLength(indexKey, 2)
	addrs := indexKey[1:] // remove prefix bytes

	valAddrLen := addrs[0]
	kv.AssertKeyAtLeastLength(addrs, 2+int(valAddrLen))
	valAddr := addrs[1 : 1+valAddrLen]
	kv.AssertKeyAtLeastLength(addrs, 3+int(valAddrLen))
	delAddr := addrs[valAddrLen+2:]

	return append(append(UnbondingDelegationKey, address.MustLengthPrefix(delAddr)...), address.MustLengthPrefix(valAddr)...)
}

// GetUBDsByValIndexKey creates the prefix keyspace for the indexes of unbonding delegations for a validator
func GetUBDsByValIndexKey(valAddr sdk.ValAddress) []byte {
	return append(UnbondingDelegationByValIndexKey, address.MustLengthPrefix(valAddr)...)
}

// GetUnbondingDelegationTimeKey creates the prefix for all unbonding delegations from a delegator
func GetUnbondingDelegationTimeKey(timestamp time.Time) []byte {
	bz := sdk.FormatTimeBytes(timestamp)
	return append(UnbondingQueueKey, bz...)
}

// GetREDKey returns a key prefix for indexing a redelegation from a delegator
// and source validator to a destination validator.
func GetREDKey(delAddr sdk.AccAddress, valSrcAddr, valDstAddr sdk.ValAddress) []byte {
	// key is of the form GetREDsKey || valSrcAddrLen (1 byte) || valSrcAddr || valDstAddrLen (1 byte) || valDstAddr
	key := make([]byte, 1+3+len(delAddr)+len(valSrcAddr)+len(valDstAddr))

	copy(key[0:2+len(delAddr)], GetREDsKey(delAddr.Bytes()))
	key[2+len(delAddr)] = byte(len(valSrcAddr))
	copy(key[3+len(delAddr):3+len(delAddr)+len(valSrcAddr)], valSrcAddr.Bytes())
	key[3+len(delAddr)+len(valSrcAddr)] = byte(len(valDstAddr))
	copy(key[4+len(delAddr)+len(valSrcAddr):], valDstAddr.Bytes())

	return key
}

// GetREDByValSrcIndexKey creates the index-key for a redelegation, stored by source-validator-index
// VALUE: none (key rearrangement used)
func GetREDByValSrcIndexKey(delAddr sdk.AccAddress, valSrcAddr, valDstAddr sdk.ValAddress) []byte {
	REDSFromValsSrcKey := GetREDsFromValSrcIndexKey(valSrcAddr)
	offset := len(REDSFromValsSrcKey)

	// key is of the form REDSFromValsSrcKey || delAddrLen (1 byte) || delAddr || valDstAddrLen (1 byte) || valDstAddr
	key := make([]byte, offset+2+len(delAddr)+len(valDstAddr))
	copy(key[0:offset], REDSFromValsSrcKey)
	key[offset] = byte(len(delAddr))
	copy(key[offset+1:offset+1+len(delAddr)], delAddr.Bytes())
	key[offset+1+len(delAddr)] = byte(len(valDstAddr))
	copy(key[offset+2+len(delAddr):], valDstAddr.Bytes())

	return key
}

// GetREDByValDstIndexKey creates the index-key for a redelegation, stored by destination-validator-index
// VALUE: none (key rearrangement used)
func GetREDByValDstIndexKey(delAddr sdk.AccAddress, valSrcAddr, valDstAddr sdk.ValAddress) []byte {
	REDSToValsDstKey := GetREDsToValDstIndexKey(valDstAddr)
	offset := len(REDSToValsDstKey)

	// key is of the form REDSToValsDstKey || delAddrLen (1 byte) || delAddr || valSrcAddrLen (1 byte) || valSrcAddr
	key := make([]byte, offset+2+len(delAddr)+len(valSrcAddr))
	copy(key[0:offset], REDSToValsDstKey)
	key[offset] = byte(len(delAddr))
	copy(key[offset+1:offset+1+len(delAddr)], delAddr.Bytes())
	key[offset+1+len(delAddr)] = byte(len(valSrcAddr))
	copy(key[offset+2+len(delAddr):], valSrcAddr.Bytes())

	return key
}

// GetREDKeyFromValSrcIndexKey rearranges the ValSrcIndexKey to get the REDKey
func GetREDKeyFromValSrcIndexKey(indexKey []byte) []byte {
	// note that first byte is prefix byte, which we remove
	kv.AssertKeyAtLeastLength(indexKey, 2)
	addrs := indexKey[1:]

	valSrcAddrLen := addrs[0]
	kv.AssertKeyAtLeastLength(addrs, int(valSrcAddrLen)+2)
	valSrcAddr := addrs[1 : valSrcAddrLen+1]
	delAddrLen := addrs[valSrcAddrLen+1]
	kv.AssertKeyAtLeastLength(addrs, int(valSrcAddrLen)+int(delAddrLen)+2)
	delAddr := addrs[valSrcAddrLen+2 : valSrcAddrLen+2+delAddrLen]
	kv.AssertKeyAtLeastLength(addrs, int(valSrcAddrLen)+int(delAddrLen)+4)
	valDstAddr := addrs[valSrcAddrLen+delAddrLen+3:]

	return GetREDKey(delAddr, valSrcAddr, valDstAddr)
}

// GetREDKeyFromValDstIndexKey rearranges the ValDstIndexKey to get the REDKey
func GetREDKeyFromValDstIndexKey(indexKey []byte) []byte {
	// note that first byte is prefix byte, which we remove
	kv.AssertKeyAtLeastLength(indexKey, 2)
	addrs := indexKey[1:]

	valDstAddrLen := addrs[0]
	kv.AssertKeyAtLeastLength(addrs, int(valDstAddrLen)+2)
	valDstAddr := addrs[1 : valDstAddrLen+1]
	delAddrLen := addrs[valDstAddrLen+1]
	kv.AssertKeyAtLeastLength(addrs, int(valDstAddrLen)+int(delAddrLen)+3)
	delAddr := addrs[valDstAddrLen+2 : valDstAddrLen+2+delAddrLen]
	kv.AssertKeyAtLeastLength(addrs, int(valDstAddrLen)+int(delAddrLen)+4)
	valSrcAddr := addrs[valDstAddrLen+delAddrLen+3:]

	return GetREDKey(delAddr, valSrcAddr, valDstAddr)
}

// GetRedelegationTimeKey returns a key prefix for indexing an unbonding
// redelegation based on a completion time.
func GetRedelegationTimeKey(timestamp time.Time) []byte {
	bz := sdk.FormatTimeBytes(timestamp)
	return append(RedelegationQueueKey, bz...)
}

// GetREDsKey returns a key prefix for indexing a redelegation from a delegator
// address.
func GetREDsKey(delAddr sdk.AccAddress) []byte {
	return append(RedelegationKey, address.MustLengthPrefix(delAddr)...)
}

// GetREDsFromValSrcIndexKey returns a key prefix for indexing a redelegation to
// a source validator.
func GetREDsFromValSrcIndexKey(valSrcAddr sdk.ValAddress) []byte {
	return append(RedelegationByValSrcIndexKey, address.MustLengthPrefix(valSrcAddr)...)
}

// GetREDsToValDstIndexKey returns a key prefix for indexing a redelegation to a
// destination (target) validator.
func GetREDsToValDstIndexKey(valDstAddr sdk.ValAddress) []byte {
	return append(RedelegationByValDstIndexKey, address.MustLengthPrefix(valDstAddr)...)
}

// GetREDsByDelToValDstIndexKey returns a key prefix for indexing a redelegation
// from an address to a source validator.
func GetREDsByDelToValDstIndexKey(delAddr sdk.AccAddress, valDstAddr sdk.ValAddress) []byte {
	return append(GetREDsToValDstIndexKey(valDstAddr), address.MustLengthPrefix(delAddr)...)
}<|MERGE_RESOLUTION|>--- conflicted
+++ resolved
@@ -38,13 +38,8 @@
 	ValidatorsByConsAddrKey   = collections.NewPrefix(34) // prefix for each key to a validator index, by pubkey
 	ValidatorsByPowerIndexKey = []byte{0x23}              // prefix for each key to a validator index, sorted by power
 
-<<<<<<< HEAD
-	DelegationKey                    = []byte{0x31}              // key for a delegation
+	DelegationKey                    = collections.NewPrefix(49) // key for a delegation
 	UnbondingDelegationKey           = collections.NewPrefix(50) // key for an unbonding-delegation
-=======
-	DelegationKey                    = collections.NewPrefix(49) // key for a delegation
-	UnbondingDelegationKey           = []byte{0x32}              // key for an unbonding-delegation
->>>>>>> f907a27d
 	UnbondingDelegationByValIndexKey = []byte{0x33}              // prefix for each key for an unbonding-delegation, by validator operator
 	RedelegationKey                  = []byte{0x34}              // key for a redelegation
 	RedelegationByValSrcIndexKey     = []byte{0x35}              // prefix for each key for an redelegation, by source validator operator
