--- conflicted
+++ resolved
@@ -2,7 +2,6 @@
 
 import (
 	"encoding/binary"
-	"time"
 
 	"cosmossdk.io/collections"
 	addresscodec "cosmossdk.io/core/address"
@@ -50,13 +49,8 @@
 	UnbondingTypeKey  = collections.NewPrefix(57) // prefix for an index containing the type of unbonding operations
 
 	UnbondingQueueKey    = collections.NewPrefix(65) // prefix for the timestamps in unbonding queue
-<<<<<<< HEAD
 	RedelegationQueueKey = collections.NewPrefix(66) // prefix for the timestamps in redelegations queue
-	ValidatorQueueKey    = []byte{0x43}              // prefix for the timestamps in validator queue
-=======
-	RedelegationQueueKey = []byte{0x42}              // prefix for the timestamps in redelegations queue
 	ValidatorQueueKey    = collections.NewPrefix(67) // prefix for the timestamps in validator queue
->>>>>>> e53830d5
 
 	HistoricalInfoKey   = collections.NewPrefix(80) // prefix for the historical info
 	ValidatorUpdatesKey = collections.NewPrefix(97) // prefix for the end block validator updates key
