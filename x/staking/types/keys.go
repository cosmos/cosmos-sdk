package types

import (
	"bytes"
	"encoding/binary"
	"fmt"
	"time"

	"cosmossdk.io/collections"
	"cosmossdk.io/math"

	sdk "github.com/cosmos/cosmos-sdk/types"
	"github.com/cosmos/cosmos-sdk/types/address"
	"github.com/cosmos/cosmos-sdk/types/kv"
)

const (
	// ModuleName is the name of the staking module
	ModuleName = "staking"

	// StoreKey is the string store representation
	StoreKey = ModuleName

	// RouterKey is the msg router key for the staking module
	RouterKey = ModuleName

	// GovModuleName is the name of the gov module
	GovModuleName = "gov"
)

var (
	// Keys for store prefixes
	// Last* values are constant during a block.
	LastValidatorPowerKey = []byte{0x11}              // prefix for each key to a validator index, for bonded validators
	LastTotalPowerKey     = collections.NewPrefix(18) // prefix for the total power

	ValidatorsKey             = collections.NewPrefix(33) // prefix for each key to a validator
	ValidatorsByConsAddrKey   = collections.NewPrefix(34) // prefix for each key to a validator index, by pubkey
	ValidatorsByPowerIndexKey = []byte{0x23}              // prefix for each key to a validator index, sorted by power

	DelegationKey                    = collections.NewPrefix(49) // key for a delegation
	UnbondingDelegationKey           = []byte{0x32}              // key for an unbonding-delegation
	UnbondingDelegationByValIndexKey = []byte{0x33}              // prefix for each key for an unbonding-delegation, by validator operator
	RedelegationKey                  = []byte{0x34}              // key for a redelegation
	RedelegationByValSrcIndexKey     = []byte{0x35}              // prefix for each key for an redelegation, by source validator operator
	RedelegationByValDstIndexKey     = []byte{0x36}              // prefix for each key for an redelegation, by destination validator operator

	UnbondingIDKey    = collections.NewPrefix(55) // key for the counter for the incrementing id for UnbondingOperations
	UnbondingIndexKey = collections.NewPrefix(56) // prefix for an index for looking up unbonding operations by their IDs
	UnbondingTypeKey  = collections.NewPrefix(57) // prefix for an index containing the type of unbonding operations

	UnbondingQueueKey    = []byte{0x41} // prefix for the timestamps in unbonding queue
	RedelegationQueueKey = []byte{0x42} // prefix for the timestamps in redelegations queue
	ValidatorQueueKey    = []byte{0x43} // prefix for the timestamps in validator queue

	HistoricalInfoKey   = collections.NewPrefix(80) // prefix for the historical info
	ValidatorUpdatesKey = collections.NewPrefix(97) // prefix for the end block validator updates key

	ParamsKey = []byte{0x51} // prefix for parameters for module x/staking

	DelegationByValIndexKey = []byte{0x71} // key for delegations by a validator
)

// UnbondingType defines the type of unbonding operation
type UnbondingType int

const (
	UnbondingType_Undefined UnbondingType = iota
	UnbondingType_UnbondingDelegation
	UnbondingType_Redelegation
	UnbondingType_ValidatorUnbonding
)

<<<<<<< HEAD
// GetUnbondingIndexKey returns a key for the index for looking up UnbondingDelegations by the UnbondingDelegationEntries they contain
func GetUnbondingIndexKey(id uint64) []byte {
	bz := make([]byte, 8)
	binary.BigEndian.PutUint64(bz, id)
	return append(UnbondingIndexKey, bz...)
}

// // GetValidatorKey creates the key for the validator with address
// // VALUE: staking/Validator
// func GetValidatorKey(operatorAddr sdk.ValAddress) []byte {
// 	return append(ValidatorsKey, address.MustLengthPrefix(operatorAddr)...)
// }
=======
// GetValidatorKey creates the key for the validator with address
// VALUE: staking/Validator
func GetValidatorKey(operatorAddr sdk.ValAddress) []byte {
	return append(ValidatorsKey, address.MustLengthPrefix(operatorAddr)...)
}
>>>>>>> b83d90a4

// AddressFromValidatorsKey creates the validator operator address from ValidatorsKey
func AddressFromValidatorsKey(key []byte) []byte {
	kv.AssertKeyAtLeastLength(key, 3)
	return key[2:] // remove prefix bytes and address length
}

// AddressFromLastValidatorPowerKey creates the validator operator address from LastValidatorPowerKey
func AddressFromLastValidatorPowerKey(key []byte) []byte {
	kv.AssertKeyAtLeastLength(key, 3)
	return key[2:] // remove prefix bytes and address length
}

// GetValidatorsByPowerIndexKey creates the validator by power index.
// Power index is the key used in the power-store, and represents the relative
// power ranking of the validator.
// VALUE: validator operator address ([]byte)
func GetValidatorsByPowerIndexKey(validator Validator, powerReduction math.Int) []byte {
	// NOTE the address doesn't need to be stored because counter bytes must always be different
	// NOTE the larger values are of higher value

	consensusPower := sdk.TokensToConsensusPower(validator.Tokens, powerReduction)
	consensusPowerBytes := make([]byte, 8)
	binary.BigEndian.PutUint64(consensusPowerBytes, uint64(consensusPower))

	powerBytes := consensusPowerBytes
	powerBytesLen := len(powerBytes) // 8

	addr, err := sdk.ValAddressFromBech32(validator.OperatorAddress)
	if err != nil {
		panic(err)
	}
	operAddrInvr := sdk.CopyBytes(addr)
	addrLen := len(operAddrInvr)

	for i, b := range operAddrInvr {
		operAddrInvr[i] = ^b
	}

	// key is of format prefix || powerbytes || addrLen (1byte) || addrBytes
	key := make([]byte, 1+powerBytesLen+1+addrLen)

	key[0] = ValidatorsByPowerIndexKey[0]
	copy(key[1:powerBytesLen+1], powerBytes)
	key[powerBytesLen+1] = byte(addrLen)
	copy(key[powerBytesLen+2:], operAddrInvr)

	return key
}

// GetLastValidatorPowerKey creates the bonded validator index key for an operator address
func GetLastValidatorPowerKey(operator sdk.ValAddress) []byte {
	return append(LastValidatorPowerKey, address.MustLengthPrefix(operator)...)
}

// ParseValidatorPowerRankKey parses the validators operator address from power rank key
func ParseValidatorPowerRankKey(key []byte) (operAddr []byte) {
	powerBytesLen := 8

	// key is of format prefix (1 byte) || powerbytes || addrLen (1byte) || addrBytes
	operAddr = sdk.CopyBytes(key[powerBytesLen+2:])

	for i, b := range operAddr {
		operAddr[i] = ^b
	}

	return operAddr
}

// GetValidatorQueueKey returns the prefix key used for getting a set of unbonding
// validators whose unbonding completion occurs at the given time and height.
func GetValidatorQueueKey(timestamp time.Time, height int64) []byte {
	heightBz := sdk.Uint64ToBigEndian(uint64(height))
	timeBz := sdk.FormatTimeBytes(timestamp)
	timeBzL := len(timeBz)
	prefixL := len(ValidatorQueueKey)

	bz := make([]byte, prefixL+8+timeBzL+8)

	// copy the prefix
	copy(bz[:prefixL], ValidatorQueueKey)

	// copy the encoded time bytes length
	copy(bz[prefixL:prefixL+8], sdk.Uint64ToBigEndian(uint64(timeBzL)))

	// copy the encoded time bytes
	copy(bz[prefixL+8:prefixL+8+timeBzL], timeBz)

	// copy the encoded height
	copy(bz[prefixL+8+timeBzL:], heightBz)

	return bz
}

// ParseValidatorQueueKey returns the encoded time and height from a key created
// from GetValidatorQueueKey.
func ParseValidatorQueueKey(bz []byte) (time.Time, int64, error) {
	prefixL := len(ValidatorQueueKey)
	if prefix := bz[:prefixL]; !bytes.Equal(prefix, ValidatorQueueKey) {
		return time.Time{}, 0, fmt.Errorf("invalid prefix; expected: %X, got: %X", ValidatorQueueKey, prefix)
	}

	timeBzL := sdk.BigEndianToUint64(bz[prefixL : prefixL+8])
	ts, err := sdk.ParseTimeBytes(bz[prefixL+8 : prefixL+8+int(timeBzL)])
	if err != nil {
		return time.Time{}, 0, err
	}

	height := sdk.BigEndianToUint64(bz[prefixL+8+int(timeBzL):])

	return ts, int64(height), nil
}

// GetUBDKey creates the key for an unbonding delegation by delegator and validator addr
// VALUE: staking/UnbondingDelegation
func GetUBDKey(delAddr sdk.AccAddress, valAddr sdk.ValAddress) []byte {
	return append(GetUBDsKey(delAddr.Bytes()), address.MustLengthPrefix(valAddr)...)
}

// GetUBDByValIndexKey creates the index-key for an unbonding delegation, stored by validator-index
// VALUE: none (key rearrangement used)
func GetUBDByValIndexKey(delAddr sdk.AccAddress, valAddr sdk.ValAddress) []byte {
	return append(GetUBDsByValIndexKey(valAddr), address.MustLengthPrefix(delAddr)...)
}

// GetUBDKeyFromValIndexKey rearranges the ValIndexKey to get the UBDKey
func GetUBDKeyFromValIndexKey(indexKey []byte) []byte {
	kv.AssertKeyAtLeastLength(indexKey, 2)
	addrs := indexKey[1:] // remove prefix bytes

	valAddrLen := addrs[0]
	kv.AssertKeyAtLeastLength(addrs, 2+int(valAddrLen))
	valAddr := addrs[1 : 1+valAddrLen]
	kv.AssertKeyAtLeastLength(addrs, 3+int(valAddrLen))
	delAddr := addrs[valAddrLen+2:]

	return GetUBDKey(delAddr, valAddr)
}

// GetUBDsKey creates the prefix for all unbonding delegations from a delegator
func GetUBDsKey(delAddr sdk.AccAddress) []byte {
	return append(UnbondingDelegationKey, address.MustLengthPrefix(delAddr)...)
}

// GetUBDsByValIndexKey creates the prefix keyspace for the indexes of unbonding delegations for a validator
func GetUBDsByValIndexKey(valAddr sdk.ValAddress) []byte {
	return append(UnbondingDelegationByValIndexKey, address.MustLengthPrefix(valAddr)...)
}

// GetUnbondingDelegationTimeKey creates the prefix for all unbonding delegations from a delegator
func GetUnbondingDelegationTimeKey(timestamp time.Time) []byte {
	bz := sdk.FormatTimeBytes(timestamp)
	return append(UnbondingQueueKey, bz...)
}

// GetREDKey returns a key prefix for indexing a redelegation from a delegator
// and source validator to a destination validator.
func GetREDKey(delAddr sdk.AccAddress, valSrcAddr, valDstAddr sdk.ValAddress) []byte {
	// key is of the form GetREDsKey || valSrcAddrLen (1 byte) || valSrcAddr || valDstAddrLen (1 byte) || valDstAddr
	key := make([]byte, 1+3+len(delAddr)+len(valSrcAddr)+len(valDstAddr))

	copy(key[0:2+len(delAddr)], GetREDsKey(delAddr.Bytes()))
	key[2+len(delAddr)] = byte(len(valSrcAddr))
	copy(key[3+len(delAddr):3+len(delAddr)+len(valSrcAddr)], valSrcAddr.Bytes())
	key[3+len(delAddr)+len(valSrcAddr)] = byte(len(valDstAddr))
	copy(key[4+len(delAddr)+len(valSrcAddr):], valDstAddr.Bytes())

	return key
}

// GetREDByValSrcIndexKey creates the index-key for a redelegation, stored by source-validator-index
// VALUE: none (key rearrangement used)
func GetREDByValSrcIndexKey(delAddr sdk.AccAddress, valSrcAddr, valDstAddr sdk.ValAddress) []byte {
	REDSFromValsSrcKey := GetREDsFromValSrcIndexKey(valSrcAddr)
	offset := len(REDSFromValsSrcKey)

	// key is of the form REDSFromValsSrcKey || delAddrLen (1 byte) || delAddr || valDstAddrLen (1 byte) || valDstAddr
	key := make([]byte, offset+2+len(delAddr)+len(valDstAddr))
	copy(key[0:offset], REDSFromValsSrcKey)
	key[offset] = byte(len(delAddr))
	copy(key[offset+1:offset+1+len(delAddr)], delAddr.Bytes())
	key[offset+1+len(delAddr)] = byte(len(valDstAddr))
	copy(key[offset+2+len(delAddr):], valDstAddr.Bytes())

	return key
}

// GetREDByValDstIndexKey creates the index-key for a redelegation, stored by destination-validator-index
// VALUE: none (key rearrangement used)
func GetREDByValDstIndexKey(delAddr sdk.AccAddress, valSrcAddr, valDstAddr sdk.ValAddress) []byte {
	REDSToValsDstKey := GetREDsToValDstIndexKey(valDstAddr)
	offset := len(REDSToValsDstKey)

	// key is of the form REDSToValsDstKey || delAddrLen (1 byte) || delAddr || valSrcAddrLen (1 byte) || valSrcAddr
	key := make([]byte, offset+2+len(delAddr)+len(valSrcAddr))
	copy(key[0:offset], REDSToValsDstKey)
	key[offset] = byte(len(delAddr))
	copy(key[offset+1:offset+1+len(delAddr)], delAddr.Bytes())
	key[offset+1+len(delAddr)] = byte(len(valSrcAddr))
	copy(key[offset+2+len(delAddr):], valSrcAddr.Bytes())

	return key
}

// GetREDKeyFromValSrcIndexKey rearranges the ValSrcIndexKey to get the REDKey
func GetREDKeyFromValSrcIndexKey(indexKey []byte) []byte {
	// note that first byte is prefix byte, which we remove
	kv.AssertKeyAtLeastLength(indexKey, 2)
	addrs := indexKey[1:]

	valSrcAddrLen := addrs[0]
	kv.AssertKeyAtLeastLength(addrs, int(valSrcAddrLen)+2)
	valSrcAddr := addrs[1 : valSrcAddrLen+1]
	delAddrLen := addrs[valSrcAddrLen+1]
	kv.AssertKeyAtLeastLength(addrs, int(valSrcAddrLen)+int(delAddrLen)+2)
	delAddr := addrs[valSrcAddrLen+2 : valSrcAddrLen+2+delAddrLen]
	kv.AssertKeyAtLeastLength(addrs, int(valSrcAddrLen)+int(delAddrLen)+4)
	valDstAddr := addrs[valSrcAddrLen+delAddrLen+3:]

	return GetREDKey(delAddr, valSrcAddr, valDstAddr)
}

// GetREDKeyFromValDstIndexKey rearranges the ValDstIndexKey to get the REDKey
func GetREDKeyFromValDstIndexKey(indexKey []byte) []byte {
	// note that first byte is prefix byte, which we remove
	kv.AssertKeyAtLeastLength(indexKey, 2)
	addrs := indexKey[1:]

	valDstAddrLen := addrs[0]
	kv.AssertKeyAtLeastLength(addrs, int(valDstAddrLen)+2)
	valDstAddr := addrs[1 : valDstAddrLen+1]
	delAddrLen := addrs[valDstAddrLen+1]
	kv.AssertKeyAtLeastLength(addrs, int(valDstAddrLen)+int(delAddrLen)+3)
	delAddr := addrs[valDstAddrLen+2 : valDstAddrLen+2+delAddrLen]
	kv.AssertKeyAtLeastLength(addrs, int(valDstAddrLen)+int(delAddrLen)+4)
	valSrcAddr := addrs[valDstAddrLen+delAddrLen+3:]

	return GetREDKey(delAddr, valSrcAddr, valDstAddr)
}

// GetRedelegationTimeKey returns a key prefix for indexing an unbonding
// redelegation based on a completion time.
func GetRedelegationTimeKey(timestamp time.Time) []byte {
	bz := sdk.FormatTimeBytes(timestamp)
	return append(RedelegationQueueKey, bz...)
}

// GetREDsKey returns a key prefix for indexing a redelegation from a delegator
// address.
func GetREDsKey(delAddr sdk.AccAddress) []byte {
	return append(RedelegationKey, address.MustLengthPrefix(delAddr)...)
}

// GetREDsFromValSrcIndexKey returns a key prefix for indexing a redelegation to
// a source validator.
func GetREDsFromValSrcIndexKey(valSrcAddr sdk.ValAddress) []byte {
	return append(RedelegationByValSrcIndexKey, address.MustLengthPrefix(valSrcAddr)...)
}

// GetREDsToValDstIndexKey returns a key prefix for indexing a redelegation to a
// destination (target) validator.
func GetREDsToValDstIndexKey(valDstAddr sdk.ValAddress) []byte {
	return append(RedelegationByValDstIndexKey, address.MustLengthPrefix(valDstAddr)...)
}

// GetREDsByDelToValDstIndexKey returns a key prefix for indexing a redelegation
// from an address to a source validator.
func GetREDsByDelToValDstIndexKey(delAddr sdk.AccAddress, valDstAddr sdk.ValAddress) []byte {
	return append(GetREDsToValDstIndexKey(valDstAddr), address.MustLengthPrefix(delAddr)...)
}<|MERGE_RESOLUTION|>--- conflicted
+++ resolved
@@ -71,26 +71,11 @@
 	UnbondingType_ValidatorUnbonding
 )
 
-<<<<<<< HEAD
-// GetUnbondingIndexKey returns a key for the index for looking up UnbondingDelegations by the UnbondingDelegationEntries they contain
-func GetUnbondingIndexKey(id uint64) []byte {
-	bz := make([]byte, 8)
-	binary.BigEndian.PutUint64(bz, id)
-	return append(UnbondingIndexKey, bz...)
-}
-
 // // GetValidatorKey creates the key for the validator with address
 // // VALUE: staking/Validator
 // func GetValidatorKey(operatorAddr sdk.ValAddress) []byte {
 // 	return append(ValidatorsKey, address.MustLengthPrefix(operatorAddr)...)
 // }
-=======
-// GetValidatorKey creates the key for the validator with address
-// VALUE: staking/Validator
-func GetValidatorKey(operatorAddr sdk.ValAddress) []byte {
-	return append(ValidatorsKey, address.MustLengthPrefix(operatorAddr)...)
-}
->>>>>>> b83d90a4
 
 // AddressFromValidatorsKey creates the validator operator address from ValidatorsKey
 func AddressFromValidatorsKey(key []byte) []byte {
