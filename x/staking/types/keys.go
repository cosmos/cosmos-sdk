package types

import (
	"bytes"
	"encoding/binary"
	"fmt"
	"time"

	"cosmossdk.io/collections"
	"cosmossdk.io/math"

	sdk "github.com/cosmos/cosmos-sdk/types"
	"github.com/cosmos/cosmos-sdk/types/address"
	"github.com/cosmos/cosmos-sdk/types/kv"
)

const (
	// ModuleName is the name of the staking module
	ModuleName = "staking"

	// StoreKey is the string store representation
	StoreKey = ModuleName

	// RouterKey is the msg router key for the staking module
	RouterKey = ModuleName

	// GovModuleName is the name of the gov module
	GovModuleName = "gov"
)

var (
	// Keys for store prefixes
	// Last* values are constant during a block.
	LastValidatorPowerKey = []byte{0x11}              // prefix for each key to a validator index, for bonded validators
	LastTotalPowerKey     = collections.NewPrefix(18) // prefix for the total power

	ValidatorsKey             = []byte{0x21}              // prefix for each key to a validator
	ValidatorsByConsAddrKey   = collections.NewPrefix(34) // prefix for each key to a validator index, by pubkey
	ValidatorsByPowerIndexKey = []byte{0x23}              // prefix for each key to a validator index, sorted by power

<<<<<<< HEAD
	DelegationKey                    = []byte{0x31}              // key for a delegation
	UnbondingDelegationKey           = []byte{0x32}              // key for an unbonding-delegation
	UnbondingDelegationByValIndexKey = collections.NewPrefix(51) // prefix for each key for an unbonding-delegation, by validator operator
=======
	DelegationKey                    = collections.NewPrefix(49) // key for a delegation
	UnbondingDelegationKey           = []byte{0x32}              // key for an unbonding-delegation
	UnbondingDelegationByValIndexKey = []byte{0x33}              // prefix for each key for an unbonding-delegation, by validator operator
>>>>>>> f907a27d
	RedelegationKey                  = []byte{0x34}              // key for a redelegation
	RedelegationByValSrcIndexKey     = []byte{0x35}              // prefix for each key for an redelegation, by source validator operator
	RedelegationByValDstIndexKey     = []byte{0x36}              // prefix for each key for an redelegation, by destination validator operator

	UnbondingIDKey    = collections.NewPrefix(55) // key for the counter for the incrementing id for UnbondingOperations
	UnbondingIndexKey = collections.NewPrefix(56) // prefix for an index for looking up unbonding operations by their IDs
	UnbondingTypeKey  = collections.NewPrefix(57) // prefix for an index containing the type of unbonding operations

	UnbondingQueueKey    = []byte{0x41} // prefix for the timestamps in unbonding queue
	RedelegationQueueKey = []byte{0x42} // prefix for the timestamps in redelegations queue
	ValidatorQueueKey    = []byte{0x43} // prefix for the timestamps in validator queue

	HistoricalInfoKey   = collections.NewPrefix(80) // prefix for the historical info
	ValidatorUpdatesKey = collections.NewPrefix(97) // prefix for the end block validator updates key

	ParamsKey = []byte{0x51} // prefix for parameters for module x/staking

	DelegationByValIndexKey = []byte{0x71} // key for delegations by a validator
)

// UnbondingType defines the type of unbonding operation
type UnbondingType int

const (
	UnbondingType_Undefined UnbondingType = iota
	UnbondingType_UnbondingDelegation
	UnbondingType_Redelegation
	UnbondingType_ValidatorUnbonding
)

// GetValidatorKey creates the key for the validator with address
// VALUE: staking/Validator
func GetValidatorKey(operatorAddr sdk.ValAddress) []byte {
	return append(ValidatorsKey, address.MustLengthPrefix(operatorAddr)...)
}

// AddressFromValidatorsKey creates the validator operator address from ValidatorsKey
func AddressFromValidatorsKey(key []byte) []byte {
	kv.AssertKeyAtLeastLength(key, 3)
	return key[2:] // remove prefix bytes and address length
}

// AddressFromLastValidatorPowerKey creates the validator operator address from LastValidatorPowerKey
func AddressFromLastValidatorPowerKey(key []byte) []byte {
	kv.AssertKeyAtLeastLength(key, 3)
	return key[2:] // remove prefix bytes and address length
}

// GetValidatorsByPowerIndexKey creates the validator by power index.
// Power index is the key used in the power-store, and represents the relative
// power ranking of the validator.
// VALUE: validator operator address ([]byte)
func GetValidatorsByPowerIndexKey(validator Validator, powerReduction math.Int) []byte {
	// NOTE the address doesn't need to be stored because counter bytes must always be different
	// NOTE the larger values are of higher value

	consensusPower := sdk.TokensToConsensusPower(validator.Tokens, powerReduction)
	consensusPowerBytes := make([]byte, 8)
	binary.BigEndian.PutUint64(consensusPowerBytes, uint64(consensusPower))

	powerBytes := consensusPowerBytes
	powerBytesLen := len(powerBytes) // 8

	addr, err := sdk.ValAddressFromBech32(validator.OperatorAddress)
	if err != nil {
		panic(err)
	}
	operAddrInvr := sdk.CopyBytes(addr)
	addrLen := len(operAddrInvr)

	for i, b := range operAddrInvr {
		operAddrInvr[i] = ^b
	}

	// key is of format prefix || powerbytes || addrLen (1byte) || addrBytes
	key := make([]byte, 1+powerBytesLen+1+addrLen)

	key[0] = ValidatorsByPowerIndexKey[0]
	copy(key[1:powerBytesLen+1], powerBytes)
	key[powerBytesLen+1] = byte(addrLen)
	copy(key[powerBytesLen+2:], operAddrInvr)

	return key
}

// GetLastValidatorPowerKey creates the bonded validator index key for an operator address
func GetLastValidatorPowerKey(operator sdk.ValAddress) []byte {
	return append(LastValidatorPowerKey, address.MustLengthPrefix(operator)...)
}

// ParseValidatorPowerRankKey parses the validators operator address from power rank key
func ParseValidatorPowerRankKey(key []byte) (operAddr []byte) {
	powerBytesLen := 8

	// key is of format prefix (1 byte) || powerbytes || addrLen (1byte) || addrBytes
	operAddr = sdk.CopyBytes(key[powerBytesLen+2:])

	for i, b := range operAddr {
		operAddr[i] = ^b
	}

	return operAddr
}

// GetValidatorQueueKey returns the prefix key used for getting a set of unbonding
// validators whose unbonding completion occurs at the given time and height.
func GetValidatorQueueKey(timestamp time.Time, height int64) []byte {
	heightBz := sdk.Uint64ToBigEndian(uint64(height))
	timeBz := sdk.FormatTimeBytes(timestamp)
	timeBzL := len(timeBz)
	prefixL := len(ValidatorQueueKey)

	bz := make([]byte, prefixL+8+timeBzL+8)

	// copy the prefix
	copy(bz[:prefixL], ValidatorQueueKey)

	// copy the encoded time bytes length
	copy(bz[prefixL:prefixL+8], sdk.Uint64ToBigEndian(uint64(timeBzL)))

	// copy the encoded time bytes
	copy(bz[prefixL+8:prefixL+8+timeBzL], timeBz)

	// copy the encoded height
	copy(bz[prefixL+8+timeBzL:], heightBz)

	return bz
}

// ParseValidatorQueueKey returns the encoded time and height from a key created
// from GetValidatorQueueKey.
func ParseValidatorQueueKey(bz []byte) (time.Time, int64, error) {
	prefixL := len(ValidatorQueueKey)
	if prefix := bz[:prefixL]; !bytes.Equal(prefix, ValidatorQueueKey) {
		return time.Time{}, 0, fmt.Errorf("invalid prefix; expected: %X, got: %X", ValidatorQueueKey, prefix)
	}

	timeBzL := sdk.BigEndianToUint64(bz[prefixL : prefixL+8])
	ts, err := sdk.ParseTimeBytes(bz[prefixL+8 : prefixL+8+int(timeBzL)])
	if err != nil {
		return time.Time{}, 0, err
	}

	height := sdk.BigEndianToUint64(bz[prefixL+8+int(timeBzL):])

	return ts, int64(height), nil
}

// GetUBDKey creates the key for an unbonding delegation by delegator and validator addr
// VALUE: staking/UnbondingDelegation
func GetUBDKey(delAddr sdk.AccAddress, valAddr sdk.ValAddress) []byte {
	return append(GetUBDsKey(delAddr.Bytes()), address.MustLengthPrefix(valAddr)...)
}

// GetUBDByValIndexKey creates the index-key for an unbonding delegation, stored by validator-index
// VALUE: none (key rearrangement used)
func GetUBDByValIndexKey(delAddr sdk.AccAddress, valAddr sdk.ValAddress) []byte {
	return append(append(UnbondingDelegationByValIndexKey, address.MustLengthPrefix(valAddr)...), address.MustLengthPrefix(delAddr)...)
}

// GetUBDsKey creates the prefix for all unbonding delegations from a delegator
func GetUBDsKey(delAddr sdk.AccAddress) []byte {
	return append(UnbondingDelegationKey, address.MustLengthPrefix(delAddr)...)
}

// GetUnbondingDelegationTimeKey creates the prefix for all unbonding delegations from a delegator
func GetUnbondingDelegationTimeKey(timestamp time.Time) []byte {
	bz := sdk.FormatTimeBytes(timestamp)
	return append(UnbondingQueueKey, bz...)
}

// GetREDKey returns a key prefix for indexing a redelegation from a delegator
// and source validator to a destination validator.
func GetREDKey(delAddr sdk.AccAddress, valSrcAddr, valDstAddr sdk.ValAddress) []byte {
	// key is of the form GetREDsKey || valSrcAddrLen (1 byte) || valSrcAddr || valDstAddrLen (1 byte) || valDstAddr
	key := make([]byte, 1+3+len(delAddr)+len(valSrcAddr)+len(valDstAddr))

	copy(key[0:2+len(delAddr)], GetREDsKey(delAddr.Bytes()))
	key[2+len(delAddr)] = byte(len(valSrcAddr))
	copy(key[3+len(delAddr):3+len(delAddr)+len(valSrcAddr)], valSrcAddr.Bytes())
	key[3+len(delAddr)+len(valSrcAddr)] = byte(len(valDstAddr))
	copy(key[4+len(delAddr)+len(valSrcAddr):], valDstAddr.Bytes())

	return key
}

// GetREDByValSrcIndexKey creates the index-key for a redelegation, stored by source-validator-index
// VALUE: none (key rearrangement used)
func GetREDByValSrcIndexKey(delAddr sdk.AccAddress, valSrcAddr, valDstAddr sdk.ValAddress) []byte {
	REDSFromValsSrcKey := GetREDsFromValSrcIndexKey(valSrcAddr)
	offset := len(REDSFromValsSrcKey)

	// key is of the form REDSFromValsSrcKey || delAddrLen (1 byte) || delAddr || valDstAddrLen (1 byte) || valDstAddr
	key := make([]byte, offset+2+len(delAddr)+len(valDstAddr))
	copy(key[0:offset], REDSFromValsSrcKey)
	key[offset] = byte(len(delAddr))
	copy(key[offset+1:offset+1+len(delAddr)], delAddr.Bytes())
	key[offset+1+len(delAddr)] = byte(len(valDstAddr))
	copy(key[offset+2+len(delAddr):], valDstAddr.Bytes())

	return key
}

// GetREDByValDstIndexKey creates the index-key for a redelegation, stored by destination-validator-index
// VALUE: none (key rearrangement used)
func GetREDByValDstIndexKey(delAddr sdk.AccAddress, valSrcAddr, valDstAddr sdk.ValAddress) []byte {
	REDSToValsDstKey := GetREDsToValDstIndexKey(valDstAddr)
	offset := len(REDSToValsDstKey)

	// key is of the form REDSToValsDstKey || delAddrLen (1 byte) || delAddr || valSrcAddrLen (1 byte) || valSrcAddr
	key := make([]byte, offset+2+len(delAddr)+len(valSrcAddr))
	copy(key[0:offset], REDSToValsDstKey)
	key[offset] = byte(len(delAddr))
	copy(key[offset+1:offset+1+len(delAddr)], delAddr.Bytes())
	key[offset+1+len(delAddr)] = byte(len(valSrcAddr))
	copy(key[offset+2+len(delAddr):], valSrcAddr.Bytes())

	return key
}

// GetREDKeyFromValSrcIndexKey rearranges the ValSrcIndexKey to get the REDKey
func GetREDKeyFromValSrcIndexKey(indexKey []byte) []byte {
	// note that first byte is prefix byte, which we remove
	kv.AssertKeyAtLeastLength(indexKey, 2)
	addrs := indexKey[1:]

	valSrcAddrLen := addrs[0]
	kv.AssertKeyAtLeastLength(addrs, int(valSrcAddrLen)+2)
	valSrcAddr := addrs[1 : valSrcAddrLen+1]
	delAddrLen := addrs[valSrcAddrLen+1]
	kv.AssertKeyAtLeastLength(addrs, int(valSrcAddrLen)+int(delAddrLen)+2)
	delAddr := addrs[valSrcAddrLen+2 : valSrcAddrLen+2+delAddrLen]
	kv.AssertKeyAtLeastLength(addrs, int(valSrcAddrLen)+int(delAddrLen)+4)
	valDstAddr := addrs[valSrcAddrLen+delAddrLen+3:]

	return GetREDKey(delAddr, valSrcAddr, valDstAddr)
}

// GetREDKeyFromValDstIndexKey rearranges the ValDstIndexKey to get the REDKey
func GetREDKeyFromValDstIndexKey(indexKey []byte) []byte {
	// note that first byte is prefix byte, which we remove
	kv.AssertKeyAtLeastLength(indexKey, 2)
	addrs := indexKey[1:]

	valDstAddrLen := addrs[0]
	kv.AssertKeyAtLeastLength(addrs, int(valDstAddrLen)+2)
	valDstAddr := addrs[1 : valDstAddrLen+1]
	delAddrLen := addrs[valDstAddrLen+1]
	kv.AssertKeyAtLeastLength(addrs, int(valDstAddrLen)+int(delAddrLen)+3)
	delAddr := addrs[valDstAddrLen+2 : valDstAddrLen+2+delAddrLen]
	kv.AssertKeyAtLeastLength(addrs, int(valDstAddrLen)+int(delAddrLen)+4)
	valSrcAddr := addrs[valDstAddrLen+delAddrLen+3:]

	return GetREDKey(delAddr, valSrcAddr, valDstAddr)
}

// GetRedelegationTimeKey returns a key prefix for indexing an unbonding
// redelegation based on a completion time.
func GetRedelegationTimeKey(timestamp time.Time) []byte {
	bz := sdk.FormatTimeBytes(timestamp)
	return append(RedelegationQueueKey, bz...)
}

// GetREDsKey returns a key prefix for indexing a redelegation from a delegator
// address.
func GetREDsKey(delAddr sdk.AccAddress) []byte {
	return append(RedelegationKey, address.MustLengthPrefix(delAddr)...)
}

// GetREDsFromValSrcIndexKey returns a key prefix for indexing a redelegation to
// a source validator.
func GetREDsFromValSrcIndexKey(valSrcAddr sdk.ValAddress) []byte {
	return append(RedelegationByValSrcIndexKey, address.MustLengthPrefix(valSrcAddr)...)
}

// GetREDsToValDstIndexKey returns a key prefix for indexing a redelegation to a
// destination (target) validator.
func GetREDsToValDstIndexKey(valDstAddr sdk.ValAddress) []byte {
	return append(RedelegationByValDstIndexKey, address.MustLengthPrefix(valDstAddr)...)
}

// GetREDsByDelToValDstIndexKey returns a key prefix for indexing a redelegation
// from an address to a source validator.
func GetREDsByDelToValDstIndexKey(delAddr sdk.AccAddress, valDstAddr sdk.ValAddress) []byte {
	return append(GetREDsToValDstIndexKey(valDstAddr), address.MustLengthPrefix(delAddr)...)
}<|MERGE_RESOLUTION|>--- conflicted
+++ resolved
@@ -38,15 +38,9 @@
 	ValidatorsByConsAddrKey   = collections.NewPrefix(34) // prefix for each key to a validator index, by pubkey
 	ValidatorsByPowerIndexKey = []byte{0x23}              // prefix for each key to a validator index, sorted by power
 
-<<<<<<< HEAD
-	DelegationKey                    = []byte{0x31}              // key for a delegation
+	DelegationKey                    = collections.NewPrefix(49) // key for a delegation
 	UnbondingDelegationKey           = []byte{0x32}              // key for an unbonding-delegation
 	UnbondingDelegationByValIndexKey = collections.NewPrefix(51) // prefix for each key for an unbonding-delegation, by validator operator
-=======
-	DelegationKey                    = collections.NewPrefix(49) // key for a delegation
-	UnbondingDelegationKey           = []byte{0x32}              // key for an unbonding-delegation
-	UnbondingDelegationByValIndexKey = []byte{0x33}              // prefix for each key for an unbonding-delegation, by validator operator
->>>>>>> f907a27d
 	RedelegationKey                  = []byte{0x34}              // key for a redelegation
 	RedelegationByValSrcIndexKey     = []byte{0x35}              // prefix for each key for an redelegation, by source validator operator
 	RedelegationByValDstIndexKey     = []byte{0x36}              // prefix for each key for an redelegation, by destination validator operator
