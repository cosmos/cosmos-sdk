--- conflicted
+++ resolved
@@ -45,15 +45,9 @@
 	RedelegationByValSrcIndexKey     = []byte{0x35} // prefix for each key for an redelegation, by source validator operator
 	RedelegationByValDstIndexKey     = []byte{0x36} // prefix for each key for an redelegation, by destination validator operator
 
-<<<<<<< HEAD
-	UnbondingIDKey    = []byte{0x37}              // key for the counter for the incrementing id for UnbondingOperations
+	UnbondingIDKey    = collections.NewPrefix(55) // key for the counter for the incrementing id for UnbondingOperations
 	UnbondingIndexKey = collections.NewPrefix(56) // prefix for an index for looking up unbonding operations by their IDs
-	UnbondingTypeKey  = []byte{0x39}              // prefix for an index containing the type of unbonding operations
-=======
-	UnbondingIDKey    = collections.NewPrefix(55) // key for the counter for the incrementing id for UnbondingOperations
-	UnbondingIndexKey = []byte{0x38}              // prefix for an index for looking up unbonding operations by their IDs
 	UnbondingTypeKey  = collections.NewPrefix(57) // prefix for an index containing the type of unbonding operations
->>>>>>> 8c1c48d7
 
 	UnbondingQueueKey    = []byte{0x41} // prefix for the timestamps in unbonding queue
 	RedelegationQueueKey = []byte{0x42} // prefix for the timestamps in redelegations queue
@@ -76,21 +70,6 @@
 	UnbondingType_Redelegation
 	UnbondingType_ValidatorUnbonding
 )
-
-<<<<<<< HEAD
-// GetUnbondingTypeKey returns a key for an index containing the type of unbonding operations
-func GetUnbondingTypeKey(id uint64) []byte {
-	bz := make([]byte, 8)
-	binary.BigEndian.PutUint64(bz, id)
-	return append(UnbondingTypeKey, bz...)
-=======
-// GetUnbondingIndexKey returns a key for the index for looking up UnbondingDelegations by the UnbondingDelegationEntries they contain
-func GetUnbondingIndexKey(id uint64) []byte {
-	bz := make([]byte, 8)
-	binary.BigEndian.PutUint64(bz, id)
-	return append(UnbondingIndexKey, bz...)
->>>>>>> 8c1c48d7
-}
 
 // GetValidatorKey creates the key for the validator with address
 // VALUE: staking/Validator
