--- conflicted
+++ resolved
@@ -247,82 +247,11 @@
 	return key
 }
 
-<<<<<<< HEAD
-// GetREDByValSrcIndexKey creates the index-key for a redelegation, stored by source-validator-index
-// VALUE: none (key rearrangement used)
-func GetREDByValSrcIndexKey(delAddr sdk.AccAddress, valSrcAddr, valDstAddr sdk.ValAddress) []byte {
-	REDSFromValsSrcKey := GetREDsFromValSrcIndexKey(valSrcAddr)
-	offset := len(REDSFromValsSrcKey)
-
-	// key is of the form REDSFromValsSrcKey || delAddrLen (1 byte) || delAddr || valDstAddrLen (1 byte) || valDstAddr
-	key := make([]byte, offset+2+len(delAddr)+len(valDstAddr))
-	copy(key[0:offset], REDSFromValsSrcKey)
-	key[offset] = byte(len(delAddr))
-	copy(key[offset+1:offset+1+len(delAddr)], delAddr.Bytes())
-	key[offset+1+len(delAddr)] = byte(len(valDstAddr))
-	copy(key[offset+2+len(delAddr):], valDstAddr.Bytes())
-
-	return key
-}
-
-// GetREDByValDstIndexKey creates the index-key for a redelegation, stored by destination-validator-index
-// VALUE: none (key rearrangement used)
-func GetREDByValDstIndexKey(delAddr sdk.AccAddress, valSrcAddr, valDstAddr sdk.ValAddress) []byte {
-	REDSToValsDstKey := GetREDsToValDstIndexKey(valDstAddr)
-	offset := len(REDSToValsDstKey)
-
-	// key is of the form REDSToValsDstKey || delAddrLen (1 byte) || delAddr || valSrcAddrLen (1 byte) || valSrcAddr
-	key := make([]byte, offset+2+len(delAddr)+len(valSrcAddr))
-	copy(key[0:offset], REDSToValsDstKey)
-	key[offset] = byte(len(delAddr))
-	copy(key[offset+1:offset+1+len(delAddr)], delAddr.Bytes())
-	key[offset+1+len(delAddr)] = byte(len(valSrcAddr))
-	copy(key[offset+2+len(delAddr):], valSrcAddr.Bytes())
-
-	return key
-}
-
-// GetREDKeyFromValSrcIndexKey rearranges the ValSrcIndexKey to get the REDKey
-func GetREDKeyFromValSrcIndexKey(indexKey []byte) []byte {
-	// note that first byte is prefix byte, which we remove
-	kv.AssertKeyAtLeastLength(indexKey, 2)
-	addrs := indexKey[1:]
-
-	valSrcAddrLen := addrs[0]
-	kv.AssertKeyAtLeastLength(addrs, int(valSrcAddrLen)+2)
-	valSrcAddr := addrs[1 : valSrcAddrLen+1]
-	delAddrLen := addrs[valSrcAddrLen+1]
-	kv.AssertKeyAtLeastLength(addrs, int(valSrcAddrLen)+int(delAddrLen)+2)
-	delAddr := addrs[valSrcAddrLen+2 : valSrcAddrLen+2+delAddrLen]
-	kv.AssertKeyAtLeastLength(addrs, int(valSrcAddrLen)+int(delAddrLen)+4)
-	valDstAddr := addrs[valSrcAddrLen+delAddrLen+3:]
-
-	return GetREDKey(delAddr, valSrcAddr, valDstAddr)
-}
-
-// GetREDKeyFromValDstIndexKey rearranges the ValDstIndexKey to get the REDKey
-func GetREDKeyFromValDstIndexKey(indexKey []byte) []byte {
-	// note that first byte is prefix byte, which we remove
-	kv.AssertKeyAtLeastLength(indexKey, 2)
-	addrs := indexKey[1:]
-
-	valDstAddrLen := addrs[0]
-	kv.AssertKeyAtLeastLength(addrs, int(valDstAddrLen)+2)
-	valDstAddr := addrs[1 : valDstAddrLen+1]
-	delAddrLen := addrs[valDstAddrLen+1]
-	kv.AssertKeyAtLeastLength(addrs, int(valDstAddrLen)+int(delAddrLen)+3)
-	delAddr := addrs[valDstAddrLen+2 : valDstAddrLen+2+delAddrLen]
-	kv.AssertKeyAtLeastLength(addrs, int(valDstAddrLen)+int(delAddrLen)+4)
-	valSrcAddr := addrs[valDstAddrLen+delAddrLen+3:]
-
-	return GetREDKey(delAddr, valSrcAddr, valDstAddr)
-=======
 // GetRedelegationTimeKey returns a key prefix for indexing an unbonding
 // redelegation based on a completion time.
 func GetRedelegationTimeKey(timestamp time.Time) []byte {
 	bz := sdk.FormatTimeBytes(timestamp)
 	return append(RedelegationQueueKey, bz...)
->>>>>>> 76a72ceb
 }
 
 // GetREDsKey returns a key prefix for indexing a redelegation from a delegator
