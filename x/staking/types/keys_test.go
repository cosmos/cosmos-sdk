--- conflicted
+++ resolved
@@ -19,11 +19,7 @@
 
 var (
 	keysPK1   = ed25519.GenPrivKeyFromSecret([]byte{1}).PubKey()
-	keysPK2   = ed25519.GenPrivKeyFromSecret([]byte{2}).PubKey()
-	keysPK3   = ed25519.GenPrivKeyFromSecret([]byte{3}).PubKey()
 	keysAddr1 = keysPK1.Address()
-	keysAddr2 = keysPK2.Address()
-	keysAddr3 = keysPK3.Address()
 )
 
 func TestGetValidatorPowerRank(t *testing.T) {
@@ -47,53 +43,6 @@
 	}
 	for i, tt := range tests {
 		got := hex.EncodeToString(types.GetValidatorsByPowerIndexKey(tt.validator, sdk.DefaultPowerReduction, address.NewBech32Codec("cosmosvaloper")))
-
-		require.Equal(t, tt.wantHex, got, "Keys did not match on test case %d", i)
-	}
-}
-
-<<<<<<< HEAD
-func TestGetREDByValSrcIndexKey(t *testing.T) {
-=======
-func TestGetREDByValDstIndexKey(t *testing.T) {
->>>>>>> 222d28e1
-	tests := []struct {
-		delAddr    sdk.AccAddress
-		valSrcAddr sdk.ValAddress
-		valDstAddr sdk.ValAddress
-		wantHex    string
-	}{
-		{
-			sdk.AccAddress(keysAddr1), sdk.ValAddress(keysAddr1), sdk.ValAddress(keysAddr1),
-<<<<<<< HEAD
-			"351463d771218209d8bd03c482f69dfba57310f086091463d771218209d8bd03c482f69dfba57310f086091463d771218209d8bd03c482f69dfba57310f08609",
-		},
-		{
-			sdk.AccAddress(keysAddr1), sdk.ValAddress(keysAddr2), sdk.ValAddress(keysAddr3),
-			"35145ef3b5f25c54946d4a89fc0d09d2f126614540f21463d771218209d8bd03c482f69dfba57310f08609143ab62f0d93849be495e21e3e9013a517038f45bd",
-		},
-		{
-			sdk.AccAddress(keysAddr2), sdk.ValAddress(keysAddr1), sdk.ValAddress(keysAddr3),
-			"351463d771218209d8bd03c482f69dfba57310f08609145ef3b5f25c54946d4a89fc0d09d2f126614540f2143ab62f0d93849be495e21e3e9013a517038f45bd",
-		},
-	}
-	for i, tt := range tests {
-		got := hex.EncodeToString(types.GetREDByValSrcIndexKey(tt.delAddr, tt.valSrcAddr, tt.valDstAddr))
-=======
-			"361463d771218209d8bd03c482f69dfba57310f086091463d771218209d8bd03c482f69dfba57310f086091463d771218209d8bd03c482f69dfba57310f08609",
-		},
-		{
-			sdk.AccAddress(keysAddr1), sdk.ValAddress(keysAddr2), sdk.ValAddress(keysAddr3),
-			"36143ab62f0d93849be495e21e3e9013a517038f45bd1463d771218209d8bd03c482f69dfba57310f08609145ef3b5f25c54946d4a89fc0d09d2f126614540f2",
-		},
-		{
-			sdk.AccAddress(keysAddr2), sdk.ValAddress(keysAddr1), sdk.ValAddress(keysAddr3),
-			"36143ab62f0d93849be495e21e3e9013a517038f45bd145ef3b5f25c54946d4a89fc0d09d2f126614540f21463d771218209d8bd03c482f69dfba57310f08609",
-		},
-	}
-	for i, tt := range tests {
-		got := hex.EncodeToString(types.GetREDByValDstIndexKey(tt.delAddr, tt.valSrcAddr, tt.valDstAddr))
->>>>>>> 222d28e1
 
 		require.Equal(t, tt.wantHex, got, "Keys did not match on test case %d", i)
 	}
