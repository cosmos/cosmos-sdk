--- conflicted
+++ resolved
@@ -195,15 +195,14 @@
 		return sdk.NewError(DefaultCodespace, CodeInvalidInput, "transaction must include some information to modify")
 	}
 
-<<<<<<< HEAD
 	if msg.MinSelfBond != nil && !msg.MinSelfBond.GT(sdk.ZeroInt()) {
 		return ErrMinSelfBondInvalid(DefaultCodespace)
-=======
+	}
+
 	if msg.CommissionRate != nil {
 		if msg.CommissionRate.GT(sdk.OneDec()) || msg.CommissionRate.LT(sdk.ZeroDec()) {
 			return sdk.NewError(DefaultCodespace, CodeInvalidInput, "commission rate must be between 0 and 1, inclusive")
 		}
->>>>>>> 685bfca1
 	}
 
 	return nil
