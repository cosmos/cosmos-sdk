package types

import (
	"cosmossdk.io/math"
	codectypes "github.com/cosmos/cosmos-sdk/codec/types"
	cryptotypes "github.com/cosmos/cosmos-sdk/crypto/types"
	sdk "github.com/cosmos/cosmos-sdk/types"
	sdkerrors "github.com/cosmos/cosmos-sdk/types/errors"
	"github.com/cosmos/cosmos-sdk/x/auth/migrations/legacytx"
)

var (
	_ sdk.Msg                            = &MsgCreateValidator{}
	_ codectypes.UnpackInterfacesMessage = (*MsgCreateValidator)(nil)
	_ sdk.Msg                            = &MsgEditValidator{}
	_ sdk.Msg                            = &MsgDelegate{}
	_ sdk.Msg                            = &MsgUndelegate{}
	_ sdk.Msg                            = &MsgBeginRedelegate{}
	_ sdk.Msg                            = &MsgCancelUnbondingDelegation{}
	_ sdk.Msg                            = &MsgUpdateParams{}

	_ legacytx.LegacyMsg = &MsgCreateValidator{}
	_ legacytx.LegacyMsg = &MsgEditValidator{}
	_ legacytx.LegacyMsg = &MsgDelegate{}
	_ legacytx.LegacyMsg = &MsgUndelegate{}
	_ legacytx.LegacyMsg = &MsgBeginRedelegate{}
	_ legacytx.LegacyMsg = &MsgCancelUnbondingDelegation{}
	_ legacytx.LegacyMsg = &MsgUpdateParams{}
)

// NewMsgCreateValidator creates a new MsgCreateValidator instance.
// Delegator address and validator address are the same.
func NewMsgCreateValidator(
	valAddr sdk.ValAddress, pubKey cryptotypes.PubKey, //nolint:interfacer
	selfDelegation sdk.Coin, description Description, commission CommissionRates, minSelfDelegation math.Int,
) (*MsgCreateValidator, error) {
	var pkAny *codectypes.Any
	if pubKey != nil {
		var err error
		if pkAny, err = codectypes.NewAnyWithValue(pubKey); err != nil {
			return nil, err
		}
	}
	return &MsgCreateValidator{
		Description:       description,
		ValidatorAddress:  valAddr.String(),
		Pubkey:            pkAny,
		Value:             selfDelegation,
		Commission:        commission,
		MinSelfDelegation: minSelfDelegation,
	}, nil
}

// GetSigners implements the sdk.Msg interface. It returns the address(es) that
// must sign over msg.GetSignBytes().
// If the validator address is not same as delegator's, then the validator must
// sign the msg as well.
func (msg MsgCreateValidator) GetSigners() []sdk.AccAddress {
	valAddr, _ := sdk.ValAddressFromBech32(msg.ValidatorAddress)

	valAccAddr := sdk.AccAddress(valAddr)

	return []sdk.AccAddress{valAccAddr}
}

// GetSignBytes returns the message bytes to sign over.
func (msg MsgCreateValidator) GetSignBytes() []byte {
	bz := ModuleCdc.MustMarshalJSON(&msg)
	return sdk.MustSortJSON(bz)
}

// ValidateBasic implements the sdk.Msg interface.
func (msg MsgCreateValidator) ValidateBasic() error {
	// note that unmarshaling from bech32 ensures both non-empty and valid
	_, err := sdk.ValAddressFromBech32(msg.ValidatorAddress)
	if err != nil {
		return sdkerrors.ErrInvalidAddress.Wrapf("invalid validator address: %s", err)
	}

	if msg.Pubkey == nil {
		return ErrEmptyValidatorPubKey
	}

	if !msg.Value.IsValid() || !msg.Value.Amount.IsPositive() {
		return sdkerrors.Wrap(sdkerrors.ErrInvalidRequest, "invalid delegation amount")
	}

	if msg.Description == (Description{}) {
		return sdkerrors.Wrap(sdkerrors.ErrInvalidRequest, "empty description")
	}

	if msg.Commission == (CommissionRates{}) {
		return sdkerrors.Wrap(sdkerrors.ErrInvalidRequest, "empty commission")
	}

	if err := msg.Commission.Validate(); err != nil {
		return err
	}

	if !msg.MinSelfDelegation.IsPositive() {
		return sdkerrors.Wrap(
			sdkerrors.ErrInvalidRequest,
			"minimum self delegation must be a positive integer",
		)
	}

	if msg.Value.Amount.LT(msg.MinSelfDelegation) {
		return ErrSelfDelegationBelowMinimum
	}

	return nil
}

// UnpackInterfaces implements UnpackInterfacesMessage.UnpackInterfaces
func (msg MsgCreateValidator) UnpackInterfaces(unpacker codectypes.AnyUnpacker) error {
	var pubKey cryptotypes.PubKey
	return unpacker.UnpackAny(msg.Pubkey, &pubKey)
}

// NewMsgEditValidator creates a new MsgEditValidator instance
//
//nolint:interfacer
func NewMsgEditValidator(valAddr sdk.ValAddress, description Description, newRate *sdk.Dec, newMinSelfDelegation *math.Int) *MsgEditValidator {
	return &MsgEditValidator{
		Description:       description,
		CommissionRate:    newRate,
		ValidatorAddress:  valAddr.String(),
		MinSelfDelegation: newMinSelfDelegation,
	}
}

// GetSigners implements the sdk.Msg interface.
func (msg MsgEditValidator) GetSigners() []sdk.AccAddress {
	valAddr, _ := sdk.ValAddressFromBech32(msg.ValidatorAddress)
	return []sdk.AccAddress{sdk.AccAddress(valAddr)}
}

// GetSignBytes implements the sdk.Msg interface.
func (msg MsgEditValidator) GetSignBytes() []byte {
	bz := ModuleCdc.MustMarshalJSON(&msg)
	return sdk.MustSortJSON(bz)
}

// ValidateBasic implements the sdk.Msg interface.
func (msg MsgEditValidator) ValidateBasic() error {
	if _, err := sdk.ValAddressFromBech32(msg.ValidatorAddress); err != nil {
		return sdkerrors.ErrInvalidAddress.Wrapf("invalid validator address: %s", err)
	}

	if msg.Description == (Description{}) {
		return sdkerrors.Wrap(sdkerrors.ErrInvalidRequest, "empty description")
	}

	if msg.MinSelfDelegation != nil && !msg.MinSelfDelegation.IsPositive() {
		return sdkerrors.Wrap(
			sdkerrors.ErrInvalidRequest,
			"minimum self delegation must be a positive integer",
		)
	}

	if msg.CommissionRate != nil {
		if msg.CommissionRate.GT(math.LegacyOneDec()) || msg.CommissionRate.IsNegative() {
			return sdkerrors.Wrap(sdkerrors.ErrInvalidRequest, "commission rate must be between 0 and 1 (inclusive)")
		}
	}

	return nil
}

// NewMsgDelegate creates a new MsgDelegate instance.
//
//nolint:interfacer
func NewMsgDelegate(delAddr sdk.AccAddress, valAddr sdk.ValAddress, amount sdk.Coin) *MsgDelegate {
	return &MsgDelegate{
		DelegatorAddress: delAddr.String(),
		ValidatorAddress: valAddr.String(),
		Amount:           amount,
	}
}

// GetSigners implements the sdk.Msg interface.
func (msg MsgDelegate) GetSigners() []sdk.AccAddress {
	delegator, _ := sdk.AccAddressFromBech32(msg.DelegatorAddress)
	return []sdk.AccAddress{delegator}
}

// GetSignBytes implements the sdk.Msg interface.
func (msg MsgDelegate) GetSignBytes() []byte {
	bz := ModuleCdc.MustMarshalJSON(&msg)
	return sdk.MustSortJSON(bz)
}

// ValidateBasic implements the sdk.Msg interface.
func (msg MsgDelegate) ValidateBasic() error {
	if _, err := sdk.AccAddressFromBech32(msg.DelegatorAddress); err != nil {
		return sdkerrors.ErrInvalidAddress.Wrapf("invalid delegator address: %s", err)
	}
	if _, err := sdk.ValAddressFromBech32(msg.ValidatorAddress); err != nil {
		return sdkerrors.ErrInvalidAddress.Wrapf("invalid validator address: %s", err)
	}

	if !msg.Amount.IsValid() || !msg.Amount.Amount.IsPositive() {
		return sdkerrors.Wrap(
			sdkerrors.ErrInvalidRequest,
			"invalid delegation amount",
		)
	}

	return nil
}

// NewMsgBeginRedelegate creates a new MsgBeginRedelegate instance.
//
//nolint:interfacer
func NewMsgBeginRedelegate(
	delAddr sdk.AccAddress, valSrcAddr, valDstAddr sdk.ValAddress, amount sdk.Coin,
) *MsgBeginRedelegate {
	return &MsgBeginRedelegate{
		DelegatorAddress:    delAddr.String(),
		ValidatorSrcAddress: valSrcAddr.String(),
		ValidatorDstAddress: valDstAddr.String(),
		Amount:              amount,
	}
}

// GetSigners implements the sdk.Msg interface
func (msg MsgBeginRedelegate) GetSigners() []sdk.AccAddress {
	delegator, _ := sdk.AccAddressFromBech32(msg.DelegatorAddress)
	return []sdk.AccAddress{delegator}
}

// GetSignBytes implements the sdk.Msg interface.
func (msg MsgBeginRedelegate) GetSignBytes() []byte {
	bz := ModuleCdc.MustMarshalJSON(&msg)
	return sdk.MustSortJSON(bz)
}

// ValidateBasic implements the sdk.Msg interface.
func (msg MsgBeginRedelegate) ValidateBasic() error {
	if _, err := sdk.AccAddressFromBech32(msg.DelegatorAddress); err != nil {
		return sdkerrors.ErrInvalidAddress.Wrapf("invalid delegator address: %s", err)
	}
	if _, err := sdk.ValAddressFromBech32(msg.ValidatorSrcAddress); err != nil {
		return sdkerrors.ErrInvalidAddress.Wrapf("invalid source validator address: %s", err)
	}
	if _, err := sdk.ValAddressFromBech32(msg.ValidatorDstAddress); err != nil {
		return sdkerrors.ErrInvalidAddress.Wrapf("invalid destination validator address: %s", err)
	}

	if !msg.Amount.IsValid() || !msg.Amount.Amount.IsPositive() {
		return sdkerrors.Wrap(
			sdkerrors.ErrInvalidRequest,
			"invalid shares amount",
		)
	}

	return nil
}

// NewMsgUndelegate creates a new MsgUndelegate instance.
//
//nolint:interfacer
func NewMsgUndelegate(delAddr sdk.AccAddress, valAddr sdk.ValAddress, amount sdk.Coin) *MsgUndelegate {
	return &MsgUndelegate{
		DelegatorAddress: delAddr.String(),
		ValidatorAddress: valAddr.String(),
		Amount:           amount,
	}
}

// GetSigners implements the sdk.Msg interface.
func (msg MsgUndelegate) GetSigners() []sdk.AccAddress {
	delegator, _ := sdk.AccAddressFromBech32(msg.DelegatorAddress)
	return []sdk.AccAddress{delegator}
}

// GetSignBytes implements the sdk.Msg interface.
func (msg MsgUndelegate) GetSignBytes() []byte {
	bz := ModuleCdc.MustMarshalJSON(&msg)
	return sdk.MustSortJSON(bz)
}

// ValidateBasic implements the sdk.Msg interface.
func (msg MsgUndelegate) ValidateBasic() error {
	if _, err := sdk.AccAddressFromBech32(msg.DelegatorAddress); err != nil {
		return sdkerrors.ErrInvalidAddress.Wrapf("invalid delegator address: %s", err)
	}
	if _, err := sdk.ValAddressFromBech32(msg.ValidatorAddress); err != nil {
		return sdkerrors.ErrInvalidAddress.Wrapf("invalid validator address: %s", err)
	}

	if !msg.Amount.IsValid() || !msg.Amount.Amount.IsPositive() {
		return sdkerrors.Wrap(
			sdkerrors.ErrInvalidRequest,
			"invalid shares amount",
		)
	}

	return nil
}

// NewMsgCancelUnbondingDelegation creates a new MsgCancelUnbondingDelegation instance.
//
//nolint:interfacer
func NewMsgCancelUnbondingDelegation(delAddr sdk.AccAddress, valAddr sdk.ValAddress, creationHeight int64, amount sdk.Coin) *MsgCancelUnbondingDelegation {
	return &MsgCancelUnbondingDelegation{
		DelegatorAddress: delAddr.String(),
		ValidatorAddress: valAddr.String(),
		Amount:           amount,
		CreationHeight:   creationHeight,
	}
}

// GetSigners implements the sdk.Msg interface.
func (msg MsgCancelUnbondingDelegation) GetSigners() []sdk.AccAddress {
	delegator, _ := sdk.AccAddressFromBech32(msg.DelegatorAddress)
	return []sdk.AccAddress{delegator}
}

// GetSignBytes implements the sdk.Msg interface.
func (msg MsgCancelUnbondingDelegation) GetSignBytes() []byte {
	return sdk.MustSortJSON(ModuleCdc.MustMarshalJSON(&msg))
}

// ValidateBasic implements the sdk.Msg interface.
func (msg MsgCancelUnbondingDelegation) ValidateBasic() error {
	if _, err := sdk.AccAddressFromBech32(msg.DelegatorAddress); err != nil {
		return sdkerrors.ErrInvalidAddress.Wrapf("invalid delegator address: %s", err)
	}
	if _, err := sdk.ValAddressFromBech32(msg.ValidatorAddress); err != nil {
		return sdkerrors.ErrInvalidAddress.Wrapf("invalid validator address: %s", err)
	}

	if !msg.Amount.IsValid() || !msg.Amount.Amount.IsPositive() {
		return sdkerrors.Wrap(
			sdkerrors.ErrInvalidRequest,
			"invalid amount",
		)
	}

	if msg.CreationHeight <= 0 {
		return sdkerrors.Wrap(
			sdkerrors.ErrInvalidRequest,
			"invalid height",
		)
	}

	return nil
}

<<<<<<< HEAD
// ValidateBasic executes sanity validation on the provided data
func (msg MsgUpdateParams) ValidateBasic() error {
	if _, err := sdk.AccAddressFromBech32(msg.Authority); err != nil {
=======
// GetSignBytes returns the raw bytes for a MsgUpdateParams message that
// the expected signer needs to sign.
func (m MsgUpdateParams) GetSignBytes() []byte {
	bz := ModuleCdc.MustMarshalJSON(&m)
	return sdk.MustSortJSON(bz)
}

// ValidateBasic executes sanity validation on the provided data
func (m MsgUpdateParams) ValidateBasic() error {
	if _, err := sdk.AccAddressFromBech32(m.Authority); err != nil {
>>>>>>> 598d1c63
		return sdkerrors.Wrap(err, "invalid authority address")
	}
	return msg.Params.Validate()
}

// GetSignBytes returns the raw bytes for a MsgUpdateParams message that
// the expected signer needs to sign.
func (msg MsgUpdateParams) GetSignBytes() []byte {
	bz := ModuleCdc.MustMarshalJSON(&msg)
	return sdk.MustSortJSON(bz)
}

// GetSigners returns the expected signers for a MsgUpdateParams message
<<<<<<< HEAD
func (msg MsgUpdateParams) GetSigners() []sdk.AccAddress {
	addr, _ := sdk.AccAddressFromBech32(msg.Authority)
=======
func (m MsgUpdateParams) GetSigners() []sdk.AccAddress {
	addr, _ := sdk.AccAddressFromBech32(m.Authority)
>>>>>>> 598d1c63
	return []sdk.AccAddress{addr}
}<|MERGE_RESOLUTION|>--- conflicted
+++ resolved
@@ -348,11 +348,6 @@
 	return nil
 }
 
-<<<<<<< HEAD
-// ValidateBasic executes sanity validation on the provided data
-func (msg MsgUpdateParams) ValidateBasic() error {
-	if _, err := sdk.AccAddressFromBech32(msg.Authority); err != nil {
-=======
 // GetSignBytes returns the raw bytes for a MsgUpdateParams message that
 // the expected signer needs to sign.
 func (m MsgUpdateParams) GetSignBytes() []byte {
@@ -363,7 +358,6 @@
 // ValidateBasic executes sanity validation on the provided data
 func (m MsgUpdateParams) ValidateBasic() error {
 	if _, err := sdk.AccAddressFromBech32(m.Authority); err != nil {
->>>>>>> 598d1c63
 		return sdkerrors.Wrap(err, "invalid authority address")
 	}
 	return msg.Params.Validate()
@@ -377,12 +371,7 @@
 }
 
 // GetSigners returns the expected signers for a MsgUpdateParams message
-<<<<<<< HEAD
-func (msg MsgUpdateParams) GetSigners() []sdk.AccAddress {
-	addr, _ := sdk.AccAddressFromBech32(msg.Authority)
-=======
 func (m MsgUpdateParams) GetSigners() []sdk.AccAddress {
 	addr, _ := sdk.AccAddressFromBech32(m.Authority)
->>>>>>> 598d1c63
 	return []sdk.AccAddress{addr}
 }