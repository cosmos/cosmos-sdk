--- conflicted
+++ resolved
@@ -43,13 +43,7 @@
 var _ paramtypes.ParamSet = (*Params)(nil)
 
 // NewParams creates a new Params instance
-<<<<<<< HEAD
-func NewParams(
-	unbondingTime time.Duration, maxValidators, maxEntries, historicalEntries uint32, bondDenom string,
-) Params {
-=======
 func NewParams(unbondingTime time.Duration, maxValidators, maxEntries, historicalEntries uint32, bondDenom string) Params {
->>>>>>> 78fed7df
 	return Params{
 		UnbondingTime:     unbondingTime,
 		MaxValidators:     maxValidators,
