--- conflicted
+++ resolved
@@ -43,11 +43,7 @@
 	KeyMaxEntries        = []byte("MaxEntries")
 	KeyBondDenom         = []byte("BondDenom")
 	KeyHistoricalEntries = []byte("HistoricalEntries")
-<<<<<<< HEAD
-	KeyPowerReduction    = []byte("PowerReduction")
 	KeyMinCommissionRate = []byte("MinCommissionRate")
-=======
->>>>>>> 053e827a
 )
 
 var _ paramtypes.ParamSet = (*Params)(nil)
@@ -58,22 +54,14 @@
 }
 
 // NewParams creates a new Params instance
-<<<<<<< HEAD
-func NewParams(unbondingTime time.Duration, maxValidators, maxEntries, historicalEntries uint32, bondDenom string, powerReduction sdk.Int, minCommissionRate sdk.Dec) Params {
-=======
-func NewParams(unbondingTime time.Duration, maxValidators, maxEntries, historicalEntries uint32, bondDenom string) Params {
->>>>>>> 053e827a
+func NewParams(unbondingTime time.Duration, maxValidators, maxEntries, historicalEntries uint32, bondDenom string, minCommissionRate sdk.Dec) Params {
 	return Params{
 		UnbondingTime:     unbondingTime,
 		MaxValidators:     maxValidators,
 		MaxEntries:        maxEntries,
 		HistoricalEntries: historicalEntries,
 		BondDenom:         bondDenom,
-<<<<<<< HEAD
-		PowerReduction:    powerReduction,
 		MinCommissionRate: minCommissionRate,
-=======
->>>>>>> 053e827a
 	}
 }
 
@@ -85,11 +73,7 @@
 		paramtypes.NewParamSetPair(KeyMaxEntries, &p.MaxEntries, validateMaxEntries),
 		paramtypes.NewParamSetPair(KeyHistoricalEntries, &p.HistoricalEntries, validateHistoricalEntries),
 		paramtypes.NewParamSetPair(KeyBondDenom, &p.BondDenom, validateBondDenom),
-<<<<<<< HEAD
-		paramtypes.NewParamSetPair(KeyPowerReduction, &p.PowerReduction, ValidatePowerReduction),
 		paramtypes.NewParamSetPair(KeyMinCommissionRate, &p.MinCommissionRate, validateMinCommissionRate),
-=======
->>>>>>> 053e827a
 	}
 }
 
@@ -101,11 +85,7 @@
 		DefaultMaxEntries,
 		DefaultHistoricalEntries,
 		sdk.DefaultBondDenom,
-<<<<<<< HEAD
-		sdk.DefaultPowerReduction,
 		DefaultMinCommissionRate,
-=======
->>>>>>> 053e827a
 	)
 }
 
