package types

import (
	"bytes"
	"fmt"
	"time"

	"github.com/cosmos/cosmos-sdk/codec"
	"github.com/cosmos/cosmos-sdk/x/params"
)

const (
	// defaultUnbondingTime reflects three weeks in seconds as the default
	// unbonding time.
	defaultUnbondingTime time.Duration = 60 * 60 * 24 * 3 * time.Second

	// Delay, in blocks, between when validator updates are returned to Tendermint and when they are applied
	// For example, if this is 0, the validator set at the end of a block will sign the next block, or
	// if this is 1, the validator set at the end of a block will sign the block after the next.
	// Constant as this should not change without a hard fork.
	ValidatorUpdateDelay int64 = 1

	// Default bondable coin denomination
	DefaultBondDenom = "stake"
)

// nolint - Keys for parameter access
var (
	KeyUnbondingTime = []byte("UnbondingTime")
	KeyMaxValidators = []byte("MaxValidators")
	KeyMaxEntries    = []byte("KeyMaxEntries")
	KeyBondDenom     = []byte("BondDenom")
)

var _ params.ParamSet = (*Params)(nil)

// Params defines the high level settings for staking
type Params struct {
	UnbondingTime time.Duration `json:"unbonding_time"` // time duration of unbonding
	MaxValidators uint16        `json:"max_validators"` // maximum number of validators
	MaxEntries    uint16        `json:"max_entries"`    // max entries for either unbonding delegation or redelegation (per pair/trio)
	BondDenom     string        `json:"bond_denom"`     // bondable coin denomination
}

func NewParams(unbondingTime time.Duration, maxValidators, maxEntries uint16,
	bondDenom string) Params {

	return Params{
		UnbondingTime: unbondingTime,
		MaxValidators: maxValidators,
		MaxEntries:    maxEntries,
		BondDenom:     bondDenom,
	}
}

// Implements params.ParamSet
func (p *Params) KeyValuePairs() params.KeyValuePairs {
	return params.KeyValuePairs{
		{KeyUnbondingTime, &p.UnbondingTime},
		{KeyMaxValidators, &p.MaxValidators},
		{KeyMaxEntries, &p.MaxEntries},
		{KeyBondDenom, &p.BondDenom},
	}
}

// Equal returns a boolean determining if two Param types are identical.
func (p Params) Equal(p2 Params) bool {
	bz1 := MsgCdc.MustMarshalBinaryLengthPrefixed(&p)
	bz2 := MsgCdc.MustMarshalBinaryLengthPrefixed(&p2)
	return bytes.Equal(bz1, bz2)
}

// DefaultParams returns a default set of parameters.
func DefaultParams() Params {
	return NewParams(defaultUnbondingTime, 100, 7, DefaultBondDenom)
}

// String returns a human readable string representation of the parameters.
func (p Params) String() string {
	return fmt.Sprintf(`Params:
<<<<<<< HEAD
  Unbonding Time: %s
  Max Validators: %d
  Max Entries: %d
  Bonded Coin Denomination: %s`, p.UnbondingTime,
=======
  Unbonding Time:    %s
  Max Validators:    %d
  Max Entries:       %d
  Bonded Coin Denom: %s`, p.UnbondingTime,
>>>>>>> 3780b842
		p.MaxValidators, p.MaxEntries, p.BondDenom)
}

// unmarshal the current staking params value from store key or panic
func MustUnmarshalParams(cdc *codec.Codec, value []byte) Params {
	params, err := UnmarshalParams(cdc, value)
	if err != nil {
		panic(err)
	}
	return params
}

// unmarshal the current staking params value from store key
func UnmarshalParams(cdc *codec.Codec, value []byte) (params Params, err error) {
	err = cdc.UnmarshalBinaryLengthPrefixed(value, &params)
	if err != nil {
		return
	}
	return
}<|MERGE_RESOLUTION|>--- conflicted
+++ resolved
@@ -78,17 +78,10 @@
 // String returns a human readable string representation of the parameters.
 func (p Params) String() string {
 	return fmt.Sprintf(`Params:
-<<<<<<< HEAD
-  Unbonding Time: %s
-  Max Validators: %d
-  Max Entries: %d
-  Bonded Coin Denomination: %s`, p.UnbondingTime,
-=======
   Unbonding Time:    %s
   Max Validators:    %d
   Max Entries:       %d
   Bonded Coin Denom: %s`, p.UnbondingTime,
->>>>>>> 3780b842
 		p.MaxValidators, p.MaxEntries, p.BondDenom)
 }
 
