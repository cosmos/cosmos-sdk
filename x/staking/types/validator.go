package types

import (
	"bytes"
	"fmt"
	"strings"
	"time"

	abci "github.com/tendermint/tendermint/abci/types"
	"github.com/tendermint/tendermint/crypto"
	tmtypes "github.com/tendermint/tendermint/types"

	"github.com/cosmos/cosmos-sdk/codec"
	sdk "github.com/cosmos/cosmos-sdk/types"
	"github.com/cosmos/cosmos-sdk/x/staking/expected"
)

// nolint
const (
	// TODO: Why can't we just have one string description which can be JSON by convention
	MaxMonikerLength  = 70
	MaxIdentityLength = 3000
	MaxWebsiteLength  = 140
	MaxDetailsLength  = 280
)

// Implements Validator interface
var _ expected.ValidatorI = Validator{}

// Validator defines the total amount of bond shares and their exchange rate to
// coins. Slashing results in a decrease in the exchange rate, allowing correct
// calculation of future undelegations without iterating over delegators.
// When coins are delegated to this validator, the validator is credited with a
// delegation whose number of bond shares is based on the amount of coins delegated
// divided by the current exchange rate. Voting power can be calculated as total
// bonded shares multiplied by exchange rate.
type Validator struct {
	OperatorAddress         sdk.ValAddress `json:"operator_address"`    // address of the validator's operator; bech encoded in JSON
	ConsPubKey              crypto.PubKey  `json:"consensus_pubkey"`    // the consensus public key of the validator; bech encoded in JSON
	Jailed                  bool           `json:"jailed"`              // has the validator been jailed from bonded status?
	Status                  sdk.BondStatus `json:"status"`              // validator status (bonded/unbonding/unbonded)
	Tokens                  sdk.Int        `json:"tokens"`              // delegated tokens (incl. self-delegation)
	DelegatorShares         sdk.Dec        `json:"delegator_shares"`    // total shares issued to a validator's delegators
	Description             Description    `json:"description"`         // description terms for the validator
	UnbondingHeight         int64          `json:"unbonding_height"`    // if unbonding, height at which this validator has begun unbonding
	UnbondingCompletionTime time.Time      `json:"unbonding_time"`      // if unbonding, min time for the validator to complete unbonding
	Commission              Commission     `json:"commission"`          // commission parameters
	MinSelfDelegation       sdk.Int        `json:"min_self_delegation"` // validator's self declared minimum self delegation
}

// Validators is a collection of Validator
type Validators []Validator

func (v Validators) String() (out string) {
	for _, val := range v {
		out += val.String() + "\n"
	}
	return strings.TrimSpace(out)
}

// ToSDKValidators -  convenience function convert []Validators to []sdk.Validators
func (v Validators) ToSDKValidators() (validators []expected.ValidatorI) {
	for _, val := range v {
		validators = append(validators, val)
	}
	return validators
}

// NewValidator - initialize a new validator
func NewValidator(operator sdk.ValAddress, pubKey crypto.PubKey, description Description) Validator {
	return Validator{
		OperatorAddress:         operator,
		ConsPubKey:              pubKey,
		Jailed:                  false,
		Status:                  sdk.Unbonded,
		Tokens:                  sdk.ZeroInt(),
		DelegatorShares:         sdk.ZeroDec(),
		Description:             description,
		UnbondingHeight:         int64(0),
		UnbondingCompletionTime: time.Unix(0, 0).UTC(),
		Commission:              NewCommission(sdk.ZeroDec(), sdk.ZeroDec(), sdk.ZeroDec()),
		MinSelfDelegation:       sdk.OneInt(),
	}
}

// return the redelegation
func MustMarshalValidator(cdc *codec.Codec, validator Validator) []byte {
	return cdc.MustMarshalBinaryLengthPrefixed(validator)
}

// unmarshal a redelegation from a store value
func MustUnmarshalValidator(cdc *codec.Codec, value []byte) Validator {
	validator, err := UnmarshalValidator(cdc, value)
	if err != nil {
		panic(err)
	}
	return validator
}

// unmarshal a redelegation from a store value
func UnmarshalValidator(cdc *codec.Codec, value []byte) (validator Validator, err error) {
	err = cdc.UnmarshalBinaryLengthPrefixed(value, &validator)
	return validator, err
}

// String returns a human readable string representation of a validator.
func (v Validator) String() string {
	bechConsPubKey, err := sdk.Bech32ifyConsPub(v.ConsPubKey)
	if err != nil {
		panic(err)
	}
	return fmt.Sprintf(`Validator
  Operator Address:           %s
  Validator Consensus Pubkey: %s
  Jailed:                     %v
  Status:                     %s
  Tokens:                     %s
  Delegator Shares:           %s
  Description:                %s
  Unbonding Height:           %d
  Unbonding Completion Time:  %v
  Minimum Self Delegation:    %v
  Commission:                 %s`, v.OperatorAddress, bechConsPubKey,
		v.Jailed, v.Status, v.Tokens,
		v.DelegatorShares, v.Description,
		v.UnbondingHeight, v.UnbondingCompletionTime, v.MinSelfDelegation, v.Commission)
}

// this is a helper struct used for JSON de- and encoding only
type bechValidator struct {
	OperatorAddress         sdk.ValAddress `json:"operator_address"`    // the bech32 address of the validator's operator
	ConsPubKey              string         `json:"consensus_pubkey"`    // the bech32 consensus public key of the validator
	Jailed                  bool           `json:"jailed"`              // has the validator been jailed from bonded status?
	Status                  sdk.BondStatus `json:"status"`              // validator status (bonded/unbonding/unbonded)
	Tokens                  sdk.Int        `json:"tokens"`              // delegated tokens (incl. self-delegation)
	DelegatorShares         sdk.Dec        `json:"delegator_shares"`    // total shares issued to a validator's delegators
	Description             Description    `json:"description"`         // description terms for the validator
	UnbondingHeight         int64          `json:"unbonding_height"`    // if unbonding, height at which this validator has begun unbonding
	UnbondingCompletionTime time.Time      `json:"unbonding_time"`      // if unbonding, min time for the validator to complete unbonding
	Commission              Commission     `json:"commission"`          // commission parameters
	MinSelfDelegation       sdk.Int        `json:"min_self_delegation"` // minimum self delegation
}

// MarshalJSON marshals the validator to JSON using Bech32
func (v Validator) MarshalJSON() ([]byte, error) {
	bechConsPubKey, err := sdk.Bech32ifyConsPub(v.ConsPubKey)
	if err != nil {
		return nil, err
	}

	return codec.Cdc.MarshalJSON(bechValidator{
		OperatorAddress:         v.OperatorAddress,
		ConsPubKey:              bechConsPubKey,
		Jailed:                  v.Jailed,
		Status:                  v.Status,
		Tokens:                  v.Tokens,
		DelegatorShares:         v.DelegatorShares,
		Description:             v.Description,
		UnbondingHeight:         v.UnbondingHeight,
		UnbondingCompletionTime: v.UnbondingCompletionTime,
		MinSelfDelegation:       v.MinSelfDelegation,
		Commission:              v.Commission,
	})
}

// UnmarshalJSON unmarshals the validator from JSON using Bech32
func (v *Validator) UnmarshalJSON(data []byte) error {
	bv := &bechValidator{}
	if err := codec.Cdc.UnmarshalJSON(data, bv); err != nil {
		return err
	}
	consPubKey, err := sdk.GetConsPubKeyBech32(bv.ConsPubKey)
	if err != nil {
		return err
	}
	*v = Validator{
		OperatorAddress:         bv.OperatorAddress,
		ConsPubKey:              consPubKey,
		Jailed:                  bv.Jailed,
		Tokens:                  bv.Tokens,
		Status:                  bv.Status,
		DelegatorShares:         bv.DelegatorShares,
		Description:             bv.Description,
		UnbondingHeight:         bv.UnbondingHeight,
		UnbondingCompletionTime: bv.UnbondingCompletionTime,
		Commission:              bv.Commission,
		MinSelfDelegation:       bv.MinSelfDelegation,
	}
	return nil
}

// only the vitals
func (v Validator) TestEquivalent(v2 Validator) bool {
	return v.ConsPubKey.Equals(v2.ConsPubKey) &&
		bytes.Equal(v.OperatorAddress, v2.OperatorAddress) &&
		v.Status.Equal(v2.Status) &&
		v.Tokens.Equal(v2.Tokens) &&
		v.DelegatorShares.Equal(v2.DelegatorShares) &&
		v.Description == v2.Description &&
		v.Commission.Equal(v2.Commission)
}

// return the TM validator address
func (v Validator) ConsAddress() sdk.ConsAddress {
	return sdk.ConsAddress(v.ConsPubKey.Address())
}

// IsBonded checks if the validator status equals Bonded
func (v Validator) IsBonded() bool {
	return v.GetStatus().Equal(sdk.Bonded)
}

// IsUnbonded checks if the validator status equals Unbonded
func (v Validator) IsUnbonded() bool {
	return v.GetStatus().Equal(sdk.Unbonded)
}

// IsUnbonding checks if the validator status equals Unbonding
func (v Validator) IsUnbonding() bool {
	return v.GetStatus().Equal(sdk.Unbonding)
}

// constant used in flags to indicate that description field should not be updated
const DoNotModifyDesc = "[do-not-modify]"

// Description - description fields for a validator
type Description struct {
	Moniker  string `json:"moniker"`  // name
	Identity string `json:"identity"` // optional identity signature (ex. UPort or Keybase)
	Website  string `json:"website"`  // optional website link
	Details  string `json:"details"`  // optional details
}

// NewDescription returns a new Description with the provided values.
func NewDescription(moniker, identity, website, details string) Description {
	return Description{
		Moniker:  moniker,
		Identity: identity,
		Website:  website,
		Details:  details,
	}
}

// UpdateDescription updates the fields of a given description. An error is
// returned if the resulting description contains an invalid length.
func (d Description) UpdateDescription(d2 Description) (Description, sdk.Error) {
	if d2.Moniker == DoNotModifyDesc {
		d2.Moniker = d.Moniker
	}
	if d2.Identity == DoNotModifyDesc {
		d2.Identity = d.Identity
	}
	if d2.Website == DoNotModifyDesc {
		d2.Website = d.Website
	}
	if d2.Details == DoNotModifyDesc {
		d2.Details = d.Details
	}

	return Description{
		Moniker:  d2.Moniker,
		Identity: d2.Identity,
		Website:  d2.Website,
		Details:  d2.Details,
	}.EnsureLength()
}

// EnsureLength ensures the length of a validator's description.
func (d Description) EnsureLength() (Description, sdk.Error) {
	if len(d.Moniker) > MaxMonikerLength {
		return d, ErrDescriptionLength(DefaultCodespace, "moniker", len(d.Moniker), MaxMonikerLength)
	}
	if len(d.Identity) > MaxIdentityLength {
		return d, ErrDescriptionLength(DefaultCodespace, "identity", len(d.Identity), MaxIdentityLength)
	}
	if len(d.Website) > MaxWebsiteLength {
		return d, ErrDescriptionLength(DefaultCodespace, "website", len(d.Website), MaxWebsiteLength)
	}
	if len(d.Details) > MaxDetailsLength {
		return d, ErrDescriptionLength(DefaultCodespace, "details", len(d.Details), MaxDetailsLength)
	}

	return d, nil
}

// ABCIValidatorUpdate returns an abci.ValidatorUpdate from a staking validator type
// with the full validator power
func (v Validator) ABCIValidatorUpdate() abci.ValidatorUpdate {
	return abci.ValidatorUpdate{
		PubKey: tmtypes.TM2PB.PubKey(v.ConsPubKey),
		Power:  v.TendermintPower(),
	}
}

// ABCIValidatorUpdateZero returns an abci.ValidatorUpdate from a staking validator type
// with zero power used for validator updates.
func (v Validator) ABCIValidatorUpdateZero() abci.ValidatorUpdate {
	return abci.ValidatorUpdate{
		PubKey: tmtypes.TM2PB.PubKey(v.ConsPubKey),
		Power:  0,
	}
}

<<<<<<< HEAD
=======
// UpdateStatus updates the location of the shares within a validator
// to reflect the new status
func (v Validator) UpdateStatus(pool Pool, NewStatus sdk.BondStatus) (Validator, Pool) {

	switch v.Status {
	case sdk.Unbonded:

		switch NewStatus {
		case sdk.Unbonded:
			return v, pool
		case sdk.Bonded:
			pool = pool.notBondedTokensToBonded(v.Tokens)
		}
	case sdk.Unbonding:

		switch NewStatus {
		case sdk.Unbonding:
			return v, pool
		case sdk.Bonded:
			pool = pool.notBondedTokensToBonded(v.Tokens)
		}
	case sdk.Bonded:

		switch NewStatus {
		case sdk.Bonded:
			return v, pool
		default:
			pool = pool.bondedTokensToNotBonded(v.Tokens)
		}
	}

	v.Status = NewStatus
	return v, pool
}

// removes tokens from a validator
func (v Validator) RemoveTokens(pool Pool, tokens sdk.Int) (Validator, Pool) {
	if tokens.IsNegative() {
		panic(fmt.Sprintf("should not happen: trying to remove negative tokens %v", tokens))
	}
	if v.Tokens.LT(tokens) {
		panic(fmt.Sprintf("should not happen: only have %v tokens, trying to remove %v", v.Tokens, tokens))
	}
	v.Tokens = v.Tokens.Sub(tokens)
	// TODO: It is not obvious from the name of the function that this will happen. Either justify or move outside.
	if v.IsBonded() {
		pool = pool.bondedTokensToNotBonded(tokens)
	}
	return v, pool
}

>>>>>>> d322e234
// SetInitialCommission attempts to set a validator's initial commission. An
// error is returned if the commission is invalid.
func (v Validator) SetInitialCommission(commission Commission) (Validator, sdk.Error) {
	if err := commission.Validate(); err != nil {
		return v, err
	}

	v.Commission = commission
	return v, nil
}

<<<<<<< HEAD
=======
// AddTokensFromDel adds tokens to a validator
// CONTRACT: Tokens are assumed to have come from not-bonded pool.
func (v Validator) AddTokensFromDel(pool Pool, amount sdk.Int) (Validator, Pool, sdk.Dec) {

	// calculate the shares to issue
	var issuedShares sdk.Dec
	if v.DelegatorShares.IsZero() {
		// the first delegation to a validator sets the exchange rate to one
		issuedShares = amount.ToDec()
	} else {
		shares, err := v.SharesFromTokens(amount)
		if err != nil {
			panic(err)
		}

		issuedShares = shares
	}

	if v.IsBonded() {
		pool = pool.notBondedTokensToBonded(amount)
	}

	v.Tokens = v.Tokens.Add(amount)
	v.DelegatorShares = v.DelegatorShares.Add(issuedShares)

	return v, pool, issuedShares
}

// RemoveDelShares removes delegator shares from a validator.
// NOTE: because token fractions are left in the valiadator,
//       the exchange rate of future shares of this validator can increase.
// CONTRACT: Tokens are assumed to move to the not-bonded pool.
func (v Validator) RemoveDelShares(pool Pool, delShares sdk.Dec) (Validator, Pool, sdk.Int) {

	remainingShares := v.DelegatorShares.Sub(delShares)
	var issuedTokens sdk.Int
	if remainingShares.IsZero() {

		// last delegation share gets any trimmings
		issuedTokens = v.Tokens
		v.Tokens = sdk.ZeroInt()
	} else {

		// leave excess tokens in the validator
		// however fully use all the delegator shares
		issuedTokens = v.TokensFromShares(delShares).TruncateInt()
		v.Tokens = v.Tokens.Sub(issuedTokens)
		if v.Tokens.IsNegative() {
			panic("attempting to remove more tokens than available in validator")
		}
	}

	v.DelegatorShares = remainingShares
	if v.IsBonded() {
		pool = pool.bondedTokensToNotBonded(issuedTokens)
	}

	return v, pool, issuedTokens
}

>>>>>>> d322e234
// In some situations, the exchange rate becomes invalid, e.g. if
// Validator loses all tokens due to slashing. In this case,
// make all future delegations invalid.
func (v Validator) InvalidExRate() bool {
	return v.Tokens.IsZero() && v.DelegatorShares.IsPositive()
}

// calculate the token worth of provided shares
func (v Validator) TokensFromShares(shares sdk.Dec) sdk.Dec {
	return (shares.MulInt(v.Tokens)).Quo(v.DelegatorShares)
}

// calculate the token worth of provided shares, truncated
func (v Validator) TokensFromSharesTruncated(shares sdk.Dec) sdk.Dec {
	return (shares.MulInt(v.Tokens)).QuoTruncate(v.DelegatorShares)
}

// TokensFromSharesRoundUp returns the token worth of provided shares, rounded
// up.
func (v Validator) TokensFromSharesRoundUp(shares sdk.Dec) sdk.Dec {
	return (shares.MulInt(v.Tokens)).QuoRoundUp(v.DelegatorShares)
}

// SharesFromTokens returns the shares of a delegation given a bond amount. It
// returns an error if the validator has no tokens.
func (v Validator) SharesFromTokens(amt sdk.Int) (sdk.Dec, sdk.Error) {
	if v.Tokens.IsZero() {
		return sdk.ZeroDec(), ErrInsufficientShares(DefaultCodespace)
	}

	return v.GetDelegatorShares().MulInt(amt).QuoInt(v.GetTokens()), nil
}

// SharesFromTokensTruncated returns the truncated shares of a delegation given
// a bond amount. It returns an error if the validator has no tokens.
func (v Validator) SharesFromTokensTruncated(amt sdk.Int) (sdk.Dec, sdk.Error) {
	if v.Tokens.IsZero() {
		return sdk.ZeroDec(), ErrInsufficientShares(DefaultCodespace)
	}

	return v.GetDelegatorShares().MulInt(amt).QuoTruncate(v.GetTokens().ToDec()), nil
}

// get the bonded tokens which the validator holds
func (v Validator) BondedTokens() sdk.Int {
	if v.IsBonded() {
		return v.Tokens
	}
	return sdk.ZeroInt()
}

// get the Tendermint Power
// a reduction of 10^6 from validator tokens is applied
func (v Validator) TendermintPower() int64 {
	if v.IsBonded() {
		return v.PotentialTendermintPower()
	}
	return 0
}

// potential Tendermint power
func (v Validator) PotentialTendermintPower() int64 {
	return sdk.TokensToTendermintPower(v.Tokens)
}

// nolint - for ValidatorI
func (v Validator) IsJailed() bool                { return v.Jailed }
func (v Validator) GetMoniker() string            { return v.Description.Moniker }
func (v Validator) GetStatus() sdk.BondStatus     { return v.Status }
func (v Validator) GetOperator() sdk.ValAddress   { return v.OperatorAddress }
func (v Validator) GetConsPubKey() crypto.PubKey  { return v.ConsPubKey }
func (v Validator) GetConsAddr() sdk.ConsAddress  { return sdk.ConsAddress(v.ConsPubKey.Address()) }
func (v Validator) GetTokens() sdk.Int            { return v.Tokens }
func (v Validator) GetBondedTokens() sdk.Int      { return v.BondedTokens() }
func (v Validator) GetTendermintPower() int64     { return v.TendermintPower() }
func (v Validator) GetCommission() sdk.Dec        { return v.Commission.Rate }
func (v Validator) GetMinSelfDelegation() sdk.Int { return v.MinSelfDelegation }
func (v Validator) GetDelegatorShares() sdk.Dec   { return v.DelegatorShares }<|MERGE_RESOLUTION|>--- conflicted
+++ resolved
@@ -301,60 +301,6 @@
 	}
 }
 
-<<<<<<< HEAD
-=======
-// UpdateStatus updates the location of the shares within a validator
-// to reflect the new status
-func (v Validator) UpdateStatus(pool Pool, NewStatus sdk.BondStatus) (Validator, Pool) {
-
-	switch v.Status {
-	case sdk.Unbonded:
-
-		switch NewStatus {
-		case sdk.Unbonded:
-			return v, pool
-		case sdk.Bonded:
-			pool = pool.notBondedTokensToBonded(v.Tokens)
-		}
-	case sdk.Unbonding:
-
-		switch NewStatus {
-		case sdk.Unbonding:
-			return v, pool
-		case sdk.Bonded:
-			pool = pool.notBondedTokensToBonded(v.Tokens)
-		}
-	case sdk.Bonded:
-
-		switch NewStatus {
-		case sdk.Bonded:
-			return v, pool
-		default:
-			pool = pool.bondedTokensToNotBonded(v.Tokens)
-		}
-	}
-
-	v.Status = NewStatus
-	return v, pool
-}
-
-// removes tokens from a validator
-func (v Validator) RemoveTokens(pool Pool, tokens sdk.Int) (Validator, Pool) {
-	if tokens.IsNegative() {
-		panic(fmt.Sprintf("should not happen: trying to remove negative tokens %v", tokens))
-	}
-	if v.Tokens.LT(tokens) {
-		panic(fmt.Sprintf("should not happen: only have %v tokens, trying to remove %v", v.Tokens, tokens))
-	}
-	v.Tokens = v.Tokens.Sub(tokens)
-	// TODO: It is not obvious from the name of the function that this will happen. Either justify or move outside.
-	if v.IsBonded() {
-		pool = pool.bondedTokensToNotBonded(tokens)
-	}
-	return v, pool
-}
-
->>>>>>> d322e234
 // SetInitialCommission attempts to set a validator's initial commission. An
 // error is returned if the commission is invalid.
 func (v Validator) SetInitialCommission(commission Commission) (Validator, sdk.Error) {
@@ -366,69 +312,6 @@
 	return v, nil
 }
 
-<<<<<<< HEAD
-=======
-// AddTokensFromDel adds tokens to a validator
-// CONTRACT: Tokens are assumed to have come from not-bonded pool.
-func (v Validator) AddTokensFromDel(pool Pool, amount sdk.Int) (Validator, Pool, sdk.Dec) {
-
-	// calculate the shares to issue
-	var issuedShares sdk.Dec
-	if v.DelegatorShares.IsZero() {
-		// the first delegation to a validator sets the exchange rate to one
-		issuedShares = amount.ToDec()
-	} else {
-		shares, err := v.SharesFromTokens(amount)
-		if err != nil {
-			panic(err)
-		}
-
-		issuedShares = shares
-	}
-
-	if v.IsBonded() {
-		pool = pool.notBondedTokensToBonded(amount)
-	}
-
-	v.Tokens = v.Tokens.Add(amount)
-	v.DelegatorShares = v.DelegatorShares.Add(issuedShares)
-
-	return v, pool, issuedShares
-}
-
-// RemoveDelShares removes delegator shares from a validator.
-// NOTE: because token fractions are left in the valiadator,
-//       the exchange rate of future shares of this validator can increase.
-// CONTRACT: Tokens are assumed to move to the not-bonded pool.
-func (v Validator) RemoveDelShares(pool Pool, delShares sdk.Dec) (Validator, Pool, sdk.Int) {
-
-	remainingShares := v.DelegatorShares.Sub(delShares)
-	var issuedTokens sdk.Int
-	if remainingShares.IsZero() {
-
-		// last delegation share gets any trimmings
-		issuedTokens = v.Tokens
-		v.Tokens = sdk.ZeroInt()
-	} else {
-
-		// leave excess tokens in the validator
-		// however fully use all the delegator shares
-		issuedTokens = v.TokensFromShares(delShares).TruncateInt()
-		v.Tokens = v.Tokens.Sub(issuedTokens)
-		if v.Tokens.IsNegative() {
-			panic("attempting to remove more tokens than available in validator")
-		}
-	}
-
-	v.DelegatorShares = remainingShares
-	if v.IsBonded() {
-		pool = pool.bondedTokensToNotBonded(issuedTokens)
-	}
-
-	return v, pool, issuedTokens
-}
-
->>>>>>> d322e234
 // In some situations, the exchange rate becomes invalid, e.g. if
 // Validator loses all tokens due to slashing. In this case,
 // make all future delegations invalid.
