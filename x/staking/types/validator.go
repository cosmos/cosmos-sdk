package types

import (
	"bytes"
	"fmt"
	"sort"
	"strings"
	"time"

	"cosmossdk.io/math"
<<<<<<< HEAD
	abci "github.com/tendermint/tendermint/abci/types"
	tmprotocrypto "github.com/tendermint/tendermint/proto/tendermint/crypto"
=======
	abci "github.com/cometbft/cometbft/abci/types"
	tmprotocrypto "github.com/cometbft/cometbft/proto/tendermint/crypto"
>>>>>>> f008f84e
	"sigs.k8s.io/yaml"

	"github.com/cosmos/cosmos-sdk/codec"
	codectypes "github.com/cosmos/cosmos-sdk/codec/types"
	cryptocodec "github.com/cosmos/cosmos-sdk/crypto/codec"
	cryptotypes "github.com/cosmos/cosmos-sdk/crypto/types"
	sdk "github.com/cosmos/cosmos-sdk/types"
	sdkerrors "github.com/cosmos/cosmos-sdk/types/errors"
)

const (
	// TODO: Why can't we just have one string description which can be JSON by convention
	MaxMonikerLength         = 70
	MaxIdentityLength        = 3000
	MaxWebsiteLength         = 140
	MaxSecurityContactLength = 140
	MaxDetailsLength         = 280
)

var (
	BondStatusUnspecified = BondStatus_name[int32(Unspecified)]
	BondStatusUnbonded    = BondStatus_name[int32(Unbonded)]
	BondStatusUnbonding   = BondStatus_name[int32(Unbonding)]
	BondStatusBonded      = BondStatus_name[int32(Bonded)]
)

var _ ValidatorI = Validator{}

// NewValidator constructs a new Validator
//
//nolint:interfacer
func NewValidator(operator sdk.ValAddress, pubKey cryptotypes.PubKey, description Description) (Validator, error) {
	pkAny, err := codectypes.NewAnyWithValue(pubKey)
	if err != nil {
		return Validator{}, err
	}

	return Validator{
		OperatorAddress:         operator.String(),
		ConsensusPubkey:         pkAny,
		Jailed:                  false,
		Status:                  Unbonded,
		Tokens:                  math.ZeroInt(),
		DelegatorShares:         math.LegacyZeroDec(),
		Description:             description,
		UnbondingHeight:         int64(0),
		UnbondingTime:           time.Unix(0, 0).UTC(),
		Commission:              NewCommission(math.LegacyZeroDec(), math.LegacyZeroDec(), math.LegacyZeroDec()),
		MinSelfDelegation:       math.OneInt(),
		UnbondingOnHoldRefCount: 0,
	}, nil
}

// String implements the Stringer interface for a Validator object.
func (v Validator) String() string {
	bz, err := codec.ProtoMarshalJSON(&v, nil)
	if err != nil {
		panic(err)
	}

	out, err := yaml.JSONToYAML(bz)
	if err != nil {
		panic(err)
	}

	return string(out)
}

// Validators is a collection of Validator
type Validators []Validator

func (v Validators) String() (out string) {
	for _, val := range v {
		out += val.String() + "\n"
	}

	return strings.TrimSpace(out)
}

// ToSDKValidators -  convenience function convert []Validator to []sdk.ValidatorI
func (v Validators) ToSDKValidators() (validators []ValidatorI) {
	for _, val := range v {
		validators = append(validators, val)
	}

	return validators
}

// Sort Validators sorts validator array in ascending operator address order
func (v Validators) Sort() {
	sort.Sort(v)
}

// Implements sort interface
func (v Validators) Len() int {
	return len(v)
}

// Implements sort interface
func (v Validators) Less(i, j int) bool {
	return bytes.Compare(v[i].GetOperator().Bytes(), v[j].GetOperator().Bytes()) == -1
}

// Implements sort interface
func (v Validators) Swap(i, j int) {
	v[i], v[j] = v[j], v[i]
}

// ValidatorsByVotingPower implements sort.Interface for []Validator based on
// the VotingPower and Address fields.
// The validators are sorted first by their voting power (descending). Secondary index - Address (ascending).
// Copied from tendermint/types/validator_set.go
type ValidatorsByVotingPower []Validator

func (valz ValidatorsByVotingPower) Len() int { return len(valz) }

func (valz ValidatorsByVotingPower) Less(i, j int, r math.Int) bool {
	if valz[i].ConsensusPower(r) == valz[j].ConsensusPower(r) {
		addrI, errI := valz[i].GetConsAddr()
		addrJ, errJ := valz[j].GetConsAddr()
		// If either returns error, then return false
		if errI != nil || errJ != nil {
			return false
		}
		return bytes.Compare(addrI, addrJ) == -1
	}
	return valz[i].ConsensusPower(r) > valz[j].ConsensusPower(r)
}

func (valz ValidatorsByVotingPower) Swap(i, j int) {
	valz[i], valz[j] = valz[j], valz[i]
}

// UnpackInterfaces implements UnpackInterfacesMessage.UnpackInterfaces
func (v Validators) UnpackInterfaces(c codectypes.AnyUnpacker) error {
	for i := range v {
		if err := v[i].UnpackInterfaces(c); err != nil {
			return err
		}
	}
	return nil
}

// return the redelegation
func MustMarshalValidator(cdc codec.BinaryCodec, validator *Validator) []byte {
	return cdc.MustMarshal(validator)
}

// unmarshal a redelegation from a store value
func MustUnmarshalValidator(cdc codec.BinaryCodec, value []byte) Validator {
	validator, err := UnmarshalValidator(cdc, value)
	if err != nil {
		panic(err)
	}

	return validator
}

// unmarshal a redelegation from a store value
func UnmarshalValidator(cdc codec.BinaryCodec, value []byte) (v Validator, err error) {
	err = cdc.Unmarshal(value, &v)
	return v, err
}

// IsBonded checks if the validator status equals Bonded
func (v Validator) IsBonded() bool {
	return v.GetStatus() == Bonded
}

// IsUnbonded checks if the validator status equals Unbonded
func (v Validator) IsUnbonded() bool {
	return v.GetStatus() == Unbonded
}

// IsUnbonding checks if the validator status equals Unbonding
func (v Validator) IsUnbonding() bool {
	return v.GetStatus() == Unbonding
}

// constant used in flags to indicate that description field should not be updated
const DoNotModifyDesc = "[do-not-modify]"

func NewDescription(moniker, identity, website, securityContact, details string) Description {
	return Description{
		Moniker:         moniker,
		Identity:        identity,
		Website:         website,
		SecurityContact: securityContact,
		Details:         details,
	}
}

// String implements the Stringer interface for a Description object.
func (d Description) String() string {
	out, _ := yaml.Marshal(d)
	return string(out)
}

// UpdateDescription updates the fields of a given description. An error is
// returned if the resulting description contains an invalid length.
func (d Description) UpdateDescription(d2 Description) (Description, error) {
	if d2.Moniker == DoNotModifyDesc {
		d2.Moniker = d.Moniker
	}

	if d2.Identity == DoNotModifyDesc {
		d2.Identity = d.Identity
	}

	if d2.Website == DoNotModifyDesc {
		d2.Website = d.Website
	}

	if d2.SecurityContact == DoNotModifyDesc {
		d2.SecurityContact = d.SecurityContact
	}

	if d2.Details == DoNotModifyDesc {
		d2.Details = d.Details
	}

	return NewDescription(
		d2.Moniker,
		d2.Identity,
		d2.Website,
		d2.SecurityContact,
		d2.Details,
	).EnsureLength()
}

// EnsureLength ensures the length of a validator's description.
func (d Description) EnsureLength() (Description, error) {
	if len(d.Moniker) > MaxMonikerLength {
		return d, sdkerrors.Wrapf(sdkerrors.ErrInvalidRequest, "invalid moniker length; got: %d, max: %d", len(d.Moniker), MaxMonikerLength)
	}

	if len(d.Identity) > MaxIdentityLength {
		return d, sdkerrors.Wrapf(sdkerrors.ErrInvalidRequest, "invalid identity length; got: %d, max: %d", len(d.Identity), MaxIdentityLength)
	}

	if len(d.Website) > MaxWebsiteLength {
		return d, sdkerrors.Wrapf(sdkerrors.ErrInvalidRequest, "invalid website length; got: %d, max: %d", len(d.Website), MaxWebsiteLength)
	}

	if len(d.SecurityContact) > MaxSecurityContactLength {
		return d, sdkerrors.Wrapf(sdkerrors.ErrInvalidRequest, "invalid security contact length; got: %d, max: %d", len(d.SecurityContact), MaxSecurityContactLength)
	}

	if len(d.Details) > MaxDetailsLength {
		return d, sdkerrors.Wrapf(sdkerrors.ErrInvalidRequest, "invalid details length; got: %d, max: %d", len(d.Details), MaxDetailsLength)
	}

	return d, nil
}

// ABCIValidatorUpdate returns an abci.ValidatorUpdate from a staking validator type
// with the full validator power
func (v Validator) ABCIValidatorUpdate(r math.Int) abci.ValidatorUpdate {
	tmProtoPk, err := v.TmConsPublicKey()
	if err != nil {
		panic(err)
	}

	return abci.ValidatorUpdate{
		PubKey: tmProtoPk,
		Power:  v.ConsensusPower(r),
	}
}

// ABCIValidatorUpdateZero returns an abci.ValidatorUpdate from a staking validator type
// with zero power used for validator updates.
func (v Validator) ABCIValidatorUpdateZero() abci.ValidatorUpdate {
	tmProtoPk, err := v.TmConsPublicKey()
	if err != nil {
		panic(err)
	}

	return abci.ValidatorUpdate{
		PubKey: tmProtoPk,
		Power:  0,
	}
}

// SetInitialCommission attempts to set a validator's initial commission. An
// error is returned if the commission is invalid.
func (v Validator) SetInitialCommission(commission Commission) (Validator, error) {
	if err := commission.Validate(); err != nil {
		return v, err
	}

	v.Commission = commission

	return v, nil
}

// In some situations, the exchange rate becomes invalid, e.g. if
// Validator loses all tokens due to slashing. In this case,
// make all future delegations invalid.
func (v Validator) InvalidExRate() bool {
	return v.Tokens.IsZero() && v.DelegatorShares.IsPositive()
}

// calculate the token worth of provided shares
func (v Validator) TokensFromShares(shares sdk.Dec) math.LegacyDec {
	return (shares.MulInt(v.Tokens)).Quo(v.DelegatorShares)
}

// calculate the token worth of provided shares, truncated
func (v Validator) TokensFromSharesTruncated(shares sdk.Dec) math.LegacyDec {
	return (shares.MulInt(v.Tokens)).QuoTruncate(v.DelegatorShares)
}

// TokensFromSharesRoundUp returns the token worth of provided shares, rounded
// up.
func (v Validator) TokensFromSharesRoundUp(shares sdk.Dec) math.LegacyDec {
	return (shares.MulInt(v.Tokens)).QuoRoundUp(v.DelegatorShares)
}

// SharesFromTokens returns the shares of a delegation given a bond amount. It
// returns an error if the validator has no tokens.
func (v Validator) SharesFromTokens(amt math.Int) (sdk.Dec, error) {
	if v.Tokens.IsZero() {
		return math.LegacyZeroDec(), ErrInsufficientShares
	}

	return v.GetDelegatorShares().MulInt(amt).QuoInt(v.GetTokens()), nil
}

// SharesFromTokensTruncated returns the truncated shares of a delegation given
// a bond amount. It returns an error if the validator has no tokens.
func (v Validator) SharesFromTokensTruncated(amt math.Int) (sdk.Dec, error) {
	if v.Tokens.IsZero() {
		return math.LegacyZeroDec(), ErrInsufficientShares
	}

	return v.GetDelegatorShares().MulInt(amt).QuoTruncate(sdk.NewDecFromInt(v.GetTokens())), nil
}

// get the bonded tokens which the validator holds
func (v Validator) BondedTokens() math.Int {
	if v.IsBonded() {
		return v.Tokens
	}

	return math.ZeroInt()
}

// ConsensusPower gets the consensus-engine power. Aa reduction of 10^6 from
// validator tokens is applied
func (v Validator) ConsensusPower(r math.Int) int64 {
	if v.IsBonded() {
		return v.PotentialConsensusPower(r)
	}

	return 0
}

// PotentialConsensusPower returns the potential consensus-engine power.
func (v Validator) PotentialConsensusPower(r math.Int) int64 {
	return sdk.TokensToConsensusPower(v.Tokens, r)
}

// UpdateStatus updates the location of the shares within a validator
// to reflect the new status
func (v Validator) UpdateStatus(newStatus BondStatus) Validator {
	v.Status = newStatus
	return v
}

// AddTokensFromDel adds tokens to a validator
func (v Validator) AddTokensFromDel(amount math.Int) (Validator, sdk.Dec) {
	// calculate the shares to issue
	var issuedShares sdk.Dec
	if v.DelegatorShares.IsZero() {
		// the first delegation to a validator sets the exchange rate to one
		issuedShares = sdk.NewDecFromInt(amount)
	} else {
		shares, err := v.SharesFromTokens(amount)
		if err != nil {
			panic(err)
		}

		issuedShares = shares
	}

	v.Tokens = v.Tokens.Add(amount)
	v.DelegatorShares = v.DelegatorShares.Add(issuedShares)

	return v, issuedShares
}

// RemoveTokens removes tokens from a validator
func (v Validator) RemoveTokens(tokens math.Int) Validator {
	if tokens.IsNegative() {
		panic(fmt.Sprintf("should not happen: trying to remove negative tokens %v", tokens))
	}

	if v.Tokens.LT(tokens) {
		panic(fmt.Sprintf("should not happen: only have %v tokens, trying to remove %v", v.Tokens, tokens))
	}

	v.Tokens = v.Tokens.Sub(tokens)

	return v
}

// RemoveDelShares removes delegator shares from a validator.
// NOTE: because token fractions are left in the valiadator,
//
//	the exchange rate of future shares of this validator can increase.
func (v Validator) RemoveDelShares(delShares sdk.Dec) (Validator, math.Int) {
	remainingShares := v.DelegatorShares.Sub(delShares)

	var issuedTokens math.Int
	if remainingShares.IsZero() {
		// last delegation share gets any trimmings
		issuedTokens = v.Tokens
		v.Tokens = math.ZeroInt()
	} else {
		// leave excess tokens in the validator
		// however fully use all the delegator shares
		issuedTokens = v.TokensFromShares(delShares).TruncateInt()
		v.Tokens = v.Tokens.Sub(issuedTokens)

		if v.Tokens.IsNegative() {
			panic("attempting to remove more tokens than available in validator")
		}
	}

	v.DelegatorShares = remainingShares

	return v, issuedTokens
}

// MinEqual defines a more minimum set of equality conditions when comparing two
// validators.
func (v *Validator) MinEqual(other *Validator) bool {
	return v.OperatorAddress == other.OperatorAddress &&
		v.Status == other.Status &&
		v.Tokens.Equal(other.Tokens) &&
		v.DelegatorShares.Equal(other.DelegatorShares) &&
		v.Description.Equal(other.Description) &&
		v.Commission.Equal(other.Commission) &&
		v.Jailed == other.Jailed &&
		v.MinSelfDelegation.Equal(other.MinSelfDelegation) &&
		v.ConsensusPubkey.Equal(other.ConsensusPubkey)
}

// Equal checks if the receiver equals the parameter
func (v *Validator) Equal(v2 *Validator) bool {
	return v.MinEqual(v2) &&
		v.UnbondingHeight == v2.UnbondingHeight &&
		v.UnbondingTime.Equal(v2.UnbondingTime)
}

func (v Validator) IsJailed() bool        { return v.Jailed }
func (v Validator) GetMoniker() string    { return v.Description.Moniker }
func (v Validator) GetStatus() BondStatus { return v.Status }
func (v Validator) GetOperator() sdk.ValAddress {
	if v.OperatorAddress == "" {
		return nil
	}
	addr, err := sdk.ValAddressFromBech32(v.OperatorAddress)
	if err != nil {
		panic(err)
	}
	return addr
}

// ConsPubKey returns the validator PubKey as a cryptotypes.PubKey.
func (v Validator) ConsPubKey() (cryptotypes.PubKey, error) {
	pk, ok := v.ConsensusPubkey.GetCachedValue().(cryptotypes.PubKey)
	if !ok {
		return nil, sdkerrors.Wrapf(sdkerrors.ErrInvalidType, "expecting cryptotypes.PubKey, got %T", pk)
	}

	return pk, nil
}

// TmConsPublicKey casts Validator.ConsensusPubkey to tmprotocrypto.PubKey.
func (v Validator) TmConsPublicKey() (tmprotocrypto.PublicKey, error) {
	pk, err := v.ConsPubKey()
	if err != nil {
		return tmprotocrypto.PublicKey{}, err
	}

	tmPk, err := cryptocodec.ToTmProtoPublicKey(pk)
	if err != nil {
		return tmprotocrypto.PublicKey{}, err
	}

	return tmPk, nil
}

// GetConsAddr extracts Consensus key address
func (v Validator) GetConsAddr() (sdk.ConsAddress, error) {
	pk, ok := v.ConsensusPubkey.GetCachedValue().(cryptotypes.PubKey)
	if !ok {
		return nil, sdkerrors.Wrapf(sdkerrors.ErrInvalidType, "expecting cryptotypes.PubKey, got %T", pk)
	}

	return sdk.ConsAddress(pk.Address()), nil
}

func (v Validator) GetTokens() math.Int       { return v.Tokens }
func (v Validator) GetBondedTokens() math.Int { return v.BondedTokens() }
func (v Validator) GetConsensusPower(r math.Int) int64 {
	return v.ConsensusPower(r)
}
<<<<<<< HEAD
func (v Validator) GetCommission() sdk.Dec         { return v.Commission.Rate }
func (v Validator) GetMinSelfDelegation() math.Int { return v.MinSelfDelegation }
func (v Validator) GetDelegatorShares() sdk.Dec    { return v.DelegatorShares }
=======
func (v Validator) GetCommission() math.LegacyDec      { return v.Commission.Rate }
func (v Validator) GetMinSelfDelegation() math.Int     { return v.MinSelfDelegation }
func (v Validator) GetDelegatorShares() math.LegacyDec { return v.DelegatorShares }
>>>>>>> f008f84e

// UnpackInterfaces implements UnpackInterfacesMessage.UnpackInterfaces
func (v Validator) UnpackInterfaces(unpacker codectypes.AnyUnpacker) error {
	var pk cryptotypes.PubKey
	return unpacker.UnpackAny(v.ConsensusPubkey, &pk)
}<|MERGE_RESOLUTION|>--- conflicted
+++ resolved
@@ -8,13 +8,8 @@
 	"time"
 
 	"cosmossdk.io/math"
-<<<<<<< HEAD
-	abci "github.com/tendermint/tendermint/abci/types"
-	tmprotocrypto "github.com/tendermint/tendermint/proto/tendermint/crypto"
-=======
 	abci "github.com/cometbft/cometbft/abci/types"
 	tmprotocrypto "github.com/cometbft/cometbft/proto/tendermint/crypto"
->>>>>>> f008f84e
 	"sigs.k8s.io/yaml"
 
 	"github.com/cosmos/cosmos-sdk/codec"
@@ -524,15 +519,9 @@
 func (v Validator) GetConsensusPower(r math.Int) int64 {
 	return v.ConsensusPower(r)
 }
-<<<<<<< HEAD
-func (v Validator) GetCommission() sdk.Dec         { return v.Commission.Rate }
-func (v Validator) GetMinSelfDelegation() math.Int { return v.MinSelfDelegation }
-func (v Validator) GetDelegatorShares() sdk.Dec    { return v.DelegatorShares }
-=======
 func (v Validator) GetCommission() math.LegacyDec      { return v.Commission.Rate }
 func (v Validator) GetMinSelfDelegation() math.Int     { return v.MinSelfDelegation }
 func (v Validator) GetDelegatorShares() math.LegacyDec { return v.DelegatorShares }
->>>>>>> f008f84e
 
 // UnpackInterfaces implements UnpackInterfacesMessage.UnpackInterfaces
 func (v Validator) UnpackInterfaces(unpacker codectypes.AnyUnpacker) error {
