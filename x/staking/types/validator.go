--- conflicted
+++ resolved
@@ -402,9 +402,6 @@
 	return sdk.ZeroInt()
 }
 
-<<<<<<< HEAD
-// ensure that validator fulfills the sdk validator interface
-=======
 // get the Tendermint Power
 // a reduction of 10^9 from validator tokens is applied
 func (v Validator) TendermintPower() int64 {
@@ -433,10 +430,7 @@
 	return sdk.NewInt(power).Mul(powerReduction)
 }
 
-//______________________________________________________________________
-
 // ensure fulfills the sdk validator types
->>>>>>> dff6d0e4
 var _ sdk.Validator = Validator{}
 
 // nolint - for sdk.Validator
