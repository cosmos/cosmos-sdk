package types

import (
	"bytes"
	"fmt"
	"math/big"
	"strings"
	"time"

	abci "github.com/tendermint/tendermint/abci/types"
	"github.com/tendermint/tendermint/crypto"
	tmtypes "github.com/tendermint/tendermint/types"

	"github.com/cosmos/cosmos-sdk/codec"
	sdk "github.com/cosmos/cosmos-sdk/types"
)

// nolint
const (
	// TODO: Why can't we just have one string description which can be JSON by convention
	MaxMonikerLength  = 70
	MaxIdentityLength = 3000
	MaxWebsiteLength  = 140
	MaxDetailsLength  = 280
)

// Validator defines the total amount of bond shares and their exchange rate to
// coins. Slashing results in a decrease in the exchange rate, allowing correct
// calculation of future undelegations without iterating over delegators.
// When coins are delegated to this validator, the validator is credited with a
// delegation whose number of bond shares is based on the amount of coins delegated
// divided by the current exchange rate. Voting power can be calculated as total
// bonded shares multiplied by exchange rate.
type Validator struct {
<<<<<<< HEAD
	OperatorAddr sdk.ValAddress `json:"operator_address"` // address of the validator's operator; bech encoded in JSON
	ConsPubKey   crypto.PubKey  `json:"consensus_pubkey"` // the consensus public key of the validator; bech encoded in JSON
	Jailed       bool           `json:"jailed"`           // has the validator been jailed from bonded status?

	Status          sdk.BondStatus `json:"status"`           // validator status (bonded/unbonding/unbonded)
	Tokens          sdk.Int        `json:"tokens"`           // delegated tokens (incl. self-delegation)
	DelegatorShares sdk.Dec        `json:"delegator_shares"` // total shares issued to a validator's delegators

	Description Description `json:"description"` // description terms for the validator
	BondHeight  int64       `json:"bond_height"` // earliest height as a bonded validator

	UnbondingHeight         int64     `json:"unbonding_height"` // if unbonding, height at which this validator has begun unbonding
	UnbondingCompletionTime time.Time `json:"unbonding_time"`   // if unbonding, min time for the validator to complete unbonding

	Commission  Commission `json:"commission"`    // commission parameters
	MinSelfBond sdk.Int    `json:"min_self_bond"` // validator's self declared minimum self bond
=======
	OperatorAddr            sdk.ValAddress `json:"operator_address"` // address of the validator's operator; bech encoded in JSON
	ConsPubKey              crypto.PubKey  `json:"consensus_pubkey"` // the consensus public key of the validator; bech encoded in JSON
	Jailed                  bool           `json:"jailed"`           // has the validator been jailed from bonded status?
	Status                  sdk.BondStatus `json:"status"`           // validator status (bonded/unbonding/unbonded)
	Tokens                  sdk.Int        `json:"tokens"`           // delegated tokens (incl. self-delegation)
	DelegatorShares         sdk.Dec        `json:"delegator_shares"` // total shares issued to a validator's delegators
	Description             Description    `json:"description"`      // description terms for the validator
	UnbondingHeight         int64          `json:"unbonding_height"` // if unbonding, height at which this validator has begun unbonding
	UnbondingCompletionTime time.Time      `json:"unbonding_time"`   // if unbonding, min time for the validator to complete unbonding
	Commission              Commission     `json:"commission"`       // commission parameters
>>>>>>> 685bfca1
}

// Validators is a collection of Validator
type Validators []Validator

func (v Validators) String() (out string) {
	for _, val := range v {
		out += val.String() + "\n"
	}
	return strings.TrimSpace(out)
}

// NewValidator - initialize a new validator
func NewValidator(operator sdk.ValAddress, pubKey crypto.PubKey, description Description) Validator {
	return Validator{
		OperatorAddr:            operator,
		ConsPubKey:              pubKey,
		Jailed:                  false,
		Status:                  sdk.Unbonded,
		Tokens:                  sdk.ZeroInt(),
		DelegatorShares:         sdk.ZeroDec(),
		Description:             description,
		UnbondingHeight:         int64(0),
		UnbondingCompletionTime: time.Unix(0, 0).UTC(),
		Commission:              NewCommission(sdk.ZeroDec(), sdk.ZeroDec(), sdk.ZeroDec()),
		MinSelfBond:             sdk.OneInt(),
	}
}

// return the redelegation
func MustMarshalValidator(cdc *codec.Codec, validator Validator) []byte {
	return cdc.MustMarshalBinaryLengthPrefixed(validator)
}

// unmarshal a redelegation from a store value
func MustUnmarshalValidator(cdc *codec.Codec, value []byte) Validator {
	validator, err := UnmarshalValidator(cdc, value)
	if err != nil {
		panic(err)
	}
	return validator
}

// unmarshal a redelegation from a store value
func UnmarshalValidator(cdc *codec.Codec, value []byte) (validator Validator, err error) {
	err = cdc.UnmarshalBinaryLengthPrefixed(value, &validator)
	return validator, err
}

// String returns a human readable string representation of a validator.
func (v Validator) String() string {
	bechConsPubKey, err := sdk.Bech32ifyConsPub(v.ConsPubKey)
	if err != nil {
		panic(err)
	}
	return fmt.Sprintf(`Validator
  Operator Address:           %s
  Validator Consensus Pubkey: %s
  Jailed:                     %v
  Status:                     %s
  Tokens:                     %s
  Delegator Shares:           %s
  Description:                %s
  Unbonding Height:           %d
  Unbonding Completion Time:  %v
  Minimum Self Bond:  		  %v
  Commission:                 %s`, v.OperatorAddr, bechConsPubKey,
		v.Jailed, sdk.BondStatusToString(v.Status), v.Tokens,
<<<<<<< HEAD
		v.DelegatorShares, v.Description, v.BondHeight,
		v.UnbondingHeight, v.UnbondingCompletionTime, v.MinSelfBond, v.Commission)
=======
		v.DelegatorShares, v.Description,
		v.UnbondingHeight, v.UnbondingCompletionTime, v.Commission)
>>>>>>> 685bfca1
}

// this is a helper struct used for JSON de- and encoding only
type bechValidator struct {
<<<<<<< HEAD
	OperatorAddr sdk.ValAddress `json:"operator_address"` // the bech32 address of the validator's operator
	ConsPubKey   string         `json:"consensus_pubkey"` // the bech32 consensus public key of the validator
	Jailed       bool           `json:"jailed"`           // has the validator been jailed from bonded status?

	Status          sdk.BondStatus `json:"status"`           // validator status (bonded/unbonding/unbonded)
	Tokens          sdk.Int        `json:"tokens"`           // delegated tokens (incl. self-delegation)
	DelegatorShares sdk.Dec        `json:"delegator_shares"` // total shares issued to a validator's delegators

	Description Description `json:"description"` // description terms for the validator
	BondHeight  int64       `json:"bond_height"` // earliest height as a bonded validator

	UnbondingHeight         int64     `json:"unbonding_height"` // if unbonding, height at which this validator has begun unbonding
	UnbondingCompletionTime time.Time `json:"unbonding_time"`   // if unbonding, min time for the validator to complete unbonding

	Commission  Commission `json:"commission"`    // commission parameters
	MinSelfBond sdk.Int    `json:"min_self_bond"` // minimum self bond
=======
	OperatorAddr            sdk.ValAddress `json:"operator_address"` // the bech32 address of the validator's operator
	ConsPubKey              string         `json:"consensus_pubkey"` // the bech32 consensus public key of the validator
	Jailed                  bool           `json:"jailed"`           // has the validator been jailed from bonded status?
	Status                  sdk.BondStatus `json:"status"`           // validator status (bonded/unbonding/unbonded)
	Tokens                  sdk.Int        `json:"tokens"`           // delegated tokens (incl. self-delegation)
	DelegatorShares         sdk.Dec        `json:"delegator_shares"` // total shares issued to a validator's delegators
	Description             Description    `json:"description"`      // description terms for the validator
	UnbondingHeight         int64          `json:"unbonding_height"` // if unbonding, height at which this validator has begun unbonding
	UnbondingCompletionTime time.Time      `json:"unbonding_time"`   // if unbonding, min time for the validator to complete unbonding
	Commission              Commission     `json:"commission"`       // commission parameters
>>>>>>> 685bfca1
}

// MarshalJSON marshals the validator to JSON using Bech32
func (v Validator) MarshalJSON() ([]byte, error) {
	bechConsPubKey, err := sdk.Bech32ifyConsPub(v.ConsPubKey)
	if err != nil {
		return nil, err
	}

	return codec.Cdc.MarshalJSON(bechValidator{
		OperatorAddr:            v.OperatorAddr,
		ConsPubKey:              bechConsPubKey,
		Jailed:                  v.Jailed,
		Status:                  v.Status,
		Tokens:                  v.Tokens,
		DelegatorShares:         v.DelegatorShares,
		Description:             v.Description,
		UnbondingHeight:         v.UnbondingHeight,
		UnbondingCompletionTime: v.UnbondingCompletionTime,
		MinSelfBond:             v.MinSelfBond,
		Commission:              v.Commission,
	})
}

// UnmarshalJSON unmarshals the validator from JSON using Bech32
func (v *Validator) UnmarshalJSON(data []byte) error {
	bv := &bechValidator{}
	if err := codec.Cdc.UnmarshalJSON(data, bv); err != nil {
		return err
	}
	consPubKey, err := sdk.GetConsPubKeyBech32(bv.ConsPubKey)
	if err != nil {
		return err
	}
	*v = Validator{
		OperatorAddr:            bv.OperatorAddr,
		ConsPubKey:              consPubKey,
		Jailed:                  bv.Jailed,
		Tokens:                  bv.Tokens,
		Status:                  bv.Status,
		DelegatorShares:         bv.DelegatorShares,
		Description:             bv.Description,
		UnbondingHeight:         bv.UnbondingHeight,
		UnbondingCompletionTime: bv.UnbondingCompletionTime,
		Commission:              bv.Commission,
		MinSelfBond:             bv.MinSelfBond,
	}
	return nil
}

// only the vitals
func (v Validator) TestEquivalent(v2 Validator) bool {
	return v.ConsPubKey.Equals(v2.ConsPubKey) &&
		bytes.Equal(v.OperatorAddr, v2.OperatorAddr) &&
		v.Status.Equal(v2.Status) &&
		v.Tokens.Equal(v2.Tokens) &&
		v.DelegatorShares.Equal(v2.DelegatorShares) &&
		v.Description == v2.Description &&
		v.Commission.Equal(v2.Commission)
}

// return the TM validator address
func (v Validator) ConsAddress() sdk.ConsAddress {
	return sdk.ConsAddress(v.ConsPubKey.Address())
}

// constant used in flags to indicate that description field should not be updated
const DoNotModifyDesc = "[do-not-modify]"

// Description - description fields for a validator
type Description struct {
	Moniker  string `json:"moniker"`  // name
	Identity string `json:"identity"` // optional identity signature (ex. UPort or Keybase)
	Website  string `json:"website"`  // optional website link
	Details  string `json:"details"`  // optional details
}

// NewDescription returns a new Description with the provided values.
func NewDescription(moniker, identity, website, details string) Description {
	return Description{
		Moniker:  moniker,
		Identity: identity,
		Website:  website,
		Details:  details,
	}
}

// UpdateDescription updates the fields of a given description. An error is
// returned if the resulting description contains an invalid length.
func (d Description) UpdateDescription(d2 Description) (Description, sdk.Error) {
	if d2.Moniker == DoNotModifyDesc {
		d2.Moniker = d.Moniker
	}
	if d2.Identity == DoNotModifyDesc {
		d2.Identity = d.Identity
	}
	if d2.Website == DoNotModifyDesc {
		d2.Website = d.Website
	}
	if d2.Details == DoNotModifyDesc {
		d2.Details = d.Details
	}

	return Description{
		Moniker:  d2.Moniker,
		Identity: d2.Identity,
		Website:  d2.Website,
		Details:  d2.Details,
	}.EnsureLength()
}

// EnsureLength ensures the length of a validator's description.
func (d Description) EnsureLength() (Description, sdk.Error) {
	if len(d.Moniker) > MaxMonikerLength {
		return d, ErrDescriptionLength(DefaultCodespace, "moniker", len(d.Moniker), MaxMonikerLength)
	}
	if len(d.Identity) > MaxIdentityLength {
		return d, ErrDescriptionLength(DefaultCodespace, "identity", len(d.Identity), MaxIdentityLength)
	}
	if len(d.Website) > MaxWebsiteLength {
		return d, ErrDescriptionLength(DefaultCodespace, "website", len(d.Website), MaxWebsiteLength)
	}
	if len(d.Details) > MaxDetailsLength {
		return d, ErrDescriptionLength(DefaultCodespace, "details", len(d.Details), MaxDetailsLength)
	}

	return d, nil
}

// ABCIValidatorUpdate returns an abci.ValidatorUpdate from a staking validator type
// with the full validator power
func (v Validator) ABCIValidatorUpdate() abci.ValidatorUpdate {
	return abci.ValidatorUpdate{
		PubKey: tmtypes.TM2PB.PubKey(v.ConsPubKey),
		Power:  v.TendermintPower(),
	}
}

// ABCIValidatorUpdateZero returns an abci.ValidatorUpdate from a staking validator type
// with zero power used for validator updates.
func (v Validator) ABCIValidatorUpdateZero() abci.ValidatorUpdate {
	return abci.ValidatorUpdate{
		PubKey: tmtypes.TM2PB.PubKey(v.ConsPubKey),
		Power:  0,
	}
}

// UpdateStatus updates the location of the shares within a validator
// to reflect the new status
func (v Validator) UpdateStatus(pool Pool, NewStatus sdk.BondStatus) (Validator, Pool) {

	switch v.Status {
	case sdk.Unbonded:

		switch NewStatus {
		case sdk.Unbonded:
			return v, pool
		case sdk.Bonded:
			pool = pool.notBondedTokensToBonded(v.Tokens)
		}
	case sdk.Unbonding:

		switch NewStatus {
		case sdk.Unbonding:
			return v, pool
		case sdk.Bonded:
			pool = pool.notBondedTokensToBonded(v.Tokens)
		}
	case sdk.Bonded:

		switch NewStatus {
		case sdk.Bonded:
			return v, pool
		default:
			pool = pool.bondedTokensToNotBonded(v.Tokens)
		}
	}

	v.Status = NewStatus
	return v, pool
}

// removes tokens from a validator
func (v Validator) RemoveTokens(pool Pool, tokens sdk.Int) (Validator, Pool) {
	if tokens.IsNegative() {
		panic(fmt.Sprintf("should not happen: trying to remove negative tokens %v", tokens))
	}
	if v.Tokens.LT(tokens) {
		panic(fmt.Sprintf("should not happen: only have %v tokens, trying to remove %v", v.Tokens, tokens))
	}
	v.Tokens = v.Tokens.Sub(tokens)
	// TODO: It is not obvious from the name of the function that this will happen. Either justify or move outside.
	if v.Status == sdk.Bonded {
		pool = pool.bondedTokensToNotBonded(tokens)
	}
	return v, pool
}

// SetInitialCommission attempts to set a validator's initial commission. An
// error is returned if the commission is invalid.
func (v Validator) SetInitialCommission(commission Commission) (Validator, sdk.Error) {
	if err := commission.Validate(); err != nil {
		return v, err
	}

	v.Commission = commission
	return v, nil
}

// AddTokensFromDel adds tokens to a validator
// CONTRACT: Tokens are assumed to have come from not-bonded pool.
func (v Validator) AddTokensFromDel(pool Pool, amount sdk.Int) (Validator, Pool, sdk.Dec) {

	// bondedShare/delegatedShare
	exRate := v.DelegatorShareExRate()
	if exRate.IsZero() {
		panic("zero exRate should not happen")
	}

	if v.Status == sdk.Bonded {
		pool = pool.notBondedTokensToBonded(amount)
	}

	v.Tokens = v.Tokens.Add(amount)
	issuedShares := sdk.NewDecFromInt(amount).Quo(exRate)
	v.DelegatorShares = v.DelegatorShares.Add(issuedShares)

	return v, pool, issuedShares
}

// RemoveDelShares removes delegator shares from a validator.
// NOTE: because token fractions are left in the valiadator,
//       the exchange rate of future shares of this validator can increase.
// CONTRACT: Tokens are assumed to move to the not-bonded pool.
func (v Validator) RemoveDelShares(pool Pool, delShares sdk.Dec) (Validator, Pool, sdk.Int) {

	remainingShares := v.DelegatorShares.Sub(delShares)
	var issuedTokens sdk.Int
	if remainingShares.IsZero() {

		// last delegation share gets any trimmings
		issuedTokens = v.Tokens
		v.Tokens = sdk.ZeroInt()
	} else {

		// leave excess tokens in the validator
		// however fully use all the delegator shares
		issuedTokens = v.DelegatorShareExRate().Mul(delShares).TruncateInt()
		v.Tokens = v.Tokens.Sub(issuedTokens)
		if v.Tokens.IsNegative() {
			panic("attempting to remove more tokens than available in validator")
		}
	}

	v.DelegatorShares = remainingShares
	if v.Status == sdk.Bonded {
		pool = pool.bondedTokensToNotBonded(issuedTokens)
	}

	return v, pool, issuedTokens
}

// DelegatorShareExRate gets the exchange rate of tokens over delegator shares.
// UNITS: tokens/delegator-shares
func (v Validator) DelegatorShareExRate() sdk.Dec {
	if v.DelegatorShares.IsZero() {
		// the first delegation to a validator sets the exchange rate to one
		return sdk.OneDec()
	}
	return sdk.NewDecFromInt(v.Tokens).Quo(v.DelegatorShares)
}

// get the bonded tokens which the validator holds
func (v Validator) BondedTokens() sdk.Int {
	if v.Status == sdk.Bonded {
		return v.Tokens
	}
	return sdk.ZeroInt()
}

// get the Tendermint Power
// a reduction of 10^9 from validator tokens is applied
func (v Validator) TendermintPower() int64 {
	if v.Status == sdk.Bonded {
		return v.PotentialTendermintPower()
	}
	return 0
}

var powerReduction = sdk.NewIntFromBigInt(new(big.Int).Exp(big.NewInt(10), big.NewInt(6), nil))

// potential Tendermint power
func (v Validator) PotentialTendermintPower() int64 {
	return (v.Tokens.Div(powerReduction)).Int64()
}

// utility functions

// TokensToTendermintPower - convert input tokens to potential tendermint power
func TokensToTendermintPower(tokens sdk.Int) int64 {
	return (tokens.Div(powerReduction)).Int64()
}

// TokensFromTendermintPower - convert input power to tokens
func TokensFromTendermintPower(power int64) sdk.Int {
	return sdk.NewInt(power).Mul(powerReduction)
}

// ensure fulfills the sdk validator types
var _ sdk.Validator = Validator{}

// nolint - for sdk.Validator
func (v Validator) GetJailed() bool                  { return v.Jailed }
func (v Validator) GetMoniker() string               { return v.Description.Moniker }
func (v Validator) GetStatus() sdk.BondStatus        { return v.Status }
func (v Validator) GetOperator() sdk.ValAddress      { return v.OperatorAddr }
func (v Validator) GetConsPubKey() crypto.PubKey     { return v.ConsPubKey }
func (v Validator) GetConsAddr() sdk.ConsAddress     { return sdk.ConsAddress(v.ConsPubKey.Address()) }
func (v Validator) GetTokens() sdk.Int               { return v.Tokens }
func (v Validator) GetBondedTokens() sdk.Int         { return v.BondedTokens() }
func (v Validator) GetTendermintPower() int64        { return v.TendermintPower() }
func (v Validator) GetCommission() sdk.Dec           { return v.Commission.Rate }
func (v Validator) GetMinSelfBond() sdk.Int          { return v.MinSelfBond }
func (v Validator) GetDelegatorShares() sdk.Dec      { return v.DelegatorShares }
func (v Validator) GetDelegatorShareExRate() sdk.Dec { return v.DelegatorShareExRate() }<|MERGE_RESOLUTION|>--- conflicted
+++ resolved
@@ -32,24 +32,6 @@
 // divided by the current exchange rate. Voting power can be calculated as total
 // bonded shares multiplied by exchange rate.
 type Validator struct {
-<<<<<<< HEAD
-	OperatorAddr sdk.ValAddress `json:"operator_address"` // address of the validator's operator; bech encoded in JSON
-	ConsPubKey   crypto.PubKey  `json:"consensus_pubkey"` // the consensus public key of the validator; bech encoded in JSON
-	Jailed       bool           `json:"jailed"`           // has the validator been jailed from bonded status?
-
-	Status          sdk.BondStatus `json:"status"`           // validator status (bonded/unbonding/unbonded)
-	Tokens          sdk.Int        `json:"tokens"`           // delegated tokens (incl. self-delegation)
-	DelegatorShares sdk.Dec        `json:"delegator_shares"` // total shares issued to a validator's delegators
-
-	Description Description `json:"description"` // description terms for the validator
-	BondHeight  int64       `json:"bond_height"` // earliest height as a bonded validator
-
-	UnbondingHeight         int64     `json:"unbonding_height"` // if unbonding, height at which this validator has begun unbonding
-	UnbondingCompletionTime time.Time `json:"unbonding_time"`   // if unbonding, min time for the validator to complete unbonding
-
-	Commission  Commission `json:"commission"`    // commission parameters
-	MinSelfBond sdk.Int    `json:"min_self_bond"` // validator's self declared minimum self bond
-=======
 	OperatorAddr            sdk.ValAddress `json:"operator_address"` // address of the validator's operator; bech encoded in JSON
 	ConsPubKey              crypto.PubKey  `json:"consensus_pubkey"` // the consensus public key of the validator; bech encoded in JSON
 	Jailed                  bool           `json:"jailed"`           // has the validator been jailed from bonded status?
@@ -60,7 +42,7 @@
 	UnbondingHeight         int64          `json:"unbonding_height"` // if unbonding, height at which this validator has begun unbonding
 	UnbondingCompletionTime time.Time      `json:"unbonding_time"`   // if unbonding, min time for the validator to complete unbonding
 	Commission              Commission     `json:"commission"`       // commission parameters
->>>>>>> 685bfca1
+	MinSelfBond             sdk.Int        `json:"min_self_bond"`    // validator's self declared minimum self bond
 }
 
 // Validators is a collection of Validator
@@ -129,35 +111,12 @@
   Minimum Self Bond:  		  %v
   Commission:                 %s`, v.OperatorAddr, bechConsPubKey,
 		v.Jailed, sdk.BondStatusToString(v.Status), v.Tokens,
-<<<<<<< HEAD
-		v.DelegatorShares, v.Description, v.BondHeight,
+		v.DelegatorShares, v.Description,
 		v.UnbondingHeight, v.UnbondingCompletionTime, v.MinSelfBond, v.Commission)
-=======
-		v.DelegatorShares, v.Description,
-		v.UnbondingHeight, v.UnbondingCompletionTime, v.Commission)
->>>>>>> 685bfca1
 }
 
 // this is a helper struct used for JSON de- and encoding only
 type bechValidator struct {
-<<<<<<< HEAD
-	OperatorAddr sdk.ValAddress `json:"operator_address"` // the bech32 address of the validator's operator
-	ConsPubKey   string         `json:"consensus_pubkey"` // the bech32 consensus public key of the validator
-	Jailed       bool           `json:"jailed"`           // has the validator been jailed from bonded status?
-
-	Status          sdk.BondStatus `json:"status"`           // validator status (bonded/unbonding/unbonded)
-	Tokens          sdk.Int        `json:"tokens"`           // delegated tokens (incl. self-delegation)
-	DelegatorShares sdk.Dec        `json:"delegator_shares"` // total shares issued to a validator's delegators
-
-	Description Description `json:"description"` // description terms for the validator
-	BondHeight  int64       `json:"bond_height"` // earliest height as a bonded validator
-
-	UnbondingHeight         int64     `json:"unbonding_height"` // if unbonding, height at which this validator has begun unbonding
-	UnbondingCompletionTime time.Time `json:"unbonding_time"`   // if unbonding, min time for the validator to complete unbonding
-
-	Commission  Commission `json:"commission"`    // commission parameters
-	MinSelfBond sdk.Int    `json:"min_self_bond"` // minimum self bond
-=======
 	OperatorAddr            sdk.ValAddress `json:"operator_address"` // the bech32 address of the validator's operator
 	ConsPubKey              string         `json:"consensus_pubkey"` // the bech32 consensus public key of the validator
 	Jailed                  bool           `json:"jailed"`           // has the validator been jailed from bonded status?
@@ -168,7 +127,7 @@
 	UnbondingHeight         int64          `json:"unbonding_height"` // if unbonding, height at which this validator has begun unbonding
 	UnbondingCompletionTime time.Time      `json:"unbonding_time"`   // if unbonding, min time for the validator to complete unbonding
 	Commission              Commission     `json:"commission"`       // commission parameters
->>>>>>> 685bfca1
+	MinSelfBond             sdk.Int        `json:"min_self_bond"`    // minimum self bond
 }
 
 // MarshalJSON marshals the validator to JSON using Bech32
