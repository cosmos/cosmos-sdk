--- conflicted
+++ resolved
@@ -84,197 +84,6 @@
 	assert.True(sdk.DecEq(t, sdk.NewDec(5), validator.TokensFromShares(sdk.NewDec(10))))
 }
 
-<<<<<<< HEAD
-=======
-func TestRemoveTokens(t *testing.T) {
-
-	validator := Validator{
-		OperatorAddress: valAddr1,
-		ConsPubKey:      pk1,
-		Status:          sdk.Bonded,
-		Tokens:          sdk.NewInt(100),
-		DelegatorShares: sdk.NewDec(100),
-	}
-
-	pool := InitialPool()
-	pool.NotBondedTokens = sdk.NewInt(10)
-	pool.BondedTokens = validator.BondedTokens()
-
-	validator, pool = validator.UpdateStatus(pool, sdk.Bonded)
-	require.Equal(t, sdk.Bonded, validator.Status)
-
-	// remove tokens and test check everything
-	validator, pool = validator.RemoveTokens(pool, sdk.NewInt(10))
-	require.Equal(t, int64(90), validator.Tokens.Int64())
-	require.Equal(t, int64(90), pool.BondedTokens.Int64())
-	require.Equal(t, int64(20), pool.NotBondedTokens.Int64())
-
-	// update validator to unbonded and remove some more tokens
-	validator, pool = validator.UpdateStatus(pool, sdk.Unbonded)
-	require.Equal(t, sdk.Unbonded, validator.Status)
-	require.Equal(t, int64(0), pool.BondedTokens.Int64())
-	require.Equal(t, int64(110), pool.NotBondedTokens.Int64())
-
-	validator, pool = validator.RemoveTokens(pool, sdk.NewInt(10))
-	require.Equal(t, int64(80), validator.Tokens.Int64())
-	require.Equal(t, int64(0), pool.BondedTokens.Int64())
-	require.Equal(t, int64(110), pool.NotBondedTokens.Int64())
-}
-
-func TestAddTokensValidatorBonded(t *testing.T) {
-	pool := InitialPool()
-	pool.NotBondedTokens = sdk.NewInt(10)
-	validator := NewValidator(valAddr1, pk1, Description{})
-	validator, pool = validator.UpdateStatus(pool, sdk.Bonded)
-	validator, pool, delShares := validator.AddTokensFromDel(pool, sdk.NewInt(10))
-
-	assert.True(sdk.DecEq(t, sdk.NewDec(10), delShares))
-	assert.True(sdk.IntEq(t, sdk.NewInt(10), validator.BondedTokens()))
-	assert.True(sdk.DecEq(t, sdk.NewDec(10), validator.DelegatorShares))
-}
-
-func TestAddTokensValidatorUnbonding(t *testing.T) {
-	pool := InitialPool()
-	pool.NotBondedTokens = sdk.NewInt(10)
-	validator := NewValidator(valAddr1, pk1, Description{})
-	validator, pool = validator.UpdateStatus(pool, sdk.Unbonding)
-	validator, pool, delShares := validator.AddTokensFromDel(pool, sdk.NewInt(10))
-
-	assert.True(sdk.DecEq(t, sdk.NewDec(10), delShares))
-	assert.Equal(t, sdk.Unbonding, validator.Status)
-	assert.True(sdk.IntEq(t, sdk.NewInt(10), validator.Tokens))
-	assert.True(sdk.DecEq(t, sdk.NewDec(10), validator.DelegatorShares))
-}
-
-func TestAddTokensValidatorUnbonded(t *testing.T) {
-	pool := InitialPool()
-	pool.NotBondedTokens = sdk.NewInt(10)
-	validator := NewValidator(valAddr1, pk1, Description{})
-	validator, pool = validator.UpdateStatus(pool, sdk.Unbonded)
-	validator, pool, delShares := validator.AddTokensFromDel(pool, sdk.NewInt(10))
-
-	assert.True(sdk.DecEq(t, sdk.NewDec(10), delShares))
-	assert.Equal(t, sdk.Unbonded, validator.Status)
-	assert.True(sdk.IntEq(t, sdk.NewInt(10), validator.Tokens))
-	assert.True(sdk.DecEq(t, sdk.NewDec(10), validator.DelegatorShares))
-}
-
-// TODO refactor to make simpler like the AddToken tests above
-func TestRemoveDelShares(t *testing.T) {
-	valA := Validator{
-		OperatorAddress: valAddr1,
-		ConsPubKey:      pk1,
-		Status:          sdk.Bonded,
-		Tokens:          sdk.NewInt(100),
-		DelegatorShares: sdk.NewDec(100),
-	}
-	poolA := InitialPool()
-	poolA.NotBondedTokens = sdk.NewInt(10)
-	poolA.BondedTokens = valA.BondedTokens()
-
-	// Remove delegator shares
-	valB, poolB, coinsB := valA.RemoveDelShares(poolA, sdk.NewDec(10))
-	require.Equal(t, int64(10), coinsB.Int64())
-	require.Equal(t, int64(90), valB.DelegatorShares.RoundInt64())
-	require.Equal(t, int64(90), valB.BondedTokens().Int64())
-	require.Equal(t, int64(90), poolB.BondedTokens.Int64())
-	require.Equal(t, int64(20), poolB.NotBondedTokens.Int64())
-
-	// conservation of tokens
-	require.True(sdk.IntEq(t,
-		poolB.NotBondedTokens.Add(poolB.BondedTokens),
-		poolA.NotBondedTokens.Add(poolA.BondedTokens)))
-
-	// specific case from random tests
-	poolTokens := sdk.NewInt(5102)
-	delShares := sdk.NewDec(115)
-	validator := Validator{
-		OperatorAddress: valAddr1,
-		ConsPubKey:      pk1,
-		Status:          sdk.Bonded,
-		Tokens:          poolTokens,
-		DelegatorShares: delShares,
-	}
-	pool := Pool{
-		BondedTokens:    sdk.NewInt(248305),
-		NotBondedTokens: sdk.NewInt(232147),
-	}
-	shares := sdk.NewDec(29)
-	_, newPool, tokens := validator.RemoveDelShares(pool, shares)
-
-	require.True(sdk.IntEq(t, sdk.NewInt(1286), tokens))
-
-	require.True(sdk.IntEq(t,
-		newPool.NotBondedTokens.Add(newPool.BondedTokens),
-		pool.NotBondedTokens.Add(pool.BondedTokens)))
-}
-
-func TestAddTokensFromDel(t *testing.T) {
-	val := NewValidator(valAddr1, pk1, Description{})
-	pool := InitialPool()
-	pool.NotBondedTokens = sdk.NewInt(10)
-
-	val, pool, shares := val.AddTokensFromDel(pool, sdk.NewInt(6))
-	require.True(sdk.DecEq(t, sdk.NewDec(6), shares))
-	require.True(sdk.DecEq(t, sdk.NewDec(6), val.DelegatorShares))
-	require.True(sdk.IntEq(t, sdk.NewInt(6), val.Tokens))
-	require.True(sdk.IntEq(t, sdk.NewInt(0), pool.BondedTokens))
-	require.True(sdk.IntEq(t, sdk.NewInt(10), pool.NotBondedTokens))
-
-	val, pool, shares = val.AddTokensFromDel(pool, sdk.NewInt(3))
-	require.True(sdk.DecEq(t, sdk.NewDec(3), shares))
-	require.True(sdk.DecEq(t, sdk.NewDec(9), val.DelegatorShares))
-	require.True(sdk.IntEq(t, sdk.NewInt(9), val.Tokens))
-	require.True(sdk.IntEq(t, sdk.NewInt(0), pool.BondedTokens))
-	require.True(sdk.IntEq(t, sdk.NewInt(10), pool.NotBondedTokens))
-}
-
-func TestUpdateStatus(t *testing.T) {
-	pool := InitialPool()
-	pool.NotBondedTokens = sdk.NewInt(100)
-
-	validator := NewValidator(valAddr1, pk1, Description{})
-	validator, pool, _ = validator.AddTokensFromDel(pool, sdk.NewInt(100))
-	require.Equal(t, sdk.Unbonded, validator.Status)
-	require.Equal(t, int64(100), validator.Tokens.Int64())
-	require.Equal(t, int64(0), pool.BondedTokens.Int64())
-	require.Equal(t, int64(100), pool.NotBondedTokens.Int64())
-
-	validator, pool = validator.UpdateStatus(pool, sdk.Bonded)
-	require.Equal(t, sdk.Bonded, validator.Status)
-	require.Equal(t, int64(100), validator.Tokens.Int64())
-	require.Equal(t, int64(100), pool.BondedTokens.Int64())
-	require.Equal(t, int64(0), pool.NotBondedTokens.Int64())
-
-	validator, pool = validator.UpdateStatus(pool, sdk.Unbonding)
-	require.Equal(t, sdk.Unbonding, validator.Status)
-	require.Equal(t, int64(100), validator.Tokens.Int64())
-	require.Equal(t, int64(0), pool.BondedTokens.Int64())
-	require.Equal(t, int64(100), pool.NotBondedTokens.Int64())
-}
-
-func TestPossibleOverflow(t *testing.T) {
-	poolTokens := sdk.NewInt(2159)
-	delShares := sdk.NewDec(391432570689183511).Quo(sdk.NewDec(40113011844664))
-	validator := Validator{
-		OperatorAddress: valAddr1,
-		ConsPubKey:      pk1,
-		Status:          sdk.Bonded,
-		Tokens:          poolTokens,
-		DelegatorShares: delShares,
-	}
-	pool := Pool{
-		NotBondedTokens: sdk.NewInt(100),
-		BondedTokens:    poolTokens,
-	}
-	tokens := int64(71)
-	newValidator, _, _ := validator.AddTokensFromDel(pool, sdk.NewInt(tokens))
-
-	require.False(t, newValidator.DelegatorShares.IsNegative())
-	require.False(t, newValidator.Tokens.IsNegative())
-}
-
->>>>>>> dcdabc7e
 func TestValidatorMarshalUnmarshalJSON(t *testing.T) {
 	validator := NewValidator(valAddr1, pk1, Description{})
 	js, err := codec.Cdc.MarshalJSON(validator)
