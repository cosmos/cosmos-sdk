package types

import (
	"testing"

	"github.com/cosmos/cosmos-sdk/codec"
	sdk "github.com/cosmos/cosmos-sdk/types"

	"github.com/stretchr/testify/assert"
	"github.com/stretchr/testify/require"
	tmtypes "github.com/tendermint/tendermint/types"
)

func TestValidatorTestEquivalent(t *testing.T) {
	val1 := NewValidator(valAddr1, pk1, Description{})
	val2 := NewValidator(valAddr1, pk1, Description{})

	ok := val1.TestEquivalent(val2)
	require.True(t, ok)

	val2 = NewValidator(valAddr2, pk2, Description{})

	ok = val1.TestEquivalent(val2)
	require.False(t, ok)
}

func TestUpdateDescription(t *testing.T) {
	d1 := Description{
		Website: "https://validator.cosmos",
		Details: "Test validator",
	}

	d2 := Description{
		Moniker:  DoNotModifyDesc,
		Identity: DoNotModifyDesc,
		Website:  DoNotModifyDesc,
		Details:  DoNotModifyDesc,
	}

	d3 := Description{
		Moniker:  "",
		Identity: "",
		Website:  "",
		Details:  "",
	}

	d, err := d1.UpdateDescription(d2)
	require.Nil(t, err)
	require.Equal(t, d, d1)

	d, err = d1.UpdateDescription(d3)
	require.Nil(t, err)
	require.Equal(t, d, d3)
}

func TestABCIValidatorUpdate(t *testing.T) {
	validator := NewValidator(valAddr1, pk1, Description{})

	abciVal := validator.ABCIValidatorUpdate()
	require.Equal(t, tmtypes.TM2PB.PubKey(validator.ConsPubKey), abciVal.PubKey)
	require.Equal(t, validator.BondedTokens().Int64(), abciVal.Power)
}

func TestABCIValidatorUpdateZero(t *testing.T) {
	validator := NewValidator(valAddr1, pk1, Description{})

	abciVal := validator.ABCIValidatorUpdateZero()
	require.Equal(t, tmtypes.TM2PB.PubKey(validator.ConsPubKey), abciVal.PubKey)
	require.Equal(t, int64(0), abciVal.Power)
}

func TestShareTokens(t *testing.T) {
	validator := Validator{
		OperatorAddress: valAddr1,
		ConsPubKey:      pk1,
		Status:          Bonded,
		Tokens:          sdk.NewInt(100),
		DelegatorShares: sdk.NewDec(100),
	}
	assert.True(sdk.DecEq(t, sdk.NewDec(50), validator.TokensFromShares(sdk.NewDec(50))))

	validator.Tokens = sdk.NewInt(50)
	assert.True(sdk.DecEq(t, sdk.NewDec(25), validator.TokensFromShares(sdk.NewDec(50))))
	assert.True(sdk.DecEq(t, sdk.NewDec(5), validator.TokensFromShares(sdk.NewDec(10))))
}

func TestRemoveTokens(t *testing.T) {

	validator := Validator{
		OperatorAddress: valAddr1,
		ConsPubKey:      pk1,
		Status:          Bonded,
		Tokens:          sdk.NewInt(100),
		DelegatorShares: sdk.NewDec(100),
	}

	pool := InitialPool()
	pool.NotBondedTokens = sdk.NewInt(10)
	pool.BondedTokens = validator.BondedTokens()

	validator, pool = validator.UpdateStatus(pool, Bonded)
	require.Equal(t, Bonded, validator.Status)

	// remove tokens and test check everything
	validator, pool = validator.RemoveTokens(pool, sdk.NewInt(10))
	require.Equal(t, int64(90), validator.Tokens.Int64())
	require.Equal(t, int64(90), pool.BondedTokens.Int64())
	require.Equal(t, int64(20), pool.NotBondedTokens.Int64())

	// update validator to unbonded and remove some more tokens
	validator, pool = validator.UpdateStatus(pool, Unbonded)
	require.Equal(t, Unbonded, validator.Status)
	require.Equal(t, int64(0), pool.BondedTokens.Int64())
	require.Equal(t, int64(110), pool.NotBondedTokens.Int64())

	validator, pool = validator.RemoveTokens(pool, sdk.NewInt(10))
	require.Equal(t, int64(80), validator.Tokens.Int64())
	require.Equal(t, int64(0), pool.BondedTokens.Int64())
	require.Equal(t, int64(110), pool.NotBondedTokens.Int64())
}

func TestAddTokensValidatorBonded(t *testing.T) {
	pool := InitialPool()
	pool.NotBondedTokens = sdk.NewInt(10)
<<<<<<< HEAD
	validator := NewValidator(addr1, pk1, Description{})
	validator, pool = validator.UpdateStatus(pool, Bonded)
=======
	validator := NewValidator(valAddr1, pk1, Description{})
	validator, pool = validator.UpdateStatus(pool, sdk.Bonded)
>>>>>>> 73e5ef7c
	validator, pool, delShares := validator.AddTokensFromDel(pool, sdk.NewInt(10))

	assert.True(sdk.DecEq(t, sdk.NewDec(10), delShares))
	assert.True(sdk.IntEq(t, sdk.NewInt(10), validator.BondedTokens()))
	assert.True(sdk.DecEq(t, sdk.NewDec(10), validator.DelegatorShares))
}

func TestAddTokensValidatorUnbonding(t *testing.T) {
	pool := InitialPool()
	pool.NotBondedTokens = sdk.NewInt(10)
<<<<<<< HEAD
	validator := NewValidator(addr1, pk1, Description{})
	validator, pool = validator.UpdateStatus(pool, Unbonding)
=======
	validator := NewValidator(valAddr1, pk1, Description{})
	validator, pool = validator.UpdateStatus(pool, sdk.Unbonding)
>>>>>>> 73e5ef7c
	validator, pool, delShares := validator.AddTokensFromDel(pool, sdk.NewInt(10))

	assert.True(sdk.DecEq(t, sdk.NewDec(10), delShares))
	assert.Equal(t, Unbonding, validator.Status)
	assert.True(sdk.IntEq(t, sdk.NewInt(10), validator.Tokens))
	assert.True(sdk.DecEq(t, sdk.NewDec(10), validator.DelegatorShares))
}

func TestAddTokensValidatorUnbonded(t *testing.T) {
	pool := InitialPool()
	pool.NotBondedTokens = sdk.NewInt(10)
<<<<<<< HEAD
	validator := NewValidator(addr1, pk1, Description{})
	validator, pool = validator.UpdateStatus(pool, Unbonded)
=======
	validator := NewValidator(valAddr1, pk1, Description{})
	validator, pool = validator.UpdateStatus(pool, sdk.Unbonded)
>>>>>>> 73e5ef7c
	validator, pool, delShares := validator.AddTokensFromDel(pool, sdk.NewInt(10))

	assert.True(sdk.DecEq(t, sdk.NewDec(10), delShares))
	assert.Equal(t, Unbonded, validator.Status)
	assert.True(sdk.IntEq(t, sdk.NewInt(10), validator.Tokens))
	assert.True(sdk.DecEq(t, sdk.NewDec(10), validator.DelegatorShares))
}

// TODO refactor to make simpler like the AddToken tests above
func TestRemoveDelShares(t *testing.T) {
	valA := Validator{
		OperatorAddress: valAddr1,
		ConsPubKey:      pk1,
		Status:          Bonded,
		Tokens:          sdk.NewInt(100),
		DelegatorShares: sdk.NewDec(100),
	}
	poolA := InitialPool()
	poolA.NotBondedTokens = sdk.NewInt(10)
	poolA.BondedTokens = valA.BondedTokens()

	// Remove delegator shares
	valB, poolB, coinsB := valA.RemoveDelShares(poolA, sdk.NewDec(10))
	require.Equal(t, int64(10), coinsB.Int64())
	require.Equal(t, int64(90), valB.DelegatorShares.RoundInt64())
	require.Equal(t, int64(90), valB.BondedTokens().Int64())
	require.Equal(t, int64(90), poolB.BondedTokens.Int64())
	require.Equal(t, int64(20), poolB.NotBondedTokens.Int64())

	// conservation of tokens
	require.True(sdk.IntEq(t,
		poolB.NotBondedTokens.Add(poolB.BondedTokens),
		poolA.NotBondedTokens.Add(poolA.BondedTokens)))

	// specific case from random tests
	poolTokens := sdk.NewInt(5102)
	delShares := sdk.NewDec(115)
	validator := Validator{
		OperatorAddress: valAddr1,
		ConsPubKey:      pk1,
		Status:          Bonded,
		Tokens:          poolTokens,
		DelegatorShares: delShares,
	}
	pool := Pool{
		BondedTokens:    sdk.NewInt(248305),
		NotBondedTokens: sdk.NewInt(232147),
	}
	shares := sdk.NewDec(29)
	_, newPool, tokens := validator.RemoveDelShares(pool, shares)

	require.True(sdk.IntEq(t, sdk.NewInt(1286), tokens))

	require.True(sdk.IntEq(t,
		newPool.NotBondedTokens.Add(newPool.BondedTokens),
		pool.NotBondedTokens.Add(pool.BondedTokens)))
}

func TestAddTokensFromDel(t *testing.T) {
	val := NewValidator(valAddr1, pk1, Description{})
	pool := InitialPool()
	pool.NotBondedTokens = sdk.NewInt(10)

	val, pool, shares := val.AddTokensFromDel(pool, sdk.NewInt(6))
	require.True(sdk.DecEq(t, sdk.NewDec(6), shares))
	require.True(sdk.DecEq(t, sdk.NewDec(6), val.DelegatorShares))
	require.True(sdk.IntEq(t, sdk.NewInt(6), val.Tokens))
	require.True(sdk.IntEq(t, sdk.NewInt(0), pool.BondedTokens))
	require.True(sdk.IntEq(t, sdk.NewInt(10), pool.NotBondedTokens))

	val, pool, shares = val.AddTokensFromDel(pool, sdk.NewInt(3))
	require.True(sdk.DecEq(t, sdk.NewDec(3), shares))
	require.True(sdk.DecEq(t, sdk.NewDec(9), val.DelegatorShares))
	require.True(sdk.IntEq(t, sdk.NewInt(9), val.Tokens))
	require.True(sdk.IntEq(t, sdk.NewInt(0), pool.BondedTokens))
	require.True(sdk.IntEq(t, sdk.NewInt(10), pool.NotBondedTokens))
}

func TestUpdateStatus(t *testing.T) {
	pool := InitialPool()
	pool.NotBondedTokens = sdk.NewInt(100)

	validator := NewValidator(valAddr1, pk1, Description{})
	validator, pool, _ = validator.AddTokensFromDel(pool, sdk.NewInt(100))
	require.Equal(t, Unbonded, validator.Status)
	require.Equal(t, int64(100), validator.Tokens.Int64())
	require.Equal(t, int64(0), pool.BondedTokens.Int64())
	require.Equal(t, int64(100), pool.NotBondedTokens.Int64())

	validator, pool = validator.UpdateStatus(pool, Bonded)
	require.Equal(t, Bonded, validator.Status)
	require.Equal(t, int64(100), validator.Tokens.Int64())
	require.Equal(t, int64(100), pool.BondedTokens.Int64())
	require.Equal(t, int64(0), pool.NotBondedTokens.Int64())

	validator, pool = validator.UpdateStatus(pool, Unbonding)
	require.Equal(t, Unbonding, validator.Status)
	require.Equal(t, int64(100), validator.Tokens.Int64())
	require.Equal(t, int64(0), pool.BondedTokens.Int64())
	require.Equal(t, int64(100), pool.NotBondedTokens.Int64())
}

func TestPossibleOverflow(t *testing.T) {
	poolTokens := sdk.NewInt(2159)
	delShares := sdk.NewDec(391432570689183511).Quo(sdk.NewDec(40113011844664))
	validator := Validator{
		OperatorAddress: valAddr1,
		ConsPubKey:      pk1,
		Status:          Bonded,
		Tokens:          poolTokens,
		DelegatorShares: delShares,
	}
	pool := Pool{
		NotBondedTokens: sdk.NewInt(100),
		BondedTokens:    poolTokens,
	}
	tokens := int64(71)
	newValidator, _, _ := validator.AddTokensFromDel(pool, sdk.NewInt(tokens))

	require.False(t, newValidator.DelegatorShares.IsNegative())
	require.False(t, newValidator.Tokens.IsNegative())
}

func TestValidatorMarshalUnmarshalJSON(t *testing.T) {
	validator := NewValidator(valAddr1, pk1, Description{})
	js, err := codec.Cdc.MarshalJSON(validator)
	require.NoError(t, err)
	require.NotEmpty(t, js)
	require.Contains(t, string(js), "\"consensus_pubkey\":\"cosmosvalconspu")
	got := &Validator{}
	err = codec.Cdc.UnmarshalJSON(js, got)
	assert.NoError(t, err)
	assert.Equal(t, validator, *got)
}

func TestValidatorSetInitialCommission(t *testing.T) {
	val := NewValidator(valAddr1, pk1, Description{})
	testCases := []struct {
		validator   Validator
		commission  Commission
		expectedErr bool
	}{
		{val, NewCommission(sdk.ZeroDec(), sdk.ZeroDec(), sdk.ZeroDec()), false},
		{val, NewCommission(sdk.ZeroDec(), sdk.NewDecWithPrec(-1, 1), sdk.ZeroDec()), true},
		{val, NewCommission(sdk.ZeroDec(), sdk.NewDec(15000000000), sdk.ZeroDec()), true},
		{val, NewCommission(sdk.NewDecWithPrec(-1, 1), sdk.ZeroDec(), sdk.ZeroDec()), true},
		{val, NewCommission(sdk.NewDecWithPrec(2, 1), sdk.NewDecWithPrec(1, 1), sdk.ZeroDec()), true},
		{val, NewCommission(sdk.ZeroDec(), sdk.ZeroDec(), sdk.NewDecWithPrec(-1, 1)), true},
		{val, NewCommission(sdk.ZeroDec(), sdk.NewDecWithPrec(1, 1), sdk.NewDecWithPrec(2, 1)), true},
	}

	for i, tc := range testCases {
		val, err := tc.validator.SetInitialCommission(tc.commission)

		if tc.expectedErr {
			require.Error(t, err,
				"expected error for test case #%d with commission: %s", i, tc.commission,
			)
		} else {
			require.NoError(t, err,
				"unexpected error for test case #%d with commission: %s", i, tc.commission,
			)
			require.Equal(t, tc.commission, val.Commission,
				"invalid validator commission for test case #%d with commission: %s", i, tc.commission,
			)
		}
	}
}<|MERGE_RESOLUTION|>--- conflicted
+++ resolved
@@ -122,13 +122,8 @@
 func TestAddTokensValidatorBonded(t *testing.T) {
 	pool := InitialPool()
 	pool.NotBondedTokens = sdk.NewInt(10)
-<<<<<<< HEAD
-	validator := NewValidator(addr1, pk1, Description{})
+	validator := NewValidator(valAddr1, pk1, Description{})
 	validator, pool = validator.UpdateStatus(pool, Bonded)
-=======
-	validator := NewValidator(valAddr1, pk1, Description{})
-	validator, pool = validator.UpdateStatus(pool, sdk.Bonded)
->>>>>>> 73e5ef7c
 	validator, pool, delShares := validator.AddTokensFromDel(pool, sdk.NewInt(10))
 
 	assert.True(sdk.DecEq(t, sdk.NewDec(10), delShares))
@@ -139,13 +134,8 @@
 func TestAddTokensValidatorUnbonding(t *testing.T) {
 	pool := InitialPool()
 	pool.NotBondedTokens = sdk.NewInt(10)
-<<<<<<< HEAD
-	validator := NewValidator(addr1, pk1, Description{})
+	validator := NewValidator(valAddr1, pk1, Description{})
 	validator, pool = validator.UpdateStatus(pool, Unbonding)
-=======
-	validator := NewValidator(valAddr1, pk1, Description{})
-	validator, pool = validator.UpdateStatus(pool, sdk.Unbonding)
->>>>>>> 73e5ef7c
 	validator, pool, delShares := validator.AddTokensFromDel(pool, sdk.NewInt(10))
 
 	assert.True(sdk.DecEq(t, sdk.NewDec(10), delShares))
@@ -157,13 +147,8 @@
 func TestAddTokensValidatorUnbonded(t *testing.T) {
 	pool := InitialPool()
 	pool.NotBondedTokens = sdk.NewInt(10)
-<<<<<<< HEAD
-	validator := NewValidator(addr1, pk1, Description{})
+	validator := NewValidator(valAddr1, pk1, Description{})
 	validator, pool = validator.UpdateStatus(pool, Unbonded)
-=======
-	validator := NewValidator(valAddr1, pk1, Description{})
-	validator, pool = validator.UpdateStatus(pool, sdk.Unbonded)
->>>>>>> 73e5ef7c
 	validator, pool, delShares := validator.AddTokensFromDel(pool, sdk.NewInt(10))
 
 	assert.True(sdk.DecEq(t, sdk.NewDec(10), delShares))
