package supply

import (
	sdk "github.com/cosmos/cosmos-sdk/types"
	authexported "github.com/cosmos/cosmos-sdk/x/auth/exported"
	"github.com/cosmos/cosmos-sdk/x/supply/internal/types"
)

// InitGenesis sets supply information for genesis.
//
// CONTRACT: all types of accounts must have been already initialized/created
func InitGenesis(ctx sdk.Context, keeper Keeper, ak types.AccountKeeper, data GenesisState) {
	// manually set the total supply based on accounts if not provided
	if data.Supply.Empty() {
		var totalSupply sdk.Coins
		ak.IterateAccounts(ctx,
			func(acc authexported.Account) (stop bool) {
				totalSupply = totalSupply.Add(acc.GetCoins())
				return false
			},
		)

		data.Supply = totalSupply
	}

	keeper.SetSupply(ctx, types.NewSupply(data.Supply))
}

// ExportGenesis returns a GenesisState for a given context and keeper.
func ExportGenesis(ctx sdk.Context, keeper Keeper) GenesisState {
<<<<<<< HEAD
	return NewGenesisState(keeper.GetSupply(ctx))
=======
	return NewGenesisState(keeper.GetSupply(ctx).GetTotal())
}

// ValidateGenesis performs basic validation of supply genesis data returning an
// error for any failed validation criteria.
func ValidateGenesis(data GenesisState) error {
	return types.NewSupply(data.Supply).ValidateBasic()
>>>>>>> 450c8ced
}<|MERGE_RESOLUTION|>--- conflicted
+++ resolved
@@ -28,15 +28,5 @@
 
 // ExportGenesis returns a GenesisState for a given context and keeper.
 func ExportGenesis(ctx sdk.Context, keeper Keeper) GenesisState {
-<<<<<<< HEAD
-	return NewGenesisState(keeper.GetSupply(ctx))
-=======
 	return NewGenesisState(keeper.GetSupply(ctx).GetTotal())
-}
-
-// ValidateGenesis performs basic validation of supply genesis data returning an
-// error for any failed validation criteria.
-func ValidateGenesis(data GenesisState) error {
-	return types.NewSupply(data.Supply).ValidateBasic()
->>>>>>> 450c8ced
 }