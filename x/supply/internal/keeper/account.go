--- conflicted
+++ resolved
@@ -6,11 +6,7 @@
 	"github.com/cosmos/cosmos-sdk/x/supply/internal/types"
 )
 
-<<<<<<< HEAD
-// GetModuleAddress returns a an address based on the name
-=======
-// GetModuleAddress returns a an address based on the module name
->>>>>>> 2fdbf631
+// GetModuleAddress returns an address based on the module name
 func (k Keeper) GetModuleAddress(moduleName string) sdk.AccAddress {
 	permAddr, ok := k.permAddrs[moduleName]
 	if !ok {
@@ -19,13 +15,8 @@
 	return permAddr.GetAddress()
 }
 
-<<<<<<< HEAD
-// GetModuleAddressAndPermissions returns an address and permissions based on the name
+// GetModuleAddressAndPermissions returns an address and permissions based on the module name
 func (k Keeper) GetModuleAddressAndPermissions(moduleName string) (addr sdk.AccAddress, permissions []string) {
-=======
-// GetModuleAddressAndPermission returns an address and permission based on the module name
-func (k Keeper) GetModuleAddressAndPermission(moduleName string) (addr sdk.AccAddress, permission string) {
->>>>>>> 2fdbf631
 	permAddr, ok := k.permAddrs[moduleName]
 	if !ok {
 		return addr, permissions
@@ -33,16 +24,10 @@
 	return permAddr.GetAddress(), permAddr.GetPermissions()
 }
 
-<<<<<<< HEAD
-// GetModuleAccountAndPermissions gets the module account to the auth account store
+// GetModuleAccountAndPermissions gets the module account from the auth account store and its
+// registered permissions
 func (k Keeper) GetModuleAccountAndPermissions(ctx sdk.Context, moduleName string) (exported.ModuleAccountI, []string) {
 	addr, perms := k.GetModuleAddressAndPermissions(moduleName)
-=======
-// GetModuleAccountAndPermission gets the module account from the auth account store and its
-// registered permission
-func (k Keeper) GetModuleAccountAndPermission(ctx sdk.Context, moduleName string) (exported.ModuleAccountI, string) {
-	addr, perm := k.GetModuleAddressAndPermission(moduleName)
->>>>>>> 2fdbf631
 	if addr == nil {
 		return nil, []string{}
 	}
