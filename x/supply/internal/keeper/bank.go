package keeper

import (
	"fmt"

	sdk "github.com/cosmos/cosmos-sdk/types"
	"github.com/cosmos/cosmos-sdk/x/supply/internal/types"
)

// SendCoinsFromModuleToAccount transfers coins from a ModuleAccount to an AccAddress
func (k Keeper) SendCoinsFromModuleToAccount(ctx sdk.Context, senderModule string,
	recipientAddr sdk.AccAddress, amt sdk.Coins) sdk.Error {

	senderAddr := k.GetModuleAddress(senderModule)
	if senderAddr == nil {
		return sdk.ErrUnknownAddress(fmt.Sprintf("module account %s does not exist", senderModule))
	}

	return k.bk.SendCoins(ctx, senderAddr, recipientAddr, amt)
}

// SendCoinsFromModuleToModule transfers coins from a ModuleAccount to another
func (k Keeper) SendCoinsFromModuleToModule(ctx sdk.Context, senderModule, recipientModule string, amt sdk.Coins) sdk.Error {

	senderAddr := k.GetModuleAddress(senderModule)
	if senderAddr == nil {
		return sdk.ErrUnknownAddress(fmt.Sprintf("module account %s does not exist", senderModule))
	}

	// create the account if it doesn't yet exist
	recipientAcc := k.GetModuleAccount(ctx, recipientModule)
	if recipientAcc == nil {
		panic(fmt.Sprintf("module account %s isn't able to be created", recipientModule))
	}

	return k.bk.SendCoins(ctx, senderAddr, recipientAcc.GetAddress(), amt)
}

// SendCoinsFromAccountToModule transfers coins from an AccAddress to a ModuleAccount
func (k Keeper) SendCoinsFromAccountToModule(ctx sdk.Context, senderAddr sdk.AccAddress,
	recipientModule string, amt sdk.Coins) sdk.Error {

	// create the account if it doesn't yet exist
	recipientAcc := k.GetModuleAccount(ctx, recipientModule)
	if recipientAcc == nil {
		panic(fmt.Sprintf("module account %s isn't able to be created", recipientModule))
	}

	return k.bk.SendCoins(ctx, senderAddr, recipientAcc.GetAddress(), amt)
}

// DelegateCoinsFromAccountToModule delegates coins and transfers
// them from a delegator account to a module account
func (k Keeper) DelegateCoinsFromAccountToModule(ctx sdk.Context, senderAddr sdk.AccAddress,
	recipientModule string, amt sdk.Coins) sdk.Error {

	// create the account if it doesn't yet exist
	recipientAcc := k.GetModuleAccount(ctx, recipientModule)
	if recipientAcc == nil {
		panic(fmt.Sprintf("module account %s isn't able to be created", recipientModule))
	}

	if !recipientAcc.HasPermission(types.Staking) {
		panic(fmt.Sprintf("module account %s does not have permissions to receive delegated coins", recipientModule))
	}

	return k.bk.DelegateCoins(ctx, senderAddr, recipientAcc.GetAddress(), amt)
}

// UndelegateCoinsFromModuleToAccount undelegates the unbonding coins and transfers
// them from a module account to the delegator account
func (k Keeper) UndelegateCoinsFromModuleToAccount(ctx sdk.Context, senderModule string,
	recipientAddr sdk.AccAddress, amt sdk.Coins) sdk.Error {

	acc := k.GetModuleAccount(ctx, senderModule)
<<<<<<< HEAD
	senderAddr := acc.GetAddress()
	if senderAddr == nil {
=======
	if acc == nil {
>>>>>>> 57860f96
		return sdk.ErrUnknownAddress(fmt.Sprintf("module account %s does not exist", senderModule))
	}

	if !acc.HasPermission(types.Staking) {
		panic(fmt.Sprintf("module account %s does not have permissions to undelegate coins", senderModule))
	}

<<<<<<< HEAD
	return k.bk.UndelegateCoins(ctx, senderAddr, recipientAddr, amt)
=======
	return k.bk.UndelegateCoins(ctx, acc.GetAddress(), recipientAddr, amt)
>>>>>>> 57860f96
}

// MintCoins creates new coins from thin air and adds it to the module account.
// Panics if the name maps to a non-minter module account or if the amount is invalid.
func (k Keeper) MintCoins(ctx sdk.Context, moduleName string, amt sdk.Coins) sdk.Error {

	// create the account if it doesn't yet exist
	acc := k.GetModuleAccount(ctx, moduleName)
	if acc == nil {
		return sdk.ErrUnknownAddress(fmt.Sprintf("module account %s does not exist", moduleName))
	}

<<<<<<< HEAD
	addr := acc.GetAddress()

=======
>>>>>>> 57860f96
	if !acc.HasPermission(types.Minter) {
		panic(fmt.Sprintf("module account %s does not have permissions to mint tokens", moduleName))
	}

	_, err := k.bk.AddCoins(ctx, acc.GetAddress(), amt)
	if err != nil {
		panic(err)
	}

	// update total supply
	supply := k.GetSupply(ctx)
	supply.Inflate(amt)
	k.SetSupply(ctx, supply)

	logger := k.Logger(ctx)
	logger.Info(fmt.Sprintf("minted %s from %s module account", amt.String(), moduleName))

	return nil
}

// BurnCoins burns coins deletes coins from the balance of the module account.
// Panics if the name maps to a non-burner module account or if the amount is invalid.
func (k Keeper) BurnCoins(ctx sdk.Context, moduleName string, amt sdk.Coins) sdk.Error {

<<<<<<< HEAD
	acc := k.GetModuleAccount(ctx, moduleName)
	addr := acc.GetAddress()
	if addr == nil {
=======
	// create the account if it doesn't yet exist
	acc := k.GetModuleAccount(ctx, moduleName)
	if acc == nil {
>>>>>>> 57860f96
		return sdk.ErrUnknownAddress(fmt.Sprintf("module account %s does not exist", moduleName))
	}

	if !acc.HasPermission(types.Burner) {
		panic(fmt.Sprintf("module account %s does not have permissions to burn tokens", moduleName))
	}

	_, err := k.bk.SubtractCoins(ctx, acc.GetAddress(), amt)
	if err != nil {
		panic(err)
	}

	// update total supply
	supply := k.GetSupply(ctx)
	supply.Deflate(amt)
	k.SetSupply(ctx, supply)

	logger := k.Logger(ctx)
	logger.Info(fmt.Sprintf("burned %s from %s module account", amt.String(), moduleName))

	return nil
}<|MERGE_RESOLUTION|>--- conflicted
+++ resolved
@@ -73,12 +73,7 @@
 	recipientAddr sdk.AccAddress, amt sdk.Coins) sdk.Error {
 
 	acc := k.GetModuleAccount(ctx, senderModule)
-<<<<<<< HEAD
-	senderAddr := acc.GetAddress()
-	if senderAddr == nil {
-=======
 	if acc == nil {
->>>>>>> 57860f96
 		return sdk.ErrUnknownAddress(fmt.Sprintf("module account %s does not exist", senderModule))
 	}
 
@@ -86,11 +81,7 @@
 		panic(fmt.Sprintf("module account %s does not have permissions to undelegate coins", senderModule))
 	}
 
-<<<<<<< HEAD
-	return k.bk.UndelegateCoins(ctx, senderAddr, recipientAddr, amt)
-=======
 	return k.bk.UndelegateCoins(ctx, acc.GetAddress(), recipientAddr, amt)
->>>>>>> 57860f96
 }
 
 // MintCoins creates new coins from thin air and adds it to the module account.
@@ -103,11 +94,6 @@
 		return sdk.ErrUnknownAddress(fmt.Sprintf("module account %s does not exist", moduleName))
 	}
 
-<<<<<<< HEAD
-	addr := acc.GetAddress()
-
-=======
->>>>>>> 57860f96
 	if !acc.HasPermission(types.Minter) {
 		panic(fmt.Sprintf("module account %s does not have permissions to mint tokens", moduleName))
 	}
@@ -132,15 +118,9 @@
 // Panics if the name maps to a non-burner module account or if the amount is invalid.
 func (k Keeper) BurnCoins(ctx sdk.Context, moduleName string, amt sdk.Coins) sdk.Error {
 
-<<<<<<< HEAD
-	acc := k.GetModuleAccount(ctx, moduleName)
-	addr := acc.GetAddress()
-	if addr == nil {
-=======
 	// create the account if it doesn't yet exist
 	acc := k.GetModuleAccount(ctx, moduleName)
 	if acc == nil {
->>>>>>> 57860f96
 		return sdk.ErrUnknownAddress(fmt.Sprintf("module account %s does not exist", moduleName))
 	}
 
