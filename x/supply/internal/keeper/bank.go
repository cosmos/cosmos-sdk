package keeper

import (
	"fmt"

	sdk "github.com/cosmos/cosmos-sdk/types"
	"github.com/cosmos/cosmos-sdk/x/supply/internal/types"
)

// SendCoinsFromModuleToAccount transfers coins from a ModuleAccount to an AccAddress
func (k Keeper) SendCoinsFromModuleToAccount(ctx sdk.Context, senderModule string,
	recipientAddr sdk.AccAddress, amt sdk.Coins) sdk.Error {

	senderAddr := k.GetModuleAddress(senderModule)
	if senderAddr == nil {
		return sdk.ErrUnknownAddress(fmt.Sprintf("module account %s does not exist", senderModule))
	}

	return k.bk.SendCoins(ctx, senderAddr, recipientAddr, amt)
}

// SendCoinsFromModuleToModule transfers coins from a ModuleAccount to another
func (k Keeper) SendCoinsFromModuleToModule(ctx sdk.Context, senderModule, recipientModule string, amt sdk.Coins) sdk.Error {

	senderAddr := k.GetModuleAddress(senderModule)
	if senderAddr == nil {
		return sdk.ErrUnknownAddress(fmt.Sprintf("module account %s does not exist", senderModule))
	}

	// create the account if it doesn't yet exist
	recipientAcc := k.GetModuleAccount(ctx, recipientModule)
	if recipientAcc == nil {
		panic(fmt.Sprintf("module account %s isn't able to be created", recipientModule))
	}

	return k.bk.SendCoins(ctx, senderAddr, recipientAcc.GetAddress(), amt)
}

// SendCoinsFromAccountToModule transfers coins from an AccAddress to a ModuleAccount
func (k Keeper) SendCoinsFromAccountToModule(ctx sdk.Context, senderAddr sdk.AccAddress,
	recipientModule string, amt sdk.Coins) sdk.Error {

	// create the account if it doesn't yet exist
	recipientAcc := k.GetModuleAccount(ctx, recipientModule)
	if recipientAcc == nil {
		panic(fmt.Sprintf("module account %s isn't able to be created", recipientModule))
	}

	return k.bk.SendCoins(ctx, senderAddr, recipientAcc.GetAddress(), amt)
}

// DelegateCoinsFromAccountToModule delegates coins and transfers
// them from a delegator account to a module account
func (k Keeper) DelegateCoinsFromAccountToModule(ctx sdk.Context, senderAddr sdk.AccAddress,
	recipientModule string, amt sdk.Coins) sdk.Error {

	// create the account if it doesn't yet exist
<<<<<<< HEAD
	acc, _ := k.GetModuleAccountAndPermissions(ctx, recipientModule)
	recipientAddr := acc.GetAddress()
	if recipientAddr == nil {
		panic(fmt.Sprintf("module account %s isn't able to be created", recipientModule))
	}

	if !acc.HasPermission(types.Staking) {
		panic(fmt.Sprintf("module account %s does not have permissions to delegate coins", recipientModule))
	}

	return k.bk.DelegateCoins(ctx, senderAddr, recipientAddr, amt)
=======
	recipientAcc := k.GetModuleAccount(ctx, recipientModule)
	if recipientAcc == nil {
		panic(fmt.Sprintf("module account %s isn't able to be created", recipientModule))
	}

	return k.bk.DelegateCoins(ctx, senderAddr, recipientAcc.GetAddress(), amt)
>>>>>>> 2fdbf631
}

// UndelegateCoinsFromModuleToAccount undelegates the unbonding coins and transfers
// them from a module account to the delegator account
func (k Keeper) UndelegateCoinsFromModuleToAccount(ctx sdk.Context, senderModule string,
	recipientAddr sdk.AccAddress, amt sdk.Coins) sdk.Error {

	acc, _ := k.GetModuleAccountAndPermissions(ctx, senderModule)
	senderAddr := acc.GetAddress()
	if senderAddr == nil {
		return sdk.ErrUnknownAddress(fmt.Sprintf("module account %s does not exist", senderModule))
	}

	if !acc.HasPermission(types.Staking) {
		panic(fmt.Sprintf("module account %s does not have permissions to undelegate coins", senderModule))
	}

	return k.bk.UndelegateCoins(ctx, senderAddr, recipientAddr, amt)
}

// MintCoins creates new coins from thin air and adds it to the module account.
// Panics if the name maps to a non-minter module account or if the amount is invalid.
func (k Keeper) MintCoins(ctx sdk.Context, moduleName string, amt sdk.Coins) sdk.Error {

	// create the account if it doesn't yet exist
<<<<<<< HEAD
	acc, _ := k.GetModuleAccountAndPermissions(ctx, moduleName)
	addr := acc.GetAddress()
	if addr == nil {
		return sdk.ErrUnknownAddress(fmt.Sprintf("module account %s does not exist", moduleName))
	}

	if !acc.HasPermission(types.Minter) {
=======
	acc, perm := k.GetModuleAccountAndPermission(ctx, moduleName)
	if acc == nil {
		return sdk.ErrUnknownAddress(fmt.Sprintf("module account %s does not exist", moduleName))
	}

	addr := acc.GetAddress()

	if perm != types.Minter {
>>>>>>> 2fdbf631
		panic(fmt.Sprintf("module account %s does not have permissions to mint tokens", moduleName))
	}

	_, err := k.bk.AddCoins(ctx, addr, amt)
	if err != nil {
		panic(err)
	}

	// update total supply
	supply := k.GetSupply(ctx)
	supply.Inflate(amt)
	k.SetSupply(ctx, supply)

	logger := k.Logger(ctx)
	logger.Info(fmt.Sprintf("minted %s from %s module account", amt.String(), moduleName))

	return nil
}

// BurnCoins burns coins deletes coins from the balance of the module account.
// Panics if the name maps to a non-burner module account or if the amount is invalid.
func (k Keeper) BurnCoins(ctx sdk.Context, moduleName string, amt sdk.Coins) sdk.Error {

	acc, _ := k.GetModuleAccountAndPermissions(ctx, moduleName)
	addr := acc.GetAddress()
	if addr == nil {
		return sdk.ErrUnknownAddress(fmt.Sprintf("module account %s does not exist", moduleName))
	}

<<<<<<< HEAD
	if !acc.HasPermission(types.Burner) {
=======
	if perm != types.Burner {
>>>>>>> 2fdbf631
		panic(fmt.Sprintf("module account %s does not have permissions to burn tokens", moduleName))
	}

	_, err := k.bk.SubtractCoins(ctx, addr, amt)
	if err != nil {
		panic(err)
	}

	// update total supply
	supply := k.GetSupply(ctx)
	supply.Deflate(amt)
	k.SetSupply(ctx, supply)

	logger := k.Logger(ctx)
	logger.Info(fmt.Sprintf("burned %s from %s module account", amt.String(), moduleName))

	return nil
}<|MERGE_RESOLUTION|>--- conflicted
+++ resolved
@@ -55,26 +55,16 @@
 	recipientModule string, amt sdk.Coins) sdk.Error {
 
 	// create the account if it doesn't yet exist
-<<<<<<< HEAD
-	acc, _ := k.GetModuleAccountAndPermissions(ctx, recipientModule)
-	recipientAddr := acc.GetAddress()
-	if recipientAddr == nil {
-		panic(fmt.Sprintf("module account %s isn't able to be created", recipientModule))
-	}
-
-	if !acc.HasPermission(types.Staking) {
-		panic(fmt.Sprintf("module account %s does not have permissions to delegate coins", recipientModule))
-	}
-
-	return k.bk.DelegateCoins(ctx, senderAddr, recipientAddr, amt)
-=======
 	recipientAcc := k.GetModuleAccount(ctx, recipientModule)
 	if recipientAcc == nil {
 		panic(fmt.Sprintf("module account %s isn't able to be created", recipientModule))
 	}
 
+	if !recipientAcc.HasPermission(types.Staking) {
+		panic(fmt.Sprintf("module account %s does not have permissions to delegate coins", recipientModule))
+	}
+
 	return k.bk.DelegateCoins(ctx, senderAddr, recipientAcc.GetAddress(), amt)
->>>>>>> 2fdbf631
 }
 
 // UndelegateCoinsFromModuleToAccount undelegates the unbonding coins and transfers
@@ -82,7 +72,7 @@
 func (k Keeper) UndelegateCoinsFromModuleToAccount(ctx sdk.Context, senderModule string,
 	recipientAddr sdk.AccAddress, amt sdk.Coins) sdk.Error {
 
-	acc, _ := k.GetModuleAccountAndPermissions(ctx, senderModule)
+	acc := k.GetModuleAccount(ctx, senderModule)
 	senderAddr := acc.GetAddress()
 	if senderAddr == nil {
 		return sdk.ErrUnknownAddress(fmt.Sprintf("module account %s does not exist", senderModule))
@@ -100,24 +90,14 @@
 func (k Keeper) MintCoins(ctx sdk.Context, moduleName string, amt sdk.Coins) sdk.Error {
 
 	// create the account if it doesn't yet exist
-<<<<<<< HEAD
-	acc, _ := k.GetModuleAccountAndPermissions(ctx, moduleName)
-	addr := acc.GetAddress()
-	if addr == nil {
-		return sdk.ErrUnknownAddress(fmt.Sprintf("module account %s does not exist", moduleName))
-	}
-
-	if !acc.HasPermission(types.Minter) {
-=======
-	acc, perm := k.GetModuleAccountAndPermission(ctx, moduleName)
+	acc := k.GetModuleAccount(ctx, moduleName)
 	if acc == nil {
 		return sdk.ErrUnknownAddress(fmt.Sprintf("module account %s does not exist", moduleName))
 	}
 
 	addr := acc.GetAddress()
 
-	if perm != types.Minter {
->>>>>>> 2fdbf631
+	if !acc.HasPermission(types.Minter) {
 		panic(fmt.Sprintf("module account %s does not have permissions to mint tokens", moduleName))
 	}
 
@@ -141,17 +121,13 @@
 // Panics if the name maps to a non-burner module account or if the amount is invalid.
 func (k Keeper) BurnCoins(ctx sdk.Context, moduleName string, amt sdk.Coins) sdk.Error {
 
-	acc, _ := k.GetModuleAccountAndPermissions(ctx, moduleName)
+	acc := k.GetModuleAccount(ctx, moduleName)
 	addr := acc.GetAddress()
 	if addr == nil {
 		return sdk.ErrUnknownAddress(fmt.Sprintf("module account %s does not exist", moduleName))
 	}
 
-<<<<<<< HEAD
 	if !acc.HasPermission(types.Burner) {
-=======
-	if perm != types.Burner {
->>>>>>> 2fdbf631
 		panic(fmt.Sprintf("module account %s does not have permissions to burn tokens", moduleName))
 	}
 
