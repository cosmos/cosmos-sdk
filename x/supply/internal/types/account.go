--- conflicted
+++ resolved
@@ -17,13 +17,8 @@
 // ModuleAccount defines an account for modules that holds coins on a pool
 type ModuleAccount struct {
 	*authtypes.BaseAccount
-<<<<<<< HEAD
-	Name        string   `json:"name"`        // name of the module
-	Permissions []string `json:"permissions"` // permissions of module account
-=======
-	Name       string `json:"name" yaml:"name"`             // name of the module
-	Permission string `json:"permission" yaml:"permission"` // permission of module account (minter/burner/holder)
->>>>>>> 1a7f31f7
+	Name        string   `json:"name" yaml:"name"`               // name of the module
+	Permissions []string `json:"permissions" yaml:"permissions"` // permissions of module account
 }
 
 // NewModuleAddress creates an AccAddress from the hash of the module's name
