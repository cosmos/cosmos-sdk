--- conflicted
+++ resolved
@@ -9,11 +9,7 @@
 
 // Supply represents a struct that passively keeps track of the total supply amounts in the network
 type Supply struct {
-<<<<<<< HEAD
-	Total sdk.Coins `json:"total"` // total supply of tokens registered on the chain
-=======
 	Total sdk.Coins `json:"total_supply" yaml:"total_supply"` // total supply of tokens registered on the chain
->>>>>>> 1a7f31f7
 }
 
 // NewSupply creates a new Supply instance
