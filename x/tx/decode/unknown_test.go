package decode_test

import (
	"errors"
	"testing"

	"github.com/stretchr/testify/require"
	"google.golang.org/protobuf/encoding/protowire"
	"google.golang.org/protobuf/proto"
	"google.golang.org/protobuf/reflect/protoregistry"
	"google.golang.org/protobuf/types/known/anypb"

	"cosmossdk.io/x/tx/decode"
	"cosmossdk.io/x/tx/internal/testpb"
)

func errUnknownField(typ string, tagNum int, wireType protowire.Type) error {
	var wt string
	if wireType >= 0 && wireType < 6 {
		wt = decode.WireTypeToString(wireType)
	}
	return decode.ErrUnknownField.Wrapf("%s: {TagNum: %d, WireType:%q}", typ, tagNum, wt)
}

var ProtoResolver = protoregistry.GlobalFiles

func TestRejectUnknownFieldsRepeated(t *testing.T) {
	tests := []struct {
		name                     string
		in                       proto.Message
		recv                     proto.Message
		wantErr                  error
		allowUnknownNonCriticals bool
		hasUnknownNonCriticals   bool
	}{
		{
			name: "Unknown field in midst of repeated values",
			in: &testpb.TestVersion2{
				C: []*testpb.TestVersion2{
					{
						C: []*testpb.TestVersion2{
							{
								Sum: &testpb.TestVersion2_F{
									F: &testpb.TestVersion2{
										A: &testpb.TestVersion2{
											B: &testpb.TestVersion2{
												H: []*testpb.TestVersion1{
													{
														X: 0x01,
													},
												},
											},
										},
									},
								},
							},
							{
								Sum: &testpb.TestVersion2_F{
									F: &testpb.TestVersion2{
										A: &testpb.TestVersion2{
											B: &testpb.TestVersion2{
												H: []*testpb.TestVersion1{
													{
														X: 0x02,
													},
												},
											},
										},
									},
								},
							},
							{
								Sum: &testpb.TestVersion2_F{
									F: &testpb.TestVersion2{
										NewField_: 411,
									},
								},
							},
						},
					},
				},
			},
			recv: new(testpb.TestVersion1),
			wantErr: errUnknownField(
				"testpb.TestVersion1",
				25,
				0),
		},
		{
			name:                     "Unknown field in midst of repeated values, allowUnknownNonCriticals set",
			allowUnknownNonCriticals: true,
			in: &testpb.TestVersion2{
				C: []*testpb.TestVersion2{
					{
						C: []*testpb.TestVersion2{
							{
								Sum: &testpb.TestVersion2_F{
									F: &testpb.TestVersion2{
										A: &testpb.TestVersion2{
											B: &testpb.TestVersion2{
												H: []*testpb.TestVersion1{
													{
														X: 0x01,
													},
												},
											},
										},
									},
								},
							},
							{
								Sum: &testpb.TestVersion2_F{
									F: &testpb.TestVersion2{
										A: &testpb.TestVersion2{
											B: &testpb.TestVersion2{
												H: []*testpb.TestVersion1{
													{
														X: 0x02,
													},
												},
											},
										},
									},
								},
							},
							{
								Sum: &testpb.TestVersion2_F{
									F: &testpb.TestVersion2{
										NewField_: 411,
									},
								},
							},
						},
					},
				},
			},
			recv: new(testpb.TestVersion1),
			wantErr: errUnknownField(
				"testpb.TestVersion1",
				25,
				0),
		},
		{
			name: "Unknown field in midst of repeated values, non-critical field to be rejected",
			in: &testpb.TestVersion3{
				C: []*testpb.TestVersion3{
					{
						C: []*testpb.TestVersion3{
							{
								Sum: &testpb.TestVersion3_F{
									F: &testpb.TestVersion3{
										A: &testpb.TestVersion3{
											B: &testpb.TestVersion3{
												X: 0x01,
											},
										},
									},
								},
							},
							{
								Sum: &testpb.TestVersion3_F{
									F: &testpb.TestVersion3{
										A: &testpb.TestVersion3{
											B: &testpb.TestVersion3{
												X: 0x02,
											},
										},
									},
								},
							},
							{
								Sum: &testpb.TestVersion3_F{
									F: &testpb.TestVersion3{
										NonCriticalField: "non-critical",
									},
								},
							},
						},
					},
				},
			},
			recv: new(testpb.TestVersion1),
			wantErr: errUnknownField(
				"testpb.TestVersion1",
				1031,
				2),
			hasUnknownNonCriticals: true,
		},
		{
			name:                     "Unknown field in midst of repeated values, non-critical field ignored",
			allowUnknownNonCriticals: true,
			in: &testpb.TestVersion3{
				C: []*testpb.TestVersion3{
					{
						C: []*testpb.TestVersion3{
							{
								Sum: &testpb.TestVersion3_F{
									F: &testpb.TestVersion3{
										A: &testpb.TestVersion3{
											B: &testpb.TestVersion3{
												X: 0x01,
											},
										},
									},
								},
							},
							{
								Sum: &testpb.TestVersion3_F{
									F: &testpb.TestVersion3{
										A: &testpb.TestVersion3{
											B: &testpb.TestVersion3{
												X: 0x02,
											},
										},
									},
								},
							},
							{
								Sum: &testpb.TestVersion3_F{
									F: &testpb.TestVersion3{
										NonCriticalField: "non-critical",
									},
								},
							},
						},
					},
				},
			},
			recv:                   new(testpb.TestVersion1),
			wantErr:                nil,
			hasUnknownNonCriticals: true,
		},
	}

	for _, tt := range tests {
		tt := tt
		t.Run(tt.name, func(t *testing.T) {
			protoBlob, err := proto.Marshal(tt.in)
			if err != nil {
				t.Fatal(err)
			}
			desc := tt.recv.ProtoReflect().Descriptor()
			hasUnknownNonCriticals, gotErr := decode.RejectUnknownFields(
				protoBlob, desc, tt.allowUnknownNonCriticals, ProtoResolver)
			if tt.wantErr != nil {
				require.EqualError(t, gotErr, tt.wantErr.Error())
			} else {
				require.NoError(t, gotErr)
			}
			require.Equal(t, tt.hasUnknownNonCriticals, hasUnknownNonCriticals)
		})
	}
}

func TestRejectUnknownFields_allowUnknownNonCriticals(t *testing.T) {
	tests := []struct {
		name                     string
		in                       proto.Message
		allowUnknownNonCriticals bool
		wantErr                  error
	}{
		{
			name: "Field that's in the reserved range, should fail by default",
			in: &testpb.Customer2{
				Id:       289,
				Reserved: 99,
			},
			wantErr: errUnknownField(
				"testpb.Customer1",
				1047,
				0),
		},
		{
			name:                     "Field that's in the reserved range, toggle allowUnknownNonCriticals",
			allowUnknownNonCriticals: true,
			in: &testpb.Customer2{
				Id:       289,
				Reserved: 99,
			},
			wantErr: nil,
		},
		{
			name:                     "Unknown fields that are critical, but with allowUnknownNonCriticals set",
			allowUnknownNonCriticals: true,
			in: &testpb.Customer2{
				Id:   289,
				City: testpb.Customer2_PaloAlto,
			},
			wantErr: errUnknownField(
				"testpb.Customer1",
				6,
				0),
		},
	}

	for _, tt := range tests {
		tt := tt
		t.Run(tt.name, func(t *testing.T) {
			blob, err := proto.Marshal(tt.in)
			if err != nil {
				t.Fatalf("Failed to marshal input: %v", err)
			}

			c1 := new(testpb.Customer1).ProtoReflect().Descriptor()
			_, gotErr := decode.RejectUnknownFields(blob, c1, tt.allowUnknownNonCriticals, ProtoResolver)
			if tt.wantErr != nil {
				require.EqualError(t, gotErr, tt.wantErr.Error())
			} else {
				require.NoError(t, gotErr)
			}
		})
	}
}

func TestRejectUnknownFieldsNested(t *testing.T) {
	tests := []struct {
		name    string
		in      proto.Message
		recv    proto.Message
		wantErr error
	}{
		{
			name: "TestVersion3 from TestVersionFD1",
			in: &testpb.TestVersion2{
				X: 5,
				Sum: &testpb.TestVersion2_E{
					E: 100,
				},
				H: []*testpb.TestVersion1{
					{X: 999},
					{X: -55},
					{
						X: 102,
						Sum: &testpb.TestVersion1_F{
							F: &testpb.TestVersion1{
								X: 4,
							},
						},
					},
				},
				K: &testpb.Customer1{
					Id:              45,
					Name:            "customer1",
					SubscriptionFee: 99,
				},
			},
			recv: new(testpb.TestVersionFD1),
			wantErr: errUnknownField(
				"testpb.TestVersionFD1",
				12,
				2),
		},
		{
			name: "Alternating oneofs",
			in: &testpb.TestVersion3{
				Sum: &testpb.TestVersion3_E{
					E: 99,
				},
			},
			recv:    new(testpb.TestVersion3LoneOneOfValue),
			wantErr: nil,
		},
		{
			name: "Alternating oneofs mismatched field",
			in: &testpb.TestVersion3{
				Sum: &testpb.TestVersion3_F{
					F: &testpb.TestVersion3{
						X: 99,
					},
				},
			},
			recv: new(testpb.TestVersion3LoneOneOfValue),
			wantErr: errUnknownField(
				"testpb.TestVersion3LoneOneOfValue",
				7,
				2),
		},
		{
			name: "Discrepancy in a deeply nested one of field",
			in: &testpb.TestVersion3{
				Sum: &testpb.TestVersion3_F{
					F: &testpb.TestVersion3{
						Sum: &testpb.TestVersion3_F{
							F: &testpb.TestVersion3{
								X: 19,
								Sum: &testpb.TestVersion3_E{
									E: 99,
								},
							},
						},
					},
				},
			},
			recv: new(testpb.TestVersion3LoneNesting),
			wantErr: errUnknownField(
				"testpb.TestVersion3LoneNesting",
				6,
				0),
		},
		{
			name: "unknown field types.Any in G",
			in: &testpb.TestVersion3{
				G: &anypb.Any{
					TypeUrl: "/testpb.TestVersion1",
					Value: mustMarshal(&testpb.TestVersion2{
						Sum: &testpb.TestVersion2_F{
							F: &testpb.TestVersion2{
								NewField_: 999,
							},
						},
					}),
				},
			},
			recv: new(testpb.TestVersion3),
			wantErr: errUnknownField(
				"testpb.TestVersion1",
				25, 0),
		},
		{
			name: "types.Any with extra fields",
			in: &testpb.TestVersionFD1WithExtraAny{
				G: &testpb.AnyWithExtra{
					A: &anypb.Any{
						TypeUrl: "/testpb.TestVersion1",
						Value: mustMarshal(&testpb.TestVersion2{
							Sum: &testpb.TestVersion2_F{
								F: &testpb.TestVersion2{
									NewField_: 999,
								},
							},
						}),
					},
					B: 3,
					C: 2,
				},
			},
			recv: new(testpb.TestVersion3),
			wantErr: errUnknownField(
				"google.protobuf.Any",
				3,
				0),
		},
		{
			name: "mismatched types.Any in G",
			in: &testpb.TestVersion1{
				G: &anypb.Any{
					TypeUrl: "/testpb.TestVersion4LoneNesting",
					Value: mustMarshal(&testpb.TestVersion3LoneNesting_Inner1{
						Inner: &testpb.TestVersion3LoneNesting_Inner1_InnerInner{
							Id:   "ID",
							City: "Gotham",
						},
					}),
				},
			},
			recv: new(testpb.TestVersion1),
			// behavior change from previous implementation: we allow mismatched wire -> proto types,
			// but this will still error on ConsumeFieldValue
<<<<<<< HEAD
			wantErr: fmt.Errorf("could not consume field value for tagNum: 8, wireType: \"unknown type: 7\"; proto:\u00a0cannot parse reserved wire type"),
=======
			wantErr: errors.New("cannot parse reserved wire type"),
>>>>>>> e342a472
		},
		{
			name: "From nested proto message, message index 0",
			in: &testpb.TestVersion3LoneNesting{
				Inner1: &testpb.TestVersion3LoneNesting_Inner1{
					Id:   10,
					Name: "foo",
					Inner: &testpb.TestVersion3LoneNesting_Inner1_InnerInner{
						Id:   "ID",
						City: "Palo Alto",
					},
				},
			},
			recv:    new(testpb.TestVersion4LoneNesting),
			wantErr: nil,
		},
		{
			name: "From nested proto message, message index 1",
			in: &testpb.TestVersion3LoneNesting{
				Inner2: &testpb.TestVersion3LoneNesting_Inner2{
					Id:      "ID",
					Country: "Maldives",
					Inner: &testpb.TestVersion3LoneNesting_Inner2_InnerInner{
						Id:   "ID",
						City: "Unknown",
					},
				},
			},
			recv:    new(testpb.TestVersion4LoneNesting),
			wantErr: nil,
		},
	}

	for _, tt := range tests {
		tt := tt
		t.Run(tt.name, func(t *testing.T) {
			protoBlob, err := proto.Marshal(tt.in)
			if err != nil {
				t.Fatal(err)
			}

			desc := tt.recv.ProtoReflect().Descriptor()
			gotErr := decode.RejectUnknownFieldsStrict(protoBlob, desc, ProtoResolver)
			if tt.wantErr != nil {
				require.ErrorContains(t, gotErr, tt.wantErr.Error())
			} else {
				require.NoError(t, gotErr)
			}
		})
	}
}

func TestRejectUnknownFieldsFlat(t *testing.T) {
	tests := []struct {
		name    string
		in      proto.Message
		wantErr error
	}{
		{
			name: "Oneof with same field number, shouldn't complain",
			in: &testpb.Customer3{
				Id:   68,
				Name: "ACME3",
				Payment: &testpb.Customer3_CreditCardNo{
					CreditCardNo: "123-XXXX-XXX881",
				},
			},
			wantErr: nil,
		},
		{
			name: "Oneof with different field number, should fail",
			in: &testpb.Customer3{
				Id:   68,
				Name: "ACME3",
				Payment: &testpb.Customer3_ChequeNo{
					ChequeNo: "123XXXXXXX881",
				},
			},
			wantErr: errUnknownField(
				"testpb.Customer1",
				8, 2),
		},
		{
			name: "Any in a field, the extra field will be serialized so should fail",
			in: &testpb.Customer2{
				Miscellaneous: &anypb.Any{},
			},
			wantErr: errUnknownField(
				"testpb.Customer1",
				10,
				2),
		},
		{
			name: "With a nested struct as a field",
			in: &testpb.Customer3{
				Id: 289,
				Original: &testpb.Customer1{
					Id: 991,
				},
			},
			wantErr: errUnknownField(
				"testpb.Customer1",
				9,
				2),
		},
		{
			name: "An extra field that's non-existent in Customer1",
			in: &testpb.Customer2{
				Id:       289,
				Name:     "Customer1",
				Industry: 5299,
				Fewer:    199.9,
			},
			wantErr: errUnknownField("testpb.Customer1", 4, 5),
		},
		{
			name: "Using a field that's in the reserved range, should fail by default",
			in: &testpb.Customer2{
				Id:       289,
				Reserved: 99,
			},
			wantErr: errUnknownField(
				"testpb.Customer1",
				1047,
				0),
		},
		{
			name: "Only fields matching",
			in: &testpb.Customer2{
				Id:   289,
				Name: "CustomerCustomerCustomerCustomerCustomer11111Customer1",
			},
			// behavior change from previous implementation: we allow mismatched wire -> proto types.
			// wantErr: errMismatchedField("testpb.Customer1", 4, 5),
		},
		{
			name: "Extra field that's non-existent in Customer1, along with Reserved set",
			in: &testpb.Customer2{
				Id:       289,
				Name:     "Customer1",
				Industry: 5299,
				Fewer:    199.9,
				Reserved: 819,
			},
			wantErr: errUnknownField("testpb.Customer1", 4, 5),
		},
		{
			name: "Using enumerated field",
			in: &testpb.Customer2{
				Id:       289,
				Name:     "Customer1",
				Industry: 5299,
				City:     testpb.Customer2_PaloAlto,
			},
			wantErr: errUnknownField("testpb.Customer1", 6, 0),
		},
		{
			name: "multiple extraneous fields",
			in: &testpb.Customer2{
				Id:       289,
				Name:     "Customer1",
				Industry: 5299,
				City:     testpb.Customer2_PaloAlto,
				Fewer:    45,
			},
			wantErr: errUnknownField("testpb.Customer1", 4, 5),
		},
	}

	for _, tt := range tests {
		tt := tt
		t.Run(tt.name, func(t *testing.T) {
			blob, err := proto.Marshal(tt.in)
			if err != nil {
				t.Fatalf("Failed to marshal input: %v", err)
			}

			c1 := new(testpb.Customer1)
			c1Desc := c1.ProtoReflect().Descriptor()
			gotErr := decode.RejectUnknownFieldsStrict(blob, c1Desc, ProtoResolver)
			if tt.wantErr != nil {
				require.EqualError(t, gotErr, tt.wantErr.Error())
			} else {
				require.NoError(t, gotErr)
			}
		})
	}
}

// Issue https://github.com/cosmos/cosmos-sdk/issues/7222, we need to ensure that repeated
// uint64 are recognized as packed.
func TestPackedEncoding(t *testing.T) {
	data := &testpb.TestRepeatedUints{Nums: []uint64{12, 13}}

	marshaled, err := proto.Marshal(data)
	require.NoError(t, err)

	unmarshalled := data.ProtoReflect().Descriptor()
	_, err = decode.RejectUnknownFields(marshaled, unmarshalled, false, ProtoResolver)
	require.NoError(t, err)
}

func mustMarshal(msg proto.Message) []byte {
	blob, err := proto.Marshal(msg)
	if err != nil {
		panic(err)
	}
	return blob
}<|MERGE_RESOLUTION|>--- conflicted
+++ resolved
@@ -456,11 +456,7 @@
 			recv: new(testpb.TestVersion1),
 			// behavior change from previous implementation: we allow mismatched wire -> proto types,
 			// but this will still error on ConsumeFieldValue
-<<<<<<< HEAD
-			wantErr: fmt.Errorf("could not consume field value for tagNum: 8, wireType: \"unknown type: 7\"; proto:\u00a0cannot parse reserved wire type"),
-=======
 			wantErr: errors.New("cannot parse reserved wire type"),
->>>>>>> e342a472
 		},
 		{
 			name: "From nested proto message, message index 0",
