module cosmossdk.io/x/tx

go 1.21

require (
	cosmossdk.io/api v0.7.3
	cosmossdk.io/core v0.11.0
	cosmossdk.io/errors v1.0.1
	cosmossdk.io/math v1.3.0
	github.com/cosmos/cosmos-proto v1.0.0-beta.4
	github.com/cosmos/gogoproto v1.4.11
	github.com/google/go-cmp v0.6.0
	github.com/google/gofuzz v1.2.0
	github.com/iancoleman/strcase v0.3.0
	github.com/pkg/errors v0.9.1
	github.com/stretchr/testify v1.9.0
	github.com/tendermint/go-amino v0.16.0
	google.golang.org/protobuf v1.33.0
	gotest.tools/v3 v3.5.1
	pgregory.net/rapid v1.1.0
)

require (
	github.com/davecgh/go-spew v1.1.1 // indirect
<<<<<<< HEAD
	github.com/golang/protobuf v1.5.3 // indirect
	github.com/kr/text v0.2.0 // indirect
=======
	github.com/golang/protobuf v1.5.4 // indirect
>>>>>>> a2278387
	github.com/pmezard/go-difflib v1.0.0 // indirect
	golang.org/x/exp v0.0.0-20240222234643-814bf88cf225 // indirect
	golang.org/x/net v0.21.0 // indirect
	golang.org/x/sys v0.17.0 // indirect
	golang.org/x/text v0.14.0 // indirect
	google.golang.org/genproto v0.0.0-20240213162025-012b6fc9bca9 // indirect
	google.golang.org/genproto/googleapis/api v0.0.0-20240205150955-31a09d347014 // indirect
	google.golang.org/genproto/googleapis/rpc v0.0.0-20240221002015-b0ce06bbee7c // indirect
	google.golang.org/grpc v1.62.1 // indirect
	gopkg.in/yaml.v3 v3.0.1 // indirect
)

replace cosmossdk.io/core => ../../core

// NOTE: we do not want to replace to the development version of cosmossdk.io/api yet
// Until https://github.com/cosmos/cosmos-sdk/issues/19228 is resolved
// We are tagging x/tx from main and must keep using released versions of x/tx dependencies<|MERGE_RESOLUTION|>--- conflicted
+++ resolved
@@ -22,12 +22,8 @@
 
 require (
 	github.com/davecgh/go-spew v1.1.1 // indirect
-<<<<<<< HEAD
-	github.com/golang/protobuf v1.5.3 // indirect
+	github.com/golang/protobuf v1.5.4 // indirect
 	github.com/kr/text v0.2.0 // indirect
-=======
-	github.com/golang/protobuf v1.5.4 // indirect
->>>>>>> a2278387
 	github.com/pmezard/go-difflib v1.0.0 // indirect
 	golang.org/x/exp v0.0.0-20240222234643-814bf88cf225 // indirect
 	golang.org/x/net v0.21.0 // indirect
