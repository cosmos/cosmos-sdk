module cosmossdk.io/x/tx

go 1.20

require (
<<<<<<< HEAD
    // Temporarily pointing to a commit in the branch that has the tx changes we need. This needs to be updated when merged
	cosmossdk.io/api v0.0.0-20230329110751-2b00f6763066
	cosmossdk.io/core v0.6.1-0.20230309163709-87da587416ba
	cosmossdk.io/math v1.0.0-rc.0
=======
	cosmossdk.io/api v0.3.2-0.20230313131911-55bf5d4efbe7
	cosmossdk.io/core v0.6.1
	cosmossdk.io/errors v1.0.0-beta.7
	cosmossdk.io/math v1.0.0
>>>>>>> 4e337c32
	github.com/cosmos/cosmos-proto v1.0.0-beta.3
	github.com/cosmos/gogoproto v1.4.6
	github.com/google/go-cmp v0.5.9
	github.com/iancoleman/strcase v0.2.0
	github.com/pkg/errors v0.9.1
	github.com/stretchr/testify v1.8.2
	github.com/tendermint/go-amino v0.16.0
	google.golang.org/protobuf v1.30.0
	gotest.tools/v3 v3.4.0
	pgregory.net/rapid v0.5.5
)

require (
	github.com/davecgh/go-spew v1.1.1 // indirect
	github.com/golang/protobuf v1.5.3 // indirect
	github.com/pmezard/go-difflib v1.0.0 // indirect
	golang.org/x/exp v0.0.0-20230321023759-10a507213a29 // indirect
	golang.org/x/net v0.8.0 // indirect
	golang.org/x/sys v0.6.0 // indirect
	golang.org/x/text v0.8.0 // indirect
	google.golang.org/genproto v0.0.0-20230320184635-7606e756e683 // indirect
	google.golang.org/grpc v1.54.0 // indirect
	gopkg.in/yaml.v3 v3.0.1 // indirect
)<|MERGE_RESOLUTION|>--- conflicted
+++ resolved
@@ -3,17 +3,10 @@
 go 1.20
 
 require (
-<<<<<<< HEAD
-    // Temporarily pointing to a commit in the branch that has the tx changes we need. This needs to be updated when merged
-	cosmossdk.io/api v0.0.0-20230329110751-2b00f6763066
-	cosmossdk.io/core v0.6.1-0.20230309163709-87da587416ba
-	cosmossdk.io/math v1.0.0-rc.0
-=======
 	cosmossdk.io/api v0.3.2-0.20230313131911-55bf5d4efbe7
 	cosmossdk.io/core v0.6.1
 	cosmossdk.io/errors v1.0.0-beta.7
 	cosmossdk.io/math v1.0.0
->>>>>>> 4e337c32
 	github.com/cosmos/cosmos-proto v1.0.0-beta.3
 	github.com/cosmos/gogoproto v1.4.6
 	github.com/google/go-cmp v0.5.9
