--- conflicted
+++ resolved
@@ -36,13 +36,8 @@
 	gopkg.in/yaml.v3 v3.0.1 // indirect
 )
 
-<<<<<<< HEAD
-replace (
-	cosmossdk.io/api => ../../api
-	cosmossdk.io/core => ../../core
-)
-=======
+replace cosmossdk.io/core => ../../core
+
 // NOTE: we do not want to replace to the development version of cosmossdk.io/api yet
 // Until https://github.com/cosmos/cosmos-sdk/issues/19228 is resolved
-// We are tagging x/tx from main and must keep using released versions of x/tx dependencies
->>>>>>> ec89abb6
+// We are tagging x/tx from main and must keep using released versions of x/tx dependencies