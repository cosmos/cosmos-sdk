--- conflicted
+++ resolved
@@ -3,13 +3,8 @@
 go 1.23.0
 
 require (
-<<<<<<< HEAD
-	cosmossdk.io/api v0.9.1-0.20250414160549-8eb17e9db5b2
-	cosmossdk.io/core v1.0.1-0.20250414171331-383dae7d7243
-=======
 	cosmossdk.io/api v0.9.2
 	cosmossdk.io/core v0.11.3
->>>>>>> 83e38dc5
 	cosmossdk.io/errors v1.0.2
 	cosmossdk.io/math v1.5.3
 	github.com/cosmos/cosmos-proto v1.0.0-beta.5
@@ -37,6 +32,12 @@
 	gopkg.in/yaml.v3 v3.0.1 // indirect
 )
 
+// Replace all unreleased direct deps upgraded to comet v1
+replace (
+	cosmossdk.io/api => ../../api
+	cosmossdk.io/core => ../../core
+)
+
 // NOTE: we do not want to replace to the development version of cosmossdk.io/api yet
 // Until https://github.com/cosmos/cosmos-sdk/issues/19228 is resolved
 // We are tagging x/tx v0.14+ from main and v0.13 from release/v0.50.x and must keep using released versions of x/tx dependencies
