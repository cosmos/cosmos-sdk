--- conflicted
+++ resolved
@@ -190,39 +190,14 @@
 	if msgDesc.FullName() != pk.ProtoReflect().Descriptor().FullName() {
 		return errors.New("thresholdStringEncoder: msg not a multisig.LegacyAminoPubKey")
 	}
-<<<<<<< HEAD
+
+	pubkeysField := fields.ByName("public_keys")
+	pubkeys := msg.Get(pubkeysField).List()
 
 	_, err := io.WriteString(w, `{"pubkeys":`)
 	if err != nil {
 		return err
 	}
-
-	if len(pk.PublicKeys) == 0 {
-		_, err = io.WriteString(w, `[]`)
-		if err != nil {
-			return err
-		}
-	} else {
-		fields := msg.Descriptor().Fields()
-		pubkeysField := fields.ByName("public_keys")
-		pubkeys := msg.Get(pubkeysField).List()
-
-		err = enc.marshalList(pubkeys, pubkeysField, w)
-		if err != nil {
-			return err
-		}
-	}
-
-	_, err = fmt.Fprintf(w, `,"threshold":"%d"}`, pk.Threshold)
-=======
-
-	pubkeysField := fields.ByName("public_keys")
-	pubkeys := msg.Get(pubkeysField).List()
-
-	_, err := io.WriteString(w, `{"pubkeys":`)
-	if err != nil {
-		return err
-	}
 	if pubkeys.Len() == 0 {
 		_, err := io.WriteString(w, `[]`)
 		if err != nil {
@@ -237,7 +212,6 @@
 
 	threshold := fields.ByName("threshold")
 	_, err = fmt.Fprintf(w, `,"threshold":"%d"}`, msg.Get(threshold).Uint())
->>>>>>> dc149602
 	return err
 }
 
