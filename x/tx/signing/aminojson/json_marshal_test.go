package aminojson_test

import (
	"crypto/sha256"
	"encoding/json"
	"errors"
	"fmt"
	"io"
	"reflect"
	"testing"
	"time"

	"github.com/cosmos/cosmos-proto/rapidproto"
	"github.com/stretchr/testify/require"
	"github.com/tendermint/go-amino"
	"google.golang.org/protobuf/encoding/protojson"
	"google.golang.org/protobuf/proto"
	"google.golang.org/protobuf/reflect/protoreflect"
	"google.golang.org/protobuf/reflect/protoregistry"
	"google.golang.org/protobuf/types/dynamicpb"
	"google.golang.org/protobuf/types/known/durationpb"
	"gotest.tools/v3/assert"
	"pgregory.net/rapid"

	"cosmossdk.io/x/tx/signing/aminojson"
	"cosmossdk.io/x/tx/signing/aminojson/internal/aminojsonpb"
	"cosmossdk.io/x/tx/signing/aminojson/internal/testpb"
)

func marshalLegacy(msg proto.Message) ([]byte, error) {
	cdc := amino.NewCodec()
	cdc.RegisterConcrete(&testpb.ABitOfEverything{}, "ABitOfEverything", nil)
	cdc.RegisterConcrete(&testpb.NestedMessage{}, "NestedMessage", nil)
	return cdc.MarshalJSON(msg)
}

func TestAminoJSON_EdgeCases(t *testing.T) {
	cdc := amino.NewCodec()
	cdc.RegisterConcrete(&testpb.ABitOfEverything{}, "ABitOfEverything", nil)
	cdc.RegisterConcrete(&testpb.NestedMessage{}, "NestedMessage", nil)
	aj := aminojson.NewEncoder(aminojson.EncoderOptions{})

	cases := map[string]struct {
		msg       proto.Message
		shouldErr bool
	}{
		"empty":      {msg: &testpb.ABitOfEverything{}},
		"single map": {msg: &testpb.WithAMap{StrMap: map[string]string{"foo": "bar"}}, shouldErr: true},
	}
	for name, tc := range cases {
		t.Run(name, func(t *testing.T) {
			bz, err := aj.Marshal(tc.msg)

			if tc.shouldErr {
				require.Error(t, err)
				return
			}

			require.NoError(t, err)

			rv := reflect.New(reflect.TypeOf(tc.msg).Elem()).Elem()
			msg2 := rv.Addr().Interface().(proto.Message)

			legacyBz, err := cdc.MarshalJSON(tc.msg)
			assert.NilError(t, err)

			require.Equal(t, string(legacyBz), string(bz))

			goProtoJSON, err := protojson.Marshal(tc.msg)
			assert.NilError(t, err)
			err = cdc.UnmarshalJSON(bz, msg2)
			assert.NilError(t, err, "unmarshal failed: %s vs %s", legacyBz, goProtoJSON)
		})
	}
}

func TestAminoJSON(t *testing.T) {
	cdc := amino.NewCodec()
	cdc.RegisterConcrete(&testpb.ABitOfEverything{}, "ABitOfEverything", nil)
	cdc.RegisterConcrete(&testpb.NestedMessage{}, "NestedMessage", nil)

	msg := &testpb.ABitOfEverything{
		Message: &testpb.NestedMessage{
			Foo: "test",
			Bar: 0, // this is the default value and should be omitted from output
		},
		Enum:     testpb.AnEnum_ONE,
		Repeated: []int32{3, -7, 2, 6, 4},
		Str:      `abcxyz"foo"def`,
		Bool:     true,
		Bytes:    []byte{0, 1, 2, 3},
		I32:      -15,
		F32:      1001,
		U32:      1200,
		Si32:     -376,
		Sf32:     -1000,
		I64:      14578294827584932,
		F64:      9572348124213523654,
		U64:      4759492485,
		Si64:     -59268425823934,
		Sf64:     -659101379604211154,
	}

	unsortedBz, err := aminojson.NewEncoder(aminojson.EncoderOptions{DoNotSortFields: true}).Marshal(msg)
	assert.NilError(t, err)
	legacyBz, err := cdc.MarshalJSON(msg)
	assert.NilError(t, err)
	require.Equal(t, string(legacyBz), string(unsortedBz))

	// Now ensure that the default encoder behavior sorts fields and that they match
	// as we'd have them from encoding/json.Marshal.
	// Please see https://github.com/cosmos/cosmos-sdk/issues/2350
	encodedDefaultBz, err := aminojson.NewEncoder(aminojson.EncoderOptions{}).Marshal(msg)
	assert.NilError(t, err)

	// Ensure that it is NOT equal to the legacy JSON but that it is equal to the sorted JSON.
	require.NotEqual(t, string(legacyBz), string(encodedDefaultBz))

	// Now ensure that the legacy's sortedJSON is as the aminojson.Encoder would produce.
	// This proves that we can eliminate the use of sdk.*SortJSON(encoderBz)
	sortedBz := naiveSortedJSON(t, unsortedBz)
	require.Equal(t, string(sortedBz), string(encodedDefaultBz))
}

func naiveSortedJSON(tb testing.TB, jsonToSort []byte) []byte {
	tb.Helper()
	var c interface{}
	err := json.Unmarshal(jsonToSort, &c)
	assert.NilError(tb, err)
	sortedBz, err := json.Marshal(c)
	assert.NilError(tb, err)
	return sortedBz
}

func TestRapid(t *testing.T) {
	gen := rapidproto.MessageGenerator(&testpb.ABitOfEverything{}, rapidproto.GeneratorOptions{})
	rapid.Check(t, func(t *rapid.T) {
		msg := gen.Draw(t, "msg")
		bz, err := aminojson.NewEncoder(aminojson.EncoderOptions{DoNotSortFields: true}).Marshal(msg)
		assert.NilError(t, err)
		checkInvariants(t, msg, bz)
	})
}

func checkInvariants(t *rapid.T, message proto.Message, marshaledBytes []byte) {
	checkLegacyParity(t, message, marshaledBytes)
	checkRoundTrip(t, message, marshaledBytes)
}

func checkLegacyParity(t *rapid.T, message proto.Message, marshaledBytes []byte) {
	legacyBz, err := marshalLegacy(message)
	assert.NilError(t, err)
	require.Equal(t, string(legacyBz), string(marshaledBytes), "%s vs legacy: %s", string(marshaledBytes),
		string(legacyBz))
}

func checkRoundTrip(t *rapid.T, message proto.Message, marshaledBytes []byte) {
	cdc := amino.NewCodec()
	cdc.RegisterConcrete(&testpb.ABitOfEverything{}, "ABitOfEverything", nil)
	cdc.RegisterConcrete(&testpb.NestedMessage{}, "NestedMessage", nil)

	message2 := message.ProtoReflect().New().Interface()
	goProtoJSON, err := cdc.MarshalJSON(message)
	assert.NilError(t, err)
	err = cdc.UnmarshalJSON(marshaledBytes, message2)
	assert.NilError(t, err, "%s vs %s", string(marshaledBytes), string(goProtoJSON))
}

func TestDynamicPb(t *testing.T) {
	msg := &aminojsonpb.AminoSignFee{}
	encoder := aminojson.NewEncoder(aminojson.EncoderOptions{})

	desc, err := protoregistry.GlobalFiles.FindDescriptorByName(proto.MessageName(msg))
	require.NoError(t, err)
	dynamicMsgType := dynamicpb.NewMessageType(desc.(protoreflect.MessageDescriptor))
	dynamicMsg := dynamicMsgType.New().Interface()

	bz, err := encoder.Marshal(msg)
	require.NoError(t, err)
	dynamicBz, err := encoder.Marshal(dynamicMsg)
	require.NoError(t, err)
	require.Equal(t, string(bz), string(dynamicBz))
}

func TestMarshalDuration(t *testing.T) {
	msg := &testpb.Duration{
		Duration: &durationpb.Duration{Seconds: 1},
	}
	encoder := aminojson.NewEncoder(aminojson.EncoderOptions{})

	bz, err := encoder.Marshal(msg)
	require.NoError(t, err)
	require.Equal(t, `{"duration":"1000000000"}`, string(bz))

	// define a custom marshaler for duration
	encoder.DefineTypeEncoding("google.protobuf.Duration", func(_ *aminojson.Encoder, msg protoreflect.Message, w io.Writer) error {
		var secondsName protoreflect.Name = "seconds"

		fields := msg.Descriptor().Fields()
		secondsField := fields.ByName(secondsName)
		if secondsField == nil {
			return errors.New("expected seconds field")
		}
		seconds := msg.Get(secondsField).Int()

		_, err = fmt.Fprint(w, "\"", (time.Duration(seconds) * time.Second).String(), "\"")
		return err
	})
	bz, err = encoder.Marshal(msg)
	require.NoError(t, err)
	require.Equal(t, `{"duration":"1s"}`, string(bz))
}

func TestWithAJson(t *testing.T) {
	encoder := aminojson.NewEncoder(aminojson.EncoderOptions{})

	// list
	msg := &testpb.WithAJson{
		Field1: []byte(`[{"name":"child1"}]`),
	}
	bz, err := encoder.Marshal(msg)
	require.NoError(t, err)
	require.Equal(t, `{"field1":[{"name":"child1"}]}`, string(bz))

	// string
	msg = &testpb.WithAJson{
		Field1: []byte(`"hello again"`),
	}
	bz, err = encoder.Marshal(msg)
	require.NoError(t, err)
	require.Equal(t, `{"field1":"hello again"}`, string(bz))

	// object
	msg = &testpb.WithAJson{
		Field1: []byte(`{"deeper":{"nesting":1}}`),
	}
	bz, err = encoder.Marshal(msg)
	require.NoError(t, err)
	require.Equal(t, `{"field1":{"deeper":{"nesting":1}}}`, string(bz))
}

func TestIndent(t *testing.T) {
	encoder := aminojson.NewEncoder(aminojson.EncoderOptions{Indent: "	"})

	msg := &testpb.ABitOfEverything{
		Message: &testpb.NestedMessage{
			Foo: "test",
			Bar: 0, // this is the default value and should be omitted from output
		},
		Enum:     testpb.AnEnum_ONE,
		Repeated: []int32{3, -7, 2, 6, 4},
		Str:      `abcxyz"foo"def`,
		Bool:     true,
		Bytes:    []byte{0, 1, 2, 3},
		I32:      -15,
		F32:      1001,
		U32:      1200,
		Si32:     -376,
		Sf32:     -1000,
		I64:      14578294827584932,
		F64:      9572348124213523654,
		U64:      4759492485,
		Si64:     -59268425823934,
		Sf64:     -659101379604211154,
	}

	bz, err := encoder.Marshal(msg)
	require.NoError(t, err)
	require.Equal(t, `{
	"type": "ABitOfEverything",
	"value": {
		"bool": true,
		"bytes": "AAECAw==",
		"enum": 1,
		"f32": 1001,
		"f64": "9572348124213523654",
		"i32": -15,
		"i64": "14578294827584932",
		"message": {
			"foo": "test"
		},
		"repeated": [
			3,
			-7,
			2,
			6,
			4
		],
		"sf32": -1000,
		"sf64": "-659101379604211154",
		"si32": -376,
		"si64": "-59268425823934",
		"str": "abcxyz\"foo\"def",
		"u32": 1200,
		"u64": "4759492485"
	}
}`, string(bz))
}

func TestEnumAsString(t *testing.T) {
	encoder := aminojson.NewEncoder(aminojson.EncoderOptions{Indent: "	", EnumAsString: true})

	msg := &testpb.ABitOfEverything{
		Message: &testpb.NestedMessage{
			Foo: "test",
			Bar: 0, // this is the default value and should be omitted from output
		},
		Enum:     testpb.AnEnum_ONE,
		Repeated: []int32{3, -7, 2, 6, 4},
		Str:      `abcxyz"foo"def`,
		Bool:     true,
		Bytes:    []byte{0, 1, 2, 3},
		I32:      -15,
		F32:      1001,
		U32:      1200,
		Si32:     -376,
		Sf32:     -1000,
		I64:      14578294827584932,
		F64:      9572348124213523654,
		U64:      4759492485,
		Si64:     -59268425823934,
		Sf64:     -659101379604211154,
	}

	bz, err := encoder.Marshal(msg)
	require.NoError(t, err)
	require.Equal(t, `{
	"type": "ABitOfEverything",
	"value": {
		"bool": true,
		"bytes": "AAECAw==",
		"enum": "ONE",
		"f32": 1001,
		"f64": "9572348124213523654",
		"i32": -15,
		"i64": "14578294827584932",
		"message": {
			"foo": "test"
		},
		"repeated": [
			3,
			-7,
			2,
			6,
			4
		],
		"sf32": -1000,
		"sf64": "-659101379604211154",
		"si32": -376,
		"si64": "-59268425823934",
		"str": "abcxyz\"foo\"def",
		"u32": 1200,
		"u64": "4759492485"
	}
}`, string(bz))
}

func TestAminoNameAsTypeURL(t *testing.T) {
	encoder := aminojson.NewEncoder(aminojson.EncoderOptions{Indent: "	", AminoNameAsTypeURL: true})

	msg := &testpb.ABitOfEverything{
		Message: &testpb.NestedMessage{
			Foo: "test",
			Bar: 0, // this is the default value and should be omitted from output
		},
		Enum:     testpb.AnEnum_ONE,
		Repeated: []int32{3, -7, 2, 6, 4},
		Str:      `abcxyz"foo"def`,
		Bool:     true,
		Bytes:    []byte{0, 1, 2, 3},
		I32:      -15,
		F32:      1001,
		U32:      1200,
		Si32:     -376,
		Sf32:     -1000,
		I64:      14578294827584932,
		F64:      9572348124213523654,
		U64:      4759492485,
		Si64:     -59268425823934,
		Sf64:     -659101379604211154,
	}

	bz, err := encoder.Marshal(msg)
	require.NoError(t, err)
	require.Equal(t, `{
	"type": "/testpb.ABitOfEverything",
	"value": {
		"bool": true,
		"bytes": "AAECAw==",
		"enum": 1,
		"f32": 1001,
		"f64": "9572348124213523654",
		"i32": -15,
		"i64": "14578294827584932",
		"message": {
			"foo": "test"
		},
		"repeated": [
			3,
			-7,
			2,
			6,
			4
		],
		"sf32": -1000,
		"sf64": "-659101379604211154",
		"si32": -376,
		"si64": "-59268425823934",
		"str": "abcxyz\"foo\"def",
		"u32": 1200,
		"u64": "4759492485"
	}
}`, string(bz))
}

func TestMarshalMappings(t *testing.T) {
	// valid
	encoder := aminojson.NewEncoder(aminojson.EncoderOptions{Indent: "	", MarshalMappings: true})

	msg := &testpb.WithAMap{
		StrMap: map[string]string{
			"foo": "bar",
			"baz": "qux",
		},
	}

	bz, err := encoder.Marshal(msg)
	require.NoError(t, err)
	require.Equal(t, `{
	"str_map": {
		"baz": "qux",
		"foo": "bar"
	}
}`, string(bz))

	// invalid
	encoder = aminojson.NewEncoder(aminojson.EncoderOptions{Indent: "	", MarshalMappings: false})
	_, err = encoder.Marshal(msg)
	require.Error(t, err)
<<<<<<< HEAD
}

func TestCustomBytesEncoder(t *testing.T) {
	cdc := amino.NewCodec()
	cdc.RegisterConcrete(&testpb.ABitOfEverything{}, "ABitOfEverything", nil)
	encoder := aminojson.NewEncoder(aminojson.EncoderOptions{})

	bz := sha256.Sum256([]byte("test"))

	msg := &testpb.ABitOfEverything{
		Bytes:       bz[:],
		PrettyBytes: bz[:],
	}

	legacyJSON, err := cdc.MarshalJSON(msg)
	require.NoError(t, err)
	aminoJSON, err := encoder.Marshal(msg)
	require.NoError(t, err)
	require.Equal(t, string(legacyJSON), string(aminoJSON))

	encoder.DefineFieldEncoding(
		"hex",
		func(enc *aminojson.Encoder, v protoreflect.Value, w io.Writer) error {
			_, err := fmt.Fprintf(w, "\"%x\"", v.Bytes())
			return err
		})
	aminoJSON, err = encoder.Marshal(msg)
	require.NoError(t, err)
	require.NotEqual(t, string(legacyJSON), string(aminoJSON))
	t.Logf("hex encoded bytes: %s", string(aminoJSON))
=======
>>>>>>> 4f445ed9
}<|MERGE_RESOLUTION|>--- conflicted
+++ resolved
@@ -1,7 +1,6 @@
 package aminojson_test
 
 import (
-	"crypto/sha256"
 	"encoding/json"
 	"errors"
 	"fmt"
@@ -437,37 +436,4 @@
 	encoder = aminojson.NewEncoder(aminojson.EncoderOptions{Indent: "	", MarshalMappings: false})
 	_, err = encoder.Marshal(msg)
 	require.Error(t, err)
-<<<<<<< HEAD
-}
-
-func TestCustomBytesEncoder(t *testing.T) {
-	cdc := amino.NewCodec()
-	cdc.RegisterConcrete(&testpb.ABitOfEverything{}, "ABitOfEverything", nil)
-	encoder := aminojson.NewEncoder(aminojson.EncoderOptions{})
-
-	bz := sha256.Sum256([]byte("test"))
-
-	msg := &testpb.ABitOfEverything{
-		Bytes:       bz[:],
-		PrettyBytes: bz[:],
-	}
-
-	legacyJSON, err := cdc.MarshalJSON(msg)
-	require.NoError(t, err)
-	aminoJSON, err := encoder.Marshal(msg)
-	require.NoError(t, err)
-	require.Equal(t, string(legacyJSON), string(aminoJSON))
-
-	encoder.DefineFieldEncoding(
-		"hex",
-		func(enc *aminojson.Encoder, v protoreflect.Value, w io.Writer) error {
-			_, err := fmt.Fprintf(w, "\"%x\"", v.Bytes())
-			return err
-		})
-	aminoJSON, err = encoder.Marshal(msg)
-	require.NoError(t, err)
-	require.NotEqual(t, string(legacyJSON), string(aminoJSON))
-	t.Logf("hex encoded bytes: %s", string(aminoJSON))
-=======
->>>>>>> 4f445ed9
 }