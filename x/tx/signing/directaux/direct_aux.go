--- conflicted
+++ resolved
@@ -59,21 +59,6 @@
 
 // getFirstSigner returns the first signer from the first message in the tx. It replicates behavior in
 // https://github.com/cosmos/cosmos-sdk/blob/4a6a1e3cb8de459891cb0495052589673d14ef51/x/auth/tx/builder.go#L142
-<<<<<<< HEAD
-func (h SignModeHandler) getFirstSigner(txData signing.TxData) ([]byte, error) {
-	for _, anyMsg := range txData.Body.Messages {
-		msg, err := anyutil.Unpack(anyMsg, h.fileResolver, h.typeResolver)
-		if err != nil {
-			return nil, err
-		}
-		signer, err := h.signersContext.GetSigners(msg)
-		if err != nil {
-			return nil, err
-		}
-		return signer[0], nil
-	}
-	return nil, fmt.Errorf("no signer found")
-=======
 func (h SignModeHandler) getFirstSigner(txData signing.TxData) (string, error) {
 	if len(txData.Body.Messages) == 0 {
 		return "", fmt.Errorf("no signer found")
@@ -88,7 +73,6 @@
 		return "", err
 	}
 	return signer[0], nil
->>>>>>> 4cb71ceb
 }
 
 // GetSignBytes implements signing.SignModeHandler.GetSignBytes.
