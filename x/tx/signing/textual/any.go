--- conflicted
+++ resolved
@@ -52,17 +52,10 @@
 	// The Any value renderer suppresses emission of the object header for all
 	// messages that go through the messageValueRenderer.
 	omitHeader := 0
-<<<<<<< HEAD
 	msgValRenderer, isMsgRenderer := vr.(*messageValueRenderer)
 	if isMsgRenderer {
 		if subscreens[0].Content != msgValRenderer.header() {
 			return nil, fmt.Errorf("any internal message expects %s, got %s", msgValRenderer.header(), subscreens[0].Content)
-=======
-	_, isMsgRenderer := vr.(*messageValueRenderer)
-	if isMsgRenderer {
-		if subscreens[0].Content != fmt.Sprintf("%s object", internalMsg.ProtoReflect().Descriptor().Name()) {
-			return nil, fmt.Errorf("any internal message expects %s, got %s", fmt.Sprintf("%s object", internalMsg.ProtoReflect().Descriptor().Name()), subscreens[0].Content)
->>>>>>> b0e2bdd6
 		}
 
 		omitHeader = 1
@@ -119,16 +112,11 @@
 		subscreens[i-1].Indent--
 	}
 
-<<<<<<< HEAD
 	// Append with "%s object" if the message goes through the default
 	// messageValueRenderer (the header() method does this for us), and
 	// add a level of indentation.
 	msgValRenderer, isMsgRenderer := vr.(*messageValueRenderer)
-=======
-	// Prepend with a "%s object" if the message goes through the default
-	// messageValueRenderer, and add a level of indentation.
-	_, isMsgRenderer := vr.(*messageValueRenderer)
->>>>>>> b0e2bdd6
+
 	if isMsgRenderer {
 		for i := range subscreens {
 			subscreens[i].Indent++
