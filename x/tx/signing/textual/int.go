package textual

import (
	"context"
	"errors"
	"fmt"
	"strconv"
	"strings"

	"cosmossdk.io/math"
	"google.golang.org/protobuf/reflect/protoreflect"
)

// NewIntValueRenderer returns a ValueRenderer for uint32, uint64, int32 and
// int64, and sdk.Int scalars.
func NewIntValueRenderer(fd protoreflect.FieldDescriptor) ValueRenderer {
	return intValueRenderer{fd}
}

type intValueRenderer struct {
	fd protoreflect.FieldDescriptor
}

func (vr intValueRenderer) Format(_ context.Context, v protoreflect.Value) ([]Screen, error) {
	formatted, err := math.FormatInt(v.String())
	if err != nil {
		return nil, err
	}
	return []Screen{{Content: formatted}}, nil
}

func (vr intValueRenderer) Parse(_ context.Context, screens []Screen) (protoreflect.Value, error) {
	if n := len(screens); n != 1 {
		return nilValue, fmt.Errorf("expected 1 screen, got: %d", n)
	}

	parsedInt, err := parseInt(screens[0].Content)
	if err != nil {
		return nilValue, err
	}

	switch vr.fd.Kind() {
	case protoreflect.Uint32Kind:
		value, err := strconv.ParseUint(parsedInt, 10, 32)
		if err != nil {
			return nilValue, err
		}
		return protoreflect.ValueOfUint32(uint32(value)), nil

	case protoreflect.Uint64Kind:
		value, err := strconv.ParseUint(parsedInt, 10, 64)
		if err != nil {
			return nilValue, err
		}
		return protoreflect.ValueOfUint64(value), nil

	case protoreflect.Int32Kind:
		value, err := strconv.ParseInt(parsedInt, 10, 32)
		if err != nil {
			return nilValue, err
		}
		return protoreflect.ValueOfInt32(int32(value)), nil

	case protoreflect.Int64Kind:
		value, err := strconv.ParseInt(parsedInt, 10, 64)
		if err != nil {
			return nilValue, err
		}
		return protoreflect.ValueOfInt64(value), nil

	case protoreflect.StringKind:
		return protoreflect.ValueOfString(parsedInt), nil

	default:
		return nilValue, fmt.Errorf("parsing integers into a %s field is not supported", vr.fd.Kind())
	}
}

// parseInt parses a value-rendered string into an integer
func parseInt(v string) (string, error) {
<<<<<<< HEAD
	if v == "" {
		return "", errors.New("empty string not supported")
=======
	if len(v) == 0 {
		return "", errors.New("expecting a non-empty string")
>>>>>>> 7ab0dfc4
	}

	sign := ""
	if v[0] == '-' {
		sign = "-"
		v = v[1:]
	}

	// remove the 1000 separators (ex: 1'000'000 -> 1000000)
	v = strings.ReplaceAll(v, "'", "")

	return sign + v, nil
}<|MERGE_RESOLUTION|>--- conflicted
+++ resolved
@@ -78,13 +78,8 @@
 
 // parseInt parses a value-rendered string into an integer
 func parseInt(v string) (string, error) {
-<<<<<<< HEAD
-	if v == "" {
-		return "", errors.New("empty string not supported")
-=======
 	if len(v) == 0 {
 		return "", errors.New("expecting a non-empty string")
->>>>>>> 7ab0dfc4
 	}
 
 	sign := ""
