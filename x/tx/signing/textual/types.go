--- conflicted
+++ resolved
@@ -48,19 +48,11 @@
 type RepeatedValueRenderer interface {
 	ValueRenderer
 
-<<<<<<< HEAD
-	// Format renders the Protobuf list value to a list of Screens.
-	FormatRepeated(context.Context, protoreflect.Value) ([]Screen, error)
-
-	// Parse is the inverse of Format. It must be able to parse all valid
-	// screens, however the behavior of Parse on invalid screens is not
-=======
 	// FormatRepeated renders the Protobuf list value to a list of Screens.
 	FormatRepeated(context.Context, protoreflect.Value) ([]Screen, error)
 
 	// ParseRepeated is the inverse of FormatRepeated. It must parse all
 	// valid screens, however the behavior on invalid screens is not
->>>>>>> 3fbdcc4a
 	// specified, and does not necessarily error. The `protoreflect.List`
 	// argument will be mutated and populated with the repeated values.
 	ParseRepeated(context.Context, []Screen, protoreflect.List) error
