--- conflicted
+++ resolved
@@ -26,7 +26,7 @@
 	defer telemetry.ModuleMeasureSince(types.ModuleName, time.Now(), telemetry.MetricKeyBeginBlocker)
 
 	sdkCtx := sdk.UnwrapSDKContext(ctx)
-	blockHeight := sdkCtx.BlockHeight()
+	blockHeight := sdkCtx.HeaderInfo().Height
 	plan, err := k.GetUpgradePlan(ctx)
 	if err != nil && !errors.Is(err, types.ErrNoUpgradePlanFound) {
 		return err
@@ -40,17 +40,12 @@
 		// 1. If there is no scheduled upgrade.
 		// 2. If the plan is not ready.
 		// 3. If the plan is ready and skip upgrade height is set for current height.
-<<<<<<< HEAD
 		if !found || !plan.ShouldExecute(blockHeight) || (plan.ShouldExecute(blockHeight) && k.IsSkipHeight(blockHeight)) {
 			lastAppliedPlan, _, err := k.GetLastCompletedUpgrade(ctx)
 			if err != nil {
 				return err
 			}
 
-=======
-		if !found || !plan.ShouldExecute(ctx) || (plan.ShouldExecute(ctx) && k.IsSkipHeight(ctx.HeaderInfo().Height)) {
-			lastAppliedPlan, _ := k.GetLastCompletedUpgrade(ctx)
->>>>>>> 5097b0c2
 			if lastAppliedPlan != "" && !k.HasHandler(lastAppliedPlan) {
 				var appVersion uint64
 
@@ -73,11 +68,7 @@
 	// To make sure clear upgrade is executed at the same block
 	if plan.ShouldExecute(blockHeight) {
 		// If skip upgrade has been set for current height, we clear the upgrade plan
-<<<<<<< HEAD
 		if k.IsSkipHeight(blockHeight) {
-=======
-		if k.IsSkipHeight(ctx.HeaderInfo().Height) {
->>>>>>> 5097b0c2
 			skipUpgradeMsg := fmt.Sprintf("UPGRADE \"%s\" SKIPPED at %d: %s", plan.Name, plan.Height, plan.Info)
 			logger.Info(skipUpgradeMsg)
 
@@ -89,11 +80,7 @@
 		if !k.HasHandler(plan.Name) {
 			// Write the upgrade info to disk. The UpgradeStoreLoader uses this info to perform or skip
 			// store migrations.
-<<<<<<< HEAD
 			err := k.DumpUpgradeInfoToDisk(blockHeight, plan)
-=======
-			err := k.DumpUpgradeInfoToDisk(ctx.HeaderInfo().Height, plan)
->>>>>>> 5097b0c2
 			if err != nil {
 				return fmt.Errorf("unable to write upgrade info to filesystem: %s", err.Error())
 			}
