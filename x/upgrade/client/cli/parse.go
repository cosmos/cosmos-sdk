package cli

import (
	"github.com/cosmos/cosmos-sdk/x/gov/client/cli"
	gov "github.com/cosmos/cosmos-sdk/x/gov/types/v1beta1"
	"github.com/cosmos/cosmos-sdk/x/upgrade/types"
	"github.com/spf13/pflag"
)

func parseArgsToContent(fs *pflag.FlagSet, name string) (gov.Content, error) {
	title, err := fs.GetString(cli.FlagTitle) //nolint:staticcheck
	if err != nil {
		return nil, err
	}

<<<<<<< HEAD
	description, err := fs.GetString(cli.FlagDescription) //nolint:staticcheck
=======
	description, err := fs.GetString(cli.FlagDescription) //nolint:staticcheck // we are intentionally using a deprecated flag here.
>>>>>>> f008f84e
	if err != nil {
		return nil, err
	}

	height, err := fs.GetInt64(FlagUpgradeHeight)
	if err != nil {
		return nil, err
	}

	info, err := fs.GetString(FlagUpgradeInfo)
	if err != nil {
		return nil, err
	}

	plan := types.Plan{Name: name, Height: height, Info: info}
	content := types.NewSoftwareUpgradeProposal(title, description, plan)
	return content, nil
}<|MERGE_RESOLUTION|>--- conflicted
+++ resolved
@@ -8,16 +8,12 @@
 )
 
 func parseArgsToContent(fs *pflag.FlagSet, name string) (gov.Content, error) {
-	title, err := fs.GetString(cli.FlagTitle) //nolint:staticcheck
+	title, err := fs.GetString(cli.FlagTitle)
 	if err != nil {
 		return nil, err
 	}
 
-<<<<<<< HEAD
-	description, err := fs.GetString(cli.FlagDescription) //nolint:staticcheck
-=======
 	description, err := fs.GetString(cli.FlagDescription) //nolint:staticcheck // we are intentionally using a deprecated flag here.
->>>>>>> f008f84e
 	if err != nil {
 		return nil, err
 	}
