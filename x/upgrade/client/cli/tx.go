--- conflicted
+++ resolved
@@ -81,11 +81,6 @@
 				}
 			}
 
-<<<<<<< HEAD
-			proposal.SetMsgs([]sdk.Msg{
-				&types.MsgSoftwareUpgrade{
-					Plan: p,
-=======
 			authority, _ := cmd.Flags().GetString(FlagAuthority)
 			if authority != "" {
 				if _, err = sdk.AccAddressFromBech32(authority); err != nil {
@@ -99,7 +94,6 @@
 				&types.MsgSoftwareUpgrade{
 					Authority: authority,
 					Plan:      p,
->>>>>>> 49792713
 				},
 			})
 
@@ -159,14 +153,11 @@
 		},
 	}
 
-<<<<<<< HEAD
-=======
 	// add common proposal flags
 	cli.AddGovPropFlagsToCmd(cmd)
 
 	cmd.Flags().String(FlagAuthority, "", "The address of the upgrade module authority (defaults to gov)")
 
->>>>>>> 49792713
 	return cmd
 }
 
