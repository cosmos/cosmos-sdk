package cli

import (
	"os"
	"path/filepath"

	"github.com/spf13/cobra"

	"github.com/cosmos/cosmos-sdk/client"
	"github.com/cosmos/cosmos-sdk/client/tx"
	sdk "github.com/cosmos/cosmos-sdk/types"
	"github.com/cosmos/cosmos-sdk/x/gov/client/cli"
	"github.com/cosmos/cosmos-sdk/x/gov/types/v1beta1"
	"github.com/cosmos/cosmos-sdk/x/upgrade/plan"
	"github.com/cosmos/cosmos-sdk/x/upgrade/types"
)

const (
	// Deprecated: only used for v1beta1 legacy proposals.
	FlagUpgradeHeight = "upgrade-height"
	// Deprecated: only used for v1beta1 legacy proposals.
	FlagUpgradeInfo = "upgrade-info"
	FlagNoValidate  = "no-validate"
	FlagDaemonName  = "daemon-name"
)

// GetTxCmd returns the transaction commands for this module
func GetTxCmd() *cobra.Command {
	cmd := &cobra.Command{
		Use:   types.ModuleName,
		Short: "Upgrade transaction subcommands",
	}

	return cmd
}

// NewCmdSubmitLegacyUpgradeProposal implements a command handler for submitting a software upgrade proposal transaction.
// Deprecated: please use NewCmdSubmitUpgradeProposal instead.
func NewCmdSubmitLegacyUpgradeProposal() *cobra.Command {
	cmd := &cobra.Command{
		Use:   "software-upgrade [name] (--upgrade-height [height]) (--upgrade-info [info]) [flags]",
		Args:  cobra.ExactArgs(1),
		Short: "Submit a software upgrade proposal",
		Long: "Submit a software upgrade along with an initial deposit.\n" +
			"Please specify a unique name and height for the upgrade to take effect.\n" +
			"You may include info to reference a binary download link, in a format compatible with: https://github.com/cosmos/cosmos-sdk/tree/main/cosmovisor",
		RunE: func(cmd *cobra.Command, args []string) error {
			clientCtx, err := client.GetClientTxContext(cmd)
			if err != nil {
				return err
			}
			name := args[0]
			content, err := parseArgsToContent(cmd.Flags(), name)
			if err != nil {
				return err
			}
			noValidate, err := cmd.Flags().GetBool(FlagNoValidate)
			if err != nil {
				return err
			}
			if !noValidate {
<<<<<<< HEAD
				prop := content.(*types.SoftwareUpgradeProposal) //nolint:staticcheck
=======
				prop := content.(*types.SoftwareUpgradeProposal) //nolint:staticcheck // we are intentionally using a deprecated proposal type.
>>>>>>> f008f84e
				var daemonName string
				if daemonName, err = cmd.Flags().GetString(FlagDaemonName); err != nil {
					return err
				}
				var planInfo *plan.Info
				if planInfo, err = plan.ParseInfo(prop.Plan.Info); err != nil {
					return err
				}
				if err = planInfo.ValidateFull(daemonName); err != nil {
					return err
				}
			}

			from := clientCtx.GetFromAddress()

			depositStr, err := cmd.Flags().GetString(cli.FlagDeposit)
			if err != nil {
				return err
			}
			deposit, err := sdk.ParseCoinsNormalized(depositStr)
			if err != nil {
				return err
			}

			msg, err := v1beta1.NewMsgSubmitProposal(content, deposit, from)
			if err != nil {
				return err
			}

			return tx.GenerateOrBroadcastTxCLI(clientCtx, cmd.Flags(), msg)
		},
	}

<<<<<<< HEAD
	cmd.Flags().String(cli.FlagTitle, "", "title of proposal")             //nolint:staticcheck
	cmd.Flags().String(cli.FlagDescription, "", "description of proposal") //nolint:staticcheck
=======
	cmd.Flags().String(cli.FlagTitle, "", "title of proposal")
	cmd.Flags().String(cli.FlagDescription, "", "description of proposal") //nolint:staticcheck // we are intentionally using a deprecated flag here.
>>>>>>> f008f84e
	cmd.Flags().String(cli.FlagDeposit, "", "deposit of proposal")
	cmd.Flags().Int64(FlagUpgradeHeight, 0, "The height at which the upgrade must happen")
	cmd.Flags().String(FlagUpgradeInfo, "", "Info for the upgrade plan such as new version download urls, etc.")
	cmd.Flags().Bool(FlagNoValidate, false, "Skip validation of the upgrade info")
	cmd.Flags().String(FlagDaemonName, getDefaultDaemonName(), "The name of the executable being upgraded (for upgrade-info validation). Default is the DAEMON_NAME env var if set, or else this executable")

	return cmd
}

// NewCmdSubmitLegacyCancelUpgradeProposal implements a command handler for submitting a software upgrade cancel proposal transaction.
// Deprecated: please use NewCmdSubmitCancelUpgradeProposal instead.
func NewCmdSubmitLegacyCancelUpgradeProposal() *cobra.Command {
	cmd := &cobra.Command{
		Use:   "cancel-software-upgrade [flags]",
		Args:  cobra.ExactArgs(0),
		Short: "Cancel the current software upgrade proposal",
		Long:  "Cancel a software upgrade along with an initial deposit.",
		RunE: func(cmd *cobra.Command, args []string) error {
			clientCtx, err := client.GetClientTxContext(cmd)
			if err != nil {
				return err
			}
			from := clientCtx.GetFromAddress()

			depositStr, err := cmd.Flags().GetString(cli.FlagDeposit)
			if err != nil {
				return err
			}

			deposit, err := sdk.ParseCoinsNormalized(depositStr)
			if err != nil {
				return err
			}

			title, err := cmd.Flags().GetString(cli.FlagTitle) //nolint:staticcheck
			if err != nil {
				return err
			}

<<<<<<< HEAD
			description, err := cmd.Flags().GetString(cli.FlagDescription) //nolint:staticcheck
=======
			description, err := cmd.Flags().GetString(cli.FlagDescription) //nolint:staticcheck // we are intentionally using a deprecated flag here.
>>>>>>> f008f84e
			if err != nil {
				return err
			}

			content := types.NewCancelSoftwareUpgradeProposal(title, description)

			msg, err := v1beta1.NewMsgSubmitProposal(content, deposit, from)
			if err != nil {
				return err
			}

			return tx.GenerateOrBroadcastTxCLI(clientCtx, cmd.Flags(), msg)
		},
	}

<<<<<<< HEAD
	cmd.Flags().String(cli.FlagTitle, "", "title of proposal")             //nolint:staticcheck
	cmd.Flags().String(cli.FlagDescription, "", "description of proposal") //nolint:staticcheck
	cmd.Flags().String(cli.FlagDeposit, "", "deposit of proposal")
	cmd.MarkFlagRequired(cli.FlagTitle)       //nolint:staticcheck
	cmd.MarkFlagRequired(cli.FlagDescription) //nolint:staticcheck
=======
	cmd.Flags().String(cli.FlagTitle, "", "title of proposal")
	cmd.Flags().String(cli.FlagDescription, "", "description of proposal") //nolint:staticcheck // we are intentionally using a deprecated flag here.
	cmd.Flags().String(cli.FlagDeposit, "", "deposit of proposal")
	cmd.MarkFlagRequired(cli.FlagTitle)
	cmd.MarkFlagRequired(cli.FlagDescription) //nolint:staticcheck // we are intentionally using a deprecated flag here.
>>>>>>> f008f84e

	return cmd
}

// getDefaultDaemonName gets the default name to use for the daemon.
// If a DAEMON_NAME env var is set, that is used.
// Otherwise, the last part of the currently running executable is used.
func getDefaultDaemonName() string {
	// DAEMON_NAME is specifically used here to correspond with the Cosmovisor setup env vars.
	name := os.Getenv("DAEMON_NAME")
	if len(name) == 0 {
		_, name = filepath.Split(os.Args[0])
	}
	return name
}<|MERGE_RESOLUTION|>--- conflicted
+++ resolved
@@ -59,11 +59,7 @@
 				return err
 			}
 			if !noValidate {
-<<<<<<< HEAD
-				prop := content.(*types.SoftwareUpgradeProposal) //nolint:staticcheck
-=======
 				prop := content.(*types.SoftwareUpgradeProposal) //nolint:staticcheck // we are intentionally using a deprecated proposal type.
->>>>>>> f008f84e
 				var daemonName string
 				if daemonName, err = cmd.Flags().GetString(FlagDaemonName); err != nil {
 					return err
@@ -97,13 +93,8 @@
 		},
 	}
 
-<<<<<<< HEAD
-	cmd.Flags().String(cli.FlagTitle, "", "title of proposal")             //nolint:staticcheck
-	cmd.Flags().String(cli.FlagDescription, "", "description of proposal") //nolint:staticcheck
-=======
 	cmd.Flags().String(cli.FlagTitle, "", "title of proposal")
 	cmd.Flags().String(cli.FlagDescription, "", "description of proposal") //nolint:staticcheck // we are intentionally using a deprecated flag here.
->>>>>>> f008f84e
 	cmd.Flags().String(cli.FlagDeposit, "", "deposit of proposal")
 	cmd.Flags().Int64(FlagUpgradeHeight, 0, "The height at which the upgrade must happen")
 	cmd.Flags().String(FlagUpgradeInfo, "", "Info for the upgrade plan such as new version download urls, etc.")
@@ -138,16 +129,12 @@
 				return err
 			}
 
-			title, err := cmd.Flags().GetString(cli.FlagTitle) //nolint:staticcheck
+			title, err := cmd.Flags().GetString(cli.FlagTitle)
 			if err != nil {
 				return err
 			}
 
-<<<<<<< HEAD
-			description, err := cmd.Flags().GetString(cli.FlagDescription) //nolint:staticcheck
-=======
 			description, err := cmd.Flags().GetString(cli.FlagDescription) //nolint:staticcheck // we are intentionally using a deprecated flag here.
->>>>>>> f008f84e
 			if err != nil {
 				return err
 			}
@@ -163,19 +150,11 @@
 		},
 	}
 
-<<<<<<< HEAD
-	cmd.Flags().String(cli.FlagTitle, "", "title of proposal")             //nolint:staticcheck
-	cmd.Flags().String(cli.FlagDescription, "", "description of proposal") //nolint:staticcheck
-	cmd.Flags().String(cli.FlagDeposit, "", "deposit of proposal")
-	cmd.MarkFlagRequired(cli.FlagTitle)       //nolint:staticcheck
-	cmd.MarkFlagRequired(cli.FlagDescription) //nolint:staticcheck
-=======
 	cmd.Flags().String(cli.FlagTitle, "", "title of proposal")
 	cmd.Flags().String(cli.FlagDescription, "", "description of proposal") //nolint:staticcheck // we are intentionally using a deprecated flag here.
 	cmd.Flags().String(cli.FlagDeposit, "", "deposit of proposal")
 	cmd.MarkFlagRequired(cli.FlagTitle)
 	cmd.MarkFlagRequired(cli.FlagDescription) //nolint:staticcheck // we are intentionally using a deprecated flag here.
->>>>>>> f008f84e
 
 	return cmd
 }
