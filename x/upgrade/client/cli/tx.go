--- conflicted
+++ resolved
@@ -96,22 +96,14 @@
 				authority = sdk.AccAddress(address.Module("gov")).String()
 			}
 
-<<<<<<< HEAD
-			proposal.SetMsgs([]sdk.Msg{
-=======
 			if err := proposal.SetMsgs([]sdk.Msg{
->>>>>>> 5ec3d2b8
 				&types.MsgSoftwareUpgrade{
 					Authority: authority,
 					Plan:      p,
 				},
-<<<<<<< HEAD
-			})
-=======
 			}); err != nil {
 				return fmt.Errorf("failed to create cancel upgrade message: %w", err)
 			}
->>>>>>> 5ec3d2b8
 
 			return tx.GenerateOrBroadcastTxCLI(clientCtx, cmd.Flags(), proposal)
 		},
@@ -124,13 +116,9 @@
 	cmd.Flags().String(FlagAuthority, "", "The address of the upgrade module authority (defaults to gov)")
 
 	// add common proposal flags
-<<<<<<< HEAD
-	cli.AddGovPropFlagsToCmd(cmd)
-=======
 	flags.AddTxFlagsToCmd(cmd)
 	cli.AddGovPropFlagsToCmd(cmd)
 	cmd.MarkFlagRequired(cli.FlagTitle)
->>>>>>> 5ec3d2b8
 
 	return cmd
 }
@@ -162,13 +150,6 @@
 				authority = sdk.AccAddress(address.Module("gov")).String()
 			}
 
-<<<<<<< HEAD
-			proposal.SetMsgs([]sdk.Msg{
-				&types.MsgCancelUpgrade{
-					Authority: authority,
-				},
-			})
-=======
 			if err := proposal.SetMsgs([]sdk.Msg{
 				&types.MsgCancelUpgrade{
 					Authority: authority,
@@ -176,25 +157,17 @@
 			}); err != nil {
 				return fmt.Errorf("failed to create cancel upgrade message: %w", err)
 			}
->>>>>>> 5ec3d2b8
 
 			return tx.GenerateOrBroadcastTxCLI(clientCtx, cmd.Flags(), proposal)
 		},
 	}
 
-<<<<<<< HEAD
-	// add common proposal flags
-	cli.AddGovPropFlagsToCmd(cmd)
-
-	cmd.Flags().String(FlagAuthority, "", "The address of the upgrade module authority (defaults to gov)")
-=======
 	cmd.Flags().String(FlagAuthority, "", "The address of the upgrade module authority (defaults to gov)")
 
 	// add common proposal flags
 	flags.AddTxFlagsToCmd(cmd)
 	cli.AddGovPropFlagsToCmd(cmd)
 	cmd.MarkFlagRequired(cli.FlagTitle)
->>>>>>> 5ec3d2b8
 
 	return cmd
 }
