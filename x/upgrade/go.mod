--- conflicted
+++ resolved
@@ -1,16 +1,6 @@
 module cosmossdk.io/x/upgrade
 
-<<<<<<< HEAD
-go 1.23.0
-
-replace (
-	cosmossdk.io/api => ../../api
-	cosmossdk.io/store => ../../store
-	github.com/cosmos/cosmos-sdk => ../../.
-)
-=======
 go 1.23.2
->>>>>>> 29083cb7
 
 require (
 	cosmossdk.io/api v0.9.0
@@ -48,16 +38,10 @@
 	cloud.google.com/go/iam v1.2.2 // indirect
 	cloud.google.com/go/monitoring v1.21.2 // indirect
 	cloud.google.com/go/storage v1.49.0 // indirect
-<<<<<<< HEAD
-	cosmossdk.io/collections v0.4.0 // indirect
-	cosmossdk.io/math v1.5.0 // indirect
-	cosmossdk.io/x/tx v0.13.7 // indirect
-=======
 	cosmossdk.io/collections v1.2.0 // indirect
 	cosmossdk.io/math v1.5.3 // indirect
 	cosmossdk.io/schema v1.0.0 // indirect
 	cosmossdk.io/x/tx v0.14.0-rc.1 // indirect
->>>>>>> 29083cb7
 	filippo.io/edwards25519 v1.1.0 // indirect
 	github.com/99designs/go-keychain v0.0.0-20191008050251-8e49817e8af4 // indirect
 	github.com/99designs/keyring v1.2.1 // indirect
@@ -145,11 +129,7 @@
 	github.com/inconshreveable/mousetrap v1.1.0 // indirect
 	github.com/jmespath/go-jmespath v0.4.0 // indirect
 	github.com/jmhodges/levigo v1.0.0 // indirect
-<<<<<<< HEAD
-	github.com/klauspost/compress v1.17.11 // indirect
-=======
 	github.com/klauspost/compress v1.18.0 // indirect
->>>>>>> 29083cb7
 	github.com/klauspost/cpuid/v2 v2.2.10 // indirect
 	github.com/kr/pretty v0.3.1 // indirect
 	github.com/kr/text v0.2.0 // indirect
@@ -201,19 +181,6 @@
 	go.opentelemetry.io/otel/sdk v1.34.0 // indirect
 	go.opentelemetry.io/otel/sdk/metric v1.34.0 // indirect
 	go.opentelemetry.io/otel/trace v1.34.0 // indirect
-<<<<<<< HEAD
-	go.uber.org/mock v0.5.0 // indirect
-	go.uber.org/multierr v1.11.0 // indirect
-	golang.org/x/arch v0.15.0 // indirect
-	golang.org/x/crypto v0.36.0 // indirect
-	golang.org/x/exp v0.0.0-20250218142911-aa4b98e5adaa // indirect
-	golang.org/x/net v0.35.0 // indirect
-	golang.org/x/oauth2 v0.27.0 // indirect
-	golang.org/x/sync v0.12.0 // indirect
-	golang.org/x/sys v0.31.0 // indirect
-	golang.org/x/term v0.30.0 // indirect
-	golang.org/x/text v0.23.0 // indirect
-=======
 	go.uber.org/mock v0.5.1 // indirect
 	go.uber.org/multierr v1.11.0 // indirect
 	golang.org/x/arch v0.15.0 // indirect
@@ -225,7 +192,6 @@
 	golang.org/x/sys v0.32.0 // indirect
 	golang.org/x/term v0.31.0 // indirect
 	golang.org/x/text v0.24.0 // indirect
->>>>>>> 29083cb7
 	golang.org/x/time v0.10.0 // indirect
 	google.golang.org/api v0.222.0 // indirect
 	google.golang.org/genproto v0.0.0-20241118233622-e639e219e697 // indirect
@@ -241,5 +207,9 @@
 // TODO Remove it: https://github.com/cosmos/cosmos-sdk/issues/10409
 replace github.com/gin-gonic/gin => github.com/gin-gonic/gin v1.9.1
 
-// Temporary replace until the next 0.53 tag
-replace github.com/cosmos/cosmos-sdk => ../..+replace (
+	cosmossdk.io/api => ../../api
+	cosmossdk.io/store => ../../store
+	// Temporary replace until the next 0.53 tag
+	github.com/cosmos/cosmos-sdk => ../..
+)