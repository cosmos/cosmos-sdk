--- conflicted
+++ resolved
@@ -30,6 +30,11 @@
 	google.golang.org/genproto/googleapis/api v0.0.0-20240415180920-8c6c420018be
 	google.golang.org/grpc v1.64.0
 	google.golang.org/protobuf v1.34.1
+)
+
+require (
+	github.com/klauspost/cpuid/v2 v2.2.7 // indirect
+	github.com/minio/sha256-simd v1.0.1 // indirect
 )
 
 require (
@@ -128,10 +133,6 @@
 	github.com/jmespath/go-jmespath v0.4.0 // indirect
 	github.com/jmhodges/levigo v1.0.0 // indirect
 	github.com/klauspost/compress v1.17.8 // indirect
-<<<<<<< HEAD
-	github.com/klauspost/cpuid/v2 v2.2.7 // indirect
-=======
->>>>>>> 7fb26685
 	github.com/kr/pretty v0.3.1 // indirect
 	github.com/kr/text v0.2.0 // indirect
 	github.com/lib/pq v1.10.9 // indirect
