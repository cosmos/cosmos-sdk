module cosmossdk.io/x/upgrade

go 1.23.2

require (
	cosmossdk.io/api v0.9.2
	cosmossdk.io/core v0.11.3
	cosmossdk.io/depinject v1.2.0
	cosmossdk.io/errors v1.0.2
	cosmossdk.io/log v1.5.1
	cosmossdk.io/store v1.1.2
	github.com/cometbft/cometbft v0.38.17
	github.com/cosmos/cosmos-db v1.1.1
	github.com/cosmos/cosmos-proto v1.0.0-beta.5
	github.com/cosmos/cosmos-sdk v0.53.0
	github.com/cosmos/gogoproto v1.7.0
	github.com/golang/protobuf v1.5.4
	github.com/grpc-ecosystem/grpc-gateway v1.16.0
	github.com/hashicorp/go-cleanhttp v0.5.2
	github.com/hashicorp/go-getter v1.7.8
	github.com/hashicorp/go-metrics v0.5.4
	github.com/spf13/cast v1.8.0
	github.com/spf13/cobra v1.9.1
	github.com/spf13/pflag v1.0.6
	github.com/spf13/viper v1.20.1
	github.com/stretchr/testify v1.10.0
	google.golang.org/genproto/googleapis/api v0.0.0-20250324211829-b45e905df463
	google.golang.org/grpc v1.72.0
	google.golang.org/protobuf v1.36.6
)

require (
	cel.dev/expr v0.20.0 // indirect
	cloud.google.com/go v0.116.0 // indirect
	cloud.google.com/go/auth v0.14.1 // indirect
	cloud.google.com/go/auth/oauth2adapt v0.2.7 // indirect
	cloud.google.com/go/compute/metadata v0.6.0 // indirect
	cloud.google.com/go/iam v1.2.2 // indirect
	cloud.google.com/go/monitoring v1.21.2 // indirect
	cloud.google.com/go/storage v1.49.0 // indirect
	cosmossdk.io/collections v1.2.0 // indirect
	cosmossdk.io/math v1.5.3 // indirect
	cosmossdk.io/schema v1.1.0 // indirect
	cosmossdk.io/x/tx v0.14.0 // indirect
	filippo.io/edwards25519 v1.1.0 // indirect
	github.com/99designs/go-keychain v0.0.0-20191008050251-8e49817e8af4 // indirect
	github.com/99designs/keyring v1.2.1 // indirect
	github.com/DataDog/datadog-go v3.2.0+incompatible // indirect
	github.com/DataDog/zstd v1.5.7 // indirect
	github.com/GoogleCloudPlatform/opentelemetry-operations-go/detectors/gcp v1.26.0 // indirect
	github.com/GoogleCloudPlatform/opentelemetry-operations-go/exporter/metric v0.48.1 // indirect
	github.com/GoogleCloudPlatform/opentelemetry-operations-go/internal/resourcemapping v0.48.1 // indirect
	github.com/aws/aws-sdk-go v1.44.224 // indirect
	github.com/beorn7/perks v1.0.1 // indirect
	github.com/bgentry/go-netrc v0.0.0-20140422174119-9fd32a8b3d3d // indirect
	github.com/bgentry/speakeasy v0.2.0 // indirect
	github.com/bytedance/sonic v1.13.2 // indirect
	github.com/bytedance/sonic/loader v0.2.4 // indirect
	github.com/cenkalti/backoff/v4 v4.3.0 // indirect
	github.com/cespare/xxhash/v2 v2.3.0 // indirect
	github.com/chzyer/readline v1.5.1 // indirect
	github.com/cloudwego/base64x v0.1.5 // indirect
	github.com/cncf/xds/go v0.0.0-20250121191232-2f005788dc42 // indirect
	github.com/cockroachdb/errors v1.12.0 // indirect
	github.com/cockroachdb/fifo v0.0.0-20240606204812-0bbfbd93a7ce // indirect
	github.com/cockroachdb/logtags v0.0.0-20241215232642-bb51bb14a506 // indirect
	github.com/cockroachdb/pebble v1.1.5 // indirect
	github.com/cockroachdb/redact v1.1.6 // indirect
	github.com/cockroachdb/tokenbucket v0.0.0-20230807174530-cc333fc44b06 // indirect
	github.com/cometbft/cometbft-db v0.14.1 // indirect
	github.com/cosmos/btcutil v1.0.5 // indirect
	github.com/cosmos/go-bip39 v1.0.0 // indirect
	github.com/cosmos/gogogateway v1.2.0 // indirect
	github.com/cosmos/iavl v1.2.2 // indirect
	github.com/cosmos/ics23/go v0.11.0 // indirect
	github.com/cosmos/ledger-cosmos-go v0.14.0 // indirect
	github.com/danieljoos/wincred v1.1.2 // indirect
	github.com/davecgh/go-spew v1.1.2-0.20180830191138-d8f796af33cc // indirect
	github.com/decred/dcrd/dcrec/secp256k1/v4 v4.4.0 // indirect
	github.com/desertbit/timer v0.0.0-20180107155436-c41aec40b27f // indirect
	github.com/dgraph-io/badger/v4 v4.2.0 // indirect
	github.com/dgraph-io/ristretto v0.1.1 // indirect
	github.com/dustin/go-humanize v1.0.1 // indirect
	github.com/dvsekhvalnov/jose2go v1.6.0 // indirect
	github.com/emicklei/dot v1.6.2 // indirect
	github.com/envoyproxy/go-control-plane/envoy v1.32.4 // indirect
	github.com/envoyproxy/protoc-gen-validate v1.2.1 // indirect
	github.com/fatih/color v1.15.0 // indirect
	github.com/felixge/httpsnoop v1.0.4 // indirect
	github.com/fsnotify/fsnotify v1.9.0 // indirect
	github.com/getsentry/sentry-go v0.32.0 // indirect
	github.com/go-jose/go-jose/v4 v4.0.5 // indirect
	github.com/go-kit/kit v0.13.0 // indirect
	github.com/go-kit/log v0.2.1 // indirect
	github.com/go-logfmt/logfmt v0.6.0 // indirect
	github.com/go-logr/logr v1.4.2 // indirect
	github.com/go-logr/stdr v1.2.2 // indirect
	github.com/go-viper/mapstructure/v2 v2.2.1 // indirect
	github.com/godbus/dbus v0.0.0-20190726142602-4481cbc300e2 // indirect
	github.com/gogo/googleapis v1.4.1 // indirect
	github.com/gogo/protobuf v1.3.2 // indirect
	github.com/golang/glog v1.2.4 // indirect
	github.com/golang/groupcache v0.0.0-20210331224755-41bb18bfe9da // indirect
	github.com/golang/snappy v0.0.4 // indirect
	github.com/google/btree v1.1.3 // indirect
	github.com/google/flatbuffers v2.0.8+incompatible // indirect
	github.com/google/go-cmp v0.7.0 // indirect
	github.com/google/orderedcode v0.0.1 // indirect
	github.com/google/s2a-go v0.1.9 // indirect
	github.com/google/uuid v1.6.0 // indirect
	github.com/googleapis/enterprise-certificate-proxy v0.3.4 // indirect
	github.com/googleapis/gax-go/v2 v2.14.1 // indirect
	github.com/gorilla/handlers v1.5.2 // indirect
	github.com/gorilla/mux v1.8.1 // indirect
	github.com/gorilla/websocket v1.5.3 // indirect
	github.com/grpc-ecosystem/go-grpc-middleware v1.4.0 // indirect
	github.com/gsterjov/go-libsecret v0.0.0-20161001094733-a6f4afe4910c // indirect
	github.com/hashicorp/go-hclog v1.6.3 // indirect
	github.com/hashicorp/go-immutable-radix v1.3.1 // indirect
	github.com/hashicorp/go-plugin v1.6.3 // indirect
	github.com/hashicorp/go-safetemp v1.0.0 // indirect
	github.com/hashicorp/go-version v1.6.0 // indirect
	github.com/hashicorp/golang-lru v1.0.2 // indirect
	github.com/hashicorp/golang-lru/v2 v2.0.7 // indirect
	github.com/hashicorp/yamux v0.1.2 // indirect
	github.com/hdevalence/ed25519consensus v0.2.0 // indirect
	github.com/huandu/skiplist v1.2.1 // indirect
	github.com/iancoleman/strcase v0.3.0 // indirect
	github.com/improbable-eng/grpc-web v0.15.0 // indirect
	github.com/inconshreveable/mousetrap v1.1.0 // indirect
	github.com/jmespath/go-jmespath v0.4.0 // indirect
	github.com/jmhodges/levigo v1.0.0 // indirect
	github.com/klauspost/compress v1.18.0 // indirect
	github.com/klauspost/cpuid/v2 v2.2.10 // indirect
	github.com/kr/pretty v0.3.1 // indirect
	github.com/kr/text v0.2.0 // indirect
	github.com/lib/pq v1.10.9 // indirect
	github.com/linxGnu/grocksdb v1.8.14 // indirect
	github.com/manifoldco/promptui v0.9.0 // indirect
	github.com/mattn/go-colorable v0.1.14 // indirect
	github.com/mattn/go-isatty v0.0.20 // indirect
	github.com/minio/highwayhash v1.0.3 // indirect
	github.com/mitchellh/go-homedir v1.1.0 // indirect
	github.com/mitchellh/go-testing-interface v1.14.1 // indirect
	github.com/mtibben/percent v0.2.1 // indirect
	github.com/munnerz/goautoneg v0.0.0-20191010083416-a7dc8b61c822 // indirect
	github.com/oasisprotocol/curve25519-voi v0.0.0-20230904125328-1f23a7beb09a // indirect
	github.com/oklog/run v1.1.0 // indirect
	github.com/pelletier/go-toml/v2 v2.2.4 // indirect
	github.com/petermattis/goid v0.0.0-20240813172612-4fcff4a6cae7 // indirect
	github.com/pkg/errors v0.9.1 // indirect
	github.com/planetscale/vtprotobuf v0.6.1-0.20240319094008-0393e58bdf10 // indirect
	github.com/pmezard/go-difflib v1.0.1-0.20181226105442-5d4384ee4fb2 // indirect
	github.com/prometheus/client_golang v1.22.0 // indirect
	github.com/prometheus/client_model v0.6.1 // indirect
	github.com/prometheus/common v0.63.0 // indirect
	github.com/prometheus/procfs v0.15.1 // indirect
	github.com/rcrowley/go-metrics v0.0.0-20201227073835-cf1acfcdf475 // indirect
	github.com/rogpeppe/go-internal v1.14.1 // indirect
	github.com/rs/cors v1.11.1 // indirect
	github.com/rs/zerolog v1.34.0 // indirect
	github.com/sagikazarmark/locafero v0.7.0 // indirect
	github.com/sasha-s/go-deadlock v0.3.5 // indirect
	github.com/sourcegraph/conc v0.3.0 // indirect
	github.com/spf13/afero v1.12.0 // indirect
	github.com/spiffe/go-spiffe/v2 v2.5.0 // indirect
	github.com/subosito/gotenv v1.6.0 // indirect
	github.com/syndtr/goleveldb v1.0.1-0.20220721030215-126854af5e6d // indirect
	github.com/tendermint/go-amino v0.16.0 // indirect
	github.com/tidwall/btree v1.7.0 // indirect
	github.com/twitchyliquid64/golang-asm v0.15.1 // indirect
	github.com/ulikunitz/xz v0.5.11 // indirect
	github.com/zeebo/errs v1.4.0 // indirect
	github.com/zondax/hid v0.9.2 // indirect
	github.com/zondax/ledger-go v0.14.3 // indirect
	go.etcd.io/bbolt v1.4.0-alpha.0.0.20240404170359-43604f3112c5 // indirect
	go.opencensus.io v0.24.0 // indirect
	go.opentelemetry.io/auto/sdk v1.1.0 // indirect
	go.opentelemetry.io/contrib/detectors/gcp v1.34.0 // indirect
	go.opentelemetry.io/contrib/instrumentation/google.golang.org/grpc/otelgrpc v0.58.0 // indirect
	go.opentelemetry.io/contrib/instrumentation/net/http/otelhttp v0.58.0 // indirect
	go.opentelemetry.io/otel v1.34.0 // indirect
	go.opentelemetry.io/otel/metric v1.34.0 // indirect
	go.opentelemetry.io/otel/sdk v1.34.0 // indirect
	go.opentelemetry.io/otel/sdk/metric v1.34.0 // indirect
	go.opentelemetry.io/otel/trace v1.34.0 // indirect
	go.uber.org/mock v0.5.2 // indirect
	go.uber.org/multierr v1.11.0 // indirect
	golang.org/x/arch v0.15.0 // indirect
	golang.org/x/crypto v0.37.0 // indirect
	golang.org/x/exp v0.0.0-20250305212735-054e65f0b394 // indirect
	golang.org/x/net v0.39.0 // indirect
	golang.org/x/oauth2 v0.27.0 // indirect
	golang.org/x/sync v0.13.0 // indirect
	golang.org/x/sys v0.32.0 // indirect
	golang.org/x/term v0.31.0 // indirect
	golang.org/x/text v0.24.0 // indirect
	golang.org/x/time v0.10.0 // indirect
	google.golang.org/api v0.222.0 // indirect
	google.golang.org/genproto v0.0.0-20241118233622-e639e219e697 // indirect
	google.golang.org/genproto/googleapis/rpc v0.0.0-20250422160041-2d3770c4ea7f // indirect
	gopkg.in/yaml.v3 v3.0.1 // indirect
	gotest.tools/v3 v3.5.2 // indirect
	nhooyr.io/websocket v1.8.6 // indirect
	pgregory.net/rapid v1.2.0 // indirect
	sigs.k8s.io/yaml v1.4.0 // indirect
)

// Fix upstream GHSA-h395-qcrw-5vmq and GHSA-3vp4-m3rf-835h vulnerabilities.
// TODO Remove it: https://github.com/cosmos/cosmos-sdk/issues/10409
<<<<<<< HEAD
replace github.com/gin-gonic/gin => github.com/gin-gonic/gin v1.9.1

// Temporary replace until the next 0.53 tag
replace github.com/cosmos/cosmos-sdk => ../..

// replace (
// 	<temporary replace>
// )
replace (
	cosmossdk.io/collections => ../../collections
	github.com/cosmos/cosmos-db => github.com/cosmos/cosmos-db v0.0.0-20250505172547-38785e92904d
)
=======
replace github.com/gin-gonic/gin => github.com/gin-gonic/gin v1.9.1
>>>>>>> 39e90e1a
<|MERGE_RESOLUTION|>--- conflicted
+++ resolved
@@ -208,11 +208,7 @@
 
 // Fix upstream GHSA-h395-qcrw-5vmq and GHSA-3vp4-m3rf-835h vulnerabilities.
 // TODO Remove it: https://github.com/cosmos/cosmos-sdk/issues/10409
-<<<<<<< HEAD
 replace github.com/gin-gonic/gin => github.com/gin-gonic/gin v1.9.1
-
-// Temporary replace until the next 0.53 tag
-replace github.com/cosmos/cosmos-sdk => ../..
 
 // replace (
 // 	<temporary replace>
@@ -220,7 +216,4 @@
 replace (
 	cosmossdk.io/collections => ../../collections
 	github.com/cosmos/cosmos-db => github.com/cosmos/cosmos-db v0.0.0-20250505172547-38785e92904d
-)
-=======
-replace github.com/gin-gonic/gin => github.com/gin-gonic/gin v1.9.1
->>>>>>> 39e90e1a
+)