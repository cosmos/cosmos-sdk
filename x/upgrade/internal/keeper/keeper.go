--- conflicted
+++ resolved
@@ -135,11 +135,11 @@
 	k.setDone(ctx, plan.Name)
 }
 
-<<<<<<< HEAD
 // IsSkipHeight checks if the given height is part of skipUpgradeHeights
 func (k Keeper) IsSkipHeight(height int64) bool {
 	return k.skipUpgradeHeights[height]
-=======
+}
+
 // WriteToFile adds plan height to upgrade-info.json
 func (k Keeper) DumpUpgradeInfoToFile(height int64) {
 	home := viper.GetString(viper.GetString(flags.FlagHome))
@@ -165,5 +165,4 @@
 	}
 
 	err = ioutil.WriteFile(upgradeInfoFilePath, info, 0644)
->>>>>>> 237454c7
 }