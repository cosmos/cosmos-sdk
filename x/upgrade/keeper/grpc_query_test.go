package keeper_test

import (
	"context"
	"fmt"
	"testing"

	"github.com/stretchr/testify/suite"

	"cosmossdk.io/core/header"
	storetypes "cosmossdk.io/store/types"
	"cosmossdk.io/x/upgrade"
	"cosmossdk.io/x/upgrade/keeper"
	"cosmossdk.io/x/upgrade/types"

	"github.com/cosmos/cosmos-sdk/baseapp"
	"github.com/cosmos/cosmos-sdk/runtime"
	"github.com/cosmos/cosmos-sdk/testutil"
	sdk "github.com/cosmos/cosmos-sdk/types"
	"github.com/cosmos/cosmos-sdk/types/module"
	moduletestutil "github.com/cosmos/cosmos-sdk/types/module/testutil"
	authtypes "github.com/cosmos/cosmos-sdk/x/auth/types"
	govtypes "github.com/cosmos/cosmos-sdk/x/gov/types"
)

type UpgradeTestSuite struct {
	suite.Suite

	upgradeKeeper *keeper.Keeper
	ctx           sdk.Context
	queryClient   types.QueryClient
	encCfg        moduletestutil.TestEncodingConfig
}

func (suite *UpgradeTestSuite) SetupTest() {
	suite.encCfg = moduletestutil.MakeTestEncodingConfig(upgrade.AppModuleBasic{})
	key := storetypes.NewKVStoreKey(types.StoreKey)
	storeService := runtime.NewKVStoreService(key)
	testCtx := testutil.DefaultContextWithDB(suite.T(), key, storetypes.NewTransientStoreKey("transient_test"))
	suite.ctx = testCtx.Ctx

	skipUpgradeHeights := make(map[int64]bool)

	suite.upgradeKeeper = keeper.NewKeeper(skipUpgradeHeights, storeService, suite.encCfg.Codec, "", nil, authtypes.NewModuleAddress(govtypes.ModuleName).String())
	suite.upgradeKeeper.SetModuleVersionMap(suite.ctx, module.VersionMap{
		"bank": 0,
	})

	queryHelper := baseapp.NewQueryServerTestHelper(testCtx.Ctx, suite.encCfg.InterfaceRegistry)
	types.RegisterQueryServer(queryHelper, suite.upgradeKeeper)
	suite.queryClient = types.NewQueryClient(queryHelper)
}

func (suite *UpgradeTestSuite) TestQueryCurrentPlan() {
	var (
		req         *types.QueryCurrentPlanRequest
		expResponse types.QueryCurrentPlanResponse
	)

	testCases := []struct {
		msg      string
		malleate func()
		expPass  bool
	}{
		{
			"without current upgrade plan",
			func() {
				req = &types.QueryCurrentPlanRequest{}
				expResponse = types.QueryCurrentPlanResponse{}
			},
			true,
		},
		{
			"with current upgrade plan",
			func() {
				plan := types.Plan{Name: "test-plan", Height: 5}
				err := suite.upgradeKeeper.ScheduleUpgrade(suite.ctx, plan)
				suite.Require().NoError(err)
				req = &types.QueryCurrentPlanRequest{}
				expResponse = types.QueryCurrentPlanResponse{Plan: &plan}
			},
			true,
		},
	}

	for _, tc := range testCases {
		suite.Run(fmt.Sprintf("Case %s", tc.msg), func() {
			suite.SetupTest() // reset

			tc.malleate()

			res, err := suite.queryClient.CurrentPlan(context.Background(), req)

			if tc.expPass {
				suite.Require().NoError(err)
				suite.Require().NotNil(res)
				suite.Require().Equal(&expResponse, res)
			} else {
				suite.Require().Error(err)
			}
		})
	}
}

func (suite *UpgradeTestSuite) TestAppliedCurrentPlan() {
	var (
		req       *types.QueryAppliedPlanRequest
		expHeight int64
	)

	testCases := []struct {
		msg      string
		malleate func()
		expPass  bool
	}{
		{
			"with non-existent upgrade plan",
			func() {
				req = &types.QueryAppliedPlanRequest{Name: "foo"}
			},
			true,
		},
		{
			"with applied upgrade plan",
			func() {
				expHeight = 5

				planName := "test-plan"
				plan := types.Plan{Name: planName, Height: expHeight}
<<<<<<< HEAD
				err := suite.upgradeKeeper.ScheduleUpgrade(suite.ctx, plan)
				suite.Require().NoError(err)
				suite.ctx = suite.ctx.WithBlockHeight(expHeight)
				suite.upgradeKeeper.SetUpgradeHandler(planName, func(ctx sdk.Context, plan types.Plan, vm module.VersionMap) (module.VersionMap, error) {
=======
				suite.upgradeKeeper.ScheduleUpgrade(suite.ctx, plan)

				suite.ctx = suite.ctx.WithHeaderInfo(header.Info{Height: expHeight})
				suite.upgradeKeeper.SetUpgradeHandler(planName, func(ctx context.Context, plan types.Plan, vm module.VersionMap) (module.VersionMap, error) {
>>>>>>> 2bfbade4
					return vm, nil
				})
				suite.upgradeKeeper.ApplyUpgrade(suite.ctx, plan)

				req = &types.QueryAppliedPlanRequest{Name: planName}
			},
			true,
		},
	}

	for _, tc := range testCases {
		suite.Run(fmt.Sprintf("Case %s", tc.msg), func() {
			suite.SetupTest() // reset

			tc.malleate()

			res, err := suite.queryClient.AppliedPlan(context.Background(), req)

			if tc.expPass {
				suite.Require().NoError(err)
				suite.Require().NotNil(res)
				suite.Require().Equal(expHeight, res.Height)
			} else {
				suite.Require().Error(err)
			}
		})
	}
}

func (suite *UpgradeTestSuite) TestModuleVersions() {
	testCases := []struct {
		msg     string
		req     types.QueryModuleVersionsRequest
		single  bool
		expPass bool
	}{
		{
			msg:     "test full query",
			req:     types.QueryModuleVersionsRequest{},
			single:  false,
			expPass: true,
		},
		{
			msg:     "test single module",
			req:     types.QueryModuleVersionsRequest{ModuleName: "bank"},
			single:  true,
			expPass: true,
		},
		{
			msg:     "test non-existent module",
			req:     types.QueryModuleVersionsRequest{ModuleName: "abcdefg"},
			single:  true,
			expPass: false,
		},
	}

	vm, err := suite.upgradeKeeper.GetModuleVersionMap(suite.ctx)
	suite.Require().NoError(err)

	mv, err := suite.upgradeKeeper.GetModuleVersions(suite.ctx)
	suite.Require().NoError(err)

	for _, tc := range testCases {
		suite.Run(fmt.Sprintf("Case %s", tc.msg), func() {
			suite.SetupTest() // reset

			res, err := suite.queryClient.ModuleVersions(context.Background(), &tc.req)

			if tc.expPass {
				suite.Require().NoError(err)
				suite.Require().NotNil(res)

				if tc.single {
					// test that the single module response is valid
					suite.Require().Len(res.ModuleVersions, 1)
					// make sure we got the right values
					suite.Require().Equal(vm[tc.req.ModuleName], res.ModuleVersions[0].Version)
					suite.Require().Equal(tc.req.ModuleName, res.ModuleVersions[0].Name)
				} else {
					// check that the full response is valid
					suite.Require().NotEmpty(res.ModuleVersions)
					suite.Require().Equal(len(mv), len(res.ModuleVersions))
					for i, v := range res.ModuleVersions {
						suite.Require().Equal(mv[i].Version, v.Version)
						suite.Require().Equal(mv[i].Name, v.Name)
					}
				}
			} else {
				suite.Require().Error(err)
			}
		})
	}
}

func (suite *UpgradeTestSuite) TestAuthority() {
	res, err := suite.queryClient.Authority(context.Background(), &types.QueryAuthorityRequest{})
	suite.Require().NoError(err)
	suite.Require().Equal(authtypes.NewModuleAddress(govtypes.ModuleName).String(), res.Address)
}

func TestUpgradeTestSuite(t *testing.T) {
	suite.Run(t, new(UpgradeTestSuite))
}<|MERGE_RESOLUTION|>--- conflicted
+++ resolved
@@ -127,17 +127,10 @@
 
 				planName := "test-plan"
 				plan := types.Plan{Name: planName, Height: expHeight}
-<<<<<<< HEAD
 				err := suite.upgradeKeeper.ScheduleUpgrade(suite.ctx, plan)
 				suite.Require().NoError(err)
-				suite.ctx = suite.ctx.WithBlockHeight(expHeight)
-				suite.upgradeKeeper.SetUpgradeHandler(planName, func(ctx sdk.Context, plan types.Plan, vm module.VersionMap) (module.VersionMap, error) {
-=======
-				suite.upgradeKeeper.ScheduleUpgrade(suite.ctx, plan)
-
 				suite.ctx = suite.ctx.WithHeaderInfo(header.Info{Height: expHeight})
 				suite.upgradeKeeper.SetUpgradeHandler(planName, func(ctx context.Context, plan types.Plan, vm module.VersionMap) (module.VersionMap, error) {
->>>>>>> 2bfbade4
 					return vm, nil
 				})
 				suite.upgradeKeeper.ApplyUpgrade(suite.ctx, plan)
