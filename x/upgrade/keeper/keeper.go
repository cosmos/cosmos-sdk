package keeper

import (
	"encoding/binary"
	"encoding/json"
	"io/ioutil"
	"os"
	"path"
	"path/filepath"
	"sort"

	"github.com/tendermint/tendermint/libs/log"
	tmos "github.com/tendermint/tendermint/libs/os"

	"github.com/cosmos/cosmos-sdk/codec"
	"github.com/cosmos/cosmos-sdk/store/prefix"
	store "github.com/cosmos/cosmos-sdk/store/types"
	sdk "github.com/cosmos/cosmos-sdk/types"
	sdkerrors "github.com/cosmos/cosmos-sdk/types/errors"
	"github.com/cosmos/cosmos-sdk/types/module"
	xp "github.com/cosmos/cosmos-sdk/x/upgrade/exported"
	"github.com/cosmos/cosmos-sdk/x/upgrade/types"
)

// UpgradeInfoFileName file to store upgrade information
const UpgradeInfoFileName string = "upgrade-info.json"

type Keeper struct {
	homePath           string                          // root directory of app config
	skipUpgradeHeights map[int64]bool                  // map of heights to skip for an upgrade
	storeKey           sdk.StoreKey                    // key to access x/upgrade store
	cdc                codec.BinaryCodec               // App-wide binary codec
	upgradeHandlers    map[string]types.UpgradeHandler // map of plan name to upgrade handler
	versionSetter      xp.ProtocolVersionSetter        // implements setting the protocol version field on BaseApp
}

// NewKeeper constructs an upgrade Keeper which requires the following arguments:
// skipUpgradeHeights - map of heights to skip an upgrade
// storeKey - a store key with which to access upgrade's store
// cdc - the app-wide binary codec
// homePath - root directory of the application's config
// vs - the interface implemented by baseapp which allows setting baseapp's protocol version field
func NewKeeper(skipUpgradeHeights map[int64]bool, storeKey sdk.StoreKey, cdc codec.BinaryCodec, homePath string, vs xp.ProtocolVersionSetter) Keeper {
	return Keeper{
		homePath:           homePath,
		skipUpgradeHeights: skipUpgradeHeights,
		storeKey:           storeKey,
		cdc:                cdc,
		upgradeHandlers:    map[string]types.UpgradeHandler{},
		versionSetter:      vs,
	}
}

// SetUpgradeHandler sets an UpgradeHandler for the upgrade specified by name. This handler will be called when the upgrade
// with this name is applied. In order for an upgrade with the given name to proceed, a handler for this upgrade
// must be set even if it is a no-op function.
func (k Keeper) SetUpgradeHandler(name string, upgradeHandler types.UpgradeHandler) {
	k.upgradeHandlers[name] = upgradeHandler
}

// setProtocolVersion sets the protocol version to state
func (k Keeper) setProtocolVersion(ctx sdk.Context, v uint64) {
	store := ctx.KVStore(k.storeKey)
	versionBytes := make([]byte, 8)
	binary.BigEndian.PutUint64(versionBytes, v)
	store.Set([]byte{types.ProtocolVersionByte}, versionBytes)
}

// getProtocolVersion gets the protocol version from state
func (k Keeper) getProtocolVersion(ctx sdk.Context) uint64 {
	store := ctx.KVStore(k.storeKey)
	ok := store.Has([]byte{types.ProtocolVersionByte})
	if ok {
		pvBytes := store.Get([]byte{types.ProtocolVersionByte})
		protocolVersion := binary.BigEndian.Uint64(pvBytes)

		return protocolVersion
	}
	// default value
	return 0
}

// SetModuleVersionMap saves a given version map to state
func (k Keeper) SetModuleVersionMap(ctx sdk.Context, vm module.VersionMap) {
	if len(vm) > 0 {
		store := ctx.KVStore(k.storeKey)
		versionStore := prefix.NewStore(store, []byte{types.VersionMapByte})
		// Even though the underlying store (cachekv) store is sorted, we still
		// prefer a deterministic iteration order of the map, to avoid undesired
		// surprises if we ever change stores.
		sortedModNames := make([]string, 0, len(vm))

		for key := range vm {
			sortedModNames = append(sortedModNames, key)
		}
		sort.Strings(sortedModNames)

		for _, modName := range sortedModNames {
			ver := vm[modName]
			nameBytes := []byte(modName)
			verBytes := make([]byte, 8)
			binary.BigEndian.PutUint64(verBytes, ver)
			versionStore.Set(nameBytes, verBytes)
		}
	}
}

// GetModuleVersionMap returns a map of key module name and value module consensus version
// as defined in ADR-041.
func (k Keeper) GetModuleVersionMap(ctx sdk.Context) module.VersionMap {
	store := ctx.KVStore(k.storeKey)
	it := sdk.KVStorePrefixIterator(store, []byte{types.VersionMapByte})

	vm := make(module.VersionMap)
	defer it.Close()
	for ; it.Valid(); it.Next() {
		moduleBytes := it.Key()
		// first byte is prefix key, so we remove it here
		name := string(moduleBytes[1:])
		moduleVersion := binary.BigEndian.Uint64(it.Value())
		vm[name] = moduleVersion
	}

	return vm
}

// GetModuleVersions gets a slice of module consensus versions
func (k Keeper) GetModuleVersions(ctx sdk.Context) []*types.ModuleVersion {
	store := ctx.KVStore(k.storeKey)
	it := sdk.KVStorePrefixIterator(store, []byte{types.VersionMapByte})
	defer it.Close()

	mv := make([]*types.ModuleVersion, 0)
	for ; it.Valid(); it.Next() {
		moduleBytes := it.Key()
		name := string(moduleBytes[1:])
		moduleVersion := binary.BigEndian.Uint64(it.Value())
		mv = append(mv, &types.ModuleVersion{
			Name:    name,
			Version: moduleVersion,
		})
	}
	return mv
}

// gets the version for a given module, and returns true if it exists, false otherwise
func (k Keeper) getModuleVersion(ctx sdk.Context, name string) (uint64, bool) {
	store := ctx.KVStore(k.storeKey)
	it := sdk.KVStorePrefixIterator(store, []byte{types.VersionMapByte})
	defer it.Close()

	for ; it.Valid(); it.Next() {
		moduleName := string(it.Key()[1:])
		if moduleName == name {
			version := binary.BigEndian.Uint64(it.Value())
			return version, true
		}
	}
	return 0, false
}

// ScheduleUpgrade schedules an upgrade based on the specified plan.
// If there is another Plan already scheduled, it will overwrite it
// (implicitly cancelling the current plan)
// ScheduleUpgrade will also write the upgraded client to the upgraded client path
// if an upgraded client is specified in the plan
func (k Keeper) ScheduleUpgrade(ctx sdk.Context, plan types.Plan) error {
	if err := plan.ValidateBasic(); err != nil {
		return err
	}

<<<<<<< HEAD
	if plan.Time.Unix() > 0 {
		if !plan.Time.After(ctx.BlockHeader().Time) {
			return sdkerrors.Wrap(sdkerrors.ErrInvalidRequest, "upgrade cannot be scheduled in the past")
		}
	} else if plan.Height <= ctx.BlockHeight() {
=======
	if plan.Height <= ctx.BlockHeight() {
>>>>>>> 33dbf6a7
		return sdkerrors.Wrap(sdkerrors.ErrInvalidRequest, "upgrade cannot be scheduled in the past")
	}

	if k.GetDoneHeight(ctx, plan.Name) != 0 {
		return sdkerrors.Wrapf(sdkerrors.ErrInvalidRequest, "upgrade with name %s has already been completed", plan.Name)
	}

	store := ctx.KVStore(k.storeKey)

	// clear any old IBC state stored by previous plan
	oldPlan, found := k.GetUpgradePlan(ctx)
	if found {
		k.ClearIBCState(ctx, oldPlan.Height)
	}

	bz := k.cdc.MustMarshal(&plan)
	store.Set(types.PlanKey(), bz)

	return nil
}

// SetUpgradedClient sets the expected upgraded client for the next version of this chain at the last height the current chain will commit.
func (k Keeper) SetUpgradedClient(ctx sdk.Context, planHeight int64, bz []byte) error {
	store := ctx.KVStore(k.storeKey)
	store.Set(types.UpgradedClientKey(planHeight), bz)
	return nil
}

// GetUpgradedClient gets the expected upgraded client for the next version of this chain
func (k Keeper) GetUpgradedClient(ctx sdk.Context, height int64) ([]byte, bool) {
	store := ctx.KVStore(k.storeKey)
	bz := store.Get(types.UpgradedClientKey(height))
	if len(bz) == 0 {
		return nil, false
	}

	return bz, true
}

// SetUpgradedConsensusState set the expected upgraded consensus state for the next version of this chain
// using the last height committed on this chain.
func (k Keeper) SetUpgradedConsensusState(ctx sdk.Context, planHeight int64, bz []byte) error {
	store := ctx.KVStore(k.storeKey)
	store.Set(types.UpgradedConsStateKey(planHeight), bz)
	return nil
}

// GetUpgradedConsensusState set the expected upgraded consensus state for the next version of this chain
func (k Keeper) GetUpgradedConsensusState(ctx sdk.Context, lastHeight int64) ([]byte, bool) {
	store := ctx.KVStore(k.storeKey)
	bz := store.Get(types.UpgradedConsStateKey(lastHeight))
	if len(bz) == 0 {
		return nil, false
	}

	return bz, true
}

// GetDoneHeight returns the height at which the given upgrade was executed
func (k Keeper) GetDoneHeight(ctx sdk.Context, name string) int64 {
	store := prefix.NewStore(ctx.KVStore(k.storeKey), []byte{types.DoneByte})
	bz := store.Get([]byte(name))
	if len(bz) == 0 {
		return 0
	}

	return int64(binary.BigEndian.Uint64(bz))
}

// ClearIBCState clears any planned IBC state
func (k Keeper) ClearIBCState(ctx sdk.Context, lastHeight int64) {
	// delete IBC client and consensus state from store if this is IBC plan
	store := ctx.KVStore(k.storeKey)
	store.Delete(types.UpgradedClientKey(lastHeight))
	store.Delete(types.UpgradedConsStateKey(lastHeight))
}

// ClearUpgradePlan clears any schedule upgrade and associated IBC states.
func (k Keeper) ClearUpgradePlan(ctx sdk.Context) {
	// clear IBC states everytime upgrade plan is removed
	oldPlan, found := k.GetUpgradePlan(ctx)
	if found {
		k.ClearIBCState(ctx, oldPlan.Height)
	}

	store := ctx.KVStore(k.storeKey)
	store.Delete(types.PlanKey())
}

// Logger returns a module-specific logger.
func (k Keeper) Logger(ctx sdk.Context) log.Logger {
	return ctx.Logger().With("module", "x/"+types.ModuleName)
}

// GetUpgradePlan returns the currently scheduled Plan if any, setting havePlan to true if there is a scheduled
// upgrade or false if there is none
func (k Keeper) GetUpgradePlan(ctx sdk.Context) (plan types.Plan, havePlan bool) {
	store := ctx.KVStore(k.storeKey)
	bz := store.Get(types.PlanKey())
	if bz == nil {
		return plan, false
	}

	k.cdc.MustUnmarshal(bz, &plan)
	return plan, true
}

// setDone marks this upgrade name as being done so the name can't be reused accidentally
func (k Keeper) setDone(ctx sdk.Context, name string) {
	store := prefix.NewStore(ctx.KVStore(k.storeKey), []byte{types.DoneByte})
	bz := make([]byte, 8)
	binary.BigEndian.PutUint64(bz, uint64(ctx.BlockHeight()))
	store.Set([]byte(name), bz)
}

// HasHandler returns true iff there is a handler registered for this name
func (k Keeper) HasHandler(name string) bool {
	_, ok := k.upgradeHandlers[name]
	return ok
}

// ApplyUpgrade will execute the handler associated with the Plan and mark the plan as done.
func (k Keeper) ApplyUpgrade(ctx sdk.Context, plan types.Plan) {
	handler := k.upgradeHandlers[plan.Name]
	if handler == nil {
		panic("ApplyUpgrade should never be called without first checking HasHandler")
	}

	updatedVM, err := handler(ctx, plan, k.GetModuleVersionMap(ctx))
	if err != nil {
		panic(err)
	}

	k.SetModuleVersionMap(ctx, updatedVM)

	// incremement the protocol version and set it in state and baseapp
	nextProtocolVersion := k.getProtocolVersion(ctx) + 1
	k.setProtocolVersion(ctx, nextProtocolVersion)
	if k.versionSetter != nil {
		// set protocol version on BaseApp
		k.versionSetter.SetProtocolVersion(nextProtocolVersion)
	}

	// Must clear IBC state after upgrade is applied as it is stored separately from the upgrade plan.
	// This will prevent resubmission of upgrade msg after upgrade is already completed.
	k.ClearIBCState(ctx, plan.Height)
	k.ClearUpgradePlan(ctx)
	k.setDone(ctx, plan.Name)
}

// IsSkipHeight checks if the given height is part of skipUpgradeHeights
func (k Keeper) IsSkipHeight(height int64) bool {
	return k.skipUpgradeHeights[height]
}

// DumpUpgradeInfoToDisk writes upgrade information to UpgradeInfoFileName. The function
// doesn't save the `Plan.Info` data, hence it won't support auto download functionality
// by cosmvisor.
// NOTE: this function will be update in the next release.
func (k Keeper) DumpUpgradeInfoToDisk(height int64, name string) error {
	return k.DumpUpgradeInfoWithInfoToDisk(height, name, "")
}

// Deprecated: DumpUpgradeInfoWithInfoToDisk writes upgrade information to UpgradeInfoFileName.
// `info` should be provided and contain Plan.Info data in order to support
// auto download functionality by cosmovisor and other tools using upgarde-info.json
// (GetUpgradeInfoPath()) file.
func (k Keeper) DumpUpgradeInfoWithInfoToDisk(height int64, name string, info string) error {
	upgradeInfoFilePath, err := k.GetUpgradeInfoPath()
	if err != nil {
		return err
	}

	upgradeInfo := upgradeInfo{
		Name:   name,
		Height: height,
		Info:   info,
	}
	bz, err := json.Marshal(upgradeInfo)
	if err != nil {
		return err
	}

	return ioutil.WriteFile(upgradeInfoFilePath, bz, 0600)
}

// GetUpgradeInfoPath returns the upgrade info file path
func (k Keeper) GetUpgradeInfoPath() (string, error) {
	upgradeInfoFileDir := path.Join(k.getHomeDir(), "data")
	err := tmos.EnsureDir(upgradeInfoFileDir, os.ModePerm)
	if err != nil {
		return "", err
	}

	return filepath.Join(upgradeInfoFileDir, UpgradeInfoFileName), nil
}

// getHomeDir returns the height at which the given upgrade was executed
func (k Keeper) getHomeDir() string {
	return k.homePath
}

// ReadUpgradeInfoFromDisk returns the name and height of the upgrade which is
// written to disk by the old binary when panicking. An error is returned if
// the upgrade path directory cannot be created or if the file exists and
// cannot be read or if the upgrade info fails to unmarshal.
func (k Keeper) ReadUpgradeInfoFromDisk() (store.UpgradeInfo, error) {
	var upgradeInfo store.UpgradeInfo

	upgradeInfoPath, err := k.GetUpgradeInfoPath()
	if err != nil {
		return upgradeInfo, err
	}

	data, err := ioutil.ReadFile(upgradeInfoPath)
	if err != nil {
		// if file does not exist, assume there are no upgrades
		if os.IsNotExist(err) {
			return upgradeInfo, nil
		}

		return upgradeInfo, err
	}

	if err := json.Unmarshal(data, &upgradeInfo); err != nil {
		return upgradeInfo, err
	}

	return upgradeInfo, nil
}

// upgradeInfo is stripped types.Plan structure used to dump upgrade plan data.
type upgradeInfo struct {
	// Name has types.Plan.Name value
	Name string `json:"name,omitempty"`
	// Height has types.Plan.Height value
	Height int64 `json:"height,omitempty"`
	// Height has types.Plan.Height value
	Info string `json:"info,omitempty"`
}<|MERGE_RESOLUTION|>--- conflicted
+++ resolved
@@ -169,15 +169,7 @@
 		return err
 	}
 
-<<<<<<< HEAD
-	if plan.Time.Unix() > 0 {
-		if !plan.Time.After(ctx.BlockHeader().Time) {
-			return sdkerrors.Wrap(sdkerrors.ErrInvalidRequest, "upgrade cannot be scheduled in the past")
-		}
-	} else if plan.Height <= ctx.BlockHeight() {
-=======
 	if plan.Height <= ctx.BlockHeight() {
->>>>>>> 33dbf6a7
 		return sdkerrors.Wrap(sdkerrors.ErrInvalidRequest, "upgrade cannot be scheduled in the past")
 	}
 
