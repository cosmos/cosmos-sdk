--- conflicted
+++ resolved
@@ -236,13 +236,8 @@
 
 	// NOTE: allow for the possibility of chains to schedule upgrades in begin block of the same block
 	// as a strategy for emergency hard fork recoveries
-<<<<<<< HEAD
 	sdkCtx := sdk.UnwrapSDKContext(ctx)
-	if plan.Height < sdkCtx.BlockHeight() {
-=======
-	fmt.Println(plan.Height, ctx.HeaderInfo().Height)
-	if plan.Height < ctx.HeaderInfo().Height {
->>>>>>> 5097b0c2
+	if plan.Height < sdkCtx.HeaderInfo().Height {
 		return errorsmod.Wrap(sdkerrors.ErrInvalidRequest, "upgrade cannot be scheduled in the past")
 	}
 
@@ -447,16 +442,10 @@
 }
 
 // setDone marks this upgrade name as being done so the name can't be reused accidentally
-<<<<<<< HEAD
 func (k Keeper) setDone(ctx context.Context, name string) error {
 	store := k.storeService.OpenKVStore(ctx)
 	sdkCtx := sdk.UnwrapSDKContext(ctx)
-	return store.Set(encodeDoneKey(name, sdkCtx.BlockHeight()), []byte{1})
-=======
-func (k Keeper) setDone(ctx sdk.Context, name string) {
-	store := ctx.KVStore(k.storeKey)
-	store.Set(encodeDoneKey(name, ctx.HeaderInfo().Height), []byte{1})
->>>>>>> 5097b0c2
+	return store.Set(encodeDoneKey(name, sdkCtx.HeaderInfo().Height), []byte{1})
 }
 
 // HasHandler returns true iff there is a handler registered for this name
