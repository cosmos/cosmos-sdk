--- conflicted
+++ resolved
@@ -273,15 +273,9 @@
 	s.Require().EqualError(err, "ApplyUpgrade should never be called without first checking HasHandler")
 
 	s.upgradeKeeper.SetUpgradeHandler("dummy", func(_ context.Context, _ types.Plan, vm module.VersionMap) (module.VersionMap, error) { return vm, nil })
-<<<<<<< HEAD
 	s.upgradeKeeper.ApplyUpgrade(s.ctx, dummyPlan)
 	upgradedProtocolVersion, err := s.baseApp.AppVersion(s.ctx)
 	s.Require().NoError(err)
-=======
-	err = s.upgradeKeeper.ApplyUpgrade(s.ctx, dummyPlan)
-	s.Require().NoError(err)
-	upgradedProtocolVersion := s.baseApp.AppVersion()
->>>>>>> c3c82e27
 
 	s.Require().Equal(oldProtocolVersion+1, upgradedProtocolVersion)
 }
@@ -306,12 +300,7 @@
 		Height: 123450000,
 	}
 
-<<<<<<< HEAD
 	s.Require().NoError(s.upgradeKeeper.ApplyUpgrade(s.ctx, dummyPlan))
-=======
-	err = s.upgradeKeeper.ApplyUpgrade(s.ctx, dummyPlan)
-	s.Require().NoError(err)
->>>>>>> c3c82e27
 	vm, err := s.upgradeKeeper.GetModuleVersionMap(s.ctx)
 	s.Require().Equal(vmBefore["bank"]+1, vm["bank"])
 	s.Require().NoError(err)
@@ -331,19 +320,13 @@
 		return vm, nil
 	})
 
-<<<<<<< HEAD
 	require.True(keeper.HasHandler("test0"))
-=======
->>>>>>> c3c82e27
 	err = keeper.ApplyUpgrade(s.ctx, types.Plan{
 		Name:   "test0",
 		Height: 10,
 	})
 	require.NoError(err)
-<<<<<<< HEAD
-
-=======
->>>>>>> c3c82e27
+
 	s.T().Log("verify valid upgrade name and height")
 	name, height, err = keeper.GetLastCompletedUpgrade(s.ctx)
 	require.Equal("test0", name)
@@ -360,10 +343,7 @@
 		Height: 15,
 	})
 	require.NoError(err)
-<<<<<<< HEAD
-
-=======
->>>>>>> c3c82e27
+
 	s.T().Log("verify valid upgrade name and height with multiple upgrades")
 	name, height, err = keeper.GetLastCompletedUpgrade(newCtx)
 	require.Equal("test1", name)
@@ -387,10 +367,7 @@
 		Height: 10,
 	})
 	require.NoError(err)
-<<<<<<< HEAD
-
-=======
->>>>>>> c3c82e27
+
 	name, height, err := keeper.GetLastCompletedUpgrade(s.ctx)
 	require.Equal("test-v0.9", name)
 	require.Equal(int64(10), height)
