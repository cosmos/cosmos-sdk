--- conflicted
+++ resolved
@@ -186,18 +186,11 @@
 type ModuleInputs struct {
 	depinject.In
 
-<<<<<<< HEAD
 	Config             *modulev1.Module
-	Key                *store.KVStoreKey
+	StoreService store.KVStoreService
 	Cdc                codec.Codec
 	AddressCodec       address.Codec
 	AppVersionModifier baseapp.AppVersionModifier
-=======
-	Config       *modulev1.Module
-	StoreService store.KVStoreService
-	Cdc          codec.Codec
-	AddressCodec address.Codec
->>>>>>> 5235593e
 
 	AppOpts servertypes.AppOptions `optional:"true"`
 }
@@ -231,14 +224,7 @@
 	}
 
 	// set the governance module account as the authority for conducting upgrades
-<<<<<<< HEAD
-	k := keeper.NewKeeper(skipUpgradeHeights, in.Key, in.Cdc, homePath, in.AppVersionModifier, authority.String())
-=======
-	k := keeper.NewKeeper(skipUpgradeHeights, in.StoreService, in.Cdc, homePath, nil, authority.String())
-	baseappOpt := func(app *baseapp.BaseApp) {
-		k.SetVersionSetter(app)
-	}
->>>>>>> 5235593e
+	k := keeper.NewKeeper(skipUpgradeHeights, in.StoreService, in.Cdc, homePath, in.AppVersionModifier, authority.String())
 	m := NewAppModule(k, in.AddressCodec)
 	gh := govv1beta1.HandlerRoute{RouteKey: types.RouterKey, Handler: NewSoftwareUpgradeProposalHandler(k)}
 
