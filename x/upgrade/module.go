--- conflicted
+++ resolved
@@ -10,11 +10,8 @@
 	"google.golang.org/grpc"
 
 	"cosmossdk.io/core/appmodule"
-<<<<<<< HEAD
 	appmodulev2 "cosmossdk.io/core/appmodule/v2"
-=======
 	"cosmossdk.io/core/registry"
->>>>>>> 0a98bfb0
 	"cosmossdk.io/x/upgrade/client/cli"
 	"cosmossdk.io/x/upgrade/keeper"
 	"cosmossdk.io/x/upgrade/types"
@@ -32,19 +29,11 @@
 const ConsensusVersion uint64 = 3
 
 var (
-<<<<<<< HEAD
 	_ module.HasName               = AppModule{}
 	_ module.HasAminoCodec         = AppModule{}
 	_ module.HasGRPCGateway        = AppModule{}
 	_ module.HasRegisterInterfaces = AppModule{}
 	_ appmodulev2.HasGenesis       = AppModule{}
-=======
-	_ module.HasName                  = AppModule{}
-	_ module.HasAminoCodec            = AppModule{}
-	_ module.HasGRPCGateway           = AppModule{}
-	_ appmodule.HasRegisterInterfaces = AppModule{}
-	_ module.HasGenesis               = AppModule{}
->>>>>>> 0a98bfb0
 
 	_ appmodule.AppModule     = AppModule{}
 	_ appmodule.HasPreBlocker = AppModule{}
