package upgrade

import (
	"context"
	"encoding/json"
	"fmt"

	gwruntime "github.com/grpc-ecosystem/grpc-gateway/runtime"
	"github.com/spf13/cast"
	"github.com/spf13/cobra"
	abci "github.com/tendermint/tendermint/abci/types"

	modulev1 "cosmossdk.io/api/cosmos/upgrade/module/v1"
	"cosmossdk.io/core/appmodule"
	"cosmossdk.io/depinject"

	"github.com/cosmos/cosmos-sdk/baseapp"
	"github.com/cosmos/cosmos-sdk/client"
	"github.com/cosmos/cosmos-sdk/client/flags"
	"github.com/cosmos/cosmos-sdk/codec"
	codectypes "github.com/cosmos/cosmos-sdk/codec/types"
	"github.com/cosmos/cosmos-sdk/runtime"
	"github.com/cosmos/cosmos-sdk/server"
	servertypes "github.com/cosmos/cosmos-sdk/server/types"
	store "github.com/cosmos/cosmos-sdk/store/types"
	sdk "github.com/cosmos/cosmos-sdk/types"
	"github.com/cosmos/cosmos-sdk/types/module"
	authtypes "github.com/cosmos/cosmos-sdk/x/auth/types"
	govtypes "github.com/cosmos/cosmos-sdk/x/gov/types"
	govv1beta1 "github.com/cosmos/cosmos-sdk/x/gov/types/v1beta1"
	"github.com/cosmos/cosmos-sdk/x/upgrade/client/cli"
	"github.com/cosmos/cosmos-sdk/x/upgrade/keeper"
	"github.com/cosmos/cosmos-sdk/x/upgrade/types"
)

func init() {
	types.RegisterLegacyAminoCodec(codec.NewLegacyAmino())
}

const (
	consensusVersion uint64 = 2
)

var (
	_ module.BeginBlockAppModule = AppModule{}
	_ module.AppModuleBasic      = AppModuleBasic{}
)

// AppModuleBasic implements the sdk.AppModuleBasic interface
type AppModuleBasic struct{}

// Name returns the ModuleName
func (AppModuleBasic) Name() string {
	return types.ModuleName
}

// RegisterLegacyAminoCodec registers the upgrade types on the LegacyAmino codec
func (AppModuleBasic) RegisterLegacyAminoCodec(cdc *codec.LegacyAmino) {
	types.RegisterLegacyAminoCodec(cdc)
}

// RegisterGRPCGatewayRoutes registers the gRPC Gateway routes for the upgrade module.
func (AppModuleBasic) RegisterGRPCGatewayRoutes(clientCtx client.Context, mux *gwruntime.ServeMux) {
	if err := types.RegisterQueryHandlerClient(context.Background(), mux, types.NewQueryClient(clientCtx)); err != nil {
		panic(err)
	}
}

// GetQueryCmd returns the CLI query commands for this module
func (AppModuleBasic) GetQueryCmd() *cobra.Command {
	return cli.GetQueryCmd()
}

// GetTxCmd returns the CLI transaction commands for this module
func (AppModuleBasic) GetTxCmd() *cobra.Command {
	return cli.GetTxCmd()
}

// RegisterInterfaces registers interfaces and implementations of the upgrade module.
func (b AppModuleBasic) RegisterInterfaces(registry codectypes.InterfaceRegistry) {
	types.RegisterInterfaces(registry)
}

// AppModule implements the sdk.AppModule interface
type AppModule struct {
	AppModuleBasic
	keeper *keeper.Keeper
}

// NewAppModule creates a new AppModule object
func NewAppModule(keeper *keeper.Keeper) AppModule {
	return AppModule{
		AppModuleBasic: AppModuleBasic{},
		keeper:         keeper,
	}
}

var _ appmodule.AppModule = AppModule{}

// IsOnePerModuleType implements the depinject.OnePerModuleType interface.
func (am AppModule) IsOnePerModuleType() {}

// IsAppModule implements the appmodule.AppModule interface.
func (am AppModule) IsAppModule() {}

// RegisterInvariants does nothing, there are no invariants to enforce
func (AppModule) RegisterInvariants(_ sdk.InvariantRegistry) {}

// RegisterServices registers module services.
func (am AppModule) RegisterServices(cfg module.Configurator) {
	types.RegisterMsgServer(cfg.MsgServer(), keeper.NewMsgServerImpl(am.keeper))
	types.RegisterQueryServer(cfg.QueryServer(), am.keeper)

	m := keeper.NewMigrator(am.keeper)
	err := cfg.RegisterMigration(types.ModuleName, 1, m.Migrate1to2)
	if err != nil {
		panic(fmt.Sprintf("failed to migrate x/%s from version 1 to 2: %v", types.ModuleName, err))
	}
}

// InitGenesis is ignored, no sense in serializing future upgrades
func (am AppModule) InitGenesis(ctx sdk.Context, _ codec.JSONCodec, _ json.RawMessage) []abci.ValidatorUpdate {
	// set version map automatically if available
	if versionMap := am.keeper.GetInitVersionMap(); versionMap != nil {
		// chains can still use a custom init chainer for setting the version map
		// this means that we need to combine the manually wired modules version map with app wiring enabled modules version map
		for name, version := range am.keeper.GetModuleVersionMap(ctx) {
			if _, ok := versionMap[name]; !ok {
				versionMap[name] = version
			}
		}

		am.keeper.SetModuleVersionMap(ctx, versionMap)
	}

	return []abci.ValidatorUpdate{}
}

// DefaultGenesis is an empty object
func (AppModuleBasic) DefaultGenesis(_ codec.JSONCodec) json.RawMessage {
	return []byte("{}")
}

// ValidateGenesis is always successful, as we ignore the value
func (AppModuleBasic) ValidateGenesis(_ codec.JSONCodec, config client.TxEncodingConfig, _ json.RawMessage) error {
	return nil
}

// ExportGenesis is always empty, as InitGenesis does nothing either
func (am AppModule) ExportGenesis(_ sdk.Context, cdc codec.JSONCodec) json.RawMessage {
	return am.DefaultGenesis(cdc)
}

// ConsensusVersion implements AppModule/ConsensusVersion.
func (AppModule) ConsensusVersion() uint64 { return consensusVersion }

// BeginBlock calls the upgrade module hooks
//
// CONTRACT: this is registered in BeginBlocker *before* all other modules' BeginBlock functions
func (am AppModule) BeginBlock(ctx sdk.Context, req abci.RequestBeginBlock) {
	BeginBlocker(am.keeper, ctx, req)
}

//
// App Wiring Setup
//

func init() {
	appmodule.Register(&modulev1.Module{},
		appmodule.Provide(ProvideModule),
		appmodule.Invoke(PopulateVersionMap),
	)
}

type Inputs struct {
	depinject.In

	Config *modulev1.Module
	Key    *store.KVStoreKey
	Cdc    codec.Codec

	AppOpts servertypes.AppOptions `optional:"true"`
}

type Outputs struct {
	depinject.Out

	UpgradeKeeper *keeper.Keeper
	Module        appmodule.AppModule
	GovHandler    govv1beta1.HandlerRoute
	BaseAppOption runtime.BaseAppOption
}

func ProvideModule(in Inputs) Outputs {
	var (
		homePath           string
		skipUpgradeHeights = make(map[int64]bool)
	)

	if in.AppOpts != nil {
		for _, h := range cast.ToIntSlice(in.AppOpts.Get(server.FlagUnsafeSkipUpgrades)) {
			skipUpgradeHeights[int64(h)] = true
		}

		homePath = cast.ToString(in.AppOpts.Get(flags.FlagHome))
	}

	// default to governance authority if not provided
	authority := authtypes.NewModuleAddress(govtypes.ModuleName)
	if in.Config.Authority != "" {
		authority = authtypes.NewModuleAddressOrBech32Address(in.Config.Authority)
	}

	// set the governance module account as the authority for conducting upgrades
	k := keeper.NewKeeper(skipUpgradeHeights, in.Key, in.Cdc, homePath, nil, authority.String())
	baseappOpt := func(app *baseapp.BaseApp) {
		k.SetVersionSetter(app)
	}
	m := NewAppModule(k)
	gh := govv1beta1.HandlerRoute{RouteKey: types.RouterKey, Handler: NewSoftwareUpgradeProposalHandler(k)}

<<<<<<< HEAD
	return Outputs{UpgradeKeeper: k, Module: m, GovHandler: gh}
=======
	return UpgradeOutputs{UpgradeKeeper: k, Module: m, GovHandler: gh, BaseAppOption: baseappOpt}
}

func PopulateVersionMap(upgradeKeeper *keeper.Keeper, modules map[string]appmodule.AppModule) {
	if upgradeKeeper == nil {
		return
	}

	upgradeKeeper.SetInitVersionMap(module.NewManagerFromMap(modules).GetVersionMap())
>>>>>>> ce167a20
}<|MERGE_RESOLUTION|>--- conflicted
+++ resolved
@@ -219,9 +219,6 @@
 	m := NewAppModule(k)
 	gh := govv1beta1.HandlerRoute{RouteKey: types.RouterKey, Handler: NewSoftwareUpgradeProposalHandler(k)}
 
-<<<<<<< HEAD
-	return Outputs{UpgradeKeeper: k, Module: m, GovHandler: gh}
-=======
 	return UpgradeOutputs{UpgradeKeeper: k, Module: m, GovHandler: gh, BaseAppOption: baseappOpt}
 }
 
@@ -231,5 +228,4 @@
 	}
 
 	upgradeKeeper.SetInitVersionMap(module.NewManagerFromMap(modules).GetVersionMap())
->>>>>>> ce167a20
 }