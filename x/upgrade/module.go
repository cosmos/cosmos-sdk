--- conflicted
+++ resolved
@@ -159,8 +159,6 @@
 // CONTRACT: this is registered in BeginBlocker *before* all other modules' BeginBlock functions
 func (am AppModule) BeginBlock(ctx sdk.Context, req abci.RequestBeginBlock) {
 	BeginBlocker(am.keeper, ctx, req)
-<<<<<<< HEAD
-=======
 }
 
 //
@@ -230,5 +228,4 @@
 	}
 
 	upgradeKeeper.SetInitVersionMap(module.NewManagerFromMap(modules).GetVersionMap())
->>>>>>> f008f84e
 }