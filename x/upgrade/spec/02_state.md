--- conflicted
+++ resolved
@@ -6,23 +6,15 @@
 
 The internal state of the `x/upgrade` module is relatively minimal and simple. The
 state contains the currently active upgrade `Plan` (if one exists) by key
-<<<<<<< HEAD
 `0x0` and if a `Plan` is marked as "done" by key `0x1`. The state maintains a 
-`Protocol Version` which can be accessed by key `0x3`. 
-
-- Plan: `0x0 -> Plan`
-- Done: `0x1 | byte(plan name)  -> BigEndian(Block Height)`
-- ProtocolVersion: `0x3 -> BigEndian(Protocol Version)`
-=======
-`0x0` and if a `Plan` is marked as "done" by key `0x1`. Additionally, the state
+`Protocol Version` which can be accessed by key `0x3`. Additionally, the state
 contains the consensus versions of all app modules in the application. The versions 
 are stored as big endian `uint64`, and can be accessed with prefix `0x2` appended 
 by the corresponding module name of type `string`. 
 
 - Plan: `0x0 -> Plan`
 - Done: `0x1 | byte(plan name)  -> BigEndian(Block Height)`
+- ProtocolVersion: `0x3 -> BigEndian(Protocol Version)`
 - ConsensusVersion: `0x2 | byte(module name)  -> BigEndian(Module Consensus Version)`
 
->>>>>>> 5bd93bfe
-
 The `x/upgrade` module contains no genesis state.