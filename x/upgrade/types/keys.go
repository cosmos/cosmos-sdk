--- conflicted
+++ resolved
@@ -22,13 +22,11 @@
 	// DoneByte is a prefix for to look up completed upgrade plan by name
 	DoneByte = 0x1
 
-<<<<<<< HEAD
 	// ProtocolVersionByte is a prefix to look up Protocol Version
 	ProtocolVersionByte = 0x3
-=======
+
 	// VersionMapByte is a prefix to look up module names (key) and versions (value)
 	VersionMapByte = 0x2
->>>>>>> 5bd93bfe
 
 	// KeyUpgradedIBCState is the key under which upgraded ibc state is stored in the upgrade store
 	KeyUpgradedIBCState = "upgradedIBCState"
