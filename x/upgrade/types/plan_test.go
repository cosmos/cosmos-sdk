--- conflicted
+++ resolved
@@ -7,11 +7,8 @@
 	"github.com/stretchr/testify/assert"
 	"github.com/stretchr/testify/require"
 
-<<<<<<< HEAD
-=======
 	"cosmossdk.io/core/header"
 	"cosmossdk.io/log"
->>>>>>> 5097b0c2
 	"cosmossdk.io/x/upgrade/types"
 
 	codectypes "github.com/cosmos/cosmos-sdk/codec/types"
@@ -149,16 +146,7 @@
 	for name, tc := range cases {
 		tc := tc // copy to local variable for scopelint
 		t.Run(name, func(t *testing.T) {
-<<<<<<< HEAD
 			should := tc.p.ShouldExecute(tc.ctxHeight)
-=======
-			ctx := sdk.NewContext(nil, cmtproto.Header{Height: tc.ctxHeight, Time: tc.ctxTime}, false, log.NewNopLogger())
-			ctx = ctx.WithHeaderInfo(header.Info{
-				Height: tc.ctxHeight,
-				Time:   tc.ctxTime,
-			})
-			should := tc.p.ShouldExecute(ctx)
->>>>>>> 5097b0c2
 			assert.Equal(t, tc.expected, should)
 		})
 	}
